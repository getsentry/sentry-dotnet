#!/bin/bash
set -e

<<<<<<< HEAD
if [ "$GITHUB_ACTIONS" == "true" ]
    then
        testLogger="GitHubActions;report-warnings=false"
    else
        testLogger="console"
fi

case "$OSTYPE" in
  darwin*)  export Filter=SentryMac.slnf ;;
  linux*)   export Filter=SentryLinux.slnf ;;
  *)        echo Unsupported $OSTYPE && exit -1 ;;
esac

dotnet test $Filter -c Release -l $testLogger \
    /p:CollectCoverage=true \
    /p:CoverletOutputFormat=opencover \
    /p:Exclude=\"[Sentry.Protocol.Test*]*,[xunit.*]*,[Sentry.Test*]*\" \
    /p:UseSourceLink=true
=======
dotnet test SentryNoSamples.slnf \
    -c Release \
    /p:CopyLocalLockFileAssemblies=true
>>>>>>> 99923148
<|MERGE_RESOLUTION|>--- conflicted
+++ resolved
@@ -1,7 +1,6 @@
 #!/bin/bash
 set -e
 
-<<<<<<< HEAD
 if [ "$GITHUB_ACTIONS" == "true" ]
     then
         testLogger="GitHubActions;report-warnings=false"
@@ -16,12 +15,4 @@
 esac
 
 dotnet test $Filter -c Release -l $testLogger \
-    /p:CollectCoverage=true \
-    /p:CoverletOutputFormat=opencover \
-    /p:Exclude=\"[Sentry.Protocol.Test*]*,[xunit.*]*,[Sentry.Test*]*\" \
-    /p:UseSourceLink=true
-=======
-dotnet test SentryNoSamples.slnf \
-    -c Release \
-    /p:CopyLocalLockFileAssemblies=true
->>>>>>> 99923148
+    /p:CopyLocalLockFileAssemblies=true