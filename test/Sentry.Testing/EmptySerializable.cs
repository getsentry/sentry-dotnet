--- conflicted
+++ resolved
@@ -1,21 +1,13 @@
-<<<<<<< HEAD
 using System.IO;
 using System.Threading;
 using System.Threading.Tasks;
 using Sentry.Extensibility;
 using Sentry.Protocol.Envelopes;
-=======
-namespace Sentry.Testing;
->>>>>>> 4df4d0f0
 
-public class EmptySerializable : ISerializable
+namespace Sentry.Testing
 {
-<<<<<<< HEAD
     public class EmptySerializable : ISerializable
     {
-        public Task SerializeAsync(Stream stream,IDiagnosticLogger logger, CancellationToken cancellationToken = default) => Task.CompletedTask;
+        public Task SerializeAsync(Stream stream, IDiagnosticLogger logger, CancellationToken cancellationToken = default) => Task.CompletedTask;
     }
-=======
-    public Task SerializeAsync(Stream stream, CancellationToken cancellationToken = default) => Task.CompletedTask;
->>>>>>> 4df4d0f0
 }