namespace Sentry.Testing;

public class TempDirectory : IDisposable
{
    private readonly IFileSystem _fileSystem;
    public string Path { get; }

    public TempDirectory(string path = default) : this(default, path)
    {
    }

<<<<<<< HEAD
    public TempDirectory()
        : this(System.IO.Path.Combine(System.IO.Path.GetTempPath(), Guid.NewGuid().ToString()))
    { }
=======
    internal TempDirectory(IFileSystem fileSystem, string path = default)
    {
        _fileSystem = fileSystem ?? FileSystem.Instance;
        Path = path ?? System.IO.Path.Combine(System.IO.Path.GetTempPath(), Guid.NewGuid().ToString());
        _fileSystem.CreateDirectory(Path);
    }
>>>>>>> 3b1546cd

    public void Dispose()
    {
        if (_fileSystem.DirectoryExists(Path))
        {
            _fileSystem.DeleteDirectory(Path, true);
        }
    }
}<|MERGE_RESOLUTION|>--- conflicted
+++ resolved
@@ -9,18 +9,12 @@
     {
     }
 
-<<<<<<< HEAD
-    public TempDirectory()
-        : this(System.IO.Path.Combine(System.IO.Path.GetTempPath(), Guid.NewGuid().ToString()))
-    { }
-=======
     internal TempDirectory(IFileSystem fileSystem, string path = default)
     {
         _fileSystem = fileSystem ?? FileSystem.Instance;
         Path = path ?? System.IO.Path.Combine(System.IO.Path.GetTempPath(), Guid.NewGuid().ToString());
         _fileSystem.CreateDirectory(Path);
     }
->>>>>>> 3b1546cd
 
     public void Dispose()
     {
