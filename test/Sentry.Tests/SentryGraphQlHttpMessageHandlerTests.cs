--- conflicted
+++ resolved
@@ -61,12 +61,6 @@
 
         // Assert
         returnedSpan.Should().NotBeNull();
-<<<<<<< HEAD
-        returnedSpan!.Operation.Should().Be("http.client");
-        returnedSpan.Description.Should().Be($"{method} {url}");
-        returnedSpan.Received(1).SetExtra(OtelSemanticConventions.AttributeHttpRequestMethod, method);
-        returnedSpan.Received(1).SetExtra(OtelSemanticConventions.AttributeServerAddress, host);
-=======
         using (new AssertionScope())
         {
             returnedSpan!.Operation.Should().Be("http.client");
@@ -75,8 +69,11 @@
                 kvp.Key == OtelSemanticConventions.AttributeHttpRequestMethod &&
                 kvp.Value.ToString() == method
             );
+            returnedSpan.Extra.Should().Contain(kvp =>
+                kvp.Key == OtelSemanticConventions.AttributeServerAddress &&
+                kvp.Value.ToString() == host
+            );
         }
->>>>>>> 3d5201f5
     }
 
     // [Theory]
