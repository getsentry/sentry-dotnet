--- conflicted
+++ resolved
@@ -494,12 +494,8 @@
                 SentryId.Create(),
                 "Someone Nice",
                 "foo@bar.com",
-<<<<<<< HEAD
-                "Everything sucks");
-=======
                 "Everything is great!"
             );
->>>>>>> bccf22bc
 
             using var envelope = Envelope.FromUserFeedback(feedback);
 
