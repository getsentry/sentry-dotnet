using System.Text.Encodings.Web;
using Sentry.PlatformAbstractions;

namespace Sentry.Tests;

/// <summary>
/// See <see href="https://develop.sentry.dev/sdk/telemetry/logs/"/>.
/// See also <see cref="Sentry.Tests.Protocol.StructuredLogTests"/>.
/// </summary>
public class SentryLogTests
{
    private static readonly DateTimeOffset Timestamp = new(2025, 04, 22, 14, 51, 00, 789, TimeSpan.FromHours(2));
    private static readonly SentryId TraceId = SentryId.Create();
    private static readonly SpanId? SpanId = Sentry.SpanId.Create();

    private static readonly ISystemClock Clock = new MockClock(Timestamp);

    private readonly TestOutputDiagnosticLogger _output;

    public SentryLogTests(ITestOutputHelper output)
    {
        _output = new TestOutputDiagnosticLogger(output);
    }

    [Fact]
    public void Protocol_Default_VerifyAttributes()
    {
        var options = new SentryOptions
        {
            Environment = "my-environment",
            Release = "my-release",
        };
        var scope = new Scope(options)
        {
            Sdk =
            {
                Name = "Sentry.Test.SDK",
                Version = "1.2.3-test+Sentry",
            }
        };

        var log = new SentryLog(Timestamp, TraceId, (SentryLogLevel)24, "message")
        {
            Template = "template",
            Parameters = ImmutableArray.Create(new KeyValuePair<string, object>("param", "params")),
            SpanId = SpanId,
        };
        log.SetAttribute("attribute", "value");
        log.SetDefaultAttributes(options, scope);

        log.Timestamp.Should().Be(Timestamp);
        log.TraceId.Should().Be(TraceId);
        log.Level.Should().Be((SentryLogLevel)24);
        log.Message.Should().Be("message");
        log.Template.Should().Be("template");
        log.Parameters.Should().BeEquivalentTo(new KeyValuePair<string, object>[] { new("param", "params"), });
        log.SpanId.Should().Be(SpanId);

        // should only show up in sdk integrations
        log.TryGetAttribute("sentry.origin", out object origin).Should().BeFalse();

        log.TryGetAttribute("attribute", out object attribute).Should().BeTrue();
        attribute.Should().Be("value");
        log.TryGetAttribute("sentry.environment", out string environment).Should().BeTrue();
        environment.Should().Be(options.Environment);
        log.TryGetAttribute("sentry.release", out string release).Should().BeTrue();
        release.Should().Be(options.Release);
        log.TryGetAttribute("sentry.sdk.name", out string name).Should().BeTrue();
        name.Should().Be(scope.Sdk.Name);
        log.TryGetAttribute("sentry.sdk.version", out string version).Should().BeTrue();
        version.Should().Be(scope.Sdk.Version);
        log.TryGetAttribute("not-found", out object notFound).Should().BeFalse();
        notFound.Should().BeNull();
    }

    [Theory]
    [InlineData(true)]
    [InlineData(false)]
    public void Protocol_Default_VerifyAdditionalAttributes(bool hasAdditionalDefaultAttributes)
    {
        var options = new SentryOptions
        {
            Environment = "my-environment",
            Release = "my-release",
            ServerName = hasAdditionalDefaultAttributes ? "my-server-address" : null,
        };
        var scope = new Scope(options);

        if (hasAdditionalDefaultAttributes)
        {
            options.Dsn = ValidDsn;
            var replaySession = Substitute.For<IReplaySession>();
            replaySession.ActiveReplayId.Returns(SentryId.Parse("f18176ecbb544e549fd23fbbe39064cc"));
            _ = scope.PropagationContext.GetOrCreateDynamicSamplingContext(options, replaySession);

            scope.User = new SentryUser
            {
                Id = "my-user-id",
                Username = "my-user-name",
                Email = "my-user-email",
            };
            scope.Contexts.Browser.Name = "my-browser-name";
            scope.Contexts.Browser.Version = "my-browser-version";
            scope.Contexts.OperatingSystem.Name = "my-os-name";
            scope.Contexts.OperatingSystem.Version = "my-os-version";
            scope.Contexts.Device.Brand = "my-device-brand";
            scope.Contexts.Device.Model = "my-device-model";
            scope.Contexts.Device.Family = "my-device-family";
        }

        var log = new SentryLog(Timestamp, TraceId, (SentryLogLevel)24, "message")
        {
            Template = "template",
            Parameters = ImmutableArray.Create(new KeyValuePair<string, object>("param", "params")),
            ParentSpanId = ParentSpanId,
        };
        log.SetAttribute("attribute", "value");
        log.SetDefaultAttributes(options, scope);

        log.TryGetAttribute("sentry.replay_id", out string replayId).Should().Be(hasAdditionalDefaultAttributes);
        log.TryGetAttribute("user.id", out string userId).Should().Be(hasAdditionalDefaultAttributes);
        log.TryGetAttribute("user.name", out string userName).Should().Be(hasAdditionalDefaultAttributes);
        log.TryGetAttribute("user.email", out string userEmail).Should().Be(hasAdditionalDefaultAttributes);
        log.TryGetAttribute("browser.name", out string browserName).Should().Be(hasAdditionalDefaultAttributes);
        log.TryGetAttribute("browser.version", out string browserVersion).Should().Be(hasAdditionalDefaultAttributes);
        log.TryGetAttribute("server.address", out string serverAddress).Should().Be(hasAdditionalDefaultAttributes);
        log.TryGetAttribute("os.name", out string osName).Should().Be(hasAdditionalDefaultAttributes);
        log.TryGetAttribute("os.version", out string osVersion).Should().Be(hasAdditionalDefaultAttributes);
        log.TryGetAttribute("device.brand", out string deviceBrand).Should().Be(hasAdditionalDefaultAttributes);
        log.TryGetAttribute("device.model", out string deviceModel).Should().Be(hasAdditionalDefaultAttributes);
        log.TryGetAttribute("device.family", out string deviceFamily).Should().Be(hasAdditionalDefaultAttributes);

        if (hasAdditionalDefaultAttributes)
        {
            replayId.Should().Be("f18176ecbb544e549fd23fbbe39064cc");
            userId.Should().Be("my-user-id");
            userName.Should().Be("my-user-name");
            userEmail.Should().Be("my-user-email");
            browserName.Should().Be("my-browser-name");
            browserVersion.Should().Be("my-browser-version");
            serverAddress.Should().Be("my-server-address");
            osName.Should().Be("my-os-name");
            osVersion.Should().Be("my-os-version");
            deviceBrand.Should().Be("my-device-brand");
            deviceModel.Should().Be("my-device-model");
            deviceFamily.Should().Be("my-device-family");
        }
    }

    [Theory]
    [InlineData(true)]
    [InlineData(false)]
    public void WriteTo_NoParameters_NoTemplate(bool hasParameters)
    {
        // Arrange
        ImmutableArray<KeyValuePair<string, object>> parameters = hasParameters
            ? [new KeyValuePair<string, object>("param", "params")]
            : [];
        var log = new SentryLog(Timestamp, TraceId, SentryLogLevel.Debug, "message")
        {
            Template = "template",
            Parameters = parameters,
            SpanId = SpanId,
        };

        // Act
        var document = log.ToJsonDocument(static (obj, writer, logger) => obj.WriteTo(writer, logger), _output);
        var attributes = document.RootElement.GetProperty("attributes");

        // Assert
        attributes.TryGetProperty("sentry.message.template", out _).Should().Be(hasParameters);
    }

    [Fact]
    public void WriteTo_Envelope_MinimalSerializedSentryLog()
    {
        var options = new SentryOptions
        {
            Environment = "my-environment",
            Release = "my-release",
            SendDefaultPii = false,
        };
        var scope = new Scope(options);

        var log = new SentryLog(Timestamp, TraceId, SentryLogLevel.Trace, "message");
        log.SetDefaultAttributes(options, scope);

        var envelope = Envelope.FromLog(new StructuredLog([log]));

        using var stream = new MemoryStream();
        envelope.Serialize(stream, _output, Clock);
        stream.Seek(0, SeekOrigin.Begin);
        using var reader = new StreamReader(stream);
        var header = JsonDocument.Parse(reader.ReadLine()!);
        var item = JsonDocument.Parse(reader.ReadLine()!);
        var payload = JsonDocument.Parse(reader.ReadLine()!);

        reader.EndOfStream.Should().BeTrue();

        header.ToIndentedJsonString().Should().Be($$"""
        {
          "sdk": {
            "name": "{{SdkVersion.Instance.Name}}",
            "version": "{{SdkVersion.Instance.Version}}"
          },
          "sent_at": "{{Timestamp.Format()}}"
        }
        """);

        item.ToIndentedJsonString().Should().Match("""
        {
          "type": "log",
          "item_count": 1,
          "content_type": "application/vnd.sentry.items.log+json",
          "length": ?*
        }
        """);

        payload.ToIndentedJsonString().Should().Be($$"""
        {
          "items": [
            {
              "timestamp": {{Timestamp.GetTimestamp()}},
              "level": "trace",
              "body": "message",
              "trace_id": "{{TraceId.ToString()}}",
              "attributes": {
                "sentry.environment": {
                  "value": "my-environment",
                  "type": "string"
                },
                "sentry.release": {
                  "value": "my-release",
                  "type": "string"
                }
              }
            }
          ]
        }
        """);

        _output.Entries.Should().BeEmpty();
    }

    [Fact]
    public void WriteTo_EnvelopeItem_MaximalSerializedSentryLog()
    {
        var options = new SentryOptions
        {
            Environment = "my-environment",
            Release = "my-release",
            ServerName = "my-server-address",
        };
        var replaySession = Substitute.For<IReplaySession>();
        var replayId = SentryId.Create();
        replaySession.ActiveReplayId.Returns(replayId);
        var dynamicSamplingContext = DynamicSamplingContext.Empty();
        dynamicSamplingContext.SetReplayId(replaySession);
        var propagationContext = new SentryPropagationContext(TraceId, ParentSpanId!.Value, dynamicSamplingContext);
        var scope = new Scope(options, propagationContext)
        {
            Sdk =
            {
                Name = "Sentry.Test.SDK",
                Version = "1.2.3-test+Sentry",
            },
            User = new SentryUser
            {
                Id = "my-user-id",
                Username = "my-user-name",
                Email = "my-user-email",
            },
            Contexts = new SentryContexts
            {
                Browser =
                {
                    Name = "my-browser-name",
                    Version = "my-browser-version",
                },
                OperatingSystem =
                {
                    Name = "my-os-name",
                    Version = "my-os-version",
                },
                Device =
                {
                    Brand = "my-device-brand",
                    Model = "my-device-model",
                    Family = "my-device-family",
                },
            },
        };

        var log = new SentryLog(Timestamp, TraceId, (SentryLogLevel)24, "message")
        {
            Template = "template",
            Parameters = ImmutableArray.Create(new KeyValuePair<string, object>("0", "string"), new KeyValuePair<string, object>("1", false), new KeyValuePair<string, object>("2", 1), new KeyValuePair<string, object>("3", 2.2)),
            SpanId = SpanId,
        };
        log.SetAttribute("string-attribute", "string-value");
        log.SetAttribute("boolean-attribute", true);
        log.SetAttribute("integer-attribute", 3);
        log.SetAttribute("double-attribute", 4.4);
        log.SetDefaultAttributes(options, scope);

        var envelope = EnvelopeItem.FromLog(new StructuredLog([log]));

        using var stream = new MemoryStream();
        envelope.Serialize(stream, _output);
        stream.Seek(0, SeekOrigin.Begin);
        using var reader = new StreamReader(stream);
        var item = JsonDocument.Parse(reader.ReadLine()!);
        var payload = JsonDocument.Parse(reader.ReadLine()!);

        reader.EndOfStream.Should().BeTrue();

        item.ToIndentedJsonString().Should().Match("""
        {
          "type": "log",
          "item_count": 1,
          "content_type": "application/vnd.sentry.items.log+json",
          "length": ?*
        }
        """);

        payload.ToIndentedJsonString().Should().Be($$"""
        {
          "items": [
            {
              "timestamp": {{Timestamp.GetTimestamp()}},
              "level": "fatal",
              "body": "message",
              "trace_id": "{{TraceId.ToString()}}",
              "span_id": "{{SpanId.ToString()}}",
              "severity_number": 24,
              "attributes": {
                "sentry.message.template": {
                  "value": "template",
                  "type": "string"
                },
                "sentry.message.parameter.0": {
                  "value": "string",
                  "type": "string"
                },
                "sentry.message.parameter.1": {
                  "value": false,
                  "type": "boolean"
                },
                "sentry.message.parameter.2": {
                  "value": 1,
                  "type": "integer"
                },
                "sentry.message.parameter.3": {
                  "value": {{2.2.Format()}},
                  "type": "double"
                },
                "string-attribute": {
                  "value": "string-value",
                  "type": "string"
                },
                "boolean-attribute": {
                  "value": true,
                  "type": "boolean"
                },
                "integer-attribute": {
                  "value": 3,
                  "type": "integer"
                },
                "double-attribute": {
                  "value": {{4.4.Format()}},
                  "type": "double"
                },
                "sentry.environment": {
                  "value": "my-environment",
                  "type": "string"
                },
                "sentry.release": {
                  "value": "my-release",
                  "type": "string"
                },
                "sentry.sdk.name": {
                  "value": "Sentry.Test.SDK",
                  "type": "string"
                },
                "sentry.sdk.version": {
                  "value": "1.2.3-test+Sentry",
                  "type": "string"
<<<<<<< HEAD
                },
                "sentry.replay_id": {
                  "value": "{{replayId.ToString()}}",
                  "type": "string"
                },
                "user.id": {
                  "value": "my-user-id",
                  "type": "string"
                },
                "user.name": {
                  "value": "my-user-name",
                  "type": "string"
                },
                "user.email": {
                  "value": "my-user-email",
                  "type": "string"
                },
                "browser.name": {
                  "value": "my-browser-name",
                  "type": "string"
                },
                "browser.version": {
                  "value": "my-browser-version",
                  "type": "string"
                },
                "server.address": {
                  "value": "my-server-address",
                  "type": "string"
                },
                "os.name": {
                  "value": "my-os-name",
                  "type": "string"
                },
                "os.version": {
                  "value": "my-os-version",
                  "type": "string"
                },
                "device.brand": {
                  "value": "my-device-brand",
                  "type": "string"
                },
                "device.model": {
                  "value": "my-device-model",
                  "type": "string"
                },
                "device.family": {
                  "value": "my-device-family",
                  "type": "string"
                },
                "sentry.trace.parent_span_id": {
                  "value": "{{ParentSpanId.ToString()}}",
                  "type": "string"
=======
>>>>>>> 8df9302a
                }
              }
            }
          ]
        }
        """);

        _output.Entries.Should().BeEmpty();
    }

    [Fact]
    public void WriteTo_MessageParameters_AsAttributes()
    {
        var log = new SentryLog(Timestamp, TraceId, SentryLogLevel.Trace, "message")
        {
            Parameters =
            [
                new KeyValuePair<string, object>("00", sbyte.MinValue),
                new KeyValuePair<string, object>("01", byte.MaxValue),
                new KeyValuePair<string, object>("02", short.MinValue),
                new KeyValuePair<string, object>("03", ushort.MaxValue),
                new KeyValuePair<string, object>("04", int.MinValue),
                new KeyValuePair<string, object>("05", uint.MaxValue),
                new KeyValuePair<string, object>("06", long.MinValue),
                new KeyValuePair<string, object>("07", ulong.MaxValue),
#if NET5_0_OR_GREATER
                new KeyValuePair<string, object>("08", nint.MinValue),
                new KeyValuePair<string, object>("09", nuint.MaxValue),
#endif
                new KeyValuePair<string, object>("10", 1f),
                new KeyValuePair<string, object>("11", 2d),
                new KeyValuePair<string, object>("12", 3m),
                new KeyValuePair<string, object>("13", true),
                new KeyValuePair<string, object>("14", 'c'),
                new KeyValuePair<string, object>("15", "string"),
#if (NETCOREAPP2_0_OR_GREATER || NETSTANDARD2_1_OR_GREATER)
                new KeyValuePair<string, object>("16", KeyValuePair.Create("key", "value")),
#else
                new KeyValuePair<string, object>("16", new KeyValuePair<string, string>("key", "value")),
#endif
                new KeyValuePair<string, object>("17", null),
            ],
        };

        var document = log.ToJsonDocument(static (obj, writer, logger) => obj.WriteTo(writer, logger), _output);
        var attributes = document.RootElement.GetProperty("attributes");
        Assert.Collection(attributes.EnumerateObject().ToArray(),
            property => property.AssertAttributeInteger("sentry.message.parameter.00", json => json.GetSByte(), sbyte.MinValue),
            property => property.AssertAttributeInteger("sentry.message.parameter.01", json => json.GetByte(), byte.MaxValue),
            property => property.AssertAttributeInteger("sentry.message.parameter.02", json => json.GetInt16(), short.MinValue),
            property => property.AssertAttributeInteger("sentry.message.parameter.03", json => json.GetUInt16(), ushort.MaxValue),
            property => property.AssertAttributeInteger("sentry.message.parameter.04", json => json.GetInt32(), int.MinValue),
            property => property.AssertAttributeInteger("sentry.message.parameter.05", json => json.GetUInt32(), uint.MaxValue),
            property => property.AssertAttributeInteger("sentry.message.parameter.06", json => json.GetInt64(), long.MinValue),
            property => property.AssertAttributeString("sentry.message.parameter.07", json => json.GetString(), ulong.MaxValue.ToString(NumberFormatInfo.InvariantInfo)),
#if NET5_0_OR_GREATER
            property => property.AssertAttributeInteger("sentry.message.parameter.08", json => json.GetInt64(), nint.MinValue),
            property => property.AssertAttributeString("sentry.message.parameter.09", json => json.GetString(), nuint.MaxValue.ToString(NumberFormatInfo.InvariantInfo)),
#endif
            property => property.AssertAttributeDouble("sentry.message.parameter.10", json => json.GetSingle(), 1f),
            property => property.AssertAttributeDouble("sentry.message.parameter.11", json => json.GetDouble(), 2d),
            property => property.AssertAttributeString("sentry.message.parameter.12", json => json.GetString(), 3m.ToString(NumberFormatInfo.InvariantInfo)),
            property => property.AssertAttributeBoolean("sentry.message.parameter.13", json => json.GetBoolean(), true),
            property => property.AssertAttributeString("sentry.message.parameter.14", json => json.GetString(), "c"),
            property => property.AssertAttributeString("sentry.message.parameter.15", json => json.GetString(), "string"),
            property => property.AssertAttributeString("sentry.message.parameter.16", json => json.GetString(), "[key, value]")
        );
        Assert.Collection(_output.Entries,
            entry => entry.Message.Should().Match("*ulong*is not supported*overflow*"),
#if NET5_0_OR_GREATER
            entry => entry.Message.Should().Match("*nuint*is not supported*64-bit*"),
#endif
            entry => entry.Message.Should().Match("*decimal*is not supported*overflow*"),
            entry => entry.Message.Should().Match("*System.Collections.Generic.KeyValuePair`2[System.String,System.String]*is not supported*ToString*"),
            entry => entry.Message.Should().Match("*null*is not supported*ignored*")
        );
    }

    [Fact]
    public void WriteTo_Attributes_AsJson()
    {
        var log = new SentryLog(Timestamp, TraceId, SentryLogLevel.Trace, "message");
        log.SetAttribute("sbyte", sbyte.MinValue);
        log.SetAttribute("byte", byte.MaxValue);
        log.SetAttribute("short", short.MinValue);
        log.SetAttribute("ushort", ushort.MaxValue);
        log.SetAttribute("int", int.MinValue);
        log.SetAttribute("uint", uint.MaxValue);
        log.SetAttribute("long", long.MinValue);
        log.SetAttribute("ulong", ulong.MaxValue);
#if NET5_0_OR_GREATER
        log.SetAttribute("nint", nint.MinValue);
        log.SetAttribute("nuint", nuint.MaxValue);
#endif
        log.SetAttribute("float", 1f);
        log.SetAttribute("double", 2d);
        log.SetAttribute("decimal", 3m);
        log.SetAttribute("bool", true);
        log.SetAttribute("char", 'c');
        log.SetAttribute("string", "string");
#if (NETCOREAPP2_0_OR_GREATER || NETSTANDARD2_1_OR_GREATER)
        log.SetAttribute("object", KeyValuePair.Create("key", "value"));
#else
        log.SetAttribute("object", new KeyValuePair<string, string>("key", "value"));
#endif
        log.SetAttribute("null", null!);

        var document = log.ToJsonDocument(static (obj, writer, logger) => obj.WriteTo(writer, logger), _output);
        var attributes = document.RootElement.GetProperty("attributes");
        Assert.Collection(attributes.EnumerateObject().ToArray(),
            property => property.AssertAttributeInteger("sbyte", json => json.GetSByte(), sbyte.MinValue),
            property => property.AssertAttributeInteger("byte", json => json.GetByte(), byte.MaxValue),
            property => property.AssertAttributeInteger("short", json => json.GetInt16(), short.MinValue),
            property => property.AssertAttributeInteger("ushort", json => json.GetUInt16(), ushort.MaxValue),
            property => property.AssertAttributeInteger("int", json => json.GetInt32(), int.MinValue),
            property => property.AssertAttributeInteger("uint", json => json.GetUInt32(), uint.MaxValue),
            property => property.AssertAttributeInteger("long", json => json.GetInt64(), long.MinValue),
            property => property.AssertAttributeString("ulong", json => json.GetString(), ulong.MaxValue.ToString(NumberFormatInfo.InvariantInfo)),
#if NET5_0_OR_GREATER
            property => property.AssertAttributeInteger("nint", json => json.GetInt64(), nint.MinValue),
            property => property.AssertAttributeString("nuint", json => json.GetString(), nuint.MaxValue.ToString(NumberFormatInfo.InvariantInfo)),
#endif
            property => property.AssertAttributeDouble("float", json => json.GetSingle(), 1f),
            property => property.AssertAttributeDouble("double", json => json.GetDouble(), 2d),
            property => property.AssertAttributeString("decimal", json => json.GetString(), 3m.ToString(NumberFormatInfo.InvariantInfo)),
            property => property.AssertAttributeBoolean("bool", json => json.GetBoolean(), true),
            property => property.AssertAttributeString("char", json => json.GetString(), "c"),
            property => property.AssertAttributeString("string", json => json.GetString(), "string"),
            property => property.AssertAttributeString("object", json => json.GetString(), "[key, value]")
        );
        Assert.Collection(_output.Entries,
            entry => entry.Message.Should().Match("*ulong*is not supported*overflow*"),
#if NET5_0_OR_GREATER
            entry => entry.Message.Should().Match("*nuint*is not supported*64-bit*"),
#endif
            entry => entry.Message.Should().Match("*decimal*is not supported*overflow*"),
            entry => entry.Message.Should().Match("*System.Collections.Generic.KeyValuePair`2[System.String,System.String]*is not supported*ToString*"),
            entry => entry.Message.Should().Match("*null*is not supported*ignored*")
        );
    }

    [Fact]
    public void GetTraceIdAndSpanId_WithActiveSpan_HasBothTraceIdAndSpanId()
    {
        // Arrange
        var span = Substitute.For<ISpan>();
        span.TraceId.Returns(SentryId.Create());
        span.SpanId.Returns(Sentry.SpanId.Create());

        var hub = Substitute.For<IHub>();
        hub.GetSpan().Returns(span);

        // Act
        SentryLog.GetTraceIdAndSpanId(hub, out var traceId, out var spanId);

        // Assert
        traceId.Should().Be(span.TraceId);
        spanId.Should().Be(span.SpanId);
    }

    [Fact]
    public void GetTraceIdAndSpanId_WithoutActiveSpan_HasOnlyTraceIdButNoSpanId()
    {
        // Arrange
        var hub = Substitute.For<IHub>();
        hub.GetSpan().Returns((ISpan)null);

        var scope = new Scope();
        hub.SubstituteConfigureScope(scope);

        // Act
        SentryLog.GetTraceIdAndSpanId(hub, out var traceId, out var spanId);

        // Assert
        traceId.Should().Be(scope.PropagationContext.TraceId);
        spanId.Should().BeNull();
    }

    [Fact]
    public void GetTraceIdAndSpanId_WithoutIds_ShouldBeUnreachable()
    {
        // Arrange
        var hub = Substitute.For<IHub>();
        hub.GetSpan().Returns((ISpan)null);

        // Act
        SentryLog.GetTraceIdAndSpanId(hub, out var traceId, out var spanId);

        // Assert
        traceId.Should().Be(SentryId.Empty);
        spanId.Should().BeNull();
    }
}

file static class AssertExtensions
{
    public static void AssertAttributeString<T>(this JsonProperty attribute, string name, Func<JsonElement, T> getValue, T value)
    {
        attribute.AssertAttribute(name, "string", getValue, value);
    }

    public static void AssertAttributeBoolean<T>(this JsonProperty attribute, string name, Func<JsonElement, T> getValue, T value)
    {
        attribute.AssertAttribute(name, "boolean", getValue, value);
    }

    public static void AssertAttributeInteger<T>(this JsonProperty attribute, string name, Func<JsonElement, T> getValue, T value)
    {
        attribute.AssertAttribute(name, "integer", getValue, value);
    }

    public static void AssertAttributeDouble<T>(this JsonProperty attribute, string name, Func<JsonElement, T> getValue, T value)
    {
        attribute.AssertAttribute(name, "double", getValue, value);
    }

    private static void AssertAttribute<T>(this JsonProperty attribute, string name, string type, Func<JsonElement, T> getValue, T value)
    {
        Assert.Equal(name, attribute.Name);
        Assert.Collection(attribute.Value.EnumerateObject().ToArray(),
            property =>
            {
                Assert.Equal("value", property.Name);
                Assert.Equal(value, getValue(property.Value));
            }, property =>
            {
                Assert.Equal("type", property.Name);
                Assert.Equal(type, property.Value.GetString());
            });
    }
}

file static class DateTimeOffsetExtensions
{
    public static string GetTimestamp(this DateTimeOffset value)
    {
        var timestamp = value.ToUnixTimeMilliseconds() / 1_000.0;
        return timestamp.ToString(NumberFormatInfo.InvariantInfo);
    }
}

file static class JsonFormatterExtensions
{
    public static string Format(this DateTimeOffset value)
    {
        return value.ToString("yyyy-MM-ddTHH:mm:ss.fffzzz", DateTimeFormatInfo.InvariantInfo);
    }

    public static string Format(this double value)
    {
        if (SentryRuntime.Current.IsNetFx() || SentryRuntime.Current.IsMono())
        {
            // since .NET Core 3.0, the Floating-Point Formatter returns the shortest roundtrippable string, rather than the exact string
            // e.g. on .NET Framework (Windows)
            // * 2.2.ToString() -> 2.2000000000000002
            // * 4.4.ToString() -> 4.4000000000000004
            // see https://devblogs.microsoft.com/dotnet/floating-point-parsing-and-formatting-improvements-in-net-core-3-0/

            var utf16Text = value.ToString("G17", NumberFormatInfo.InvariantInfo);
            var utf8Bytes = Encoding.UTF8.GetBytes(utf16Text);
            return Encoding.UTF8.GetString(utf8Bytes);
        }

        return value.ToString(NumberFormatInfo.InvariantInfo);
    }
}

file static class JsonDocumentExtensions
{
    private static readonly bool IsWindows = RuntimeInformation.IsOSPlatform(OSPlatform.Windows);

    private static readonly JsonSerializerOptions Options = new()
    {
        Encoder = JavaScriptEncoder.UnsafeRelaxedJsonEscaping,
        WriteIndented = true,
    };

    public static string ToIndentedJsonString(this JsonDocument document)
    {
        var json = JsonSerializer.Serialize(document, Options);

        // Standardize on \n on all platforms, for consistency in tests.
        return IsWindows ? json.Replace("\r\n", "\n") : json;
    }
}<|MERGE_RESOLUTION|>--- conflicted
+++ resolved
@@ -385,7 +385,6 @@
                 "sentry.sdk.version": {
                   "value": "1.2.3-test+Sentry",
                   "type": "string"
-<<<<<<< HEAD
                 },
                 "sentry.replay_id": {
                   "value": "{{replayId.ToString()}}",
@@ -438,8 +437,6 @@
                 "sentry.trace.parent_span_id": {
                   "value": "{{ParentSpanId.ToString()}}",
                   "type": "string"
-=======
->>>>>>> 8df9302a
                 }
               }
             }
