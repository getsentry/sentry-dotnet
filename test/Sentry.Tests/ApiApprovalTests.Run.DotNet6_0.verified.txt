--- conflicted
+++ resolved
@@ -1063,8 +1063,6 @@
         public override string ToString() { }
         public static Sentry.SubstringOrRegexPattern op_Implicit(string substringOrRegexPattern) { }
     }
-<<<<<<< HEAD
-=======
     public class Timing : System.IDisposable
     {
         public Timing(string key, Sentry.MeasurementUnit.Duration unit = 3, System.Collections.Generic.IDictionary<string, string>? tags = null) { }
@@ -1115,7 +1113,6 @@
         public void WriteTo(System.Text.Json.Utf8JsonWriter writer, Sentry.Extensibility.IDiagnosticLogger? logger) { }
         public static Sentry.Transaction FromJson(System.Text.Json.JsonElement json) { }
     }
->>>>>>> 7a86104c
     public class TransactionContext : Sentry.SpanContext, Sentry.ITransactionContext, Sentry.Protocol.ITraceContext
     {
         public TransactionContext(string name, string operation, Sentry.SpanId? spanId = default, Sentry.SpanId? parentSpanId = default, Sentry.SentryId? traceId = default, string? description = "", Sentry.SpanStatus? status = default, bool? isSampled = default, bool? isParentSampled = default, Sentry.TransactionNameSource nameSource = 0) { }
