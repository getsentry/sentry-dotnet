#if !NETFRAMEWORK
using Microsoft.Extensions.Configuration;

namespace Sentry.Tests;

public class BindableSentryOptionsTests : BindableTests<SentryOptions>
{
<<<<<<< HEAD
    public BindableSentryOptionsTests() : base(
        nameof(SentryOptions.ExperimentalMetrics)
    )
    {
    }

=======
>>>>>>> cdbec911
    [Fact]
    public void BindableProperties_MatchOptionsProperties()
    {
        var actual = GetPropertyNames<BindableSentryOptions>();
        AssertContainsAllOptionsProperties(actual);
    }

    [Fact]
    public void ApplyTo_SetsOptionsFromConfig()
    {
        // Arrange
        var actual = new SentryOptions();
        var bindable = new BindableSentryOptions();

        // Act
        Fixture.Config.Bind(bindable);
        bindable.ApplyTo(actual);

        // Assert
        AssertContainsExpectedPropertyValues(actual);
    }
}
#endif<|MERGE_RESOLUTION|>--- conflicted
+++ resolved
@@ -5,15 +5,6 @@
 
 public class BindableSentryOptionsTests : BindableTests<SentryOptions>
 {
-<<<<<<< HEAD
-    public BindableSentryOptionsTests() : base(
-        nameof(SentryOptions.ExperimentalMetrics)
-    )
-    {
-    }
-
-=======
->>>>>>> cdbec911
     [Fact]
     public void BindableProperties_MatchOptionsProperties()
     {
