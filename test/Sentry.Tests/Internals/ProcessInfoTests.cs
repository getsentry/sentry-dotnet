--- conflicted
+++ resolved
@@ -1,68 +1,3 @@
-<<<<<<< HEAD
-// using System;
-// using System.Threading.Tasks;
-// using Sentry.Internal;
-// using Sentry.Testing;
-// using Xunit;
-//
-// namespace Sentry.Tests.Internals
-// {
-//     public class ProcessInfoTests
-//     {
-//         [Fact]
-//         public void Ctor_StartupTimeSimilarToUtcNow()
-//         {
-//             //Arrange
-//             var options = new SentryOptions();
-//
-//             //Act
-//             var processInfo = new ProcessInfo(options);
-//             var utcNow = DateTimeOffset.UtcNow;
-//
-//             //Assert
-//             Assert.True(utcNow >= processInfo.StartupTime);
-//             Assert.True((utcNow - processInfo.StartupTime).TotalSeconds <= 1);
-//         }
-//
-//         [Fact]
-//         public async Task SetupStartupTime_StartupTimeSet()
-//         {
-//             //Arrange
-//             var unsetDateTime = new DateTime(1995, 01, 01);
-//             var options = new SentryOptions();
-//             var processInfo = new ProcessInfo(options);
-//             processInfo.StartupTime = unsetDateTime;
-//             var func = new Func<bool>(() => processInfo.StartupTime != unsetDateTime);
-//
-//             //Act
-//             processInfo.StartAccurateStartupTime();
-//
-//             //Assert
-//             Assert.True(await func.WaitConditionAsync(true, TimeSpan.FromSeconds(10)));
-//         }
-//
-//         [Fact]
-//         public async Task SetupStartupTime_MultipleCalls_DoesntCrash()
-//         {
-//             //Arrange
-//             var unsetDateTime = new DateTime(1995, 01, 01);
-//             var options = new SentryOptions();
-//             var processInfo = new ProcessInfo(options);
-//             processInfo.StartupTime = unsetDateTime;
-//             var func = new Func<bool>(() => processInfo.StartupTime != unsetDateTime);
-//
-//             //Act
-//             for (int i = 0; i < 10; i++)
-//             {
-//                 processInfo.StartAccurateStartupTime();
-//             }
-//
-//             //Assert
-//             Assert.True(await func.WaitConditionAsync(true, TimeSpan.FromSeconds(10)));
-//         }
-//     }
-// }
-=======
 using System;
 using System.Runtime.InteropServices;
 using System.Threading;
@@ -171,5 +106,4 @@
             Assert.Equal(fastCallbackInvoked, DateTimeOffset.MaxValue == sut.StartupTime);
         }
     }
-}
->>>>>>> 49575e98
+}