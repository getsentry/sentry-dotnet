--- conflicted
+++ resolved
@@ -22,21 +22,12 @@
             NetworkStatusListener = FakeReliableNetworkStatusListener.Instance
         };
     }
-<<<<<<< HEAD
 
     public void Dispose()
     {
         _cacheDirectory.Dispose();
     }
 
-=======
-
-    public void Dispose()
-    {
-        _cacheDirectory.Dispose();
-    }
-
->>>>>>> bca5e8a2
     [Fact]
     public async Task WithAttachment()
     {
@@ -201,10 +192,7 @@
     public async Task MaintainsLimit()
     {
         // Arrange
-<<<<<<< HEAD
-=======
         _options.MaxCacheItems = 2;
->>>>>>> bca5e8a2
         var innerTransport = Substitute.For<ITransport>();
         await using var transport = CachingTransport.Create(innerTransport, _options, startWorker: false);
 
