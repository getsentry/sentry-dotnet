using System.Net.Http;
using System.Net.Sockets;
<<<<<<< HEAD
using System.Threading;
using System.Threading.Tasks;
using FluentAssertions;
using NSubstitute;
using Sentry.Extensibility;
using Sentry.Internal;
=======
>>>>>>> 26396112
using Sentry.Internal.Http;
using Sentry.Testing;

namespace Sentry.Tests.Internals.Http;

public class CachingTransportTests
{
    private readonly IDiagnosticLogger _logger;

    public CachingTransportTests(ITestOutputHelper testOutputHelper)
    {
        _logger = new TestOutputDiagnosticLogger(testOutputHelper);
    }

    [Fact(Timeout = 7000)]
    public async Task WorksInBackground()
    {
        // Arrange
        using var cacheDirectory = new TempDirectory();
        var options = new SentryOptions
        {
            Dsn = DsnSamples.ValidDsnWithoutSecret,
            DiagnosticLogger = _logger,
            CacheDirectoryPath = cacheDirectory.Path
        };

        using var innerTransport = new FakeTransport();
        await using var transport = new CachingTransport(innerTransport, options);

        // Act
        using var envelope = Envelope.FromEvent(new SentryEvent());
        await transport.SendEnvelopeAsync(envelope);

        // Wait until directory is empty
        while (
            Directory.Exists(cacheDirectory.Path) &&
            Directory.EnumerateFiles(cacheDirectory.Path, "*", SearchOption.AllDirectories).Any())
        {
            await Task.Delay(100);
        }

        // Assert
        var sentEnvelope = innerTransport.GetSentEnvelopes().Single();
        sentEnvelope.Should().BeEquivalentTo(envelope, o => o.Excluding(x => x.Items[0].Header));
    }

    [Fact(Timeout = 7000)]
    public async Task EnvelopeReachesInnerTransport()
    {
        // Arrange
        using var cacheDirectory = new TempDirectory();
        var options = new SentryOptions
        {
            Dsn = DsnSamples.ValidDsnWithoutSecret,
            DiagnosticLogger = _logger,
            CacheDirectoryPath = cacheDirectory.Path
        };

        using var innerTransport = new FakeTransport();
        await using var transport = new CachingTransport(innerTransport, options);

        // Act
        using var envelope = Envelope.FromEvent(new SentryEvent());
        await transport.SendEnvelopeAsync(envelope);

        while (!innerTransport.GetSentEnvelopes().Any())
        {
            await Task.Delay(100);
        }

        // Assert
        var sentEnvelope = innerTransport.GetSentEnvelopes().Single();
        sentEnvelope.Should().BeEquivalentTo(envelope, o => o.Excluding(x => x.Items[0].Header));
    }

    [Fact(Timeout = 5000)]
    public async Task MaintainsLimit()
    {
        // Arrange
        using var cacheDirectory = new TempDirectory();
        var options = new SentryOptions
        {
            Dsn = DsnSamples.ValidDsnWithoutSecret,
            DiagnosticLogger = _logger,
            CacheDirectoryPath = cacheDirectory.Path,
            MaxCacheItems = 2
        };

        var innerTransport = Substitute.For<ITransport>();

        var evt = new ManualResetEventSlim();
        // Block until we're done
        innerTransport
            .When(t => t.SendEnvelopeAsync(Arg.Any<Envelope>(), Arg.Any<CancellationToken>()))
            .Do(_ => evt.Wait());

        await using var transport = new CachingTransport(innerTransport, options);

        // Act & assert
        for (var i = 0; i < options.MaxCacheItems + 2; i++)
        {
            using var envelope = Envelope.FromEvent(new SentryEvent());
            await transport.SendEnvelopeAsync(envelope);

            transport.GetCacheLength().Should().BeLessOrEqualTo(options.MaxCacheItems);
        }
        evt.Set();
    }

    [Fact(Timeout = 7000)]
    public async Task AwareOfExistingFiles()
    {
        // Arrange
        using var cacheDirectory = new TempDirectory();
        var options = new SentryOptions
        {
            Dsn = DsnSamples.ValidDsnWithoutSecret,
            DiagnosticLogger = _logger,
            CacheDirectoryPath = cacheDirectory.Path
        };

        // Send some envelopes with a failing transport to make sure they all stay in cache
        {
            using var initialInnerTransport = new FakeTransport();
            await using var initialTransport = new CachingTransport(initialInnerTransport, options);

            // Shutdown the worker immediately so nothing gets processed
            await initialTransport.StopWorkerAsync();

            for (var i = 0; i < 3; i++)
            {
                using var envelope = Envelope.FromEvent(new SentryEvent());
                await initialTransport.SendEnvelopeAsync(envelope);
            }
        }

        using var innerTransport = new FakeTransport();
        await using var transport = new CachingTransport(innerTransport, options);

        // Act

        // Wait until directory is empty
        while (
            Directory.Exists(cacheDirectory.Path) &&
            Directory.EnumerateFiles(cacheDirectory.Path, "*", SearchOption.AllDirectories).Any())
        {
            await Task.Delay(100);
        }

        // Assert
        innerTransport.GetSentEnvelopes().Should().HaveCount(3);
    }

    [Fact(Timeout = 7000)]
    public async Task DoesNotRetryOnNonTransientExceptions()
    {
        // Arrange
        using var cacheDirectory = new TempDirectory();
        var options = new SentryOptions
        {
            Dsn = DsnSamples.ValidDsnWithoutSecret,
            DiagnosticLogger = _logger,
            CacheDirectoryPath = cacheDirectory.Path
        };

        var innerTransport = Substitute.For<ITransport>();
        var isFailing = true;

        innerTransport
            .SendEnvelopeAsync(Arg.Any<Envelope>(), Arg.Any<CancellationToken>())
            .Returns(_ =>
                isFailing
                    ? Task.FromException(new InvalidOperationException())
                    : Task.CompletedTask);

        await using var transport = new CachingTransport(innerTransport, options);

        // Can't really reliably test this with a worker
        await transport.StopWorkerAsync();

        // Act
        for (var i = 0; i < 3; i++)
        {
            using var envelope = Envelope.FromEvent(new SentryEvent());
            await transport.SendEnvelopeAsync(envelope);
        }

        await transport.FlushAsync();

        // (transport stops failing)
        innerTransport.ClearReceivedCalls();
        isFailing = false;
        await transport.FlushAsync();

        // Assert
        // (0 envelopes retried)
        _ = innerTransport.Received(0).SendEnvelopeAsync(Arg.Any<Envelope>(), Arg.Any<CancellationToken>());
    }

    [Fact(Timeout = 7000)]
    public async Task DoesNotDeleteCacheIfConnectionWithIssue()
    {
        // Arrange
        using var cacheDirectory = new TempDirectory();
        var options = new SentryOptions
        {
            Dsn = DsnSamples.ValidDsnWithoutSecret,
            DiagnosticLogger = _logger,
            CacheDirectoryPath = cacheDirectory.Path
        };

        var exception = new HttpRequestException(null, new SocketException());
        var receivedException = new Exception();
        var innerTransport = Substitute.For<ITransport>();

        innerTransport
            .SendEnvelopeAsync(Arg.Any<Envelope>(), Arg.Any<CancellationToken>())
            .Returns(_ => Task.FromException(exception));

        await using var transport = new CachingTransport(innerTransport, options);

        // Can't really reliably test this with a worker
        await transport.StopWorkerAsync();

        using var envelope = Envelope.FromEvent(new SentryEvent());
        await transport.SendEnvelopeAsync(envelope);

        try
        {
            // Act
            await transport.FlushAsync();
        }
        catch (Exception he)
        {
            receivedException = he;
        }
        finally
        {
            // (transport stops failing)
            innerTransport.ClearReceivedCalls();
            await transport.FlushAsync();
        }
<<<<<<< HEAD

        [Fact(Timeout = 7000)]
        public async Task CreatesIsolatedDirectoriesForDifferentProcesses()
        {
            // Arrange
            using var cacheDirectory = new TempDirectory();
            var options = new SentryOptions
            {
                Dsn = DsnSamples.ValidDsnWithoutSecret,
                DiagnosticLogger = _logger,
                CacheDirectoryPath = cacheDirectory.Path,
                CacheProcessIsolationEnabled = true
            };

            var fileSystem = Substitute.ForPartsOf<FileSystemStub>();
            fileSystem.When(f => f.DeleteFile(Arg.Any<string>())).DoNotCallBase();
            fileSystem.When(f => f.DeleteDirectory(Arg.Any<string>())).DoNotCallBase();

            // Act
            // Send some envelopes with a failing transport to make sure they all stay in cache

            using var initialInnerTransport = new FakeTransport();
            var processInfo = Substitute.For<IActiveProcessInfo>();
            processInfo.GetCurrentProcessId().Returns(1);
            processInfo.IsProcessActive(0).ReturnsForAnyArgs(true);

            await using var initialTransport = new CachingTransport(initialInnerTransport, options, processInfo, fileSystem);

            // Shutdown the worker immediately so nothing gets processed
            await initialTransport.StopWorkerAsync();
            await CreateAndSendTransactionsAsync(initialTransport);

            using var innerTransport = new FakeTransport();
            var processInfo2 = Substitute.For<IActiveProcessInfo>();
            processInfo2.GetCurrentProcessId().Returns(2);
            processInfo2.IsProcessActive(1).ReturnsForAnyArgs(false);
            processInfo2.IsProcessActive(2).ReturnsForAnyArgs(true);
            await using var transport = new CachingTransport(innerTransport, options, processInfo2, fileSystem);
            await CreateAndSendTransactionsAsync(transport);

            // Assert

            fileSystem.Received(6).CreateFile(Arg.Any<string>());

            var dsnDir = Directory.EnumerateDirectories(Path.Combine(cacheDirectory.Path, "Sentry")).Single();
            var processDirectories = Directory.EnumerateDirectories(dsnDir).ToList();

            var envelopeFiles = Directory.EnumerateFiles(cacheDirectory.Path, "*", SearchOption.AllDirectories).ToList();

            processDirectories.Should().HaveCount(2);

            envelopeFiles.Should().HaveCount(6);

            static async Task CreateAndSendTransactionsAsync(ITransport transport)
            {
                for (var i = 0; i < 3; i++)
                {
                    using var envelope = Envelope.FromEvent(new SentryEvent());
                    await transport.SendEnvelopeAsync(envelope);
                }
            }
        }
=======
        // Assert
        Assert.Equal(exception, receivedException);
        Assert.True(Directory.EnumerateFiles(cacheDirectory.Path, "*", SearchOption.AllDirectories).Any());
>>>>>>> 26396112
    }
}<|MERGE_RESOLUTION|>--- conflicted
+++ resolved
@@ -1,14 +1,5 @@
 using System.Net.Http;
 using System.Net.Sockets;
-<<<<<<< HEAD
-using System.Threading;
-using System.Threading.Tasks;
-using FluentAssertions;
-using NSubstitute;
-using Sentry.Extensibility;
-using Sentry.Internal;
-=======
->>>>>>> 26396112
 using Sentry.Internal.Http;
 using Sentry.Testing;
 
@@ -251,73 +242,70 @@
             innerTransport.ClearReceivedCalls();
             await transport.FlushAsync();
         }
-<<<<<<< HEAD
-
-        [Fact(Timeout = 7000)]
-        public async Task CreatesIsolatedDirectoriesForDifferentProcesses()
-        {
-            // Arrange
-            using var cacheDirectory = new TempDirectory();
-            var options = new SentryOptions
-            {
-                Dsn = DsnSamples.ValidDsnWithoutSecret,
-                DiagnosticLogger = _logger,
-                CacheDirectoryPath = cacheDirectory.Path,
-                CacheProcessIsolationEnabled = true
-            };
-
-            var fileSystem = Substitute.ForPartsOf<FileSystemStub>();
-            fileSystem.When(f => f.DeleteFile(Arg.Any<string>())).DoNotCallBase();
-            fileSystem.When(f => f.DeleteDirectory(Arg.Any<string>())).DoNotCallBase();
-
-            // Act
-            // Send some envelopes with a failing transport to make sure they all stay in cache
-
-            using var initialInnerTransport = new FakeTransport();
-            var processInfo = Substitute.For<IActiveProcessInfo>();
-            processInfo.GetCurrentProcessId().Returns(1);
-            processInfo.IsProcessActive(0).ReturnsForAnyArgs(true);
-
-            await using var initialTransport = new CachingTransport(initialInnerTransport, options, processInfo, fileSystem);
-
-            // Shutdown the worker immediately so nothing gets processed
-            await initialTransport.StopWorkerAsync();
-            await CreateAndSendTransactionsAsync(initialTransport);
-
-            using var innerTransport = new FakeTransport();
-            var processInfo2 = Substitute.For<IActiveProcessInfo>();
-            processInfo2.GetCurrentProcessId().Returns(2);
-            processInfo2.IsProcessActive(1).ReturnsForAnyArgs(false);
-            processInfo2.IsProcessActive(2).ReturnsForAnyArgs(true);
-            await using var transport = new CachingTransport(innerTransport, options, processInfo2, fileSystem);
-            await CreateAndSendTransactionsAsync(transport);
-
-            // Assert
-
-            fileSystem.Received(6).CreateFile(Arg.Any<string>());
-
-            var dsnDir = Directory.EnumerateDirectories(Path.Combine(cacheDirectory.Path, "Sentry")).Single();
-            var processDirectories = Directory.EnumerateDirectories(dsnDir).ToList();
-
-            var envelopeFiles = Directory.EnumerateFiles(cacheDirectory.Path, "*", SearchOption.AllDirectories).ToList();
-
-            processDirectories.Should().HaveCount(2);
-
-            envelopeFiles.Should().HaveCount(6);
-
-            static async Task CreateAndSendTransactionsAsync(ITransport transport)
-            {
-                for (var i = 0; i < 3; i++)
-                {
-                    using var envelope = Envelope.FromEvent(new SentryEvent());
-                    await transport.SendEnvelopeAsync(envelope);
-                }
-            }
-        }
-=======
         // Assert
         Assert.Equal(exception, receivedException);
         Assert.True(Directory.EnumerateFiles(cacheDirectory.Path, "*", SearchOption.AllDirectories).Any());
->>>>>>> 26396112
+    }
+
+    [Fact(Timeout = 7000)]
+    public async Task CreatesIsolatedDirectoriesForDifferentProcesses()
+    {
+        // Arrange
+        using var cacheDirectory = new TempDirectory();
+        var options = new SentryOptions
+        {
+            Dsn = DsnSamples.ValidDsnWithoutSecret,
+            DiagnosticLogger = _logger,
+            CacheDirectoryPath = cacheDirectory.Path,
+            CacheProcessIsolationEnabled = true
+        };
+
+        var fileSystem = Substitute.ForPartsOf<FileSystemStub>();
+        fileSystem.When(f => f.DeleteFile(Arg.Any<string>())).DoNotCallBase();
+        fileSystem.When(f => f.DeleteDirectory(Arg.Any<string>())).DoNotCallBase();
+
+        // Act
+        // Send some envelopes with a failing transport to make sure they all stay in cache
+
+        using var initialInnerTransport = new FakeTransport();
+        var processInfo = Substitute.For<IActiveProcessInfo>();
+        processInfo.GetCurrentProcessId().Returns(1);
+        processInfo.IsProcessActive(0).ReturnsForAnyArgs(true);
+
+        await using var initialTransport = new CachingTransport(initialInnerTransport, options, processInfo, fileSystem);
+
+        // Shutdown the worker immediately so nothing gets processed
+        await initialTransport.StopWorkerAsync();
+        await CreateAndSendTransactionsAsync(initialTransport);
+
+        using var innerTransport = new FakeTransport();
+        var processInfo2 = Substitute.For<IActiveProcessInfo>();
+        processInfo2.GetCurrentProcessId().Returns(2);
+        processInfo2.IsProcessActive(1).ReturnsForAnyArgs(false);
+        processInfo2.IsProcessActive(2).ReturnsForAnyArgs(true);
+        await using var transport = new CachingTransport(innerTransport, options, processInfo2, fileSystem);
+        await CreateAndSendTransactionsAsync(transport);
+
+        // Assert
+
+        fileSystem.Received(6).CreateFile(Arg.Any<string>());
+
+        var dsnDir = Directory.EnumerateDirectories(Path.Combine(cacheDirectory.Path, "Sentry")).Single();
+        var processDirectories = Directory.EnumerateDirectories(dsnDir).ToList();
+
+        var envelopeFiles = Directory.EnumerateFiles(cacheDirectory.Path, "*", SearchOption.AllDirectories).ToList();
+
+        processDirectories.Should().HaveCount(2);
+
+        envelopeFiles.Should().HaveCount(6);
+
+        static async Task CreateAndSendTransactionsAsync(ITransport transport)
+        {
+            for (var i = 0; i < 3; i++)
+            {
+                using var envelope = Envelope.FromEvent(new SentryEvent());
+                await transport.SendEnvelopeAsync(envelope);
+            }
+        }
     }
 }