--- conflicted
+++ resolved
@@ -1,14 +1,5 @@
 using System.Net;
 using System.Net.Http;
-<<<<<<< HEAD
-using System.Text.RegularExpressions;
-using System.Threading;
-using System.Threading.Tasks;
-using FluentAssertions;
-using NSubstitute;
-using Sentry.Internal;
-=======
->>>>>>> 26396112
 using Sentry.Internal.Http;
 using Sentry.Testing;
 using Sentry.Tests.Helpers;
@@ -488,54 +479,27 @@
         authHeader.Should().NotBeNullOrWhiteSpace();
     }
 
-<<<<<<< HEAD
-        [Fact]
-        public void CreateRequest_AuthHeader_IncludesVersion()
-        {
-            // Arrange
-            var httpTransport = new HttpTransport(
-                new SentryOptions { Dsn = DsnSamples.ValidDsnWithSecret },
-                new HttpClient());
-
-            var envelope = Envelope.FromEvent(new SentryEvent());
-
-            // Act
-            using var request = httpTransport.CreateRequest(envelope);
-            var authHeader = request.Headers.GetValues("X-Sentry-Auth").FirstOrDefault();
-
-            // Assert
-            var versionString = Regex.Match(authHeader, @"sentry_client=(\S+),").Groups[1].Value;
-            versionString.Should().Be($"{SdkVersion.Instance.Name}/{SdkVersion.Instance.Version}");
-        }
-
-        [Fact]
-        public void CreateRequest_RequestMethod_Post()
-        {
-            // Arrange
-            var httpTransport = new HttpTransport(
-                new SentryOptions { Dsn = DsnSamples.ValidDsnWithSecret },
-                new HttpClient());
-=======
-    [Fact]
-    public void CreateRequest_RequestMethod_Post()
+    [Fact]
+    public void CreateRequest_AuthHeader_IncludesVersion()
     {
         // Arrange
         var httpTransport = new HttpTransport(
             new SentryOptions { Dsn = DsnSamples.ValidDsnWithSecret },
             new HttpClient());
->>>>>>> 26396112
-
-        var envelope = Envelope.FromEvent(new SentryEvent());
-
-        // Act
-        var request = httpTransport.CreateRequest(envelope);
-
-        // Assert
-        request.Method.Should().Be(HttpMethod.Post);
-    }
-
-    [Fact]
-    public void CreateRequest_SentryUrl_FromOptions()
+
+        var envelope = Envelope.FromEvent(new SentryEvent());
+
+        // Act
+        using var request = httpTransport.CreateRequest(envelope);
+        var authHeader = request.Headers.GetValues("X-Sentry-Auth").FirstOrDefault();
+
+        // Assert
+        var versionString = Regex.Match(authHeader, @"sentry_client=(\S+),").Groups[1].Value;
+        Assert.True(versionString.Contains($"{SdkVersion.Instance.Name}/{SdkVersion.Instance.Version}"));
+    }
+
+    [Fact]
+    public void CreateRequest_RequestMethod_Post()
     {
         // Arrange
         var httpTransport = new HttpTransport(
@@ -544,17 +508,15 @@
 
         var envelope = Envelope.FromEvent(new SentryEvent());
 
-        var uri = Dsn.Parse(DsnSamples.ValidDsnWithSecret).GetEnvelopeEndpointUri();
-
         // Act
         var request = httpTransport.CreateRequest(envelope);
 
         // Assert
-        request.RequestUri.Should().Be(uri);
-    }
-
-    [Fact]
-    public async Task CreateRequest_Content_IncludesEvent()
+        request.Method.Should().Be(HttpMethod.Post);
+    }
+
+    [Fact]
+    public void CreateRequest_SentryUrl_FromOptions()
     {
         // Arrange
         var httpTransport = new HttpTransport(
@@ -563,6 +525,25 @@
 
         var envelope = Envelope.FromEvent(new SentryEvent());
 
+        var uri = Dsn.Parse(DsnSamples.ValidDsnWithSecret).GetEnvelopeEndpointUri();
+
+        // Act
+        var request = httpTransport.CreateRequest(envelope);
+
+        // Assert
+        request.RequestUri.Should().Be(uri);
+    }
+
+    [Fact]
+    public async Task CreateRequest_Content_IncludesEvent()
+    {
+        // Arrange
+        var httpTransport = new HttpTransport(
+            new SentryOptions { Dsn = DsnSamples.ValidDsnWithSecret },
+            new HttpClient());
+
+        var envelope = Envelope.FromEvent(new SentryEvent());
+
         // Act
         var request = httpTransport.CreateRequest(envelope);
         var requestContent = await request.Content.ReadAsStringAsync();
