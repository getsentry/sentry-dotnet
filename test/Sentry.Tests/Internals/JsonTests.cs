--- conflicted
+++ resolved
@@ -1,22 +1,16 @@
 using System.Reflection;
 using System.Text.Json;
-<<<<<<< HEAD
 using Sentry.Infrastructure;
 using Sentry.Internal;
 using Sentry.Internal.Extensions;
 using Xunit;
-=======
->>>>>>> 4df4d0f0
-
-namespace Sentry.Tests.Internals;
-
-public class JsonTests
+
+namespace Sentry.Tests.Internals
 {
-    private class Fixture
-    {
-        public string ToJsonString(object @object)
-        {
-<<<<<<< HEAD
+    public class JsonTests
+    {
+        private class Fixture
+        {
             public string ToJsonString(object @object)
             {
                 using var stream = new MemoryStream();
@@ -26,17 +20,6 @@
                 }
                 return Encoding.UTF8.GetString(stream.ToArray());
             }
-
-            public Exception GenerateException(string description)
-=======
-            using var stream = new MemoryStream();
-            using (var writer = new Utf8JsonWriter(stream))
->>>>>>> 4df4d0f0
-            {
-                writer.WriteDynamicValue(@object);
-            }
-            return Encoding.UTF8.GetString(stream.ToArray());
-        }
 
         public Exception GenerateException(string description)
         {
