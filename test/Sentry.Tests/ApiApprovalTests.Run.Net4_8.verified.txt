﻿[assembly: System.CLSCompliant(true)]
namespace Sentry
{
    public enum AttachmentType
    {
        Default = 0,
        Minidump = 1,
        AppleCrashReport = 2,
        UnrealContext = 3,
        UnrealLogs = 4,
        ViewHierarchy = 5,
    }
    public class BaggageHeader
    {
        public override string ToString() { }
    }
    [System.Diagnostics.DebuggerDisplay("Message: {Message}, Type: {Type}")]
    public sealed class Breadcrumb : Sentry.ISentryJsonSerializable
    {
        public Breadcrumb(string message, string type, System.Collections.Generic.IReadOnlyDictionary<string, string>? data = null, string? category = null, Sentry.BreadcrumbLevel level = 0) { }
        public string? Category { get; }
        public System.Collections.Generic.IReadOnlyDictionary<string, string>? Data { get; }
        public Sentry.BreadcrumbLevel Level { get; }
        public string? Message { get; }
        public System.DateTimeOffset Timestamp { get; }
        public string? Type { get; }
        public void WriteTo(System.Text.Json.Utf8JsonWriter writer, Sentry.Extensibility.IDiagnosticLogger? logger) { }
        public static Sentry.Breadcrumb FromJson(System.Text.Json.JsonElement json) { }
    }
    public enum BreadcrumbLevel
    {
        [System.Runtime.Serialization.EnumMember(Value="debug")]
        Debug = -1,
        [System.Runtime.Serialization.EnumMember(Value="info")]
        Info = 0,
        [System.Runtime.Serialization.EnumMember(Value="warning")]
        Warning = 1,
        [System.Runtime.Serialization.EnumMember(Value="error")]
        Error = 2,
        [System.Runtime.Serialization.EnumMember(Value="critical")]
        Critical = 3,
    }
    public static class BuiltInSystemDiagnosticsMeters
    {
        public static readonly Sentry.StringOrRegex MicrosoftAspNetCoreDiagnostics;
        public static readonly Sentry.StringOrRegex MicrosoftAspNetCoreHeaderParsing;
        public static readonly Sentry.StringOrRegex MicrosoftAspNetCoreHosting;
        public static readonly Sentry.StringOrRegex MicrosoftAspNetCoreHttpConnections;
        public static readonly Sentry.StringOrRegex MicrosoftAspNetCoreRateLimiting;
        public static readonly Sentry.StringOrRegex MicrosoftAspNetCoreRouting;
        public static readonly Sentry.StringOrRegex MicrosoftAspNetCoreServerKestrel;
        public static readonly Sentry.StringOrRegex MicrosoftExtensionsDiagnosticsHealthChecks;
        public static readonly Sentry.StringOrRegex MicrosoftExtensionsDiagnosticsResourceMonitoring;
        public static readonly Sentry.StringOrRegex OpenTelemetryInstrumentationRuntime;
        public static readonly Sentry.StringOrRegex SystemNetHttp;
        public static readonly Sentry.StringOrRegex SystemNetNameResolution;
        public static System.Collections.Generic.IList<Sentry.StringOrRegex> All { get; }
    }
    public class ByteAttachmentContent : Sentry.IAttachmentContent
    {
        public ByteAttachmentContent(byte[] bytes) { }
        public System.IO.Stream GetStream() { }
    }
    public enum CheckInStatus
    {
        InProgress = 0,
        Ok = 1,
        Error = 2,
    }
    [System.Obsolete("WARNING: This method deliberately causes a crash, and should not be used in a rea" +
        "l application.")]
    public enum CrashType
    {
        Managed = 0,
        ManagedBackgroundThread = 1,
    }
    [System.Flags]
    public enum DeduplicateMode
    {
        SameEvent = 1,
        SameExceptionInstance = 2,
        InnerException = 4,
        AggregateException = 8,
        All = 2147483647,
    }
    public class DefaultSentryScopeStateProcessor : Sentry.ISentryScopeStateProcessor
    {
        public DefaultSentryScopeStateProcessor() { }
        public void Apply(Sentry.Scope scope, object state) { }
    }
    [System.AttributeUsage(System.AttributeTargets.Assembly)]
    public class DsnAttribute : System.Attribute
    {
        public DsnAttribute(string dsn) { }
        public string Dsn { get; }
    }
    public static class EventLikeExtensions
    {
        public static void AddBreadcrumb(this Sentry.IEventLike eventLike, string message, string? category = null, string? type = null, System.Collections.Generic.IReadOnlyDictionary<string, string>? data = null, Sentry.BreadcrumbLevel level = 0) { }
        public static void AddBreadcrumb(this Sentry.IEventLike eventLike, System.DateTimeOffset? timestamp, string message, string? category = null, string? type = null, System.Collections.Generic.IReadOnlyDictionary<string, string>? data = null, Sentry.BreadcrumbLevel level = 0) { }
        public static bool HasUser(this Sentry.IEventLike eventLike) { }
        public static void SetFingerprint(this Sentry.IEventLike eventLike, System.Collections.Generic.IEnumerable<string> fingerprint) { }
        public static void SetFingerprint(this Sentry.IEventLike eventLike, params string[] fingerprint) { }
    }
    public class ExperimentalMetricsOptions
    {
        public ExperimentalMetricsOptions() { }
        public System.Collections.Generic.IList<Sentry.StringOrRegex> CaptureSystemDiagnosticsInstruments { get; set; }
        public System.Collections.Generic.IList<Sentry.StringOrRegex> CaptureSystemDiagnosticsMeters { get; set; }
        public bool EnableCodeLocations { get; set; }
    }
    public class FileAttachmentContent : Sentry.IAttachmentContent
    {
        public FileAttachmentContent(string filePath) { }
        public FileAttachmentContent(string filePath, bool readFileAsynchronously) { }
        public System.IO.Stream GetStream() { }
    }
    public static class HasExtraExtensions
    {
        public static void SetExtras(this Sentry.IHasExtra hasExtra, System.Collections.Generic.IEnumerable<System.Collections.Generic.KeyValuePair<string, object?>> values) { }
    }
    public static class HasTagsExtensions
    {
        public static void SetTags(this Sentry.IHasTags hasTags, System.Collections.Generic.IEnumerable<System.Collections.Generic.KeyValuePair<string, string>> tags) { }
    }
    public static class HintTypes
    {
        public const string HttpResponseMessage = "http-response-message";
    }
    public readonly struct HttpStatusCodeRange : System.IEquatable<Sentry.HttpStatusCodeRange>
    {
        public HttpStatusCodeRange(int statusCode) { }
        public HttpStatusCodeRange(int start, int end) { }
        public int End { get; init; }
        public int Start { get; init; }
        public bool Contains(int statusCode) { }
        public bool Contains(System.Net.HttpStatusCode statusCode) { }
        public static Sentry.HttpStatusCodeRange op_Implicit(int statusCode) { }
        public static Sentry.HttpStatusCodeRange op_Implicit(System.Net.HttpStatusCode statusCode) { }
        public static Sentry.HttpStatusCodeRange op_Implicit([System.Runtime.CompilerServices.TupleElementNames(new string[] {
                "Start",
                "End"})] System.ValueTuple<int, int> range) { }
        public static Sentry.HttpStatusCodeRange op_Implicit([System.Runtime.CompilerServices.TupleElementNames(new string[] {
                "start",
                "end"})] System.ValueTuple<System.Net.HttpStatusCode, System.Net.HttpStatusCode> range) { }
    }
    public static class HubExtensions
    {
        public static void AddBreadcrumb(this Sentry.IHub hub, Sentry.Breadcrumb breadcrumb, Sentry.SentryHint? hint = null) { }
        public static void AddBreadcrumb(this Sentry.IHub hub, string message, string? category = null, string? type = null, System.Collections.Generic.IDictionary<string, string>? data = null, Sentry.BreadcrumbLevel level = 0) { }
        public static void AddBreadcrumb(this Sentry.IHub hub, Sentry.Infrastructure.ISystemClock? clock, string message, string? category = null, string? type = null, System.Collections.Generic.IDictionary<string, string>? data = null, Sentry.BreadcrumbLevel level = 0) { }
        public static Sentry.SentryId CaptureException(this Sentry.IHub hub, System.Exception ex, System.Action<Sentry.Scope> configureScope) { }
        public static Sentry.SentryId CaptureMessage(this Sentry.IHub hub, string message, System.Action<Sentry.Scope> configureScope, Sentry.SentryLevel level = 1) { }
        public static void LockScope(this Sentry.IHub hub) { }
        public static System.IDisposable PushAndLockScope(this Sentry.IHub hub) { }
        public static Sentry.ISpan StartSpan(this Sentry.IHub hub, string operation, string description) { }
        public static Sentry.ITransactionTracer StartTransaction(this Sentry.IHub hub, Sentry.ITransactionContext context) { }
        public static Sentry.ITransactionTracer StartTransaction(this Sentry.IHub hub, string name, string operation) { }
        public static Sentry.ITransactionTracer StartTransaction(this Sentry.IHub hub, string name, string operation, Sentry.SentryTraceHeader traceHeader) { }
        public static Sentry.ITransactionTracer StartTransaction(this Sentry.IHub hub, string name, string operation, string? description) { }
        public static void UnlockScope(this Sentry.IHub hub) { }
    }
    public interface IAttachmentContent
    {
        System.IO.Stream GetStream();
    }
    public interface IEventLike : Sentry.IHasExtra, Sentry.IHasTags
    {
        System.Collections.Generic.IReadOnlyCollection<Sentry.Breadcrumb> Breadcrumbs { get; }
        Sentry.SentryContexts Contexts { get; set; }
        string? Distribution { get; set; }
        string? Environment { get; set; }
        System.Collections.Generic.IReadOnlyList<string> Fingerprint { get; set; }
        Sentry.SentryLevel? Level { get; set; }
        string? Release { get; set; }
        Sentry.SentryRequest Request { get; set; }
        Sentry.SdkVersion Sdk { get; }
        string? TransactionName { get; set; }
        Sentry.SentryUser User { get; set; }
        void AddBreadcrumb(Sentry.Breadcrumb breadcrumb);
    }
    public interface IHasData
    {
        System.Collections.Generic.IReadOnlyDictionary<string, object?> Data { get; }
        void SetData(string key, object? value);
    }
    public interface IHasExtra
    {
        System.Collections.Generic.IReadOnlyDictionary<string, object?> Extra { get; }
        void SetExtra(string key, object? value);
    }
    public interface IHasTags
    {
        System.Collections.Generic.IReadOnlyDictionary<string, string> Tags { get; }
        void SetTag(string key, string value);
        void UnsetTag(string key);
    }
    public interface IHub : Sentry.ISentryClient, Sentry.ISentryScopeManager
    {
        Sentry.SentryId LastEventId { get; }
        Sentry.SentryStructuredLogger Logger { get; }
        void BindException(System.Exception exception, Sentry.ISpan span);
        Sentry.SentryId CaptureEvent(Sentry.SentryEvent evt, System.Action<Sentry.Scope> configureScope);
        Sentry.SentryId CaptureEvent(Sentry.SentryEvent evt, Sentry.SentryHint? hint, System.Action<Sentry.Scope> configureScope);
        void CaptureFeedback(Sentry.SentryFeedback feedback, System.Action<Sentry.Scope> configureScope, Sentry.SentryHint? hint = null);
        Sentry.TransactionContext ContinueTrace(Sentry.SentryTraceHeader? traceHeader, Sentry.BaggageHeader? baggageHeader, string? name = null, string? operation = null);
        Sentry.TransactionContext ContinueTrace(string? traceHeader, string? baggageHeader, string? name = null, string? operation = null);
        void EndSession(Sentry.SessionEndStatus status = 0);
        Sentry.BaggageHeader? GetBaggage();
        Sentry.ISpan? GetSpan();
        Sentry.SentryTraceHeader? GetTraceHeader();
        void PauseSession();
        void ResumeSession();
        void StartSession();
        Sentry.ITransactionTracer StartTransaction(Sentry.ITransactionContext context, System.Collections.Generic.IReadOnlyDictionary<string, object?> customSamplingContext);
    }
    public interface IScopeObserver
    {
        void AddBreadcrumb(Sentry.Breadcrumb breadcrumb);
        void SetExtra(string key, object? value);
        void SetTag(string key, string value);
        void SetTrace(Sentry.SentryId traceId, Sentry.SpanId parentSpanId);
        void SetUser(Sentry.SentryUser? user);
        void UnsetTag(string key);
    }
    public interface ISentryClient
    {
        bool IsEnabled { get; }
        Sentry.SentryId CaptureCheckIn(string monitorSlug, Sentry.CheckInStatus status, Sentry.SentryId? sentryId = default, System.TimeSpan? duration = default, Sentry.Scope? scope = null, System.Action<Sentry.SentryMonitorOptions>? configureMonitorOptions = null);
        bool CaptureEnvelope(Sentry.Protocol.Envelopes.Envelope envelope);
        Sentry.SentryId CaptureEvent(Sentry.SentryEvent evt, Sentry.Scope? scope = null, Sentry.SentryHint? hint = null);
        void CaptureFeedback(Sentry.SentryFeedback feedback, Sentry.Scope? scope = null, Sentry.SentryHint? hint = null);
        void CaptureSession(Sentry.SessionUpdate sessionUpdate);
        void CaptureTransaction(Sentry.SentryTransaction transaction);
        void CaptureTransaction(Sentry.SentryTransaction transaction, Sentry.Scope? scope, Sentry.SentryHint? hint);
        [System.Obsolete("Use CaptureFeedback instead.")]
        void CaptureUserFeedback(Sentry.UserFeedback userFeedback);
        System.Threading.Tasks.Task FlushAsync(System.TimeSpan timeout);
    }
    public interface ISentryJsonSerializable
    {
        void WriteTo(System.Text.Json.Utf8JsonWriter writer, Sentry.Extensibility.IDiagnosticLogger? logger);
    }
    public interface ISentryScopeManager
    {
        void BindClient(Sentry.ISentryClient client);
        void ConfigureScope(System.Action<Sentry.Scope> configureScope);
        System.Threading.Tasks.Task ConfigureScopeAsync(System.Func<Sentry.Scope, System.Threading.Tasks.Task> configureScope);
        System.IDisposable PushScope();
        System.IDisposable PushScope<TState>(TState state);
        void SetTag(string key, string value);
        void UnsetTag(string key);
    }
    public interface ISentryScopeStateProcessor
    {
        void Apply(Sentry.Scope scope, object state);
    }
    public interface ISentrySession
    {
        string? DistinctId { get; }
        string? Environment { get; }
        int ErrorCount { get; }
        Sentry.SentryId Id { get; }
        string? IpAddress { get; }
        string Release { get; }
        System.DateTimeOffset StartTimestamp { get; }
        string? UserAgent { get; }
    }
    public interface ISentryUserFactory
    {
        Sentry.SentryUser? Create();
    }
    public interface ISpan : Sentry.IHasData, Sentry.IHasExtra, Sentry.IHasTags, Sentry.ISpanData, Sentry.Protocol.ITraceContext
    {
        new string? Description { get; set; }
        new string Operation { get; set; }
        new Sentry.SpanStatus? Status { get; set; }
        void Finish();
        void Finish(Sentry.SpanStatus status);
        void Finish(System.Exception exception);
        void Finish(System.Exception exception, Sentry.SpanStatus status);
        Sentry.ISpan StartChild(string operation);
    }
    public interface ISpanData : Sentry.IHasData, Sentry.IHasExtra, Sentry.IHasTags, Sentry.Protocol.ITraceContext
    {
        System.DateTimeOffset? EndTimestamp { get; }
        bool IsFinished { get; }
        System.Collections.Generic.IReadOnlyDictionary<string, Sentry.Protocol.Measurement> Measurements { get; }
        System.DateTimeOffset StartTimestamp { get; }
        Sentry.SentryTraceHeader GetTraceHeader();
        void SetMeasurement(string name, Sentry.Protocol.Measurement measurement);
    }
    public interface ITransactionContext : Sentry.Protocol.ITraceContext
    {
        bool? IsParentSampled { get; }
        string Name { get; }
        Sentry.TransactionNameSource NameSource { get; }
    }
    public interface ITransactionData : Sentry.IEventLike, Sentry.IHasData, Sentry.IHasExtra, Sentry.IHasTags, Sentry.ISpanData, Sentry.ITransactionContext, Sentry.Protocol.ITraceContext
    {
        string? Platform { get; set; }
    }
    public interface ITransactionTracer : Sentry.IEventLike, Sentry.IHasData, Sentry.IHasExtra, Sentry.IHasTags, Sentry.ISpan, Sentry.ISpanData, Sentry.ITransactionContext, Sentry.ITransactionData, Sentry.Protocol.ITraceContext
    {
        new bool? IsParentSampled { get; set; }
        new string Name { get; set; }
        System.Collections.Generic.IReadOnlyCollection<Sentry.ISpan> Spans { get; }
        Sentry.ISpan? GetLastActiveSpan();
    }
    public enum InstructionAddressAdjustment
    {
        Auto = 0,
        All = 1,
        AllButFirst = 2,
        None = 3,
    }
    public enum Instrumenter
    {
        Sentry = 0,
        OpenTelemetry = 1,
    }
    public readonly struct MeasurementUnit : System.IEquatable<Sentry.MeasurementUnit>
    {
        public static Sentry.MeasurementUnit None;
        public bool Equals(Sentry.MeasurementUnit other) { }
        public override bool Equals(object? obj) { }
        public override int GetHashCode() { }
        public override string ToString() { }
        public static Sentry.MeasurementUnit Custom(string name) { }
        public static Sentry.MeasurementUnit op_Implicit(Sentry.MeasurementUnit.Duration unit) { }
        public static Sentry.MeasurementUnit op_Implicit(Sentry.MeasurementUnit.Fraction unit) { }
        public static Sentry.MeasurementUnit op_Implicit(Sentry.MeasurementUnit.Information unit) { }
        public static bool operator !=(Sentry.MeasurementUnit left, Sentry.MeasurementUnit right) { }
        public static bool operator ==(Sentry.MeasurementUnit left, Sentry.MeasurementUnit right) { }
        public enum Duration
        {
            Nanosecond = 0,
            Microsecond = 1,
            Millisecond = 2,
            Second = 3,
            Minute = 4,
            Hour = 5,
            Day = 6,
            Week = 7,
        }
        public enum Fraction
        {
            Ratio = 0,
            Percent = 1,
        }
        public enum Information
        {
            Bit = 0,
            Byte = 1,
            Kilobyte = 2,
            Kibibyte = 3,
            Megabyte = 4,
            Mebibyte = 5,
            Gigabyte = 6,
            Gibibyte = 7,
            Terabyte = 8,
            Tebibyte = 9,
            Petabyte = 10,
            Pebibyte = 11,
            Exabyte = 12,
            Exbibyte = 13,
        }
    }
    public enum ReportAssembliesMode
    {
        None = 0,
        Version = 1,
        InformationalVersion = 2,
    }
    public class Scope : Sentry.IEventLike, Sentry.IHasExtra, Sentry.IHasTags
    {
        public Scope(Sentry.SentryOptions? options) { }
        public System.Collections.Generic.IReadOnlyCollection<Sentry.SentryAttachment> Attachments { get; }
        public System.Collections.Generic.IReadOnlyCollection<Sentry.Breadcrumb> Breadcrumbs { get; }
        public Sentry.SentryContexts Contexts { get; set; }
        public string? Distribution { get; set; }
        public string? Environment { get; set; }
        public System.Collections.Generic.IReadOnlyDictionary<string, object?> Extra { get; }
        public System.Collections.Generic.IReadOnlyList<string> Fingerprint { get; set; }
        public Sentry.SentryLevel? Level { get; set; }
        public string? Release { get; set; }
        public Sentry.SentryRequest Request { get; set; }
        public Sentry.SdkVersion Sdk { get; }
        public Sentry.ISpan? Span { get; set; }
        public System.Collections.Generic.IReadOnlyDictionary<string, string> Tags { get; }
        public Sentry.ITransactionTracer? Transaction { get; set; }
        public string? TransactionName { get; set; }
        public Sentry.SentryUser User { get; set; }
        public void AddAttachment(Sentry.SentryAttachment attachment) { }
        public void AddAttachment(string filePath, Sentry.AttachmentType type = 0, string? contentType = null) { }
        public void AddAttachment(byte[] data, string fileName, Sentry.AttachmentType type = 0, string? contentType = null) { }
        public void AddAttachment(System.IO.Stream stream, string fileName, Sentry.AttachmentType type = 0, string? contentType = null) { }
        public void AddBreadcrumb(Sentry.Breadcrumb breadcrumb) { }
        public void AddBreadcrumb(Sentry.Breadcrumb breadcrumb, Sentry.SentryHint hint) { }
        public void AddEventProcessor(Sentry.Extensibility.ISentryEventProcessor processor) { }
        public void AddEventProcessor(System.Func<Sentry.SentryEvent, Sentry.SentryEvent> processor) { }
        public void AddEventProcessors(System.Collections.Generic.IEnumerable<Sentry.Extensibility.ISentryEventProcessor> processors) { }
        public void AddExceptionProcessor(Sentry.Extensibility.ISentryEventExceptionProcessor processor) { }
        public void AddExceptionProcessors(System.Collections.Generic.IEnumerable<Sentry.Extensibility.ISentryEventExceptionProcessor> processors) { }
        public void AddTransactionProcessor(Sentry.Extensibility.ISentryTransactionProcessor processor) { }
        public void AddTransactionProcessor(System.Func<Sentry.SentryTransaction, Sentry.SentryTransaction?> processor) { }
        public void AddTransactionProcessors(System.Collections.Generic.IEnumerable<Sentry.Extensibility.ISentryTransactionProcessor> processors) { }
        public void Apply(Sentry.IEventLike other) { }
        public void Apply(Sentry.Scope other) { }
        public void Apply(object state) { }
        public void Clear() { }
        public void ClearAttachments() { }
        public void ClearBreadcrumbs() { }
        public Sentry.Scope Clone() { }
        public System.Collections.Generic.IEnumerable<Sentry.Extensibility.ISentryEventProcessor> GetAllEventProcessors() { }
        public System.Collections.Generic.IEnumerable<Sentry.Extensibility.ISentryEventExceptionProcessor> GetAllExceptionProcessors() { }
        public System.Collections.Generic.IEnumerable<Sentry.Extensibility.ISentryTransactionProcessor> GetAllTransactionProcessors() { }
        public void SetExtra(string key, object? value) { }
        public void SetTag(string key, string value) { }
        public void UnsetTag(string key) { }
    }
    public sealed class SdkVersion : Sentry.ISentryJsonSerializable
    {
        public SdkVersion() { }
        public string? Name { get; set; }
        public System.Collections.Generic.IEnumerable<Sentry.SentryPackage> Packages { get; }
        public string? Version { get; set; }
        public void AddIntegration(string integration) { }
        public void AddPackage(string name, string version) { }
        public void WriteTo(System.Text.Json.Utf8JsonWriter writer, Sentry.Extensibility.IDiagnosticLogger? logger) { }
        public static Sentry.SdkVersion FromJson(System.Text.Json.JsonElement json) { }
    }
    [System.Diagnostics.DebuggerDisplay("{FileName}")]
    public class SentryAttachment
    {
        public SentryAttachment(Sentry.AttachmentType type, Sentry.IAttachmentContent content, string fileName, string? contentType) { }
        public Sentry.IAttachmentContent Content { get; }
        public string? ContentType { get; }
        public string FileName { get; }
        public Sentry.AttachmentType Type { get; }
    }
    public class SentryCheckIn : Sentry.ISentryJsonSerializable
    {
        public SentryCheckIn(string monitorSlug, Sentry.CheckInStatus status, Sentry.SentryId? sentryId = default) { }
        public System.TimeSpan? Duration { get; set; }
        public string? Environment { get; set; }
        public Sentry.SentryId Id { get; }
        public string MonitorSlug { get; }
        public string? Release { get; set; }
        public Sentry.CheckInStatus Status { get; }
        public void WriteTo(System.Text.Json.Utf8JsonWriter writer, Sentry.Extensibility.IDiagnosticLogger? logger) { }
    }
    public class SentryClient : Sentry.ISentryClient, System.IDisposable
    {
        public SentryClient(Sentry.SentryOptions options) { }
        public bool IsEnabled { get; }
        public Sentry.SentryId CaptureCheckIn(string monitorSlug, Sentry.CheckInStatus status, Sentry.SentryId? sentryId = default, System.TimeSpan? duration = default, Sentry.Scope? scope = null, System.Action<Sentry.SentryMonitorOptions>? configureMonitorOptions = null) { }
        public bool CaptureEnvelope(Sentry.Protocol.Envelopes.Envelope envelope) { }
        public Sentry.SentryId CaptureEvent(Sentry.SentryEvent? @event, Sentry.Scope? scope = null, Sentry.SentryHint? hint = null) { }
        public void CaptureFeedback(Sentry.SentryFeedback feedback, Sentry.Scope? scope = null, Sentry.SentryHint? hint = null) { }
        public void CaptureSession(Sentry.SessionUpdate sessionUpdate) { }
        public void CaptureTransaction(Sentry.SentryTransaction transaction) { }
        public void CaptureTransaction(Sentry.SentryTransaction transaction, Sentry.Scope? scope, Sentry.SentryHint? hint) { }
        [System.Obsolete("Use CaptureFeedback instead.")]
        public void CaptureUserFeedback(Sentry.UserFeedback userFeedback) { }
        public void Dispose() { }
        public System.Threading.Tasks.Task FlushAsync(System.TimeSpan timeout) { }
    }
    public static class SentryClientExtensions
    {
        public static Sentry.SentryId CaptureException(this Sentry.ISentryClient client, System.Exception ex) { }
        public static void CaptureFeedback(this Sentry.ISentryClient client, string message, string? contactEmail = null, string? name = null, string? replayId = null, string? url = null, Sentry.SentryId? associatedEventId = default, Sentry.Scope? scope = null, Sentry.SentryHint? hint = null) { }
        public static Sentry.SentryId CaptureMessage(this Sentry.ISentryClient client, string message, Sentry.SentryLevel level = 1) { }
        [System.Obsolete("Use CaptureFeedback instead.")]
        public static void CaptureUserFeedback(this Sentry.ISentryClient client, Sentry.SentryId eventId, string email, string comments, string? name = null) { }
        public static void Flush(this Sentry.ISentryClient client) { }
        public static void Flush(this Sentry.ISentryClient client, System.TimeSpan timeout) { }
        public static System.Threading.Tasks.Task FlushAsync(this Sentry.ISentryClient client) { }
        [System.Obsolete("This method is meant for external usage only")]
        public static Sentry.SentryOptions? GetInternalSentryOptions(this Sentry.ISentryClient clientOrHub) { }
    }
    public static class SentryConstants
    {
        public const int DefaultMaxBreadcrumbs = 100;
        public const string DisableSdkDsnValue = "";
        public const string Platform = "csharp";
        public const int ProtocolVersion = 7;
    }
    public sealed class SentryContexts : Sentry.ISentryJsonSerializable, System.Collections.Generic.ICollection<System.Collections.Generic.KeyValuePair<string, object>>, System.Collections.Generic.IDictionary<string, object>, System.Collections.Generic.IEnumerable<System.Collections.Generic.KeyValuePair<string, object>>, System.Collections.IEnumerable
    {
        public SentryContexts() { }
        public Sentry.Protocol.App App { get; }
        public Sentry.Protocol.Browser Browser { get; }
        public int Count { get; }
        public Sentry.Protocol.Device Device { get; }
        public Sentry.SentryFeedback? Feedback { get; set; }
        public Sentry.Protocol.Gpu Gpu { get; }
        public bool IsReadOnly { get; }
        public object this[string key] { get; set; }
        public System.Collections.Generic.ICollection<string> Keys { get; }
        public Sentry.Protocol.OperatingSystem OperatingSystem { get; }
        public Sentry.Protocol.Response Response { get; }
        public Sentry.Protocol.Runtime Runtime { get; }
        public Sentry.Protocol.Trace Trace { get; }
        public System.Collections.Generic.ICollection<object> Values { get; }
        public void Add(System.Collections.Generic.KeyValuePair<string, object> item) { }
        public void Add(string key, object value) { }
        public void Clear() { }
        public bool Contains(System.Collections.Generic.KeyValuePair<string, object> item) { }
        public bool ContainsKey(string key) { }
        public void CopyTo(System.Collections.Generic.KeyValuePair<string, object>[] array, int arrayIndex) { }
        public System.Collections.Generic.IEnumerator<System.Collections.Generic.KeyValuePair<string, object>> GetEnumerator() { }
        public bool Remove(System.Collections.Generic.KeyValuePair<string, object> item) { }
        public bool Remove(string key) { }
        public bool TryGetValue(string key, out object value) { }
        public void WriteTo(System.Text.Json.Utf8JsonWriter writer, Sentry.Extensibility.IDiagnosticLogger? logger) { }
        public static Sentry.SentryContexts FromJson(System.Text.Json.JsonElement json) { }
    }
    [System.Diagnostics.DebuggerDisplay("{GetType().Name,nq}: {EventId,nq}")]
    public sealed class SentryEvent : Sentry.IEventLike, Sentry.IHasExtra, Sentry.IHasTags, Sentry.ISentryJsonSerializable
    {
        public SentryEvent() { }
        public SentryEvent(System.Exception? exception) { }
        public System.Collections.Generic.IReadOnlyCollection<Sentry.Breadcrumb> Breadcrumbs { get; }
        public Sentry.SentryContexts Contexts { get; set; }
        public System.Collections.Generic.List<Sentry.Protocol.DebugImage>? DebugImages { get; set; }
        public string? Distribution { get; set; }
        public string? Environment { get; set; }
        public Sentry.SentryId EventId { get; }
        public System.Exception? Exception { get; }
        public System.Collections.Generic.IReadOnlyDictionary<string, object?> Extra { get; }
        public System.Collections.Generic.IReadOnlyList<string> Fingerprint { get; set; }
        public Sentry.SentryLevel? Level { get; set; }
        public string? Logger { get; set; }
        public Sentry.SentryMessage? Message { get; set; }
        public System.Collections.Generic.IDictionary<string, string> Modules { get; }
        public string? Platform { get; set; }
        public string? Release { get; set; }
        public Sentry.SentryRequest Request { get; set; }
        public Sentry.SdkVersion Sdk { get; }
        public System.Collections.Generic.IEnumerable<Sentry.Protocol.SentryException>? SentryExceptions { get; set; }
        public System.Collections.Generic.IEnumerable<Sentry.SentryThread>? SentryThreads { get; set; }
        public string? ServerName { get; set; }
        public System.Collections.Generic.IReadOnlyDictionary<string, string> Tags { get; }
        public System.DateTimeOffset Timestamp { get; }
        public string? TransactionName { get; set; }
        public Sentry.SentryUser User { get; set; }
        public void AddBreadcrumb(Sentry.Breadcrumb breadcrumb) { }
        public void SetExtra(string key, object? value) { }
        public void SetTag(string key, string value) { }
        public void UnsetTag(string key) { }
        public void WriteTo(System.Text.Json.Utf8JsonWriter writer, Sentry.Extensibility.IDiagnosticLogger? logger) { }
        public static Sentry.SentryEvent FromJson(System.Text.Json.JsonElement json) { }
    }
    public sealed class SentryFeedback : Sentry.ISentryJsonSerializable
    {
        public SentryFeedback(string message, string? contactEmail = null, string? name = null, string? replayId = null, string? url = null, Sentry.SentryId? associatedEventId = default) { }
        public Sentry.SentryId? AssociatedEventId { get; set; }
        public string? ContactEmail { get; set; }
        public string Message { get; set; }
        public string? Name { get; set; }
        public string? ReplayId { get; set; }
        public string? Url { get; set; }
        public void WriteTo(System.Text.Json.Utf8JsonWriter writer, Sentry.Extensibility.IDiagnosticLogger? logger) { }
        public static Sentry.SentryFeedback FromJson(System.Text.Json.JsonElement json) { }
    }
    public class SentryGraphQLHttpMessageHandler : Sentry.SentryMessageHandler
    {
        public SentryGraphQLHttpMessageHandler(System.Net.Http.HttpMessageHandler? innerHandler = null, Sentry.IHub? hub = null) { }
        protected override void HandleResponse(System.Net.Http.HttpResponseMessage response, Sentry.ISpan? span, string method, string url) { }
        protected override Sentry.ISpan? ProcessRequest(System.Net.Http.HttpRequestMessage request, string method, string url) { }
    }
    public class SentryHint
    {
        public SentryHint() { }
        public SentryHint(string key, object? value) { }
        public System.Collections.Generic.ICollection<Sentry.SentryAttachment> Attachments { get; }
        public System.Collections.Generic.IDictionary<string, object?> Items { get; }
        public void AddAttachment(string filePath, Sentry.AttachmentType type = 0, string? contentType = null) { }
        public void AddAttachment(byte[] data, string fileName, Sentry.AttachmentType type = 0, string? contentType = null) { }
        public static Sentry.SentryHint WithAttachments(params Sentry.SentryAttachment[] attachments) { }
        public static Sentry.SentryHint WithAttachments(System.Collections.Generic.IEnumerable<Sentry.SentryAttachment> attachments) { }
    }
    public class SentryHttpMessageHandler : Sentry.SentryMessageHandler
    {
        public SentryHttpMessageHandler() { }
        public SentryHttpMessageHandler(Sentry.IHub hub) { }
        public SentryHttpMessageHandler(System.Net.Http.HttpMessageHandler innerHandler) { }
        public SentryHttpMessageHandler(System.Net.Http.HttpMessageHandler innerHandler, Sentry.IHub hub) { }
        protected override void HandleResponse(System.Net.Http.HttpResponseMessage response, Sentry.ISpan? span, string method, string url) { }
        protected override Sentry.ISpan? ProcessRequest(System.Net.Http.HttpRequestMessage request, string method, string url) { }
    }
    public readonly struct SentryId : Sentry.ISentryJsonSerializable, System.IEquatable<Sentry.SentryId>
    {
        public static readonly Sentry.SentryId Empty;
        public SentryId(System.Guid guid) { }
        public bool Equals(Sentry.SentryId other) { }
        public override bool Equals(object? obj) { }
        public override int GetHashCode() { }
        public override string ToString() { }
        public void WriteTo(System.Text.Json.Utf8JsonWriter writer, Sentry.Extensibility.IDiagnosticLogger? logger) { }
        public static Sentry.SentryId Create() { }
        public static Sentry.SentryId FromJson(System.Text.Json.JsonElement json) { }
        public static Sentry.SentryId Parse(string value) { }
        public static System.Guid op_Implicit(Sentry.SentryId sentryId) { }
        public static Sentry.SentryId op_Implicit(System.Guid guid) { }
        public static bool operator !=(Sentry.SentryId left, Sentry.SentryId right) { }
        public static bool operator ==(Sentry.SentryId left, Sentry.SentryId right) { }
    }
    public enum SentryLevel : short
    {
        [System.Runtime.Serialization.EnumMember(Value="debug")]
        Debug = 0,
        [System.Runtime.Serialization.EnumMember(Value="info")]
        Info = 1,
        [System.Runtime.Serialization.EnumMember(Value="warning")]
        Warning = 2,
        [System.Runtime.Serialization.EnumMember(Value="error")]
        Error = 3,
        [System.Runtime.Serialization.EnumMember(Value="fatal")]
        Fatal = 4,
    }
    public sealed class SentryLog : Sentry.ISentryJsonSerializable
    {
        public Sentry.SentryLogLevel Level { get; init; }
        public string Message { get; init; }
        public System.Collections.Immutable.ImmutableArray<object> Parameters { get; init; }
        public Sentry.SpanId? ParentSpanId { get; init; }
        public string? Template { get; init; }
        public System.DateTimeOffset Timestamp { get; init; }
        public Sentry.SentryId TraceId { get; init; }
        public void SetAttribute(string key, bool value) { }
        public void SetAttribute(string key, double value) { }
        public void SetAttribute(string key, long value) { }
        public void SetAttribute(string key, string value) { }
        public bool TryGetAttribute(string key, out bool value) { }
        public bool TryGetAttribute(string key, out double value) { }
        public bool TryGetAttribute(string key, out long value) { }
        public bool TryGetAttribute(string key, [System.Diagnostics.CodeAnalysis.NotNullWhen(true)] out string? value) { }
        public void WriteTo(System.Text.Json.Utf8JsonWriter writer, Sentry.Extensibility.IDiagnosticLogger? logger) { }
    }
    public enum SentryLogLevel
    {
        Trace = 1,
        Debug = 5,
        Info = 9,
        Warning = 13,
        Error = 17,
        Fatal = 21,
    }
    public sealed class SentryMessage : Sentry.ISentryJsonSerializable
    {
        public SentryMessage() { }
        public string? Formatted { get; set; }
        public string? Message { get; set; }
        public System.Collections.Generic.IEnumerable<object>? Params { get; set; }
        public void WriteTo(System.Text.Json.Utf8JsonWriter writer, Sentry.Extensibility.IDiagnosticLogger? logger) { }
        public static Sentry.SentryMessage FromJson(System.Text.Json.JsonElement json) { }
        public static Sentry.SentryMessage op_Implicit(string? message) { }
    }
    public abstract class SentryMessageHandler : System.Net.Http.DelegatingHandler
    {
        protected SentryMessageHandler() { }
        protected SentryMessageHandler(Sentry.IHub hub) { }
        protected SentryMessageHandler(System.Net.Http.HttpMessageHandler innerHandler) { }
        protected SentryMessageHandler(System.Net.Http.HttpMessageHandler innerHandler, Sentry.IHub hub) { }
        protected abstract void HandleResponse(System.Net.Http.HttpResponseMessage response, Sentry.ISpan? span, string method, string url);
        protected abstract Sentry.ISpan? ProcessRequest(System.Net.Http.HttpRequestMessage request, string method, string url);
        protected override System.Threading.Tasks.Task<System.Net.Http.HttpResponseMessage> SendAsync(System.Net.Http.HttpRequestMessage request, System.Threading.CancellationToken cancellationToken) { }
    }
    public enum SentryMonitorInterval
    {
        Year = 0,
        Month = 1,
        Week = 2,
        Day = 3,
        Hour = 4,
        Minute = 5,
    }
    public class SentryMonitorOptions : Sentry.ISentryJsonSerializable
    {
        public System.TimeSpan? CheckInMargin { get; set; }
        public int? FailureIssueThreshold { get; set; }
        public System.TimeSpan? MaxRuntime { get; set; }
        public string? Owner { get; set; }
        public int? RecoveryThreshold { get; set; }
        public string? TimeZone { get; set; }
        public void Interval(string crontab) { }
        public void Interval(int interval, Sentry.SentryMonitorInterval unit) { }
        public void WriteTo(System.Text.Json.Utf8JsonWriter writer, Sentry.Extensibility.IDiagnosticLogger? logger) { }
    }
    public class SentryOptions
    {
        public SentryOptions() { }
        [System.CLSCompliant(false)]
        public System.Func<string, System.Reflection.PortableExecutable.PEReader?>? AssemblyReader { get; set; }
        public bool AttachStacktrace { get; set; }
        public bool AutoSessionTracking { get; set; }
        public System.TimeSpan AutoSessionTrackingInterval { get; set; }
        public Sentry.Extensibility.IBackgroundWorker? BackgroundWorker { get; set; }
        public string? CacheDirectoryPath { get; set; }
        public bool CaptureFailedRequests { get; set; }
        public System.Action<System.Net.Http.HttpClient>? ConfigureClient { get; set; }
        public System.Func<bool>? CrashedLastRun { get; set; }
        public System.Func<System.Net.Http.HttpMessageHandler>? CreateHttpMessageHandler { get; set; }
        public bool Debug { get; set; }
        public System.Net.DecompressionMethods DecompressionMethods { get; set; }
        public Sentry.DeduplicateMode DeduplicateMode { get; set; }
        public System.Collections.Generic.Dictionary<string, string> DefaultTags { get; }
        public Sentry.StartupTimeDetectionMode DetectStartupTime { get; set; }
        public Sentry.SentryLevel DiagnosticLevel { get; set; }
        public Sentry.Extensibility.IDiagnosticLogger? DiagnosticLogger { get; set; }
        public bool DisableFileWrite { get; set; }
        public bool DisableSentryHttpMessageHandler { get; set; }
        public string? Distribution { get; set; }
        public string? Dsn { get; set; }
        public bool EnableLogs { get; set; }
        public bool EnableScopeSync { get; set; }
        public bool EnableSpotlight { get; set; }
        public string? Environment { get; set; }
        public Sentry.SentryOptions.SentryExperimentalOptions Experimental { get; set; }
        public System.Collections.Generic.IList<Sentry.HttpStatusCodeRange> FailedRequestStatusCodes { get; set; }
        public System.Collections.Generic.IList<Sentry.StringOrRegex> FailedRequestTargets { get; set; }
        public System.TimeSpan FlushTimeout { get; set; }
        public System.Net.IWebProxy? HttpProxy { get; set; }
        public System.TimeSpan InitCacheFlushTimeout { get; set; }
        public bool IsEnvironmentUser { get; set; }
        public bool IsGlobalModeEnabled { get; set; }
        public bool JsonPreserveReferences { get; set; }
        public long MaxAttachmentSize { get; set; }
        public int MaxBreadcrumbs { get; set; }
        public int MaxCacheItems { get; set; }
        public int MaxQueueItems { get; set; }
        public Sentry.Extensibility.INetworkStatusListener? NetworkStatusListener { get; set; }
        public double? ProfilesSampleRate { get; set; }
        public string? Release { get; set; }
        public Sentry.ReportAssembliesMode ReportAssembliesMode { get; set; }
        public bool RequestBodyCompressionBuffered { get; set; }
        public System.IO.Compression.CompressionLevel RequestBodyCompressionLevel { get; set; }
        public float? SampleRate { get; set; }
        public Sentry.IScopeObserver? ScopeObserver { get; set; }
        public bool SendClientReports { get; set; }
        public bool SendDefaultPii { get; set; }
        public Sentry.ISentryScopeStateProcessor SentryScopeStateProcessor { get; set; }
        public string? ServerName { get; set; }
        public System.TimeSpan ShutdownTimeout { get; set; }
        public string SpotlightUrl { get; set; }
        public Sentry.StackTraceMode StackTraceMode { get; set; }
        public System.Collections.Generic.IList<Sentry.StringOrRegex> TagFilters { get; set; }
        public System.Collections.Generic.IList<Sentry.StringOrRegex> TracePropagationTargets { get; set; }
        public double? TracesSampleRate { get; set; }
        public System.Func<Sentry.TransactionSamplingContext, double?>? TracesSampler { get; set; }
        public Sentry.Extensibility.ITransport? Transport { get; set; }
        public bool UseAsyncFileIO { get; set; }
        public void AddEventProcessor(Sentry.Extensibility.ISentryEventProcessor processor) { }
        public void AddEventProcessorProvider(System.Func<System.Collections.Generic.IEnumerable<Sentry.Extensibility.ISentryEventProcessor>> processorProvider) { }
        public void AddEventProcessors(System.Collections.Generic.IEnumerable<Sentry.Extensibility.ISentryEventProcessor> processors) { }
        public void AddExceptionFilter(Sentry.Extensibility.IExceptionFilter exceptionFilter) { }
        public void AddExceptionFilterForType<TException>()
            where TException : System.Exception { }
        public void AddExceptionProcessor(Sentry.Extensibility.ISentryEventExceptionProcessor processor) { }
        public void AddExceptionProcessorProvider(System.Func<System.Collections.Generic.IEnumerable<Sentry.Extensibility.ISentryEventExceptionProcessor>> processorProvider) { }
        public void AddExceptionProcessors(System.Collections.Generic.IEnumerable<Sentry.Extensibility.ISentryEventExceptionProcessor> processors) { }
        public void AddInAppExclude(string prefix) { }
        public void AddInAppExclude(System.Text.RegularExpressions.Regex regex) { }
        public void AddInAppExcludeRegex(string pattern) { }
        public void AddInAppInclude(string prefix) { }
        public void AddInAppInclude(System.Text.RegularExpressions.Regex regex) { }
        public void AddInAppIncludeRegex(string pattern) { }
        public void AddIntegration(Sentry.Integrations.ISdkIntegration integration) { }
        public void AddJsonConverter(System.Text.Json.Serialization.JsonConverter converter) { }
        public void AddJsonSerializerContext<T>(System.Func<System.Text.Json.JsonSerializerOptions, T> contextBuilder)
            where T : System.Text.Json.Serialization.JsonSerializerContext { }
        public void AddTransactionProcessor(Sentry.Extensibility.ISentryTransactionProcessor processor) { }
        public void AddTransactionProcessorProvider(System.Func<System.Collections.Generic.IEnumerable<Sentry.Extensibility.ISentryTransactionProcessor>> processorProvider) { }
        public void AddTransactionProcessors(System.Collections.Generic.IEnumerable<Sentry.Extensibility.ISentryTransactionProcessor> processors) { }
        public void ApplyDefaultTags(Sentry.IHasTags hasTags) { }
        public void DisableAppDomainProcessExitFlush() { }
        public void DisableAppDomainUnhandledExceptionCapture() { }
        public void DisableDuplicateEventDetection() { }
        public void DisableNetFxInstallationsIntegration() { }
        public void DisableUnobservedTaskExceptionCapture() { }
        public System.Collections.Generic.IEnumerable<Sentry.Extensibility.ISentryEventProcessor> GetAllEventProcessors() { }
        public System.Collections.Generic.IEnumerable<Sentry.Extensibility.ISentryEventExceptionProcessor> GetAllExceptionProcessors() { }
        public System.Collections.Generic.IEnumerable<Sentry.Extensibility.ISentryTransactionProcessor> GetAllTransactionProcessors() { }
        public void RemoveEventProcessor<TProcessor>()
            where TProcessor : Sentry.Extensibility.ISentryEventProcessor { }
        public void RemoveExceptionFilter<TFilter>()
            where TFilter : Sentry.Extensibility.IExceptionFilter { }
        public void RemoveIntegration<TIntegration>()
            where TIntegration : Sentry.Integrations.ISdkIntegration { }
        public void RemoveTransactionProcessor<TProcessor>()
            where TProcessor : Sentry.Extensibility.ISentryTransactionProcessor { }
        public void SetBeforeBreadcrumb(System.Func<Sentry.Breadcrumb, Sentry.Breadcrumb?> beforeBreadcrumb) { }
        public void SetBeforeBreadcrumb(System.Func<Sentry.Breadcrumb, Sentry.SentryHint, Sentry.Breadcrumb?> beforeBreadcrumb) { }
        public void SetBeforeSend(System.Func<Sentry.SentryEvent, Sentry.SentryEvent?> beforeSend) { }
        public void SetBeforeSend(System.Func<Sentry.SentryEvent, Sentry.SentryHint, Sentry.SentryEvent?> beforeSend) { }
        public void SetBeforeSendLog(System.Func<Sentry.SentryLog, Sentry.SentryLog?> beforeSendLog) { }
        public void SetBeforeSendTransaction(System.Func<Sentry.SentryTransaction, Sentry.SentryTransaction?> beforeSendTransaction) { }
        public void SetBeforeSendTransaction(System.Func<Sentry.SentryTransaction, Sentry.SentryHint, Sentry.SentryTransaction?> beforeSendTransaction) { }
        public Sentry.SentryOptions UseStackTraceFactory(Sentry.Extensibility.ISentryStackTraceFactory sentryStackTraceFactory) { }
        public sealed class SentryExperimentalOptions
        {
            public bool EnableLogs { get; set; }
            public void SetBeforeSendLog(System.Func<Sentry.SentryLog, Sentry.SentryLog?> beforeSendLog) { }
        }
    }
    public sealed class SentryPackage : Sentry.ISentryJsonSerializable
    {
        public SentryPackage(string name, string version) { }
        public string Name { get; }
        public string Version { get; }
        public override bool Equals(object? obj) { }
        public override int GetHashCode() { }
        public void WriteTo(System.Text.Json.Utf8JsonWriter writer, Sentry.Extensibility.IDiagnosticLogger? logger) { }
        public static Sentry.SentryPackage FromJson(System.Text.Json.JsonElement json) { }
    }
    public sealed class SentryRequest : Sentry.ISentryJsonSerializable
    {
        public SentryRequest() { }
        public string? ApiTarget { get; set; }
        public string? Cookies { get; set; }
        public object? Data { get; set; }
        public System.Collections.Generic.IDictionary<string, string> Env { get; }
        public System.Collections.Generic.IDictionary<string, string> Headers { get; }
        public string? Method { get; set; }
        public System.Collections.Generic.IDictionary<string, string> Other { get; }
        public string? QueryString { get; set; }
        public string? Url { get; set; }
        public Sentry.SentryRequest Clone() { }
        public void WriteTo(System.Text.Json.Utf8JsonWriter writer, Sentry.Extensibility.IDiagnosticLogger? logger) { }
        public static Sentry.SentryRequest FromJson(System.Text.Json.JsonElement json) { }
    }
    public static class SentrySdk
    {
        public static bool IsEnabled { get; }
        public static Sentry.SentryId LastEventId { get; }
        public static Sentry.SentryStructuredLogger Logger { get; }
        public static void AddBreadcrumb(Sentry.Breadcrumb breadcrumb, Sentry.SentryHint? hint = null) { }
        public static void AddBreadcrumb(string message, string? category = null, string? type = null, System.Collections.Generic.IDictionary<string, string>? data = null, Sentry.BreadcrumbLevel level = 0) { }
        public static void AddBreadcrumb(Sentry.Infrastructure.ISystemClock? clock, string message, string? category = null, string? type = null, System.Collections.Generic.IDictionary<string, string>? data = null, Sentry.BreadcrumbLevel level = 0) { }
        public static void BindClient(Sentry.ISentryClient client) { }
        public static void BindException(System.Exception exception, Sentry.ISpan span) { }
        public static Sentry.SentryId CaptureCheckIn(string monitorSlug, Sentry.CheckInStatus status, Sentry.SentryId? sentryId = default, System.TimeSpan? duration = default, Sentry.Scope? scope = null, System.Action<Sentry.SentryMonitorOptions>? configureMonitorOptions = null) { }
        public static bool CaptureEnvelope(Sentry.Protocol.Envelopes.Envelope envelope) { }
        public static Sentry.SentryId CaptureEvent(Sentry.SentryEvent evt, System.Action<Sentry.Scope> configureScope) { }
        public static Sentry.SentryId CaptureEvent(Sentry.SentryEvent evt, Sentry.Scope? scope = null, Sentry.SentryHint? hint = null) { }
        public static Sentry.SentryId CaptureEvent(Sentry.SentryEvent evt, Sentry.SentryHint? hint, System.Action<Sentry.Scope> configureScope) { }
        public static Sentry.SentryId CaptureException(System.Exception exception) { }
        public static Sentry.SentryId CaptureException(System.Exception exception, System.Action<Sentry.Scope> configureScope) { }
        public static void CaptureFeedback(Sentry.SentryFeedback feedback, Sentry.Scope? scope = null, Sentry.SentryHint? hint = null) { }
        public static void CaptureFeedback(Sentry.SentryFeedback feedback, System.Action<Sentry.Scope> configureScope, Sentry.SentryHint? hint = null) { }
        public static void CaptureFeedback(string message, string? contactEmail = null, string? name = null, string? replayId = null, string? url = null, Sentry.SentryId? associatedEventId = default, Sentry.Scope? scope = null, Sentry.SentryHint? hint = null) { }
        public static Sentry.SentryId CaptureMessage(string message, Sentry.SentryLevel level = 1) { }
        public static Sentry.SentryId CaptureMessage(string message, System.Action<Sentry.Scope> configureScope, Sentry.SentryLevel level = 1) { }
        public static void CaptureSession(Sentry.SessionUpdate sessionUpdate) { }
        public static void CaptureTransaction(Sentry.SentryTransaction transaction) { }
        public static void CaptureTransaction(Sentry.SentryTransaction transaction, Sentry.Scope? scope, Sentry.SentryHint? hint) { }
        [System.Obsolete("Use CaptureFeedback instead.")]
        public static void CaptureUserFeedback(Sentry.UserFeedback userFeedback) { }
        [System.Obsolete("Use CaptureFeedback instead.")]
        public static void CaptureUserFeedback(Sentry.SentryId eventId, string email, string comments, string? name = null) { }
        [System.Obsolete("WARNING: This method deliberately causes a crash, and should not be used in a rea" +
            "l application.")]
        public static void CauseCrash(Sentry.CrashType crashType) { }
        public static void Close() { }
        public static void ConfigureScope(System.Action<Sentry.Scope> configureScope) { }
        public static System.Threading.Tasks.Task ConfigureScopeAsync(System.Func<Sentry.Scope, System.Threading.Tasks.Task> configureScope) { }
        public static Sentry.TransactionContext ContinueTrace(Sentry.SentryTraceHeader? traceHeader, Sentry.BaggageHeader? baggageHeader, string? name = null, string? operation = null) { }
        public static Sentry.TransactionContext ContinueTrace(string? traceHeader, string? baggageHeader, string? name = null, string? operation = null) { }
        public static void EndSession(Sentry.SessionEndStatus status = 0) { }
        public static void Flush() { }
        public static void Flush(System.TimeSpan timeout) { }
        public static System.Threading.Tasks.Task FlushAsync() { }
        public static System.Threading.Tasks.Task FlushAsync(System.TimeSpan timeout) { }
        public static Sentry.BaggageHeader? GetBaggage() { }
        public static Sentry.ISpan? GetSpan() { }
        public static Sentry.SentryTraceHeader? GetTraceHeader() { }
        public static System.IDisposable Init() { }
        public static System.IDisposable Init(Sentry.SentryOptions options) { }
        public static System.IDisposable Init(System.Action<Sentry.SentryOptions>? configureOptions) { }
        public static System.IDisposable Init(string? dsn) { }
        public static void PauseSession() { }
        public static System.IDisposable PushScope() { }
        public static System.IDisposable PushScope<TState>(TState state) { }
        public static void ResumeSession() { }
        public static void SetTag(string key, string value) { }
        public static void StartSession() { }
        public static Sentry.ITransactionTracer StartTransaction(Sentry.ITransactionContext context) { }
        public static Sentry.ITransactionTracer StartTransaction(Sentry.ITransactionContext context, System.Collections.Generic.IReadOnlyDictionary<string, object?> customSamplingContext) { }
        public static Sentry.ITransactionTracer StartTransaction(string name, string operation) { }
        public static Sentry.ITransactionTracer StartTransaction(string name, string operation, Sentry.SentryTraceHeader traceHeader) { }
        public static Sentry.ITransactionTracer StartTransaction(string name, string operation, string? description) { }
        public static void UnsetTag(string key) { }
        public static class Experimental
        {
            public static Sentry.SentryStructuredLogger Logger { get; }
        }
    }
    public class SentrySession : Sentry.ISentrySession
    {
        public SentrySession(string? distinctId, string release, string? environment) { }
        public string? DistinctId { get; }
        public string? Environment { get; }
        public int ErrorCount { get; }
        public Sentry.SentryId Id { get; }
        public string? IpAddress { get; }
        public string Release { get; }
        public System.DateTimeOffset StartTimestamp { get; }
        public string? UserAgent { get; }
        public void ReportError() { }
    }
    public class SentrySpan : Sentry.IHasData, Sentry.IHasExtra, Sentry.IHasTags, Sentry.ISentryJsonSerializable, Sentry.ISpanData, Sentry.Protocol.ITraceContext
    {
        public SentrySpan(Sentry.ISpan tracer) { }
        public SentrySpan(Sentry.SpanId? parentSpanId, string operation) { }
        public System.Collections.Generic.IReadOnlyDictionary<string, object?> Data { get; }
        public string? Description { get; set; }
        public System.DateTimeOffset? EndTimestamp { get; }
        [System.Obsolete("Use SetData")]
        public System.Collections.Generic.IReadOnlyDictionary<string, object?> Extra { get; }
        public bool IsFinished { get; }
        public bool? IsSampled { get; }
        public System.Collections.Generic.IReadOnlyDictionary<string, Sentry.Protocol.Measurement> Measurements { get; }
        public string Operation { get; set; }
        public string? Origin { get; }
        public Sentry.SpanId? ParentSpanId { get; }
        public Sentry.SpanId SpanId { get; }
        public System.DateTimeOffset StartTimestamp { get; }
        public Sentry.SpanStatus? Status { get; set; }
        public System.Collections.Generic.IReadOnlyDictionary<string, string> Tags { get; }
        public Sentry.SentryId TraceId { get; }
        public Sentry.SentryTraceHeader GetTraceHeader() { }
        public void SetData(string key, object? value) { }
        [System.Obsolete("Use Data")]
        public void SetExtra(string key, object? value) { }
        public void SetMeasurement(string name, Sentry.Protocol.Measurement measurement) { }
        public void SetTag(string key, string value) { }
        public void UnsetTag(string key) { }
        public void WriteTo(System.Text.Json.Utf8JsonWriter writer, Sentry.Extensibility.IDiagnosticLogger? logger) { }
        public static Sentry.SentrySpan FromJson(System.Text.Json.JsonElement json) { }
    }
    [System.Diagnostics.DebuggerDisplay("{Function}")]
    public sealed class SentryStackFrame : Sentry.ISentryJsonSerializable
    {
        public SentryStackFrame() { }
        public string? AbsolutePath { get; set; }
        public string? AddressMode { get; set; }
        public int? ColumnNumber { get; set; }
        public string? ContextLine { get; set; }
        public string? FileName { get; set; }
        public System.Collections.Generic.IList<int> FramesOmitted { get; }
        public string? Function { get; set; }
        public long? FunctionId { get; set; }
        public long? ImageAddress { get; set; }
        public bool? InApp { get; set; }
        public long? InstructionAddress { get; set; }
        public int? LineNumber { get; set; }
        public string? Module { get; set; }
        public string? Package { get; set; }
        public string? Platform { get; set; }
        public System.Collections.Generic.IList<string> PostContext { get; }
        public System.Collections.Generic.IList<string> PreContext { get; }
        public long? SymbolAddress { get; set; }
        public System.Collections.Generic.IDictionary<string, string> Vars { get; }
        public void ConfigureAppFrame(Sentry.SentryOptions options) { }
        public void WriteTo(System.Text.Json.Utf8JsonWriter writer, Sentry.Extensibility.IDiagnosticLogger? logger) { }
        public static Sentry.SentryStackFrame FromJson(System.Text.Json.JsonElement json) { }
    }
    public class SentryStackTrace : Sentry.ISentryJsonSerializable
    {
        public SentryStackTrace() { }
        public Sentry.InstructionAddressAdjustment? AddressAdjustment { get; set; }
        public System.Collections.Generic.IList<Sentry.SentryStackFrame> Frames { get; set; }
        public void WriteTo(System.Text.Json.Utf8JsonWriter writer, Sentry.Extensibility.IDiagnosticLogger? logger) { }
        public static Sentry.SentryStackTrace FromJson(System.Text.Json.JsonElement json) { }
    }
<<<<<<< HEAD
    public sealed class SentryStructuredLogger
=======
    public abstract class SentryStructuredLogger
>>>>>>> 479cab87
    {
        public void LogDebug(string template, object[]? parameters = null, System.Action<Sentry.SentryLog>? configureLog = null) { }
        public void LogError(string template, object[]? parameters = null, System.Action<Sentry.SentryLog>? configureLog = null) { }
        public void LogFatal(string template, object[]? parameters = null, System.Action<Sentry.SentryLog>? configureLog = null) { }
        public void LogInfo(string template, object[]? parameters = null, System.Action<Sentry.SentryLog>? configureLog = null) { }
        public void LogTrace(string template, object[]? parameters = null, System.Action<Sentry.SentryLog>? configureLog = null) { }
        public void LogWarning(string template, object[]? parameters = null, System.Action<Sentry.SentryLog>? configureLog = null) { }
    }
    public sealed class SentryThread : Sentry.ISentryJsonSerializable
    {
        public SentryThread() { }
        public bool? Crashed { get; set; }
        public bool? Current { get; set; }
        public int? Id { get; set; }
        public string? Name { get; set; }
        public Sentry.SentryStackTrace? Stacktrace { get; set; }
        public void WriteTo(System.Text.Json.Utf8JsonWriter writer, Sentry.Extensibility.IDiagnosticLogger? logger) { }
        public static Sentry.SentryThread FromJson(System.Text.Json.JsonElement json) { }
    }
    public class SentryTraceHeader
    {
        public SentryTraceHeader(Sentry.SentryId traceId, Sentry.SpanId spanSpanId, bool? isSampled) { }
        public bool? IsSampled { get; }
        public Sentry.SpanId SpanId { get; }
        public Sentry.SentryId TraceId { get; }
        public override string ToString() { }
        public static Sentry.SentryTraceHeader? Parse(string value) { }
    }
    public class SentryTransaction : Sentry.IEventLike, Sentry.IHasData, Sentry.IHasExtra, Sentry.IHasTags, Sentry.ISentryJsonSerializable, Sentry.ISpanData, Sentry.ITransactionContext, Sentry.ITransactionData, Sentry.Protocol.ITraceContext
    {
        public SentryTransaction(Sentry.ITransactionTracer tracer) { }
        public SentryTransaction(string name, string operation) { }
        public SentryTransaction(string name, string operation, Sentry.TransactionNameSource nameSource) { }
        public System.Collections.Generic.IReadOnlyCollection<Sentry.Breadcrumb> Breadcrumbs { get; }
        public Sentry.SentryContexts Contexts { get; set; }
        public System.Collections.Generic.IReadOnlyDictionary<string, object?> Data { get; }
        public string? Description { get; set; }
        public string? Distribution { get; set; }
        public System.DateTimeOffset? EndTimestamp { get; }
        public string? Environment { get; set; }
        public Sentry.SentryId EventId { get; }
        [System.Obsolete("Use Data")]
        public System.Collections.Generic.IReadOnlyDictionary<string, object?> Extra { get; }
        public System.Collections.Generic.IReadOnlyList<string> Fingerprint { get; set; }
        public bool IsFinished { get; }
        public bool? IsParentSampled { get; set; }
        public bool? IsSampled { get; }
        public Sentry.SentryLevel? Level { get; set; }
        public System.Collections.Generic.IReadOnlyDictionary<string, Sentry.Protocol.Measurement> Measurements { get; }
        public string Name { get; }
        public Sentry.TransactionNameSource NameSource { get; }
        public string Operation { get; }
        public string? Origin { get; }
        public Sentry.SpanId? ParentSpanId { get; }
        public string? Platform { get; set; }
        public string? Release { get; set; }
        public Sentry.SentryRequest Request { get; set; }
        public double? SampleRate { get; }
        public Sentry.SdkVersion Sdk { get; }
        public Sentry.SpanId SpanId { get; }
        public System.Collections.Generic.IReadOnlyCollection<Sentry.SentrySpan> Spans { get; }
        public System.DateTimeOffset StartTimestamp { get; }
        public Sentry.SpanStatus? Status { get; }
        public System.Collections.Generic.IReadOnlyDictionary<string, string> Tags { get; }
        public Sentry.SentryId TraceId { get; }
        public Sentry.SentryUser User { get; set; }
        public void AddBreadcrumb(Sentry.Breadcrumb breadcrumb) { }
        public Sentry.SentryTraceHeader GetTraceHeader() { }
        public void SetData(string key, object? value) { }
        [System.Obsolete("Use SetData")]
        public void SetExtra(string key, object? value) { }
        public void SetMeasurement(string name, Sentry.Protocol.Measurement measurement) { }
        public void SetTag(string key, string value) { }
        public void UnsetTag(string key) { }
        public void WriteTo(System.Text.Json.Utf8JsonWriter writer, Sentry.Extensibility.IDiagnosticLogger? logger) { }
        public static Sentry.SentryTransaction FromJson(System.Text.Json.JsonElement json) { }
    }
    public sealed class SentryUser : Sentry.ISentryJsonSerializable
    {
        public SentryUser() { }
        public string? Email { get; set; }
        public string? Id { get; set; }
        public string? IpAddress { get; set; }
        public System.Collections.Generic.IDictionary<string, string> Other { get; set; }
        public string? Username { get; set; }
        public Sentry.SentryUser Clone() { }
        public void WriteTo(System.Text.Json.Utf8JsonWriter writer, Sentry.Extensibility.IDiagnosticLogger? _) { }
        public static Sentry.SentryUser FromJson(System.Text.Json.JsonElement json) { }
    }
    public enum SessionEndStatus
    {
        Exited = 0,
        Crashed = 1,
        Abnormal = 2,
    }
    public class SessionUpdate : Sentry.ISentryJsonSerializable, Sentry.ISentrySession
    {
        public SessionUpdate(Sentry.SessionUpdate sessionUpdate, bool isInitial) { }
        public SessionUpdate(Sentry.SessionUpdate sessionUpdate, bool isInitial, Sentry.SessionEndStatus? endStatus) { }
        public SessionUpdate(Sentry.ISentrySession session, bool isInitial, System.DateTimeOffset timestamp, int sequenceNumber, Sentry.SessionEndStatus? endStatus) { }
        public SessionUpdate(Sentry.SentryId id, string? distinctId, System.DateTimeOffset startTimestamp, string release, string? environment, string? ipAddress, string? userAgent, int errorCount, bool isInitial, System.DateTimeOffset timestamp, int sequenceNumber, Sentry.SessionEndStatus? endStatus) { }
        public string? DistinctId { get; }
        public System.TimeSpan Duration { get; }
        public Sentry.SessionEndStatus? EndStatus { get; }
        public string? Environment { get; }
        public int ErrorCount { get; }
        public Sentry.SentryId Id { get; }
        public string? IpAddress { get; }
        public bool IsInitial { get; }
        public string Release { get; }
        public int SequenceNumber { get; }
        public System.DateTimeOffset StartTimestamp { get; }
        public System.DateTimeOffset Timestamp { get; }
        public string? UserAgent { get; }
        public void WriteTo(System.Text.Json.Utf8JsonWriter writer, Sentry.Extensibility.IDiagnosticLogger? logger) { }
        public static Sentry.SessionUpdate FromJson(System.Text.Json.JsonElement json) { }
    }
    public class SpanContext : Sentry.Protocol.ITraceContext
    {
        public SpanContext(string operation, Sentry.SpanId? spanId = default, Sentry.SpanId? parentSpanId = default, Sentry.SentryId? traceId = default, string? description = null, Sentry.SpanStatus? status = default, bool? isSampled = default) { }
        public string? Description { get; }
        public Sentry.Instrumenter Instrumenter { get; }
        public bool? IsSampled { get; }
        public string Operation { get; set; }
        public string? Origin { get; }
        public Sentry.SpanId? ParentSpanId { get; }
        public Sentry.SpanId SpanId { get; }
        public Sentry.SpanStatus? Status { get; }
        public Sentry.SentryId TraceId { get; }
    }
    public static class SpanDataExtensions
    {
        public static void SetMeasurement(this Sentry.ISpanData spanData, string name, double value, Sentry.MeasurementUnit unit = default) { }
        public static void SetMeasurement(this Sentry.ISpanData spanData, string name, int value, Sentry.MeasurementUnit unit = default) { }
        public static void SetMeasurement(this Sentry.ISpanData spanData, string name, long value, Sentry.MeasurementUnit unit = default) { }
        [System.CLSCompliant(false)]
        public static void SetMeasurement(this Sentry.ISpanData spanData, string name, ulong value, Sentry.MeasurementUnit unit = default) { }
    }
    public static class SpanExtensions
    {
        public static Sentry.ITransactionTracer GetTransaction(this Sentry.ISpan span) { }
        public static Sentry.ISpan StartChild(this Sentry.ISpan span, string operation, string? description) { }
    }
    public readonly struct SpanId : Sentry.ISentryJsonSerializable, System.IEquatable<Sentry.SpanId>
    {
        public static readonly Sentry.SpanId Empty;
        public SpanId(long value) { }
        public SpanId(string value) { }
        public bool Equals(Sentry.SpanId other) { }
        public override bool Equals(object? obj) { }
        public override int GetHashCode() { }
        public override string ToString() { }
        public void WriteTo(System.Text.Json.Utf8JsonWriter writer, Sentry.Extensibility.IDiagnosticLogger? _) { }
        public static Sentry.SpanId Create() { }
        public static Sentry.SpanId FromJson(System.Text.Json.JsonElement json) { }
        public static Sentry.SpanId Parse(string value) { }
        public static string op_Implicit(Sentry.SpanId id) { }
        public static bool operator !=(Sentry.SpanId left, Sentry.SpanId right) { }
        public static bool operator ==(Sentry.SpanId left, Sentry.SpanId right) { }
    }
    public enum SpanStatus
    {
        Ok = 0,
        DeadlineExceeded = 1,
        Unauthenticated = 2,
        PermissionDenied = 3,
        NotFound = 4,
        ResourceExhausted = 5,
        InvalidArgument = 6,
        Unimplemented = 7,
        Unavailable = 8,
        InternalError = 9,
        UnknownError = 10,
        Cancelled = 11,
        AlreadyExists = 12,
        FailedPrecondition = 13,
        Aborted = 14,
        OutOfRange = 15,
        DataLoss = 16,
    }
    public class SpanTracer : Sentry.IHasData, Sentry.IHasExtra, Sentry.IHasTags, Sentry.ISpan, Sentry.ISpanData, Sentry.Protocol.ITraceContext
    {
        public SpanTracer(Sentry.IHub hub, Sentry.TransactionTracer transaction, Sentry.SpanId? parentSpanId, Sentry.SentryId traceId, string operation) { }
        public System.Collections.Generic.IReadOnlyDictionary<string, object?> Data { get; }
        public string? Description { get; set; }
        public System.DateTimeOffset? EndTimestamp { get; }
        public System.Collections.Generic.IReadOnlyDictionary<string, object?> Extra { get; }
        public bool IsFinished { get; }
        public bool? IsSampled { get; }
        public System.Collections.Generic.IReadOnlyDictionary<string, Sentry.Protocol.Measurement> Measurements { get; }
        public string Operation { get; set; }
        public string? Origin { get; }
        public Sentry.SpanId? ParentSpanId { get; }
        public Sentry.SpanId SpanId { get; }
        public System.DateTimeOffset StartTimestamp { get; }
        public Sentry.SpanStatus? Status { get; set; }
        public System.Collections.Generic.IReadOnlyDictionary<string, string> Tags { get; }
        public Sentry.SentryId TraceId { get; }
        public void Finish() { }
        public void Finish(Sentry.SpanStatus status) { }
        public void Finish(System.Exception exception) { }
        public void Finish(System.Exception exception, Sentry.SpanStatus status) { }
        public Sentry.SentryTraceHeader GetTraceHeader() { }
        public void SetData(string key, object? value) { }
        public void SetExtra(string key, object? value) { }
        public void SetMeasurement(string name, Sentry.Protocol.Measurement measurement) { }
        public void SetTag(string key, string value) { }
        public Sentry.ISpan StartChild(string operation) { }
        public void UnsetTag(string key) { }
    }
    public enum StackTraceMode
    {
        Original = 0,
        Enhanced = 1,
    }
    public enum StartupTimeDetectionMode
    {
        None = 0,
        Fast = 1,
        Best = 2,
    }
    public class StreamAttachmentContent : Sentry.IAttachmentContent
    {
        public StreamAttachmentContent(System.IO.Stream stream) { }
        public System.IO.Stream GetStream() { }
    }
    [System.ComponentModel.TypeConverter(typeof(Sentry.StringOrRegexTypeConverter))]
    public class StringOrRegex
    {
        public StringOrRegex(string stringOrRegex) { }
        public StringOrRegex(System.Text.RegularExpressions.Regex regex) { }
        public override bool Equals(object? obj) { }
        public override int GetHashCode() { }
        public override string ToString() { }
        public static Sentry.StringOrRegex op_Implicit(string stringOrRegex) { }
        public static Sentry.StringOrRegex op_Implicit(System.Text.RegularExpressions.Regex regex) { }
    }
    public class TransactionContext : Sentry.SpanContext, Sentry.ITransactionContext, Sentry.Protocol.ITraceContext
    {
        public TransactionContext(string name, string operation, Sentry.SpanId? spanId = default, Sentry.SpanId? parentSpanId = default, Sentry.SentryId? traceId = default, string? description = "", Sentry.SpanStatus? status = default, bool? isSampled = default, bool? isParentSampled = default, Sentry.TransactionNameSource nameSource = 0) { }
        public bool? IsParentSampled { get; }
        public string Name { get; set; }
        public Sentry.TransactionNameSource NameSource { get; set; }
    }
    public enum TransactionNameSource
    {
        Custom = 0,
        Url = 1,
        Route = 2,
        View = 3,
        Component = 4,
        Task = 5,
    }
    public class TransactionSamplingContext
    {
        public TransactionSamplingContext(Sentry.ITransactionContext transactionContext, System.Collections.Generic.IReadOnlyDictionary<string, object?> customSamplingContext) { }
        public System.Collections.Generic.IReadOnlyDictionary<string, object?> CustomSamplingContext { get; }
        public Sentry.ITransactionContext TransactionContext { get; }
    }
    public class TransactionTracer : Sentry.IEventLike, Sentry.IHasData, Sentry.IHasExtra, Sentry.IHasTags, Sentry.ISpan, Sentry.ISpanData, Sentry.ITransactionContext, Sentry.ITransactionData, Sentry.ITransactionTracer, Sentry.Protocol.ITraceContext
    {
        public TransactionTracer(Sentry.IHub hub, Sentry.ITransactionContext context) { }
        public System.Collections.Generic.IReadOnlyCollection<Sentry.Breadcrumb> Breadcrumbs { get; }
        public Sentry.SentryContexts Contexts { get; set; }
        public System.Collections.Generic.IReadOnlyDictionary<string, object?> Data { get; }
        public string? Description { get; set; }
        public string? Distribution { get; set; }
        public System.DateTimeOffset? EndTimestamp { get; }
        public string? Environment { get; set; }
        [System.Obsolete("Use Data")]
        public System.Collections.Generic.IReadOnlyDictionary<string, object?> Extra { get; }
        public System.Collections.Generic.IReadOnlyList<string> Fingerprint { get; set; }
        public bool IsFinished { get; }
        public bool? IsParentSampled { get; set; }
        public bool? IsSampled { get; }
        public Sentry.SentryLevel? Level { get; set; }
        public System.Collections.Generic.IReadOnlyDictionary<string, Sentry.Protocol.Measurement> Measurements { get; }
        public string Name { get; set; }
        public Sentry.TransactionNameSource NameSource { get; set; }
        public string Operation { get; set; }
        public string? Origin { get; }
        public Sentry.SpanId? ParentSpanId { get; }
        public string? Platform { get; set; }
        public string? Release { get; set; }
        public Sentry.SentryRequest Request { get; set; }
        public double? SampleRate { get; }
        public Sentry.SdkVersion Sdk { get; }
        public Sentry.SpanId SpanId { get; }
        public System.Collections.Generic.IReadOnlyCollection<Sentry.ISpan> Spans { get; }
        public System.DateTimeOffset StartTimestamp { get; }
        public Sentry.SpanStatus? Status { get; set; }
        public System.Collections.Generic.IReadOnlyDictionary<string, string> Tags { get; }
        public Sentry.SentryId TraceId { get; }
        public Sentry.SentryUser User { get; set; }
        public void AddBreadcrumb(Sentry.Breadcrumb breadcrumb) { }
        public void Finish() { }
        public void Finish(Sentry.SpanStatus status) { }
        public void Finish(System.Exception exception) { }
        public void Finish(System.Exception exception, Sentry.SpanStatus status) { }
        public Sentry.ISpan? GetLastActiveSpan() { }
        public Sentry.SentryTraceHeader GetTraceHeader() { }
        public void SetData(string key, object? value) { }
        [System.Obsolete("Use SetData")]
        public void SetExtra(string key, object? value) { }
        public void SetMeasurement(string name, Sentry.Protocol.Measurement measurement) { }
        public void SetTag(string key, string value) { }
        public Sentry.ISpan StartChild(string operation) { }
        public void UnsetTag(string key) { }
    }
    [System.Obsolete("Use SentryFeedback instead.")]
    public sealed class UserFeedback : Sentry.ISentryJsonSerializable
    {
        public UserFeedback(Sentry.SentryId eventId, string? name, string? email, string? comments) { }
        public string? Comments { get; }
        public string? Email { get; }
        public Sentry.SentryId EventId { get; }
        public string? Name { get; }
        public void WriteTo(System.Text.Json.Utf8JsonWriter writer, Sentry.Extensibility.IDiagnosticLogger? logger) { }
        public static Sentry.UserFeedback FromJson(System.Text.Json.JsonElement json) { }
    }
    public sealed class ViewHierarchy : Sentry.ISentryJsonSerializable
    {
        public ViewHierarchy(string renderingSystem) { }
        public string RenderingSystem { get; set; }
        public System.Collections.Generic.List<Sentry.ViewHierarchyNode> Windows { get; }
        public void WriteTo(System.Text.Json.Utf8JsonWriter writer, Sentry.Extensibility.IDiagnosticLogger? logger) { }
    }
    public class ViewHierarchyAttachment : Sentry.SentryAttachment
    {
        public ViewHierarchyAttachment(Sentry.IAttachmentContent content) { }
    }
    public abstract class ViewHierarchyNode : Sentry.ISentryJsonSerializable
    {
        protected ViewHierarchyNode(string type) { }
        public System.Collections.Generic.List<Sentry.ViewHierarchyNode> Children { get; set; }
        public string Type { get; set; }
        protected abstract void WriteAdditionalProperties(System.Text.Json.Utf8JsonWriter writer, Sentry.Extensibility.IDiagnosticLogger? logger);
        public void WriteTo(System.Text.Json.Utf8JsonWriter writer, Sentry.Extensibility.IDiagnosticLogger? logger) { }
    }
}
namespace Sentry.Ben.BlockingDetector
{
    public class SuppressBlockingDetection : System.IDisposable
    {
        public SuppressBlockingDetection() { }
        public void Dispose() { }
    }
}
namespace Sentry.CompilerServices
{
    public static class BuildProperties
    {
        public static System.Collections.Generic.IReadOnlyDictionary<string, string>? Values { get; }
        public static void Initialize(System.Collections.Generic.Dictionary<string, string> properties) { }
    }
}
namespace Sentry.Extensibility
{
    public abstract class BaseRequestPayloadExtractor : Sentry.Extensibility.IRequestPayloadExtractor
    {
        protected BaseRequestPayloadExtractor() { }
        protected abstract object? DoExtractPayLoad(Sentry.Extensibility.IHttpRequest request);
        public object? ExtractPayload(Sentry.Extensibility.IHttpRequest request) { }
        protected abstract bool IsSupported(Sentry.Extensibility.IHttpRequest request);
    }
    public class DefaultRequestPayloadExtractor : Sentry.Extensibility.BaseRequestPayloadExtractor
    {
        public DefaultRequestPayloadExtractor() { }
        protected override object? DoExtractPayLoad(Sentry.Extensibility.IHttpRequest request) { }
        protected override bool IsSupported(Sentry.Extensibility.IHttpRequest request) { }
    }
    public static class DiagnosticLoggerExtensions
    {
        public static void LogDebug(this Sentry.Extensibility.IDiagnosticLogger logger, string message) { }
        public static void LogDebug<TArg>(this Sentry.Extensibility.IDiagnosticLogger logger, string message, TArg arg) { }
        public static void LogDebug<TArg, TArg2>(this Sentry.Extensibility.IDiagnosticLogger logger, string message, TArg arg, TArg2 arg2) { }
        public static void LogDebug<TArg, TArg2, TArg3>(this Sentry.Extensibility.IDiagnosticLogger logger, string message, TArg arg, TArg2 arg2, TArg3 arg3) { }
        public static void LogError(this Sentry.Extensibility.IDiagnosticLogger logger, string message) { }
        public static void LogError(this Sentry.Extensibility.IDiagnosticLogger logger, System.Exception exception, string message) { }
        public static void LogError<TArg>(this Sentry.Extensibility.IDiagnosticLogger logger, string message, TArg arg) { }
        public static void LogError<TArg>(this Sentry.Extensibility.IDiagnosticLogger logger, System.Exception exception, string message, TArg arg) { }
        public static void LogError<TArg, TArg2>(this Sentry.Extensibility.IDiagnosticLogger logger, System.Exception exception, string message, TArg arg, TArg2 arg2) { }
        public static void LogError<TArg, TArg2, TArg3>(this Sentry.Extensibility.IDiagnosticLogger logger, System.Exception exception, string message, TArg arg, TArg2 arg2, TArg3 arg3) { }
        public static void LogError<TArg, TArg2, TArg3, TArg4>(this Sentry.Extensibility.IDiagnosticLogger logger, System.Exception exception, string message, TArg arg, TArg2 arg2, TArg3 arg3, TArg4 arg4) { }
        public static void LogFatal(this Sentry.Extensibility.IDiagnosticLogger logger, string message) { }
        public static void LogFatal(this Sentry.Extensibility.IDiagnosticLogger logger, System.Exception exception, string message) { }
        public static void LogInfo(this Sentry.Extensibility.IDiagnosticLogger logger, string message) { }
        public static void LogInfo<TArg>(this Sentry.Extensibility.IDiagnosticLogger logger, string message, TArg arg) { }
        public static void LogInfo<TArg, TArg2>(this Sentry.Extensibility.IDiagnosticLogger logger, string message, TArg arg, TArg2 arg2) { }
        public static void LogInfo<TArg, TArg2, TArg3>(this Sentry.Extensibility.IDiagnosticLogger logger, string message, TArg arg, TArg2 arg2, TArg3 arg3) { }
        public static void LogWarning(this Sentry.Extensibility.IDiagnosticLogger logger, string message) { }
        public static void LogWarning(this Sentry.Extensibility.IDiagnosticLogger logger, System.Exception exception, string message) { }
        public static void LogWarning<TArg>(this Sentry.Extensibility.IDiagnosticLogger logger, string message, TArg arg) { }
        public static void LogWarning<TArg, TArg2>(this Sentry.Extensibility.IDiagnosticLogger logger, string message, TArg arg, TArg2 arg2) { }
        public static void LogWarning<TArg, TArg2, TArg3>(this Sentry.Extensibility.IDiagnosticLogger logger, string message, TArg arg, TArg2 arg2, TArg3 arg3) { }
    }
    public class DisabledHub : Sentry.IHub, Sentry.ISentryClient, Sentry.ISentryScopeManager, System.IDisposable
    {
        public static readonly Sentry.Extensibility.DisabledHub Instance;
        public bool IsEnabled { get; }
        public Sentry.SentryId LastEventId { get; }
        public Sentry.SentryStructuredLogger Logger { get; }
        public void BindClient(Sentry.ISentryClient client) { }
        public void BindException(System.Exception exception, Sentry.ISpan span) { }
        public Sentry.SentryId CaptureCheckIn(string monitorSlug, Sentry.CheckInStatus status, Sentry.SentryId? sentryId = default, System.TimeSpan? duration = default, Sentry.Scope? scope = null, System.Action<Sentry.SentryMonitorOptions>? configureMonitorOptions = null) { }
        public bool CaptureEnvelope(Sentry.Protocol.Envelopes.Envelope envelope) { }
        public Sentry.SentryId CaptureEvent(Sentry.SentryEvent evt, System.Action<Sentry.Scope> configureScope) { }
        public Sentry.SentryId CaptureEvent(Sentry.SentryEvent evt, Sentry.Scope? scope = null, Sentry.SentryHint? hint = null) { }
        public Sentry.SentryId CaptureEvent(Sentry.SentryEvent evt, Sentry.SentryHint? hint, System.Action<Sentry.Scope> configureScope) { }
        public void CaptureFeedback(Sentry.SentryFeedback feedback, Sentry.Scope? scope = null, Sentry.SentryHint? hint = null) { }
        public void CaptureFeedback(Sentry.SentryFeedback feedback, System.Action<Sentry.Scope> configureScope, Sentry.SentryHint? hint = null) { }
        public void CaptureSession(Sentry.SessionUpdate sessionUpdate) { }
        public void CaptureTransaction(Sentry.SentryTransaction transaction) { }
        public void CaptureTransaction(Sentry.SentryTransaction transaction, Sentry.Scope? scope, Sentry.SentryHint? hint) { }
        [System.Obsolete("Use CaptureFeedback instead.")]
        public void CaptureUserFeedback(Sentry.UserFeedback userFeedback) { }
        public void ConfigureScope(System.Action<Sentry.Scope> configureScope) { }
        public System.Threading.Tasks.Task ConfigureScopeAsync(System.Func<Sentry.Scope, System.Threading.Tasks.Task> configureScope) { }
        public Sentry.TransactionContext ContinueTrace(Sentry.SentryTraceHeader? traceHeader, Sentry.BaggageHeader? baggageHeader, string? name = null, string? operation = null) { }
        public Sentry.TransactionContext ContinueTrace(string? traceHeader, string? baggageHeader, string? name = null, string? operation = null) { }
        public void Dispose() { }
        public void EndSession(Sentry.SessionEndStatus status = 0) { }
        public System.Threading.Tasks.Task FlushAsync(System.TimeSpan timeout) { }
        public Sentry.BaggageHeader? GetBaggage() { }
        public Sentry.ISpan? GetSpan() { }
        public Sentry.SentryTraceHeader? GetTraceHeader() { }
        public void PauseSession() { }
        public System.IDisposable PushScope() { }
        public System.IDisposable PushScope<TState>(TState state) { }
        public void ResumeSession() { }
        public void SetTag(string key, string value) { }
        public void StartSession() { }
        public Sentry.ITransactionTracer StartTransaction(Sentry.ITransactionContext context, System.Collections.Generic.IReadOnlyDictionary<string, object?> customSamplingContext) { }
        public void UnsetTag(string key) { }
    }
    public class FormRequestPayloadExtractor : Sentry.Extensibility.BaseRequestPayloadExtractor
    {
        public FormRequestPayloadExtractor() { }
        protected override object? DoExtractPayLoad(Sentry.Extensibility.IHttpRequest request) { }
        protected override bool IsSupported(Sentry.Extensibility.IHttpRequest request) { }
    }
    public sealed class HubAdapter : Sentry.IHub, Sentry.ISentryClient, Sentry.ISentryScopeManager
    {
        public static readonly Sentry.Extensibility.HubAdapter Instance;
        public bool IsEnabled { get; }
        public Sentry.SentryId LastEventId { get; }
        public Sentry.SentryStructuredLogger Logger { get; }
        public void AddBreadcrumb(string message, string? category = null, string? type = null, System.Collections.Generic.IDictionary<string, string>? data = null, Sentry.BreadcrumbLevel level = 0) { }
        public void AddBreadcrumb(Sentry.Infrastructure.ISystemClock clock, string message, string? category = null, string? type = null, System.Collections.Generic.IDictionary<string, string>? data = null, Sentry.BreadcrumbLevel level = 0) { }
        public void BindClient(Sentry.ISentryClient client) { }
        public void BindException(System.Exception exception, Sentry.ISpan span) { }
        public Sentry.SentryId CaptureCheckIn(string monitorSlug, Sentry.CheckInStatus status, Sentry.SentryId? sentryId = default, System.TimeSpan? duration = default, Sentry.Scope? scope = null, System.Action<Sentry.SentryMonitorOptions>? monitorOptions = null) { }
        public bool CaptureEnvelope(Sentry.Protocol.Envelopes.Envelope envelope) { }
        public Sentry.SentryId CaptureEvent(Sentry.SentryEvent evt) { }
        public Sentry.SentryId CaptureEvent(Sentry.SentryEvent evt, Sentry.Scope? scope) { }
        public Sentry.SentryId CaptureEvent(Sentry.SentryEvent evt, System.Action<Sentry.Scope> configureScope) { }
        public Sentry.SentryId CaptureEvent(Sentry.SentryEvent evt, Sentry.Scope? scope, Sentry.SentryHint? hint = null) { }
        public Sentry.SentryId CaptureEvent(Sentry.SentryEvent evt, Sentry.SentryHint? hint, System.Action<Sentry.Scope> configureScope) { }
        public Sentry.SentryId CaptureException(System.Exception exception) { }
        public void CaptureFeedback(Sentry.SentryFeedback feedback, Sentry.Scope? scope = null, Sentry.SentryHint? hint = null) { }
        public void CaptureFeedback(Sentry.SentryFeedback feedback, System.Action<Sentry.Scope> configureScope, Sentry.SentryHint? hint = null) { }
        public void CaptureSession(Sentry.SessionUpdate sessionUpdate) { }
        public void CaptureTransaction(Sentry.SentryTransaction transaction) { }
        public void CaptureTransaction(Sentry.SentryTransaction transaction, Sentry.Scope? scope, Sentry.SentryHint? hint) { }
        [System.Obsolete("Use CaptureFeedback instead.")]
        public void CaptureUserFeedback(Sentry.UserFeedback sentryUserFeedback) { }
        public void ConfigureScope(System.Action<Sentry.Scope> configureScope) { }
        public System.Threading.Tasks.Task ConfigureScopeAsync(System.Func<Sentry.Scope, System.Threading.Tasks.Task> configureScope) { }
        public Sentry.TransactionContext ContinueTrace(Sentry.SentryTraceHeader? traceHeader, Sentry.BaggageHeader? baggageHeader, string? name = null, string? operation = null) { }
        public Sentry.TransactionContext ContinueTrace(string? traceHeader, string? baggageHeader, string? name = null, string? operation = null) { }
        public void EndSession(Sentry.SessionEndStatus status = 0) { }
        public System.Threading.Tasks.Task FlushAsync(System.TimeSpan timeout) { }
        public Sentry.BaggageHeader? GetBaggage() { }
        public Sentry.ISpan? GetSpan() { }
        public Sentry.SentryTraceHeader? GetTraceHeader() { }
        public void PauseSession() { }
        public System.IDisposable PushScope() { }
        public System.IDisposable PushScope<TState>(TState state) { }
        public void ResumeSession() { }
        public void SetTag(string key, string value) { }
        public void StartSession() { }
        public Sentry.ITransactionTracer StartTransaction(Sentry.ITransactionContext context, System.Collections.Generic.IReadOnlyDictionary<string, object?> customSamplingContext) { }
        public void UnsetTag(string key) { }
    }
    public interface IBackgroundWorker
    {
        int QueuedItems { get; }
        bool EnqueueEnvelope(Sentry.Protocol.Envelopes.Envelope envelope);
        System.Threading.Tasks.Task FlushAsync(System.TimeSpan timeout);
    }
    public interface IDiagnosticLogger
    {
        bool IsEnabled(Sentry.SentryLevel level);
        void Log(Sentry.SentryLevel logLevel, string message, System.Exception? exception = null, params object?[] args);
    }
    public interface IExceptionFilter
    {
        bool Filter(System.Exception ex);
    }
    public interface IHttpRequest
    {
        System.IO.Stream? Body { get; }
        long? ContentLength { get; }
        string? ContentType { get; }
        System.Collections.Generic.IEnumerable<System.Collections.Generic.KeyValuePair<string, System.Collections.Generic.IEnumerable<string>>>? Form { get; }
    }
    public interface INetworkStatusListener
    {
        bool Online { get; }
        System.Threading.Tasks.Task WaitForNetworkOnlineAsync(System.Threading.CancellationToken cancellationToken);
    }
    public interface IRequestPayloadExtractor
    {
        object? ExtractPayload(Sentry.Extensibility.IHttpRequest request);
    }
    public interface ISentryEventExceptionProcessor
    {
        void Process(System.Exception exception, Sentry.SentryEvent sentryEvent);
    }
    public interface ISentryEventProcessor
    {
        Sentry.SentryEvent? Process(Sentry.SentryEvent @event);
    }
    public interface ISentryEventProcessorWithHint : Sentry.Extensibility.ISentryEventProcessor
    {
        Sentry.SentryEvent? Process(Sentry.SentryEvent @event, Sentry.SentryHint hint);
    }
    public interface ISentryStackTraceFactory
    {
        Sentry.SentryStackTrace? Create(System.Exception? exception = null);
    }
    public interface ISentryTransactionProcessor
    {
        Sentry.SentryTransaction? Process(Sentry.SentryTransaction transaction);
    }
    public interface ISentryTransactionProcessorWithHint : Sentry.Extensibility.ISentryTransactionProcessor
    {
        Sentry.SentryTransaction? Process(Sentry.SentryTransaction transaction, Sentry.SentryHint hint);
    }
    public interface ITransport
    {
        System.Threading.Tasks.Task SendEnvelopeAsync(Sentry.Protocol.Envelopes.Envelope envelope, System.Threading.CancellationToken cancellationToken = default);
    }
    public class RequestBodyExtractionDispatcher : Sentry.Extensibility.IRequestPayloadExtractor
    {
        public RequestBodyExtractionDispatcher(System.Collections.Generic.IEnumerable<Sentry.Extensibility.IRequestPayloadExtractor> extractors, Sentry.SentryOptions options, System.Func<Sentry.Extensibility.RequestSize> sizeSwitch) { }
        public object? ExtractPayload(Sentry.Extensibility.IHttpRequest request) { }
    }
    public enum RequestSize
    {
        None = 0,
        Small = 1,
        Medium = 2,
        Always = 3,
    }
    public abstract class SentryEventExceptionProcessor<TException> : Sentry.Extensibility.ISentryEventExceptionProcessor
        where TException : System.Exception
    {
        protected SentryEventExceptionProcessor() { }
        public void Process(System.Exception? exception, Sentry.SentryEvent sentryEvent) { }
        protected abstract void ProcessException(TException exception, Sentry.SentryEvent sentryEvent);
    }
    public sealed class SentryStackTraceFactory : Sentry.Extensibility.ISentryStackTraceFactory
    {
        public SentryStackTraceFactory(Sentry.SentryOptions options) { }
        public Sentry.SentryStackTrace? Create(System.Exception? exception = null) { }
    }
}
namespace Sentry.Http
{
    public abstract class HttpTransportBase
    {
        protected HttpTransportBase(Sentry.SentryOptions options, System.Func<string, string?>? getEnvironmentVariable = null, Sentry.Infrastructure.ISystemClock? clock = null) { }
        protected virtual System.Net.Http.HttpRequestMessage CreateRequest(Sentry.Protocol.Envelopes.Envelope envelope) { }
        protected void HandleResponse(System.Net.Http.HttpResponseMessage response, Sentry.Protocol.Envelopes.Envelope envelope) { }
        protected System.Threading.Tasks.Task HandleResponseAsync(System.Net.Http.HttpResponseMessage response, Sentry.Protocol.Envelopes.Envelope envelope, System.Threading.CancellationToken cancellationToken) { }
        protected Sentry.Protocol.Envelopes.Envelope ProcessEnvelope(Sentry.Protocol.Envelopes.Envelope envelope) { }
        protected System.IO.Stream ReadStreamFromHttpContent(System.Net.Http.HttpContent content) { }
    }
    public interface ISentryHttpClientFactory
    {
        System.Net.Http.HttpClient Create(Sentry.SentryOptions options);
    }
}
namespace Sentry.Infrastructure
{
    public class ConsoleAndTraceDiagnosticLogger : Sentry.Infrastructure.DiagnosticLogger
    {
        public ConsoleAndTraceDiagnosticLogger(Sentry.SentryLevel minimalLevel) { }
        protected override void LogMessage(string message) { }
    }
    public class ConsoleDiagnosticLogger : Sentry.Infrastructure.DiagnosticLogger
    {
        public ConsoleDiagnosticLogger(Sentry.SentryLevel minimalLevel) { }
        protected override void LogMessage(string message) { }
    }
    public abstract class DiagnosticLogger : Sentry.Extensibility.IDiagnosticLogger
    {
        protected DiagnosticLogger(Sentry.SentryLevel minimalLevel) { }
        public bool IsEnabled(Sentry.SentryLevel level) { }
        public void Log(Sentry.SentryLevel logLevel, string message, System.Exception? exception = null, params object?[] args) { }
        protected abstract void LogMessage(string message);
    }
    public class FileDiagnosticLogger : Sentry.Infrastructure.DiagnosticLogger
    {
        public FileDiagnosticLogger(string path, bool alsoWriteToConsole = false) { }
        public FileDiagnosticLogger(string path, Sentry.SentryLevel minimalLevel, bool alsoWriteToConsole = false) { }
        protected override void LogMessage(string message) { }
    }
    public interface ISystemClock
    {
        System.DateTimeOffset GetUtcNow();
    }
    public sealed class SystemClock : Sentry.Infrastructure.ISystemClock
    {
        public static readonly Sentry.Infrastructure.SystemClock Clock;
        public System.DateTimeOffset GetUtcNow() { }
    }
    public class TraceDiagnosticLogger : Sentry.Infrastructure.DiagnosticLogger
    {
        public TraceDiagnosticLogger(Sentry.SentryLevel minimalLevel) { }
        protected override void LogMessage(string message) { }
    }
}
namespace Sentry.Integrations
{
    public interface ISdkIntegration
    {
        void Register(Sentry.IHub hub, Sentry.SentryOptions options);
    }
}
namespace Sentry.PlatformAbstractions
{
    public static class FrameworkInfo
    {
        public static System.Collections.Generic.IReadOnlyDictionary<int, string> NetFxReleaseVersionMap { get; }
        public static System.Collections.Generic.IEnumerable<Sentry.PlatformAbstractions.FrameworkInstallation> GetInstallations() { }
        public static Sentry.PlatformAbstractions.FrameworkInstallation? GetLatest(int clrVersion) { }
    }
    public class FrameworkInstallation
    {
        public FrameworkInstallation() { }
        public Sentry.PlatformAbstractions.FrameworkProfile? Profile { get; set; }
        public int? Release { get; set; }
        public int? ServicePack { get; set; }
        public string? ShortName { get; set; }
        public System.Version? Version { get; set; }
        public override string ToString() { }
    }
    public enum FrameworkProfile
    {
        Client = 0,
        Full = 1,
    }
    public class SentryRuntime : System.IEquatable<Sentry.PlatformAbstractions.SentryRuntime>
    {
        public SentryRuntime(string? name = null, string? version = null, Sentry.PlatformAbstractions.FrameworkInstallation? frameworkInstallation = null, string? raw = null) { }
        public Sentry.PlatformAbstractions.FrameworkInstallation? FrameworkInstallation { get; }
        public string? Identifier { get; }
        public string? Name { get; }
        public string? Raw { get; }
        public string? Version { get; }
        public static Sentry.PlatformAbstractions.SentryRuntime Current { get; }
        public bool Equals(Sentry.PlatformAbstractions.SentryRuntime? other) { }
        public override bool Equals(object? obj) { }
        public override int GetHashCode() { }
        public override string? ToString() { }
    }
    public static class SentryRuntimeExtensions
    {
        public static bool IsMono(this Sentry.PlatformAbstractions.SentryRuntime runtime) { }
        public static bool IsNetCore(this Sentry.PlatformAbstractions.SentryRuntime runtime) { }
        public static bool IsNetFx(this Sentry.PlatformAbstractions.SentryRuntime runtime) { }
    }
}
namespace Sentry.Protocol
{
    public sealed class App : Sentry.ISentryJsonSerializable
    {
        public const string Type = "app";
        public App() { }
        public string? Build { get; set; }
        public string? BuildType { get; set; }
        public string? Hash { get; set; }
        public string? Identifier { get; set; }
        public bool? InForeground { get; set; }
        public string? Name { get; set; }
        public System.DateTimeOffset? StartTime { get; set; }
        public string? Version { get; set; }
        public void WriteTo(System.Text.Json.Utf8JsonWriter writer, Sentry.Extensibility.IDiagnosticLogger? _) { }
        public static Sentry.Protocol.App FromJson(System.Text.Json.JsonElement json) { }
    }
    public sealed class Browser : Sentry.ISentryJsonSerializable
    {
        public const string Type = "browser";
        public Browser() { }
        public string? Name { get; set; }
        public string? Version { get; set; }
        public void WriteTo(System.Text.Json.Utf8JsonWriter writer, Sentry.Extensibility.IDiagnosticLogger? _) { }
        public static Sentry.Protocol.Browser FromJson(System.Text.Json.JsonElement json) { }
    }
    public sealed class DebugImage : Sentry.ISentryJsonSerializable
    {
        public DebugImage() { }
        public string? CodeFile { get; set; }
        public string? CodeId { get; set; }
        public string? DebugChecksum { get; set; }
        public string? DebugFile { get; set; }
        public string? DebugId { get; set; }
        public long? ImageAddress { get; set; }
        public long? ImageSize { get; set; }
        public string? Type { get; set; }
        public void WriteTo(System.Text.Json.Utf8JsonWriter writer, Sentry.Extensibility.IDiagnosticLogger? logger) { }
        public static Sentry.Protocol.DebugImage FromJson(System.Text.Json.JsonElement json) { }
    }
    public sealed class Device : Sentry.ISentryJsonSerializable
    {
        public const string Type = "device";
        public Device() { }
        public string? Architecture { get; set; }
        public float? BatteryLevel { get; set; }
        public string? BatteryStatus { get; set; }
        public System.DateTimeOffset? BootTime { get; set; }
        public string? Brand { get; set; }
        public string? CpuDescription { get; set; }
        public string? DeviceType { get; set; }
        public string? DeviceUniqueIdentifier { get; set; }
        public long? ExternalFreeStorage { get; set; }
        public long? ExternalStorageSize { get; set; }
        public string? Family { get; set; }
        public long? FreeMemory { get; set; }
        public long? FreeStorage { get; set; }
        public bool? IsCharging { get; set; }
        public bool? IsOnline { get; set; }
        public bool? LowMemory { get; set; }
        public string? Manufacturer { get; set; }
        public long? MemorySize { get; set; }
        public string? Model { get; set; }
        public string? ModelId { get; set; }
        public string? Name { get; set; }
        public Sentry.Protocol.DeviceOrientation? Orientation { get; set; }
        public int? ProcessorCount { get; set; }
        public float? ProcessorFrequency { get; set; }
        public float? ScreenDensity { get; set; }
        public int? ScreenDpi { get; set; }
        public string? ScreenResolution { get; set; }
        public bool? Simulator { get; set; }
        public long? StorageSize { get; set; }
        public bool? SupportsAccelerometer { get; set; }
        public bool? SupportsAudio { get; set; }
        public bool? SupportsGyroscope { get; set; }
        public bool? SupportsLocationService { get; set; }
        public bool? SupportsVibration { get; set; }
        public System.TimeZoneInfo? Timezone { get; set; }
        public long? UsableMemory { get; set; }
        public void WriteTo(System.Text.Json.Utf8JsonWriter writer, Sentry.Extensibility.IDiagnosticLogger? _) { }
        public static Sentry.Protocol.Device FromJson(System.Text.Json.JsonElement json) { }
    }
    public enum DeviceOrientation
    {
        [System.Runtime.Serialization.EnumMember(Value="portrait")]
        Portrait = 0,
        [System.Runtime.Serialization.EnumMember(Value="landscape")]
        Landscape = 1,
    }
    public sealed class Gpu : Sentry.ISentryJsonSerializable
    {
        public const string Type = "gpu";
        public Gpu() { }
        public string? ApiType { get; set; }
        public string? GraphicsShaderLevel { get; set; }
        public int? Id { get; set; }
        public int? MaxTextureSize { get; set; }
        public int? MemorySize { get; set; }
        public bool? MultiThreadedRendering { get; set; }
        public string? Name { get; set; }
        public string? NpotSupport { get; set; }
        public bool? SupportsComputeShaders { get; set; }
        public bool? SupportsDrawCallInstancing { get; set; }
        public bool? SupportsGeometryShaders { get; set; }
        public bool? SupportsRayTracing { get; set; }
        public string? VendorId { get; set; }
        public string? VendorName { get; set; }
        public string? Version { get; set; }
        public void WriteTo(System.Text.Json.Utf8JsonWriter writer, Sentry.Extensibility.IDiagnosticLogger? _) { }
        public static Sentry.Protocol.Gpu FromJson(System.Text.Json.JsonElement json) { }
    }
    public interface ITraceContext
    {
        string? Description { get; }
        bool? IsSampled { get; }
        string Operation { get; }
        string? Origin { get; }
        Sentry.SpanId? ParentSpanId { get; }
        Sentry.SpanId SpanId { get; }
        Sentry.SpanStatus? Status { get; }
        Sentry.SentryId TraceId { get; }
    }
    public sealed class Measurement : Sentry.ISentryJsonSerializable
    {
        public Sentry.MeasurementUnit Unit { get; }
        public object Value { get; }
        public void WriteTo(System.Text.Json.Utf8JsonWriter writer, Sentry.Extensibility.IDiagnosticLogger? logger) { }
        public static Sentry.Protocol.Measurement FromJson(System.Text.Json.JsonElement json) { }
    }
    public sealed class Mechanism : Sentry.ISentryJsonSerializable
    {
        public static readonly string DescriptionKey;
        public static readonly string HandledKey;
        public static readonly string MechanismKey;
        public Mechanism() { }
        public System.Collections.Generic.IDictionary<string, object> Data { get; }
        public string? Description { get; set; }
        public int? ExceptionId { get; set; }
        public bool? Handled { get; set; }
        public string? HelpLink { get; set; }
        public bool IsExceptionGroup { get; set; }
        public System.Collections.Generic.IDictionary<string, object> Meta { get; }
        public int? ParentId { get; set; }
        public string? Source { get; set; }
        public bool Synthetic { get; set; }
        public string Type { get; set; }
        public void WriteTo(System.Text.Json.Utf8JsonWriter writer, Sentry.Extensibility.IDiagnosticLogger? logger) { }
        public static Sentry.Protocol.Mechanism FromJson(System.Text.Json.JsonElement json) { }
    }
    public sealed class OperatingSystem : Sentry.ISentryJsonSerializable
    {
        public const string Type = "os";
        public OperatingSystem() { }
        public string? Build { get; set; }
        public string? KernelVersion { get; set; }
        public string? Name { get; set; }
        public string? RawDescription { get; set; }
        public bool? Rooted { get; set; }
        public string? Version { get; set; }
        public void WriteTo(System.Text.Json.Utf8JsonWriter writer, Sentry.Extensibility.IDiagnosticLogger? _) { }
        public static Sentry.Protocol.OperatingSystem FromJson(System.Text.Json.JsonElement json) { }
    }
    public sealed class Response : Sentry.ISentryJsonSerializable
    {
        public const string Type = "response";
        public Response() { }
        public long? BodySize { get; set; }
        public string? Cookies { get; set; }
        public object? Data { get; set; }
        public System.Collections.Generic.IDictionary<string, string> Headers { get; }
        public short? StatusCode { get; set; }
        public Sentry.Protocol.Response Clone() { }
        public void UpdateFrom(Sentry.Protocol.Response source) { }
        public void UpdateFrom(object source) { }
        public void WriteTo(System.Text.Json.Utf8JsonWriter writer, Sentry.Extensibility.IDiagnosticLogger? logger) { }
        public static Sentry.Protocol.Response FromJson(System.Text.Json.JsonElement json) { }
    }
    public sealed class Runtime : Sentry.ISentryJsonSerializable
    {
        public const string Type = "runtime";
        public Runtime() { }
        public string? Build { get; set; }
        public string? Identifier { get; set; }
        public string? Name { get; set; }
        public string? RawDescription { get; set; }
        public string? Version { get; set; }
        public void WriteTo(System.Text.Json.Utf8JsonWriter writer, Sentry.Extensibility.IDiagnosticLogger? _) { }
        public static Sentry.Protocol.Runtime FromJson(System.Text.Json.JsonElement json) { }
    }
    public sealed class SentryException : Sentry.ISentryJsonSerializable
    {
        public SentryException() { }
        public Sentry.Protocol.Mechanism? Mechanism { get; set; }
        public string? Module { get; set; }
        public Sentry.SentryStackTrace? Stacktrace { get; set; }
        public int ThreadId { get; set; }
        public string? Type { get; set; }
        public string? Value { get; set; }
        public void WriteTo(System.Text.Json.Utf8JsonWriter writer, Sentry.Extensibility.IDiagnosticLogger? logger) { }
        public static Sentry.Protocol.SentryException FromJson(System.Text.Json.JsonElement json) { }
    }
    public class Trace : Sentry.ISentryJsonSerializable, Sentry.Protocol.ITraceContext
    {
        public const string Type = "trace";
        public Trace() { }
        public System.Collections.Generic.IReadOnlyDictionary<string, object?> Data { get; }
        public string? Description { get; set; }
        public bool? IsSampled { get; }
        public string Operation { get; set; }
        public string? Origin { get; }
        public Sentry.SpanId? ParentSpanId { get; set; }
        public Sentry.SpanId SpanId { get; set; }
        public Sentry.SpanStatus? Status { get; set; }
        public Sentry.SentryId TraceId { get; set; }
        public void SetData(string key, object? value) { }
        public void WriteTo(System.Text.Json.Utf8JsonWriter writer, Sentry.Extensibility.IDiagnosticLogger? logger) { }
        public static Sentry.Protocol.Trace FromJson(System.Text.Json.JsonElement json) { }
    }
}
namespace Sentry.Protocol.Envelopes
{
    public sealed class Envelope : Sentry.Protocol.Envelopes.ISerializable, System.IDisposable
    {
        public Envelope(System.Collections.Generic.IReadOnlyDictionary<string, object?> header, System.Collections.Generic.IReadOnlyList<Sentry.Protocol.Envelopes.EnvelopeItem> items) { }
        public System.Collections.Generic.IReadOnlyDictionary<string, object?> Header { get; }
        public System.Collections.Generic.IReadOnlyList<Sentry.Protocol.Envelopes.EnvelopeItem> Items { get; }
        public void Dispose() { }
        public void Serialize(System.IO.Stream stream, Sentry.Extensibility.IDiagnosticLogger? logger) { }
        public System.Threading.Tasks.Task SerializeAsync(System.IO.Stream stream, Sentry.Extensibility.IDiagnosticLogger? logger, System.Threading.CancellationToken cancellationToken = default) { }
        public Sentry.SentryId? TryGetEventId() { }
        public static System.Threading.Tasks.Task<Sentry.Protocol.Envelopes.Envelope> DeserializeAsync(System.IO.Stream stream, System.Threading.CancellationToken cancellationToken = default) { }
        public static Sentry.Protocol.Envelopes.Envelope FromCheckIn(Sentry.SentryCheckIn checkIn) { }
        public static Sentry.Protocol.Envelopes.Envelope FromEvent(Sentry.SentryEvent @event, Sentry.Extensibility.IDiagnosticLogger? logger = null, System.Collections.Generic.IReadOnlyCollection<Sentry.SentryAttachment>? attachments = null, Sentry.SessionUpdate? sessionUpdate = null) { }
        public static Sentry.Protocol.Envelopes.Envelope FromFeedback(Sentry.SentryEvent @event, Sentry.Extensibility.IDiagnosticLogger? logger = null, System.Collections.Generic.IReadOnlyCollection<Sentry.SentryAttachment>? attachments = null, Sentry.SessionUpdate? sessionUpdate = null) { }
        public static Sentry.Protocol.Envelopes.Envelope FromSession(Sentry.SessionUpdate sessionUpdate) { }
        public static Sentry.Protocol.Envelopes.Envelope FromTransaction(Sentry.SentryTransaction transaction) { }
        [System.Obsolete("Use FromFeedback instead.")]
        public static Sentry.Protocol.Envelopes.Envelope FromUserFeedback(Sentry.UserFeedback sentryUserFeedback) { }
    }
    public sealed class EnvelopeItem : Sentry.Protocol.Envelopes.ISerializable, System.IDisposable
    {
        public EnvelopeItem(System.Collections.Generic.IReadOnlyDictionary<string, object?> header, Sentry.Protocol.Envelopes.ISerializable payload) { }
        public System.Collections.Generic.IReadOnlyDictionary<string, object?> Header { get; }
        public Sentry.Protocol.Envelopes.ISerializable Payload { get; }
        public void Dispose() { }
        public void Serialize(System.IO.Stream stream, Sentry.Extensibility.IDiagnosticLogger? logger) { }
        public System.Threading.Tasks.Task SerializeAsync(System.IO.Stream stream, Sentry.Extensibility.IDiagnosticLogger? logger, System.Threading.CancellationToken cancellationToken = default) { }
        public string? TryGetFileName() { }
        public long? TryGetLength() { }
        public string? TryGetType() { }
        public static System.Threading.Tasks.Task<Sentry.Protocol.Envelopes.EnvelopeItem> DeserializeAsync(System.IO.Stream stream, System.Threading.CancellationToken cancellationToken = default) { }
        public static Sentry.Protocol.Envelopes.EnvelopeItem FromAttachment(Sentry.SentryAttachment attachment) { }
        public static Sentry.Protocol.Envelopes.EnvelopeItem FromCheckIn(Sentry.SentryCheckIn checkIn) { }
        public static Sentry.Protocol.Envelopes.EnvelopeItem FromEvent(Sentry.SentryEvent @event) { }
        public static Sentry.Protocol.Envelopes.EnvelopeItem FromFeedback(Sentry.SentryEvent @event) { }
        public static Sentry.Protocol.Envelopes.EnvelopeItem FromSession(Sentry.SessionUpdate sessionUpdate) { }
        public static Sentry.Protocol.Envelopes.EnvelopeItem FromTransaction(Sentry.SentryTransaction transaction) { }
        [System.Obsolete("Use FromFeedback instead.")]
        public static Sentry.Protocol.Envelopes.EnvelopeItem FromUserFeedback(Sentry.UserFeedback sentryUserFeedback) { }
    }
    public interface ISerializable
    {
        void Serialize(System.IO.Stream stream, Sentry.Extensibility.IDiagnosticLogger? logger);
        System.Threading.Tasks.Task SerializeAsync(System.IO.Stream stream, Sentry.Extensibility.IDiagnosticLogger? logger, System.Threading.CancellationToken cancellationToken = default);
    }
}
namespace Sentry.Reflection
{
    public static class AssemblyExtensions
    {
        public static Sentry.SdkVersion GetNameAndVersion(this System.Reflection.Assembly asm) { }
    }
}
public static class SentryExceptionExtensions
{
    public static void AddSentryContext(this System.Exception ex, string name, System.Collections.Generic.IReadOnlyDictionary<string, object> data) { }
    public static void AddSentryTag(this System.Exception ex, string name, string value) { }
    public static void SetSentryMechanism(this System.Exception ex, string type, string? description = null, bool? handled = default) { }
}<|MERGE_RESOLUTION|>--- conflicted
+++ resolved
@@ -714,7 +714,6 @@
         public bool DisableSentryHttpMessageHandler { get; set; }
         public string? Distribution { get; set; }
         public string? Dsn { get; set; }
-        public bool EnableLogs { get; set; }
         public bool EnableScopeSync { get; set; }
         public bool EnableSpotlight { get; set; }
         public string? Environment { get; set; }
@@ -795,7 +794,6 @@
         public void SetBeforeBreadcrumb(System.Func<Sentry.Breadcrumb, Sentry.SentryHint, Sentry.Breadcrumb?> beforeBreadcrumb) { }
         public void SetBeforeSend(System.Func<Sentry.SentryEvent, Sentry.SentryEvent?> beforeSend) { }
         public void SetBeforeSend(System.Func<Sentry.SentryEvent, Sentry.SentryHint, Sentry.SentryEvent?> beforeSend) { }
-        public void SetBeforeSendLog(System.Func<Sentry.SentryLog, Sentry.SentryLog?> beforeSendLog) { }
         public void SetBeforeSendTransaction(System.Func<Sentry.SentryTransaction, Sentry.SentryTransaction?> beforeSendTransaction) { }
         public void SetBeforeSendTransaction(System.Func<Sentry.SentryTransaction, Sentry.SentryHint, Sentry.SentryTransaction?> beforeSendTransaction) { }
         public Sentry.SentryOptions UseStackTraceFactory(Sentry.Extensibility.ISentryStackTraceFactory sentryStackTraceFactory) { }
@@ -835,7 +833,6 @@
     {
         public static bool IsEnabled { get; }
         public static Sentry.SentryId LastEventId { get; }
-        public static Sentry.SentryStructuredLogger Logger { get; }
         public static void AddBreadcrumb(Sentry.Breadcrumb breadcrumb, Sentry.SentryHint? hint = null) { }
         public static void AddBreadcrumb(string message, string? category = null, string? type = null, System.Collections.Generic.IDictionary<string, string>? data = null, Sentry.BreadcrumbLevel level = 0) { }
         public static void AddBreadcrumb(Sentry.Infrastructure.ISystemClock? clock, string message, string? category = null, string? type = null, System.Collections.Generic.IDictionary<string, string>? data = null, Sentry.BreadcrumbLevel level = 0) { }
@@ -975,11 +972,7 @@
         public void WriteTo(System.Text.Json.Utf8JsonWriter writer, Sentry.Extensibility.IDiagnosticLogger? logger) { }
         public static Sentry.SentryStackTrace FromJson(System.Text.Json.JsonElement json) { }
     }
-<<<<<<< HEAD
-    public sealed class SentryStructuredLogger
-=======
     public abstract class SentryStructuredLogger
->>>>>>> 479cab87
     {
         public void LogDebug(string template, object[]? parameters = null, System.Action<Sentry.SentryLog>? configureLog = null) { }
         public void LogError(string template, object[]? parameters = null, System.Action<Sentry.SentryLog>? configureLog = null) { }
