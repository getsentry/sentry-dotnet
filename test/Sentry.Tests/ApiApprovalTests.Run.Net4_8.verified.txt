﻿[assembly: System.CLSCompliant(true)]
namespace Sentry
{
    [System.Diagnostics.DebuggerDisplay("{FileName}")]
    public class Attachment
    {
        public Attachment(Sentry.AttachmentType type, Sentry.IAttachmentContent content, string fileName, string? contentType) { }
        public Sentry.IAttachmentContent Content { get; }
        public string? ContentType { get; }
        public string FileName { get; }
        public Sentry.AttachmentType Type { get; }
    }
    public enum AttachmentType
    {
        Default = 0,
        Minidump = 1,
        AppleCrashReport = 2,
        UnrealContext = 3,
        UnrealLogs = 4,
        ViewHierarchy = 5,
    }
    public class BaggageHeader
    {
        public override string ToString() { }
    }
    [System.Diagnostics.DebuggerDisplay("Message: {Message}, Type: {Type}")]
    public sealed class Breadcrumb : Sentry.IJsonSerializable
    {
        public Breadcrumb(string message, string type, System.Collections.Generic.IReadOnlyDictionary<string, string>? data = null, string? category = null, Sentry.BreadcrumbLevel level = 0) { }
        public string? Category { get; }
        public System.Collections.Generic.IReadOnlyDictionary<string, string>? Data { get; }
        public Sentry.BreadcrumbLevel Level { get; }
        public string? Message { get; }
        public System.DateTimeOffset Timestamp { get; }
        public string? Type { get; }
        public void WriteTo(System.Text.Json.Utf8JsonWriter writer, Sentry.Extensibility.IDiagnosticLogger? logger) { }
        public static Sentry.Breadcrumb FromJson(System.Text.Json.JsonElement json) { }
    }
    public enum BreadcrumbLevel
    {
        [System.Runtime.Serialization.EnumMember(Value="debug")]
        Debug = -1,
        [System.Runtime.Serialization.EnumMember(Value="info")]
        Info = 0,
        [System.Runtime.Serialization.EnumMember(Value="warning")]
        Warning = 1,
        [System.Runtime.Serialization.EnumMember(Value="error")]
        Error = 2,
        [System.Runtime.Serialization.EnumMember(Value="critical")]
        Critical = 3,
    }
    public class ByteAttachmentContent : Sentry.IAttachmentContent
    {
        public ByteAttachmentContent(byte[] bytes) { }
        public System.IO.Stream GetStream() { }
    }
    public static class Constants
    {
        public const int DefaultMaxBreadcrumbs = 100;
        public const string DisableSdkDsnValue = "";
        public const string Platform = "csharp";
        public const int ProtocolVersion = 7;
    }
    public sealed class Contexts : System.Collections.Concurrent.ConcurrentDictionary<string, object>, Sentry.IJsonSerializable
    {
        public Contexts() { }
        public Sentry.Protocol.App App { get; }
        public Sentry.Protocol.Browser Browser { get; }
        public Sentry.Protocol.Device Device { get; }
        public Sentry.Protocol.Gpu Gpu { get; }
        public Sentry.Protocol.OperatingSystem OperatingSystem { get; }
        public Sentry.Protocol.Response Response { get; }
        public Sentry.Protocol.Runtime Runtime { get; }
        public Sentry.Protocol.Trace Trace { get; }
        public void WriteTo(System.Text.Json.Utf8JsonWriter writer, Sentry.Extensibility.IDiagnosticLogger? logger) { }
        public static Sentry.Contexts FromJson(System.Text.Json.JsonElement json) { }
    }
    [System.Obsolete("WARNING: This method deliberately causes a crash, and should not be used in a rea" +
        "l application.")]
    public enum CrashType
    {
        Managed = 0,
        ManagedBackgroundThread = 1,
    }
    public sealed class DebugImage : Sentry.IJsonSerializable
    {
        public DebugImage() { }
        public string? CodeFile { get; set; }
        public string? CodeId { get; set; }
        public string? DebugChecksum { get; set; }
        public string? DebugFile { get; set; }
        public string? DebugId { get; set; }
        public long? ImageAddress { get; set; }
        public long? ImageSize { get; set; }
        public string? Type { get; set; }
        public void WriteTo(System.Text.Json.Utf8JsonWriter writer, Sentry.Extensibility.IDiagnosticLogger? logger) { }
        public static Sentry.DebugImage FromJson(System.Text.Json.JsonElement json) { }
    }
    [System.Flags]
    public enum DeduplicateMode
    {
        SameEvent = 1,
        SameExceptionInstance = 2,
        InnerException = 4,
        AggregateException = 8,
        All = 2147483647,
    }
    public class DefaultSentryScopeStateProcessor : Sentry.ISentryScopeStateProcessor
    {
        public DefaultSentryScopeStateProcessor() { }
        public void Apply(Sentry.Scope scope, object state) { }
    }
    [System.AttributeUsage(System.AttributeTargets.Assembly)]
    public class DsnAttribute : System.Attribute
    {
        public DsnAttribute(string dsn) { }
        public string Dsn { get; }
    }
    public static class EventLikeExtensions
    {
        public static void AddBreadcrumb(this Sentry.IEventLike eventLike, string message, string? category = null, string? type = null, System.Collections.Generic.IReadOnlyDictionary<string, string>? data = null, Sentry.BreadcrumbLevel level = 0) { }
        public static void AddBreadcrumb(this Sentry.IEventLike eventLike, System.DateTimeOffset? timestamp, string message, string? category = null, string? type = null, System.Collections.Generic.IReadOnlyDictionary<string, string>? data = null, Sentry.BreadcrumbLevel level = 0) { }
        public static bool HasUser(this Sentry.IEventLike eventLike) { }
        public static void SetFingerprint(this Sentry.IEventLike eventLike, System.Collections.Generic.IEnumerable<string> fingerprint) { }
        public static void SetFingerprint(this Sentry.IEventLike eventLike, params string[] fingerprint) { }
    }
    public class FileAttachmentContent : Sentry.IAttachmentContent
    {
        public FileAttachmentContent(string filePath) { }
        public FileAttachmentContent(string filePath, bool readFileAsynchronously) { }
        public System.IO.Stream GetStream() { }
    }
    public static class HasExtraExtensions
    {
        public static void SetExtras(this Sentry.IHasExtra hasExtra, System.Collections.Generic.IEnumerable<System.Collections.Generic.KeyValuePair<string, object?>> values) { }
    }
    public static class HasTagsExtensions
    {
        public static void SetTags(this Sentry.IHasTags hasTags, System.Collections.Generic.IEnumerable<System.Collections.Generic.KeyValuePair<string, string>> tags) { }
    }
    public class Hint
    {
        public Hint() { }
        public Hint(string key, object? value) { }
        public System.Collections.Generic.ICollection<Sentry.Attachment> Attachments { get; }
        public System.Collections.Generic.IDictionary<string, object?> Items { get; }
        public void AddAttachment(string filePath, Sentry.AttachmentType type = 0, string? contentType = null) { }
        public static Sentry.Hint WithAttachments(params Sentry.Attachment[] attachments) { }
        public static Sentry.Hint WithAttachments(System.Collections.Generic.IEnumerable<Sentry.Attachment> attachments) { }
    }
    public static class HintTypes
    {
        public const string HttpResponseMessage = "http-response-message";
    }
    public readonly struct HttpStatusCodeRange : System.IEquatable<Sentry.HttpStatusCodeRange>
    {
        public HttpStatusCodeRange(int statusCode) { }
        public HttpStatusCodeRange(int start, int end) { }
        public int End { get; init; }
        public int Start { get; init; }
        public bool Contains(int statusCode) { }
        public bool Contains(System.Net.HttpStatusCode statusCode) { }
        public static Sentry.HttpStatusCodeRange op_Implicit(int statusCode) { }
        public static Sentry.HttpStatusCodeRange op_Implicit(System.Net.HttpStatusCode statusCode) { }
        public static Sentry.HttpStatusCodeRange op_Implicit([System.Runtime.CompilerServices.TupleElementNames(new string[] {
                "Start",
                "End"})] System.ValueTuple<int, int> range) { }
        public static Sentry.HttpStatusCodeRange op_Implicit([System.Runtime.CompilerServices.TupleElementNames(new string[] {
                "start",
                "end"})] System.ValueTuple<System.Net.HttpStatusCode, System.Net.HttpStatusCode> range) { }
    }
    public static class HubExtensions
    {
        public static void AddBreadcrumb(this Sentry.IHub hub, Sentry.Breadcrumb breadcrumb, Sentry.Hint? hint = null) { }
        public static void AddBreadcrumb(this Sentry.IHub hub, string message, string? category = null, string? type = null, System.Collections.Generic.IDictionary<string, string>? data = null, Sentry.BreadcrumbLevel level = 0) { }
        public static void AddBreadcrumb(this Sentry.IHub hub, Sentry.Infrastructure.ISystemClock? clock, string message, string? category = null, string? type = null, System.Collections.Generic.IDictionary<string, string>? data = null, Sentry.BreadcrumbLevel level = 0) { }
        public static Sentry.SentryId CaptureException(this Sentry.IHub hub, System.Exception ex, System.Action<Sentry.Scope> configureScope) { }
        public static Sentry.SentryId CaptureMessage(this Sentry.IHub hub, string message, System.Action<Sentry.Scope> configureScope, Sentry.SentryLevel level = 1) { }
        public static void LockScope(this Sentry.IHub hub) { }
        public static System.IDisposable PushAndLockScope(this Sentry.IHub hub) { }
        public static Sentry.ITransactionTracer StartTransaction(this Sentry.IHub hub, Sentry.ITransactionContext context) { }
        public static Sentry.ITransactionTracer StartTransaction(this Sentry.IHub hub, string name, string operation) { }
        public static Sentry.ITransactionTracer StartTransaction(this Sentry.IHub hub, string name, string operation, Sentry.SentryTraceHeader traceHeader) { }
        public static Sentry.ITransactionTracer StartTransaction(this Sentry.IHub hub, string name, string operation, string? description) { }
        public static void UnlockScope(this Sentry.IHub hub) { }
    }
    public interface IAttachmentContent
    {
        System.IO.Stream GetStream();
    }
    public interface IEventLike : Sentry.IHasExtra, Sentry.IHasTags
    {
        System.Collections.Generic.IReadOnlyCollection<Sentry.Breadcrumb> Breadcrumbs { get; }
        Sentry.Contexts Contexts { get; set; }
        string? Distribution { get; set; }
        string? Environment { get; set; }
        System.Collections.Generic.IReadOnlyList<string> Fingerprint { get; set; }
        Sentry.SentryLevel? Level { get; set; }
        string? Release { get; set; }
        Sentry.Request Request { get; set; }
        Sentry.SdkVersion Sdk { get; }
        string? TransactionName { get; set; }
        Sentry.User User { get; set; }
        void AddBreadcrumb(Sentry.Breadcrumb breadcrumb);
    }
    public interface IHasExtra
    {
        System.Collections.Generic.IReadOnlyDictionary<string, object?> Extra { get; }
        void SetExtra(string key, object? value);
    }
    public interface IHasTags
    {
        System.Collections.Generic.IReadOnlyDictionary<string, string> Tags { get; }
        void SetTag(string key, string value);
        void UnsetTag(string key);
    }
    public interface IHub : Sentry.ISentryClient, Sentry.ISentryScopeManager
    {
        Sentry.SentryId LastEventId { get; }
        void BindException(System.Exception exception, Sentry.ISpanTracer span);
        Sentry.SentryId CaptureEvent(Sentry.SentryEvent evt, System.Action<Sentry.Scope> configureScope);
        Sentry.TransactionContext ContinueTrace(Sentry.SentryTraceHeader? traceHeader, Sentry.BaggageHeader? baggageHeader, string? name = null, string? operation = null);
        Sentry.TransactionContext ContinueTrace(string? traceHeader, string? baggageHeader, string? name = null, string? operation = null);
        void EndSession(Sentry.SessionEndStatus status = 0);
        Sentry.BaggageHeader? GetBaggage();
        Sentry.ISpanTracer? GetSpan();
        Sentry.SentryTraceHeader? GetTraceHeader();
        void PauseSession();
        void ResumeSession();
        void StartSession();
        Sentry.ITransactionTracer StartTransaction(Sentry.ITransactionContext context, System.Collections.Generic.IReadOnlyDictionary<string, object?> customSamplingContext);
    }
    public interface IJsonSerializable
    {
        void WriteTo(System.Text.Json.Utf8JsonWriter writer, Sentry.Extensibility.IDiagnosticLogger? logger);
    }
    public interface IScopeObserver
    {
        void AddBreadcrumb(Sentry.Breadcrumb breadcrumb);
        void SetExtra(string key, object? value);
        void SetTag(string key, string value);
        void SetUser(Sentry.User? user);
        void UnsetTag(string key);
    }
    public interface ISentryClient
    {
        bool IsEnabled { get; }
        Sentry.SentryId CaptureEvent(Sentry.SentryEvent evt, Sentry.Scope? scope = null);
        Sentry.SentryId CaptureEvent(Sentry.SentryEvent evt, Sentry.Hint? hint, Sentry.Scope? scope = null);
        void CaptureSession(Sentry.SessionUpdate sessionUpdate);
        void CaptureTransaction(Sentry.Transaction transaction);
        void CaptureTransaction(Sentry.Transaction transaction, Sentry.Hint? hint);
        void CaptureUserFeedback(Sentry.UserFeedback userFeedback);
        System.Threading.Tasks.Task FlushAsync(System.TimeSpan timeout);
    }
    public interface ISentryScopeManager
    {
        void BindClient(Sentry.ISentryClient client);
        void ConfigureScope(System.Action<Sentry.Scope> configureScope);
        System.Threading.Tasks.Task ConfigureScopeAsync(System.Func<Sentry.Scope, System.Threading.Tasks.Task> configureScope);
        System.IDisposable PushScope();
        System.IDisposable PushScope<TState>(TState state);
    }
    public interface ISentryScopeStateProcessor
    {
        void Apply(Sentry.Scope scope, object state);
    }
    public interface ISentryUserFactory
    {
        Sentry.User? Create();
    }
    public interface ISession
    {
        string? DistinctId { get; }
        string? Environment { get; }
        int ErrorCount { get; }
        Sentry.SentryId Id { get; }
        string? IpAddress { get; }
        string Release { get; }
        System.DateTimeOffset StartTimestamp { get; }
        string? UserAgent { get; }
    }
    public interface ISpanData : Sentry.IHasExtra, Sentry.IHasTags, Sentry.Protocol.ITraceContext
    {
        System.DateTimeOffset? EndTimestamp { get; }
        bool IsFinished { get; }
        System.Collections.Generic.IReadOnlyDictionary<string, Sentry.Protocol.Measurement> Measurements { get; }
        System.DateTimeOffset StartTimestamp { get; }
        Sentry.SentryTraceHeader GetTraceHeader();
        void SetMeasurement(string name, Sentry.Protocol.Measurement measurement);
    }
    public interface ISpanTracer : Sentry.IHasExtra, Sentry.IHasTags, Sentry.ISpanData, Sentry.Protocol.ITraceContext
    {
        new string? Description { get; set; }
        new string Operation { get; set; }
        new Sentry.SpanStatus? Status { get; set; }
        void Finish();
        void Finish(Sentry.SpanStatus status);
        void Finish(System.Exception exception);
        void Finish(System.Exception exception, Sentry.SpanStatus status);
        Sentry.ISpanTracer StartChild(string operation);
    }
    public interface ITransactionContext : Sentry.Protocol.ITraceContext
    {
        bool? IsParentSampled { get; }
        string Name { get; }
        Sentry.TransactionNameSource NameSource { get; }
    }
    public interface ITransactionData : Sentry.IEventLike, Sentry.IHasExtra, Sentry.IHasTags, Sentry.ISpanData, Sentry.ITransactionContext, Sentry.Protocol.ITraceContext
    {
        string? Platform { get; set; }
    }
    public interface ITransactionTracer : Sentry.IEventLike, Sentry.IHasExtra, Sentry.IHasTags, Sentry.ISpanData, Sentry.ISpanTracer, Sentry.ITransactionContext, Sentry.ITransactionData, Sentry.Protocol.ITraceContext
    {
        new bool? IsParentSampled { get; set; }
        new string Name { get; set; }
        System.Collections.Generic.IReadOnlyCollection<Sentry.ISpanTracer> Spans { get; }
        Sentry.ISpanTracer? GetLastActiveSpan();
    }
    public enum InstructionAddressAdjustment
    {
        Auto = 0,
        All = 1,
        AllButFirst = 2,
        None = 3,
    }
    public enum Instrumenter
    {
        Sentry = 0,
        OpenTelemetry = 1,
    }
    public readonly struct MeasurementUnit : System.IEquatable<Sentry.MeasurementUnit>
    {
        public static Sentry.MeasurementUnit None;
        public bool Equals(Sentry.MeasurementUnit other) { }
        public override bool Equals(object? obj) { }
        public override int GetHashCode() { }
        public override string ToString() { }
        public static Sentry.MeasurementUnit Custom(string name) { }
        public static Sentry.MeasurementUnit op_Implicit(Sentry.MeasurementUnit.Duration unit) { }
        public static Sentry.MeasurementUnit op_Implicit(Sentry.MeasurementUnit.Fraction unit) { }
        public static Sentry.MeasurementUnit op_Implicit(Sentry.MeasurementUnit.Information unit) { }
        public static bool operator !=(Sentry.MeasurementUnit left, Sentry.MeasurementUnit right) { }
        public static bool operator ==(Sentry.MeasurementUnit left, Sentry.MeasurementUnit right) { }
        public enum Duration
        {
            Nanosecond = 0,
            Microsecond = 1,
            Millisecond = 2,
            Second = 3,
            Minute = 4,
            Hour = 5,
            Day = 6,
            Week = 7,
        }
        public enum Fraction
        {
            Ratio = 0,
            Percent = 1,
        }
        public enum Information
        {
            Bit = 0,
            Byte = 1,
            Kilobyte = 2,
            Kibibyte = 3,
            Megabyte = 4,
            Mebibyte = 5,
            Gigabyte = 6,
            Gibibyte = 7,
            Terabyte = 8,
            Tebibyte = 9,
            Petabyte = 10,
            Pebibyte = 11,
            Exabyte = 12,
            Exbibyte = 13,
        }
    }
    public sealed class Package : Sentry.IJsonSerializable
    {
        public Package(string name, string version) { }
        public string Name { get; }
        public string Version { get; }
        public override bool Equals(object? obj) { }
        public override int GetHashCode() { }
        public void WriteTo(System.Text.Json.Utf8JsonWriter writer, Sentry.Extensibility.IDiagnosticLogger? logger) { }
        public static Sentry.Package FromJson(System.Text.Json.JsonElement json) { }
    }
    public enum ReportAssembliesMode
    {
        None = 0,
        Version = 1,
        InformationalVersion = 2,
    }
    public sealed class Request : Sentry.IJsonSerializable
    {
        public Request() { }
        public string? ApiTarget { get; set; }
        public string? Cookies { get; set; }
        public object? Data { get; set; }
        public System.Collections.Generic.IDictionary<string, string> Env { get; }
        public System.Collections.Generic.IDictionary<string, string> Headers { get; }
        public string? Method { get; set; }
        public System.Collections.Generic.IDictionary<string, string> Other { get; }
        public string? QueryString { get; set; }
        public string? Url { get; set; }
        public Sentry.Request Clone() { }
        public void WriteTo(System.Text.Json.Utf8JsonWriter writer, Sentry.Extensibility.IDiagnosticLogger? logger) { }
        public static Sentry.Request FromJson(System.Text.Json.JsonElement json) { }
    }
    public class Scope : Sentry.IEventLike, Sentry.IHasExtra, Sentry.IHasTags
    {
        public Scope(Sentry.SentryOptions? options) { }
        public System.Collections.Generic.IReadOnlyCollection<Sentry.Attachment> Attachments { get; }
        public System.Collections.Generic.IReadOnlyCollection<Sentry.Breadcrumb> Breadcrumbs { get; }
        public Sentry.Contexts Contexts { get; set; }
        public string? Distribution { get; set; }
        public string? Environment { get; set; }
        public System.Collections.Generic.IReadOnlyDictionary<string, object?> Extra { get; }
        public System.Collections.Generic.IReadOnlyList<string> Fingerprint { get; set; }
        public Sentry.SentryLevel? Level { get; set; }
        public string? Release { get; set; }
        public Sentry.Request Request { get; set; }
        public Sentry.SdkVersion Sdk { get; }
        public Sentry.ISpanTracer? Span { get; set; }
        public System.Collections.Generic.IReadOnlyDictionary<string, string> Tags { get; }
        public Sentry.ITransactionTracer? Transaction { get; set; }
        public string? TransactionName { get; set; }
        public Sentry.User User { get; set; }
        public void AddAttachment(Sentry.Attachment attachment) { }
        public void AddBreadcrumb(Sentry.Breadcrumb breadcrumb) { }
        public void AddBreadcrumb(Sentry.Breadcrumb breadcrumb, Sentry.Hint hint) { }
        public void Apply(Sentry.IEventLike other) { }
        public void Apply(Sentry.Scope other) { }
        public void Apply(object state) { }
        public void Clear() { }
        public void ClearAttachments() { }
        public void ClearBreadcrumbs() { }
        public Sentry.Scope Clone() { }
        [System.Obsolete("Use the Span property instead.  This method will be removed in a future release.")]
        public Sentry.ISpanTracer? GetSpan() { }
        public void SetExtra(string key, object? value) { }
        public void SetTag(string key, string value) { }
        public void UnsetTag(string key) { }
    }
    public static class ScopeExtensions
    {
        public static void AddAttachment(this Sentry.Scope scope, string filePath, Sentry.AttachmentType type = 0, string? contentType = null) { }
        public static void AddAttachment(this Sentry.Scope scope, byte[] data, string fileName, Sentry.AttachmentType type = 0, string? contentType = null) { }
        public static void AddAttachment(this Sentry.Scope scope, System.IO.Stream stream, string fileName, Sentry.AttachmentType type = 0, string? contentType = null) { }
        public static void AddEventProcessor(this Sentry.Scope scope, Sentry.Extensibility.ISentryEventProcessor processor) { }
        public static void AddEventProcessor(this Sentry.Scope scope, System.Func<Sentry.SentryEvent, Sentry.SentryEvent> processor) { }
        public static void AddEventProcessors(this Sentry.Scope scope, System.Collections.Generic.IEnumerable<Sentry.Extensibility.ISentryEventProcessor> processors) { }
        public static void AddExceptionProcessor(this Sentry.Scope scope, Sentry.Extensibility.ISentryEventExceptionProcessor processor) { }
        public static void AddExceptionProcessors(this Sentry.Scope scope, System.Collections.Generic.IEnumerable<Sentry.Extensibility.ISentryEventExceptionProcessor> processors) { }
        public static void AddTransactionProcessor(this Sentry.Scope scope, Sentry.Extensibility.ISentryTransactionProcessor processor) { }
        public static void AddTransactionProcessor(this Sentry.Scope scope, System.Func<Sentry.Transaction, Sentry.Transaction?> processor) { }
        public static void AddTransactionProcessors(this Sentry.Scope scope, System.Collections.Generic.IEnumerable<Sentry.Extensibility.ISentryTransactionProcessor> processors) { }
        public static System.Collections.Generic.IEnumerable<Sentry.Extensibility.ISentryEventProcessor> GetAllEventProcessors(this Sentry.Scope scope) { }
        public static System.Collections.Generic.IEnumerable<Sentry.Extensibility.ISentryEventExceptionProcessor> GetAllExceptionProcessors(this Sentry.Scope scope) { }
        public static System.Collections.Generic.IEnumerable<Sentry.Extensibility.ISentryTransactionProcessor> GetAllTransactionProcessors(this Sentry.Scope scope) { }
    }
    public sealed class SdkVersion : Sentry.IJsonSerializable
    {
        public SdkVersion() { }
        public string? Name { get; set; }
        public System.Collections.Generic.IEnumerable<Sentry.Package> Packages { get; }
        public string? Version { get; set; }
        public void AddIntegration(string integration) { }
        public void AddPackage(string name, string version) { }
        public void WriteTo(System.Text.Json.Utf8JsonWriter writer, Sentry.Extensibility.IDiagnosticLogger? logger) { }
        public static Sentry.SdkVersion FromJson(System.Text.Json.JsonElement json) { }
    }
    public class SentryClient : Sentry.ISentryClient, System.IDisposable
    {
        public SentryClient(Sentry.SentryOptions options) { }
        public bool IsEnabled { get; }
        public Sentry.SentryId CaptureEvent(Sentry.SentryEvent? @event, Sentry.Scope? scope = null) { }
        public Sentry.SentryId CaptureEvent(Sentry.SentryEvent? @event, Sentry.Hint? hint, Sentry.Scope? scope = null) { }
        public void CaptureSession(Sentry.SessionUpdate sessionUpdate) { }
        public void CaptureTransaction(Sentry.Transaction transaction) { }
        public void CaptureTransaction(Sentry.Transaction transaction, Sentry.Hint? hint) { }
        public void CaptureUserFeedback(Sentry.UserFeedback userFeedback) { }
        [System.Obsolete("Sentry client should not be explicitly disposed of. This method will be removed i" +
            "n version 4.")]
        public void Dispose() { }
        public System.Threading.Tasks.Task FlushAsync(System.TimeSpan timeout) { }
    }
    public static class SentryClientExtensions
    {
        public static Sentry.SentryId CaptureException(this Sentry.ISentryClient client, System.Exception ex) { }
        public static Sentry.SentryId CaptureMessage(this Sentry.ISentryClient client, string message, Sentry.SentryLevel level = 1) { }
        public static void CaptureUserFeedback(this Sentry.ISentryClient client, Sentry.SentryId eventId, string email, string comments, string? name = null) { }
        public static void Flush(this Sentry.ISentryClient client) { }
        public static void Flush(this Sentry.ISentryClient client, System.TimeSpan timeout) { }
        public static System.Threading.Tasks.Task FlushAsync(this Sentry.ISentryClient client) { }
    }
    [System.Diagnostics.DebuggerDisplay("{GetType().Name,nq}: {EventId,nq}")]
    public sealed class SentryEvent : Sentry.IEventLike, Sentry.IHasExtra, Sentry.IHasTags, Sentry.IJsonSerializable
    {
        public SentryEvent() { }
        public SentryEvent(System.Exception? exception) { }
        public System.Collections.Generic.IReadOnlyCollection<Sentry.Breadcrumb> Breadcrumbs { get; }
        public Sentry.Contexts Contexts { get; set; }
        public System.Collections.Generic.List<Sentry.DebugImage>? DebugImages { get; set; }
        public string? Distribution { get; set; }
        public string? Environment { get; set; }
        public Sentry.SentryId EventId { get; }
        public System.Exception? Exception { get; }
        public System.Collections.Generic.IReadOnlyDictionary<string, object?> Extra { get; }
        public System.Collections.Generic.IReadOnlyList<string> Fingerprint { get; set; }
        public Sentry.SentryLevel? Level { get; set; }
        public string? Logger { get; set; }
        public Sentry.SentryMessage? Message { get; set; }
        public System.Collections.Generic.IDictionary<string, string> Modules { get; }
        public string? Platform { get; set; }
        public string? Release { get; set; }
        public Sentry.Request Request { get; set; }
        public Sentry.SdkVersion Sdk { get; }
        public System.Collections.Generic.IEnumerable<Sentry.Protocol.SentryException>? SentryExceptions { get; set; }
        public System.Collections.Generic.IEnumerable<Sentry.SentryThread>? SentryThreads { get; set; }
        public string? ServerName { get; set; }
        public System.Collections.Generic.IReadOnlyDictionary<string, string> Tags { get; }
        public System.DateTimeOffset Timestamp { get; }
        public string? TransactionName { get; set; }
        public Sentry.User User { get; set; }
        public void AddBreadcrumb(Sentry.Breadcrumb breadcrumb) { }
        public void SetExtra(string key, object? value) { }
        public void SetTag(string key, string value) { }
        public void UnsetTag(string key) { }
        public void WriteTo(System.Text.Json.Utf8JsonWriter writer, Sentry.Extensibility.IDiagnosticLogger? logger) { }
        public static Sentry.SentryEvent FromJson(System.Text.Json.JsonElement json) { }
    }
    public class SentryGraphQLHttpMessageHandler : Sentry.SentryMessageHandler
    {
        public SentryGraphQLHttpMessageHandler(System.Net.Http.HttpMessageHandler? innerHandler = null, Sentry.IHub? hub = null) { }
        protected override void HandleResponse(System.Net.Http.HttpResponseMessage response, Sentry.ISpanTracer? span, string method, string url) { }
        protected override Sentry.ISpanTracer? ProcessRequest(System.Net.Http.HttpRequestMessage request, string method, string url) { }
    }
    public class SentryHttpMessageHandler : Sentry.SentryMessageHandler
    {
        public SentryHttpMessageHandler() { }
        public SentryHttpMessageHandler(Sentry.IHub hub) { }
        public SentryHttpMessageHandler(System.Net.Http.HttpMessageHandler innerHandler) { }
        public SentryHttpMessageHandler(System.Net.Http.HttpMessageHandler innerHandler, Sentry.IHub hub) { }
        protected override void HandleResponse(System.Net.Http.HttpResponseMessage response, Sentry.ISpanTracer? span, string method, string url) { }
        protected override Sentry.ISpanTracer? ProcessRequest(System.Net.Http.HttpRequestMessage request, string method, string url) { }
    }
    public readonly struct SentryId : Sentry.IJsonSerializable, System.IEquatable<Sentry.SentryId>
    {
        public static readonly Sentry.SentryId Empty;
        public SentryId(System.Guid guid) { }
        public bool Equals(Sentry.SentryId other) { }
        public override bool Equals(object? obj) { }
        public override int GetHashCode() { }
        public override string ToString() { }
        public void WriteTo(System.Text.Json.Utf8JsonWriter writer, Sentry.Extensibility.IDiagnosticLogger? logger) { }
        public static Sentry.SentryId Create() { }
        public static Sentry.SentryId FromJson(System.Text.Json.JsonElement json) { }
        public static Sentry.SentryId Parse(string value) { }
        public static System.Guid op_Implicit(Sentry.SentryId sentryId) { }
        public static Sentry.SentryId op_Implicit(System.Guid guid) { }
        public static bool operator !=(Sentry.SentryId left, Sentry.SentryId right) { }
        public static bool operator ==(Sentry.SentryId left, Sentry.SentryId right) { }
    }
    public enum SentryLevel : short
    {
        [System.Runtime.Serialization.EnumMember(Value="debug")]
        Debug = 0,
        [System.Runtime.Serialization.EnumMember(Value="info")]
        Info = 1,
        [System.Runtime.Serialization.EnumMember(Value="warning")]
        Warning = 2,
        [System.Runtime.Serialization.EnumMember(Value="error")]
        Error = 3,
        [System.Runtime.Serialization.EnumMember(Value="fatal")]
        Fatal = 4,
    }
    public sealed class SentryMessage : Sentry.IJsonSerializable
    {
        public SentryMessage() { }
        public string? Formatted { get; set; }
        public string? Message { get; set; }
        public System.Collections.Generic.IEnumerable<object>? Params { get; set; }
        public void WriteTo(System.Text.Json.Utf8JsonWriter writer, Sentry.Extensibility.IDiagnosticLogger? logger) { }
        public static Sentry.SentryMessage FromJson(System.Text.Json.JsonElement json) { }
        public static Sentry.SentryMessage op_Implicit(string? message) { }
    }
    public abstract class SentryMessageHandler : System.Net.Http.DelegatingHandler
    {
        protected SentryMessageHandler() { }
        protected SentryMessageHandler(Sentry.IHub hub) { }
        protected SentryMessageHandler(System.Net.Http.HttpMessageHandler innerHandler) { }
        protected SentryMessageHandler(System.Net.Http.HttpMessageHandler innerHandler, Sentry.IHub hub) { }
        protected abstract void HandleResponse(System.Net.Http.HttpResponseMessage response, Sentry.ISpanTracer? span, string method, string url);
        protected abstract Sentry.ISpanTracer? ProcessRequest(System.Net.Http.HttpRequestMessage request, string method, string url);
        protected override System.Threading.Tasks.Task<System.Net.Http.HttpResponseMessage> SendAsync(System.Net.Http.HttpRequestMessage request, System.Threading.CancellationToken cancellationToken) { }
    }
    public class SentryOptions
    {
        public SentryOptions() { }
        [System.CLSCompliant(false)]
        public System.Func<string, System.Reflection.PortableExecutable.PEReader?>? AssemblyReader { get; set; }
        public bool AttachStacktrace { get; set; }
        public bool AutoSessionTracking { get; set; }
        public System.TimeSpan AutoSessionTrackingInterval { get; set; }
        public Sentry.Extensibility.IBackgroundWorker? BackgroundWorker { get; set; }
        [System.Obsolete("This property will be removed in a future version. Use SetBeforeBreadcrumb instea" +
            "d.")]
        public System.Func<Sentry.Breadcrumb, Sentry.Breadcrumb?>? BeforeBreadcrumb { get; set; }
        [System.Obsolete("This property will be removed in a future version. Use SetBeforeSend instead.")]
        public System.Func<Sentry.SentryEvent, Sentry.SentryEvent?>? BeforeSend { get; set; }
        [System.Obsolete("This property will be removed in a future version. Use SetBeforeSendTransaction i" +
            "nstead.")]
        public System.Func<Sentry.Transaction, Sentry.Transaction?>? BeforeSendTransaction { get; set; }
        public string? CacheDirectoryPath { get; set; }
        public bool CaptureFailedRequests { get; set; }
        public System.Action<System.Net.Http.HttpClient>? ConfigureClient { get; set; }
        public System.Func<bool>? CrashedLastRun { get; set; }
        [System.Obsolete("Use CreateHttpMessageHandler instead")]
        public System.Func<System.Net.Http.HttpClientHandler>? CreateHttpClientHandler { get; set; }
        public System.Func<System.Net.Http.HttpMessageHandler>? CreateHttpMessageHandler { get; set; }
        public bool Debug { get; set; }
        public System.Net.DecompressionMethods DecompressionMethods { get; set; }
        public Sentry.DeduplicateMode DeduplicateMode { get; set; }
        public System.Collections.Generic.Dictionary<string, string> DefaultTags { get; }
        public Sentry.StartupTimeDetectionMode DetectStartupTime { get; set; }
        public Sentry.SentryLevel DiagnosticLevel { get; set; }
        public Sentry.Extensibility.IDiagnosticLogger? DiagnosticLogger { get; set; }
        public string? Distribution { get; set; }
        public string? Dsn { get; set; }
        public bool EnableScopeSync { get; set; }
        public bool? EnableTracing { get; set; }
        public string? Environment { get; set; }
        public System.Collections.Generic.IList<Sentry.HttpStatusCodeRange> FailedRequestStatusCodes { get; set; }
        public System.Collections.Generic.IList<Sentry.SubstringOrRegexPattern> FailedRequestTargets { get; set; }
        public System.TimeSpan FlushTimeout { get; set; }
        public System.Net.IWebProxy? HttpProxy { get; set; }
        public System.TimeSpan InitCacheFlushTimeout { get; set; }
        public bool IsEnvironmentUser { get; set; }
        public bool IsGlobalModeEnabled { get; set; }
        public bool JsonPreserveReferences { get; set; }
        [System.Obsolete("This property is no longer used.  It will be removed in a future version.")]
        public bool KeepAggregateException { get; set; }
        public long MaxAttachmentSize { get; set; }
        public int MaxBreadcrumbs { get; set; }
        public int MaxCacheItems { get; set; }
        public int MaxQueueItems { get; set; }
        public Sentry.Extensibility.INetworkStatusListener? NetworkStatusListener { get; set; }
        public string? Release { get; set; }
        [System.Obsolete("Use ReportAssembliesMode instead", false)]
        public bool ReportAssemblies { get; set; }
        public Sentry.ReportAssembliesMode ReportAssembliesMode { get; set; }
        public bool RequestBodyCompressionBuffered { get; set; }
        public System.IO.Compression.CompressionLevel RequestBodyCompressionLevel { get; set; }
        public float? SampleRate { get; set; }
        public Sentry.IScopeObserver? ScopeObserver { get; set; }
        public bool SendClientReports { get; set; }
        public bool SendDefaultPii { get; set; }
        public Sentry.ISentryScopeStateProcessor SentryScopeStateProcessor { get; set; }
        public string? ServerName { get; set; }
        public System.TimeSpan ShutdownTimeout { get; set; }
        public Sentry.StackTraceMode StackTraceMode { get; set; }
        public System.Collections.Generic.ICollection<Sentry.SubstringOrRegexPattern> TagFilters { get; set; }
        public System.Collections.Generic.IList<Sentry.TracePropagationTarget> TracePropagationTargets { get; set; }
        public double? TracesSampleRate { get; set; }
        public System.Func<Sentry.TransactionSamplingContext, double?>? TracesSampler { get; set; }
        public Sentry.Extensibility.ITransport? Transport { get; set; }
        public bool UseAsyncFileIO { get; set; }
        public void AddJsonConverter(System.Text.Json.Serialization.JsonConverter converter) { }
        public void SetBeforeBreadcrumb(System.Func<Sentry.Breadcrumb, Sentry.Breadcrumb?> beforeBreadcrumb) { }
        public void SetBeforeBreadcrumb(System.Func<Sentry.Breadcrumb, Sentry.Hint, Sentry.Breadcrumb?> beforeBreadcrumb) { }
        public void SetBeforeSend(System.Func<Sentry.SentryEvent, Sentry.SentryEvent?> beforeSend) { }
        public void SetBeforeSend(System.Func<Sentry.SentryEvent, Sentry.Hint, Sentry.SentryEvent?> beforeSend) { }
        public void SetBeforeSendTransaction(System.Func<Sentry.Transaction, Sentry.Transaction?> beforeSendTransaction) { }
        public void SetBeforeSendTransaction(System.Func<Sentry.Transaction, Sentry.Hint, Sentry.Transaction?> beforeSendTransaction) { }
    }
    public static class SentryOptionsExtensions
    {
        public static void AddEventProcessor(this Sentry.SentryOptions options, Sentry.Extensibility.ISentryEventProcessor processor) { }
        public static void AddEventProcessorProvider(this Sentry.SentryOptions options, System.Func<System.Collections.Generic.IEnumerable<Sentry.Extensibility.ISentryEventProcessor>> processorProvider) { }
        public static void AddEventProcessors(this Sentry.SentryOptions options, System.Collections.Generic.IEnumerable<Sentry.Extensibility.ISentryEventProcessor> processors) { }
        public static void AddExceptionFilter(this Sentry.SentryOptions options, Sentry.Extensibility.IExceptionFilter exceptionFilter) { }
        public static void AddExceptionFilterForType<TException>(this Sentry.SentryOptions options)
            where TException : System.Exception { }
        public static void AddExceptionProcessor(this Sentry.SentryOptions options, Sentry.Extensibility.ISentryEventExceptionProcessor processor) { }
        public static void AddExceptionProcessorProvider(this Sentry.SentryOptions options, System.Func<System.Collections.Generic.IEnumerable<Sentry.Extensibility.ISentryEventExceptionProcessor>> processorProvider) { }
        public static void AddExceptionProcessors(this Sentry.SentryOptions options, System.Collections.Generic.IEnumerable<Sentry.Extensibility.ISentryEventExceptionProcessor> processors) { }
        public static void AddInAppExclude(this Sentry.SentryOptions options, string prefix) { }
        public static void AddInAppInclude(this Sentry.SentryOptions options, string prefix) { }
        public static void AddIntegration(this Sentry.SentryOptions options, Sentry.Integrations.ISdkIntegration integration) { }
        public static void AddTransactionProcessor(this Sentry.SentryOptions options, Sentry.Extensibility.ISentryTransactionProcessor processor) { }
        public static void AddTransactionProcessorProvider(this Sentry.SentryOptions options, System.Func<System.Collections.Generic.IEnumerable<Sentry.Extensibility.ISentryTransactionProcessor>> processorProvider) { }
        public static void AddTransactionProcessors(this Sentry.SentryOptions options, System.Collections.Generic.IEnumerable<Sentry.Extensibility.ISentryTransactionProcessor> processors) { }
        public static void ApplyDefaultTags(this Sentry.SentryOptions options, Sentry.IHasTags hasTags) { }
        public static void DisableAppDomainProcessExitFlush(this Sentry.SentryOptions options) { }
        public static void DisableAppDomainUnhandledExceptionCapture(this Sentry.SentryOptions options) { }
        public static void DisableDuplicateEventDetection(this Sentry.SentryOptions options) { }
        public static void DisableNetFxInstallationsIntegration(this Sentry.SentryOptions options) { }
        [System.Obsolete("Method has been renamed to DisableUnobservedTaskExceptionCapture.  Please update " +
            "usage.")]
        public static void DisableTaskUnobservedTaskExceptionCapture(this Sentry.SentryOptions options) { }
        public static void DisableUnobservedTaskExceptionCapture(this Sentry.SentryOptions options) { }
        public static System.Collections.Generic.IEnumerable<Sentry.Extensibility.ISentryEventProcessor> GetAllEventProcessors(this Sentry.SentryOptions options) { }
        public static System.Collections.Generic.IEnumerable<Sentry.Extensibility.ISentryEventExceptionProcessor> GetAllExceptionProcessors(this Sentry.SentryOptions options) { }
        public static System.Collections.Generic.IEnumerable<Sentry.Extensibility.ISentryTransactionProcessor> GetAllTransactionProcessors(this Sentry.SentryOptions options) { }
        public static void RemoveEventProcessor<TProcessor>(this Sentry.SentryOptions options)
            where TProcessor : Sentry.Extensibility.ISentryEventProcessor { }
        public static void RemoveExceptionFilter<TFilter>(this Sentry.SentryOptions options)
            where TFilter : Sentry.Extensibility.IExceptionFilter { }
        public static void RemoveIntegration<TIntegration>(this Sentry.SentryOptions options)
            where TIntegration : Sentry.Integrations.ISdkIntegration { }
        public static void RemoveTransactionProcessor<TProcessor>(this Sentry.SentryOptions options)
            where TProcessor : Sentry.Extensibility.ISentryTransactionProcessor { }
        public static Sentry.SentryOptions UseStackTraceFactory(this Sentry.SentryOptions options, Sentry.Extensibility.ISentryStackTraceFactory sentryStackTraceFactory) { }
    }
    public static class SentrySdk
    {
        public static bool IsEnabled { get; }
        public static Sentry.SentryId LastEventId { get; }
        public static void AddBreadcrumb(Sentry.Breadcrumb breadcrumb, Sentry.Hint? hint = null) { }
        public static void AddBreadcrumb(string message, string? category = null, string? type = null, System.Collections.Generic.IDictionary<string, string>? data = null, Sentry.BreadcrumbLevel level = 0) { }
        public static void AddBreadcrumb(Sentry.Infrastructure.ISystemClock? clock, string message, string? category = null, string? type = null, System.Collections.Generic.IDictionary<string, string>? data = null, Sentry.BreadcrumbLevel level = 0) { }
        public static void BindClient(Sentry.ISentryClient client) { }
        public static void BindException(System.Exception exception, Sentry.ISpanTracer span) { }
        public static Sentry.SentryId CaptureEvent(Sentry.SentryEvent evt) { }
        public static Sentry.SentryId CaptureEvent(Sentry.SentryEvent evt, Sentry.Scope? scope) { }
        public static Sentry.SentryId CaptureEvent(Sentry.SentryEvent evt, System.Action<Sentry.Scope> configureScope) { }
        public static Sentry.SentryId CaptureEvent(Sentry.SentryEvent evt, Sentry.Hint? hint, Sentry.Scope? scope) { }
        public static Sentry.SentryId CaptureException(System.Exception exception) { }
        public static Sentry.SentryId CaptureException(System.Exception exception, System.Action<Sentry.Scope> configureScope) { }
        public static Sentry.SentryId CaptureMessage(string message, Sentry.SentryLevel level = 1) { }
        public static Sentry.SentryId CaptureMessage(string message, System.Action<Sentry.Scope> configureScope, Sentry.SentryLevel level = 1) { }
        public static void CaptureSession(Sentry.SessionUpdate sessionUpdate) { }
        public static void CaptureTransaction(Sentry.Transaction transaction) { }
        public static void CaptureTransaction(Sentry.Transaction transaction, Sentry.Hint? hint) { }
        public static void CaptureUserFeedback(Sentry.UserFeedback userFeedback) { }
        public static void CaptureUserFeedback(Sentry.SentryId eventId, string email, string comments, string? name = null) { }
        [System.Obsolete("WARNING: This method deliberately causes a crash, and should not be used in a rea" +
            "l application.")]
        public static void CauseCrash(Sentry.CrashType crashType) { }
        public static void Close() { }
        public static void ConfigureScope(System.Action<Sentry.Scope> configureScope) { }
        public static System.Threading.Tasks.Task ConfigureScopeAsync(System.Func<Sentry.Scope, System.Threading.Tasks.Task> configureScope) { }
        public static Sentry.TransactionContext ContinueTrace(Sentry.SentryTraceHeader? traceHeader, Sentry.BaggageHeader? baggageHeader, string? name = null, string? operation = null) { }
        public static Sentry.TransactionContext ContinueTrace(string? traceHeader, string? baggageHeader, string? name = null, string? operation = null) { }
        public static void EndSession(Sentry.SessionEndStatus status = 0) { }
        public static void Flush() { }
        public static void Flush(System.TimeSpan timeout) { }
        public static System.Threading.Tasks.Task FlushAsync() { }
        public static System.Threading.Tasks.Task FlushAsync(System.TimeSpan timeout) { }
        public static Sentry.BaggageHeader? GetBaggage() { }
        public static Sentry.ISpanTracer? GetSpan() { }
        public static Sentry.SentryTraceHeader? GetTraceHeader() { }
        public static System.IDisposable Init() { }
        public static System.IDisposable Init(Sentry.SentryOptions options) { }
        public static System.IDisposable Init(System.Action<Sentry.SentryOptions>? configureOptions) { }
        public static System.IDisposable Init(string? dsn) { }
        public static void PauseSession() { }
        public static System.IDisposable PushScope() { }
        public static System.IDisposable PushScope<TState>(TState state) { }
        public static void ResumeSession() { }
        public static void StartSession() { }
<<<<<<< HEAD
        public static Sentry.ITransaction StartTransaction(Sentry.ITransactionContext context) { }
        public static Sentry.ITransaction StartTransaction(Sentry.ITransactionContext context, System.Collections.Generic.IReadOnlyDictionary<string, object?> customSamplingContext) { }
        public static Sentry.ITransaction StartTransaction(string name, string operation) { }
        public static Sentry.ITransaction StartTransaction(string name, string operation, Sentry.SentryTraceHeader traceHeader) { }
        public static Sentry.ITransaction StartTransaction(string name, string operation, string? description) { }
=======
        public static Sentry.ITransactionTracer StartTransaction(Sentry.ITransactionContext context) { }
        public static Sentry.ITransactionTracer StartTransaction(Sentry.ITransactionContext context, System.Collections.Generic.IReadOnlyDictionary<string, object?> customSamplingContext) { }
        public static Sentry.ITransactionTracer StartTransaction(string name, string operation) { }
        public static Sentry.ITransactionTracer StartTransaction(string name, string operation, Sentry.SentryTraceHeader traceHeader) { }
        public static Sentry.ITransactionTracer StartTransaction(string name, string operation, string? description) { }
        [System.Obsolete("This method is deprecated in favor of overloads of CaptureEvent, CaptureMessage a" +
            "nd CaptureException that provide a callback to a configurable scope.")]
        public static void WithScope(System.Action<Sentry.Scope> scopeCallback) { }
        [System.Obsolete("This method is deprecated in favor of overloads of CaptureEvent, CaptureMessage a" +
            "nd CaptureException that provide a callback to a configurable scope.")]
        public static T? WithScope<T>(System.Func<Sentry.Scope, T?> scopeCallback) { }
        [System.Obsolete("This method is deprecated in favor of overloads of CaptureEvent, CaptureMessage a" +
            "nd CaptureException that provide a callback to a configurable scope.")]
        public static System.Threading.Tasks.Task WithScopeAsync(System.Func<Sentry.Scope, System.Threading.Tasks.Task> scopeCallback) { }
        [System.Obsolete("This method is deprecated in favor of overloads of CaptureEvent, CaptureMessage a" +
            "nd CaptureException that provide a callback to a configurable scope.")]
        public static System.Threading.Tasks.Task<T?> WithScopeAsync<T>(System.Func<Sentry.Scope, System.Threading.Tasks.Task<T?>> scopeCallback) { }
>>>>>>> 6e18dee8
    }
    public sealed class SentryStackFrame : Sentry.IJsonSerializable
    {
        public SentryStackFrame() { }
        public string? AbsolutePath { get; set; }
        public string? AddressMode { get; set; }
        public int? ColumnNumber { get; set; }
        public string? ContextLine { get; set; }
        public string? FileName { get; set; }
        public System.Collections.Generic.IList<int> FramesOmitted { get; }
        public string? Function { get; set; }
        public long? FunctionId { get; set; }
        public long? ImageAddress { get; set; }
        public bool? InApp { get; set; }
        public long? InstructionAddress { get; set; }
        public int? LineNumber { get; set; }
        public string? Module { get; set; }
        public string? Package { get; set; }
        public string? Platform { get; set; }
        public System.Collections.Generic.IList<string> PostContext { get; }
        public System.Collections.Generic.IList<string> PreContext { get; }
        public long? SymbolAddress { get; set; }
        public System.Collections.Generic.IDictionary<string, string> Vars { get; }
        public void ConfigureAppFrame(Sentry.SentryOptions options) { }
        public void WriteTo(System.Text.Json.Utf8JsonWriter writer, Sentry.Extensibility.IDiagnosticLogger? logger) { }
        public static Sentry.SentryStackFrame FromJson(System.Text.Json.JsonElement json) { }
    }
    public class SentryStackTrace : Sentry.IJsonSerializable
    {
        public SentryStackTrace() { }
        public Sentry.InstructionAddressAdjustment? AddressAdjustment { get; set; }
        public System.Collections.Generic.IList<Sentry.SentryStackFrame> Frames { get; set; }
        public void WriteTo(System.Text.Json.Utf8JsonWriter writer, Sentry.Extensibility.IDiagnosticLogger? logger) { }
        public static Sentry.SentryStackTrace FromJson(System.Text.Json.JsonElement json) { }
    }
    public sealed class SentryThread : Sentry.IJsonSerializable
    {
        public SentryThread() { }
        public bool? Crashed { get; set; }
        public bool? Current { get; set; }
        public int? Id { get; set; }
        public string? Name { get; set; }
        public Sentry.SentryStackTrace? Stacktrace { get; set; }
        public void WriteTo(System.Text.Json.Utf8JsonWriter writer, Sentry.Extensibility.IDiagnosticLogger? logger) { }
        public static Sentry.SentryThread FromJson(System.Text.Json.JsonElement json) { }
    }
    public class SentryTraceHeader
    {
        public SentryTraceHeader(Sentry.SentryId traceId, Sentry.SpanId spanSpanId, bool? isSampled) { }
        public bool? IsSampled { get; }
        public Sentry.SpanId SpanId { get; }
        public Sentry.SentryId TraceId { get; }
        public override string ToString() { }
        public static Sentry.SentryTraceHeader Parse(string value) { }
    }
    public sealed class SentryValues<T> : Sentry.IJsonSerializable
    {
        public SentryValues(System.Collections.Generic.IEnumerable<T>? values) { }
        public System.Collections.Generic.IEnumerable<T> Values { get; }
        public void WriteTo(System.Text.Json.Utf8JsonWriter writer, Sentry.Extensibility.IDiagnosticLogger? logger) { }
    }
    public class Session : Sentry.ISession
    {
        public Session(string? distinctId, string release, string? environment) { }
        public string? DistinctId { get; }
        public string? Environment { get; }
        public int ErrorCount { get; }
        public Sentry.SentryId Id { get; }
        public string? IpAddress { get; }
        public string Release { get; }
        public System.DateTimeOffset StartTimestamp { get; }
        public string? UserAgent { get; }
        public void ReportError() { }
    }
    public enum SessionEndStatus
    {
        Exited = 0,
        Crashed = 1,
        Abnormal = 2,
    }
    public class SessionUpdate : Sentry.IJsonSerializable, Sentry.ISession
    {
        public SessionUpdate(Sentry.SessionUpdate sessionUpdate, bool isInitial) { }
        public SessionUpdate(Sentry.SessionUpdate sessionUpdate, bool isInitial, Sentry.SessionEndStatus? endStatus) { }
        public SessionUpdate(Sentry.ISession session, bool isInitial, System.DateTimeOffset timestamp, int sequenceNumber, Sentry.SessionEndStatus? endStatus) { }
        public SessionUpdate(Sentry.SentryId id, string? distinctId, System.DateTimeOffset startTimestamp, string release, string? environment, string? ipAddress, string? userAgent, int errorCount, bool isInitial, System.DateTimeOffset timestamp, int sequenceNumber, Sentry.SessionEndStatus? endStatus) { }
        public string? DistinctId { get; }
        public System.TimeSpan Duration { get; }
        public Sentry.SessionEndStatus? EndStatus { get; }
        public string? Environment { get; }
        public int ErrorCount { get; }
        public Sentry.SentryId Id { get; }
        public string? IpAddress { get; }
        public bool IsInitial { get; }
        public string Release { get; }
        public int SequenceNumber { get; }
        public System.DateTimeOffset StartTimestamp { get; }
        public System.DateTimeOffset Timestamp { get; }
        public string? UserAgent { get; }
        public void WriteTo(System.Text.Json.Utf8JsonWriter writer, Sentry.Extensibility.IDiagnosticLogger? logger) { }
        public static Sentry.SessionUpdate FromJson(System.Text.Json.JsonElement json) { }
    }
    public class Span : Sentry.IHasExtra, Sentry.IHasTags, Sentry.IJsonSerializable, Sentry.ISpanData, Sentry.Protocol.ITraceContext
    {
        public Span(Sentry.ISpanTracer tracer) { }
        public Span(Sentry.SpanId? parentSpanId, string operation) { }
        public string? Description { get; set; }
        public System.DateTimeOffset? EndTimestamp { get; }
        public System.Collections.Generic.IReadOnlyDictionary<string, object?> Extra { get; }
        public bool IsFinished { get; }
        public bool? IsSampled { get; }
        public System.Collections.Generic.IReadOnlyDictionary<string, Sentry.Protocol.Measurement> Measurements { get; }
        public string Operation { get; set; }
        public Sentry.SpanId? ParentSpanId { get; }
        public Sentry.SpanId SpanId { get; }
        public System.DateTimeOffset StartTimestamp { get; }
        public Sentry.SpanStatus? Status { get; set; }
        public System.Collections.Generic.IReadOnlyDictionary<string, string> Tags { get; }
        public Sentry.SentryId TraceId { get; }
        public Sentry.SentryTraceHeader GetTraceHeader() { }
        public void SetExtra(string key, object? value) { }
        public void SetMeasurement(string name, Sentry.Protocol.Measurement measurement) { }
        public void SetTag(string key, string value) { }
        public void UnsetTag(string key) { }
        public void WriteTo(System.Text.Json.Utf8JsonWriter writer, Sentry.Extensibility.IDiagnosticLogger? logger) { }
        public static Sentry.Span FromJson(System.Text.Json.JsonElement json) { }
    }
    public class SpanContext : Sentry.Protocol.ITraceContext
    {
        public SpanContext(string operation, Sentry.SpanId? spanId = default, Sentry.SpanId? parentSpanId = default, Sentry.SentryId? traceId = default, string? description = null, Sentry.SpanStatus? status = default, bool? isSampled = default) { }
        public string? Description { get; }
        public Sentry.Instrumenter Instrumenter { get; }
        public bool? IsSampled { get; }
        public string Operation { get; set; }
        public Sentry.SpanId? ParentSpanId { get; }
        public Sentry.SpanId SpanId { get; }
        public Sentry.SpanStatus? Status { get; }
        public Sentry.SentryId TraceId { get; }
    }
    public static class SpanDataExtensions
    {
        public static void SetMeasurement(this Sentry.ISpanData spanData, string name, double value, Sentry.MeasurementUnit unit = default) { }
        public static void SetMeasurement(this Sentry.ISpanData spanData, string name, int value, Sentry.MeasurementUnit unit = default) { }
        public static void SetMeasurement(this Sentry.ISpanData spanData, string name, long value, Sentry.MeasurementUnit unit = default) { }
        [System.CLSCompliant(false)]
        public static void SetMeasurement(this Sentry.ISpanData spanData, string name, ulong value, Sentry.MeasurementUnit unit = default) { }
    }
    public static class SpanExtensions
    {
        public static Sentry.ITransactionTracer GetTransaction(this Sentry.ISpanTracer span) { }
        public static Sentry.ISpanTracer StartChild(this Sentry.ISpanTracer span, string operation, string? description) { }
    }
    public readonly struct SpanId : Sentry.IJsonSerializable, System.IEquatable<Sentry.SpanId>
    {
        public static readonly Sentry.SpanId Empty;
        public SpanId(long value) { }
        public SpanId(string value) { }
        public bool Equals(Sentry.SpanId other) { }
        public override bool Equals(object? obj) { }
        public override int GetHashCode() { }
        public override string ToString() { }
        public void WriteTo(System.Text.Json.Utf8JsonWriter writer, Sentry.Extensibility.IDiagnosticLogger? _) { }
        public static Sentry.SpanId Create() { }
        public static Sentry.SpanId FromJson(System.Text.Json.JsonElement json) { }
        public static Sentry.SpanId Parse(string value) { }
        public static string op_Implicit(Sentry.SpanId id) { }
        public static bool operator !=(Sentry.SpanId left, Sentry.SpanId right) { }
        public static bool operator ==(Sentry.SpanId left, Sentry.SpanId right) { }
    }
    public enum SpanStatus
    {
        Ok = 0,
        DeadlineExceeded = 1,
        Unauthenticated = 2,
        PermissionDenied = 3,
        NotFound = 4,
        ResourceExhausted = 5,
        InvalidArgument = 6,
        Unimplemented = 7,
        Unavailable = 8,
        InternalError = 9,
        UnknownError = 10,
        Cancelled = 11,
        AlreadyExists = 12,
        FailedPrecondition = 13,
        Aborted = 14,
        OutOfRange = 15,
        DataLoss = 16,
    }
    public class SpanTracer : Sentry.IHasExtra, Sentry.IHasTags, Sentry.ISpanData, Sentry.ISpanTracer, Sentry.Protocol.ITraceContext
    {
        public SpanTracer(Sentry.IHub hub, Sentry.TransactionTracer transaction, Sentry.SpanId? parentSpanId, Sentry.SentryId traceId, string operation) { }
        public string? Description { get; set; }
        public System.DateTimeOffset? EndTimestamp { get; }
        public System.Collections.Generic.IReadOnlyDictionary<string, object?> Extra { get; }
        public bool IsFinished { get; }
        public bool? IsSampled { get; }
        public System.Collections.Generic.IReadOnlyDictionary<string, Sentry.Protocol.Measurement> Measurements { get; }
        public string Operation { get; set; }
        public Sentry.SpanId? ParentSpanId { get; }
        public Sentry.SpanId SpanId { get; }
        public System.DateTimeOffset StartTimestamp { get; }
        public Sentry.SpanStatus? Status { get; set; }
        public System.Collections.Generic.IReadOnlyDictionary<string, string> Tags { get; }
        public Sentry.SentryId TraceId { get; }
        public void Finish() { }
        public void Finish(Sentry.SpanStatus status) { }
        public void Finish(System.Exception exception) { }
        public void Finish(System.Exception exception, Sentry.SpanStatus status) { }
        public Sentry.SentryTraceHeader GetTraceHeader() { }
        public void SetExtra(string key, object? value) { }
        public void SetMeasurement(string name, Sentry.Protocol.Measurement measurement) { }
        public void SetTag(string key, string value) { }
        public Sentry.ISpanTracer StartChild(string operation) { }
        public void UnsetTag(string key) { }
    }
    public enum StackTraceMode
    {
        Original = 0,
        Enhanced = 1,
    }
    public enum StartupTimeDetectionMode
    {
        None = 0,
        Fast = 1,
        Best = 2,
    }
    public class StreamAttachmentContent : Sentry.IAttachmentContent
    {
        public StreamAttachmentContent(System.IO.Stream stream) { }
        public System.IO.Stream GetStream() { }
    }
    [System.ComponentModel.TypeConverter(typeof(Sentry.SubstringOrRegexPatternTypeConverter))]
    public class SubstringOrRegexPattern
    {
        public SubstringOrRegexPattern(System.Text.RegularExpressions.Regex regex) { }
        public SubstringOrRegexPattern(string substringOrRegexPattern, System.StringComparison comparison = 5) { }
        public override bool Equals(object? obj) { }
        public override int GetHashCode() { }
        public override string ToString() { }
        public static Sentry.SubstringOrRegexPattern op_Implicit(string substringOrRegexPattern) { }
    }
    [System.ComponentModel.TypeConverter(typeof(Sentry.TracePropagationTargetTypeConverter))]
    public class TracePropagationTarget : Sentry.SubstringOrRegexPattern
    {
        public TracePropagationTarget(System.Text.RegularExpressions.Regex regex) { }
        public TracePropagationTarget(string substringOrRegexPattern, System.StringComparison comparison = 5) { }
    }
    public class Transaction : Sentry.IEventLike, Sentry.IHasExtra, Sentry.IHasTags, Sentry.IJsonSerializable, Sentry.ISpanData, Sentry.ITransactionContext, Sentry.ITransactionData, Sentry.Protocol.ITraceContext
    {
        public Transaction(Sentry.ITransactionTracer tracer) { }
        public Transaction(string name, string operation) { }
        public Transaction(string name, string operation, Sentry.TransactionNameSource nameSource) { }
        public System.Collections.Generic.IReadOnlyCollection<Sentry.Breadcrumb> Breadcrumbs { get; }
        public Sentry.Contexts Contexts { get; set; }
        public string? Description { get; set; }
        public string? Distribution { get; set; }
        public System.DateTimeOffset? EndTimestamp { get; }
        public string? Environment { get; set; }
        public Sentry.SentryId EventId { get; }
        public System.Collections.Generic.IReadOnlyDictionary<string, object?> Extra { get; }
        public System.Collections.Generic.IReadOnlyList<string> Fingerprint { get; set; }
        public bool IsFinished { get; }
        public bool? IsParentSampled { get; set; }
        public bool? IsSampled { get; }
        public Sentry.SentryLevel? Level { get; set; }
        public System.Collections.Generic.IReadOnlyDictionary<string, Sentry.Protocol.Measurement> Measurements { get; }
        public string Name { get; }
        public Sentry.TransactionNameSource NameSource { get; }
        public string Operation { get; }
        public Sentry.SpanId? ParentSpanId { get; }
        public string? Platform { get; set; }
        public string? Release { get; set; }
        public Sentry.Request Request { get; set; }
        public double? SampleRate { get; }
        public Sentry.SdkVersion Sdk { get; }
        public Sentry.SpanId SpanId { get; }
        public System.Collections.Generic.IReadOnlyCollection<Sentry.Span> Spans { get; }
        public System.DateTimeOffset StartTimestamp { get; }
        public Sentry.SpanStatus? Status { get; }
        public System.Collections.Generic.IReadOnlyDictionary<string, string> Tags { get; }
        public Sentry.SentryId TraceId { get; }
        public Sentry.User User { get; set; }
        public void AddBreadcrumb(Sentry.Breadcrumb breadcrumb) { }
        public Sentry.SentryTraceHeader GetTraceHeader() { }
        public void SetExtra(string key, object? value) { }
        public void SetMeasurement(string name, Sentry.Protocol.Measurement measurement) { }
        public void SetTag(string key, string value) { }
        public void UnsetTag(string key) { }
        public void WriteTo(System.Text.Json.Utf8JsonWriter writer, Sentry.Extensibility.IDiagnosticLogger? logger) { }
        public static Sentry.Transaction FromJson(System.Text.Json.JsonElement json) { }
    }
    public class TransactionContext : Sentry.SpanContext, Sentry.ITransactionContext, Sentry.Protocol.ITraceContext
    {
        public TransactionContext(string name, string operation, Sentry.SpanId? spanId = default, Sentry.SpanId? parentSpanId = default, Sentry.SentryId? traceId = default, string? description = "", Sentry.SpanStatus? status = default, bool? isSampled = default, bool? isParentSampled = default, Sentry.TransactionNameSource nameSource = 0) { }
        public bool? IsParentSampled { get; }
        public string Name { get; set; }
        public Sentry.TransactionNameSource NameSource { get; set; }
    }
    public enum TransactionNameSource
    {
        Custom = 0,
        Url = 1,
        Route = 2,
        View = 3,
        Component = 4,
        Task = 5,
    }
    public class TransactionSamplingContext
    {
        public TransactionSamplingContext(Sentry.ITransactionContext transactionContext, System.Collections.Generic.IReadOnlyDictionary<string, object?> customSamplingContext) { }
        public System.Collections.Generic.IReadOnlyDictionary<string, object?> CustomSamplingContext { get; }
        public Sentry.ITransactionContext TransactionContext { get; }
    }
    public class TransactionTracer : Sentry.IEventLike, Sentry.IHasExtra, Sentry.IHasTags, Sentry.ISpanData, Sentry.ISpanTracer, Sentry.ITransactionContext, Sentry.ITransactionData, Sentry.ITransactionTracer, Sentry.Protocol.ITraceContext
    {
        public TransactionTracer(Sentry.IHub hub, Sentry.ITransactionContext context) { }
        public System.Collections.Generic.IReadOnlyCollection<Sentry.Breadcrumb> Breadcrumbs { get; }
        public Sentry.Contexts Contexts { get; set; }
        public string? Description { get; set; }
        public string? Distribution { get; set; }
        public System.DateTimeOffset? EndTimestamp { get; }
        public string? Environment { get; set; }
        public System.Collections.Generic.IReadOnlyDictionary<string, object?> Extra { get; }
        public System.Collections.Generic.IReadOnlyList<string> Fingerprint { get; set; }
        public bool IsFinished { get; }
        public bool? IsParentSampled { get; set; }
        public bool? IsSampled { get; }
        public Sentry.SentryLevel? Level { get; set; }
        public System.Collections.Generic.IReadOnlyDictionary<string, Sentry.Protocol.Measurement> Measurements { get; }
        public string Name { get; set; }
        public Sentry.TransactionNameSource NameSource { get; set; }
        public string Operation { get; set; }
        public Sentry.SpanId? ParentSpanId { get; }
        public string? Platform { get; set; }
        public string? Release { get; set; }
        public Sentry.Request Request { get; set; }
        public double? SampleRate { get; }
        public Sentry.SdkVersion Sdk { get; }
        public Sentry.SpanId SpanId { get; }
        public System.Collections.Generic.IReadOnlyCollection<Sentry.ISpanTracer> Spans { get; }
        public System.DateTimeOffset StartTimestamp { get; }
        public Sentry.SpanStatus? Status { get; set; }
        public System.Collections.Generic.IReadOnlyDictionary<string, string> Tags { get; }
        public Sentry.SentryId TraceId { get; }
        public Sentry.User User { get; set; }
        public void AddBreadcrumb(Sentry.Breadcrumb breadcrumb) { }
        public void Finish() { }
        public void Finish(Sentry.SpanStatus status) { }
        public void Finish(System.Exception exception) { }
        public void Finish(System.Exception exception, Sentry.SpanStatus status) { }
        public Sentry.ISpanTracer? GetLastActiveSpan() { }
        public Sentry.SentryTraceHeader GetTraceHeader() { }
        public void SetExtra(string key, object? value) { }
        public void SetMeasurement(string name, Sentry.Protocol.Measurement measurement) { }
        public void SetTag(string key, string value) { }
        public Sentry.ISpanTracer StartChild(string operation) { }
        public void UnsetTag(string key) { }
    }
    public sealed class User : Sentry.IJsonSerializable
    {
        public User() { }
        public string? Email { get; set; }
        public string? Id { get; set; }
        public string? IpAddress { get; set; }
        public System.Collections.Generic.IDictionary<string, string> Other { get; set; }
        public string? Segment { get; set; }
        public string? Username { get; set; }
        public Sentry.User Clone() { }
        public void WriteTo(System.Text.Json.Utf8JsonWriter writer, Sentry.Extensibility.IDiagnosticLogger? _) { }
        public static Sentry.User FromJson(System.Text.Json.JsonElement json) { }
    }
    public sealed class UserFeedback : Sentry.IJsonSerializable
    {
        public UserFeedback(Sentry.SentryId eventId, string? name, string? email, string? comments) { }
        public string? Comments { get; }
        public string? Email { get; }
        public Sentry.SentryId EventId { get; }
        public string? Name { get; }
        public void WriteTo(System.Text.Json.Utf8JsonWriter writer, Sentry.Extensibility.IDiagnosticLogger? logger) { }
        public static Sentry.UserFeedback FromJson(System.Text.Json.JsonElement json) { }
    }
    public sealed class ViewHierarchy : Sentry.IJsonSerializable
    {
        public ViewHierarchy(string renderingSystem) { }
        public string RenderingSystem { get; set; }
        public System.Collections.Generic.List<Sentry.ViewHierarchyNode> Windows { get; }
        public void WriteTo(System.Text.Json.Utf8JsonWriter writer, Sentry.Extensibility.IDiagnosticLogger? logger) { }
    }
    public class ViewHierarchyAttachment : Sentry.Attachment
    {
        public ViewHierarchyAttachment(Sentry.IAttachmentContent content) { }
    }
    public abstract class ViewHierarchyNode : Sentry.IJsonSerializable
    {
        protected ViewHierarchyNode(string type) { }
        public System.Collections.Generic.List<Sentry.ViewHierarchyNode> Children { get; set; }
        public string Type { get; set; }
        protected abstract void WriteAdditionalProperties(System.Text.Json.Utf8JsonWriter writer, Sentry.Extensibility.IDiagnosticLogger? logger);
        public void WriteTo(System.Text.Json.Utf8JsonWriter writer, Sentry.Extensibility.IDiagnosticLogger? logger) { }
    }
}
namespace Sentry.Extensibility
{
    public abstract class BaseRequestPayloadExtractor : Sentry.Extensibility.IRequestPayloadExtractor
    {
        protected BaseRequestPayloadExtractor() { }
        protected abstract object? DoExtractPayLoad(Sentry.Extensibility.IHttpRequest request);
        public object? ExtractPayload(Sentry.Extensibility.IHttpRequest request) { }
        protected abstract bool IsSupported(Sentry.Extensibility.IHttpRequest request);
    }
    public class DefaultRequestPayloadExtractor : Sentry.Extensibility.BaseRequestPayloadExtractor
    {
        public DefaultRequestPayloadExtractor() { }
        protected override object? DoExtractPayLoad(Sentry.Extensibility.IHttpRequest request) { }
        protected override bool IsSupported(Sentry.Extensibility.IHttpRequest request) { }
    }
    public static class DiagnosticLoggerExtensions
    {
        public static void LogDebug(this Sentry.Extensibility.IDiagnosticLogger logger, string message) { }
        public static void LogDebug<TArg>(this Sentry.Extensibility.IDiagnosticLogger logger, string message, TArg arg) { }
        public static void LogDebug<TArg, TArg2>(this Sentry.Extensibility.IDiagnosticLogger logger, string message, TArg arg, TArg2 arg2) { }
        public static void LogError(this Sentry.Extensibility.IDiagnosticLogger logger, string message) { }
        public static void LogError(this Sentry.Extensibility.IDiagnosticLogger logger, System.Exception exception, string message) { }
        public static void LogError<TArg>(this Sentry.Extensibility.IDiagnosticLogger logger, System.Exception exception, string message, TArg arg) { }
        public static void LogError<TArg, TArg2>(this Sentry.Extensibility.IDiagnosticLogger logger, System.Exception exception, string message, TArg arg, TArg2 arg2) { }
        public static void LogError<TArg, TArg2, TArg3>(this Sentry.Extensibility.IDiagnosticLogger logger, System.Exception exception, string message, TArg arg, TArg2 arg2, TArg3 arg3) { }
        public static void LogError<TArg, TArg2, TArg3, TArg4>(this Sentry.Extensibility.IDiagnosticLogger logger, System.Exception exception, string message, TArg arg, TArg2 arg2, TArg3 arg3, TArg4 arg4) { }
        public static void LogFatal(this Sentry.Extensibility.IDiagnosticLogger logger, string message) { }
        public static void LogFatal(this Sentry.Extensibility.IDiagnosticLogger logger, System.Exception exception, string message) { }
        public static void LogInfo(this Sentry.Extensibility.IDiagnosticLogger logger, string message) { }
        public static void LogInfo<TArg>(this Sentry.Extensibility.IDiagnosticLogger logger, string message, TArg arg) { }
        public static void LogInfo<TArg, TArg2>(this Sentry.Extensibility.IDiagnosticLogger logger, string message, TArg arg, TArg2 arg2) { }
        public static void LogInfo<TArg, TArg2, TArg3>(this Sentry.Extensibility.IDiagnosticLogger logger, string message, TArg arg, TArg2 arg2, TArg3 arg3) { }
        public static void LogWarning(this Sentry.Extensibility.IDiagnosticLogger logger, string message, System.Exception? exception = null) { }
        public static void LogWarning<TArg>(this Sentry.Extensibility.IDiagnosticLogger logger, string message, TArg arg) { }
        public static void LogWarning<TArg, TArg2>(this Sentry.Extensibility.IDiagnosticLogger logger, string message, TArg arg, TArg2 arg2) { }
    }
    public class DisabledHub : Sentry.IHub, Sentry.ISentryClient, Sentry.ISentryScopeManager, System.IDisposable
    {
        public static readonly Sentry.Extensibility.DisabledHub Instance;
        public bool IsEnabled { get; }
        public Sentry.SentryId LastEventId { get; }
        public void BindClient(Sentry.ISentryClient client) { }
        public void BindException(System.Exception exception, Sentry.ISpanTracer span) { }
        public Sentry.SentryId CaptureEvent(Sentry.SentryEvent evt, Sentry.Scope? scope = null) { }
        public Sentry.SentryId CaptureEvent(Sentry.SentryEvent evt, System.Action<Sentry.Scope> configureScope) { }
        public Sentry.SentryId CaptureEvent(Sentry.SentryEvent evt, Sentry.Hint? hint, Sentry.Scope? scope = null) { }
        public void CaptureSession(Sentry.SessionUpdate sessionUpdate) { }
        public void CaptureTransaction(Sentry.Transaction transaction) { }
        public void CaptureTransaction(Sentry.Transaction transaction, Sentry.Hint? hint) { }
        public void CaptureUserFeedback(Sentry.UserFeedback userFeedback) { }
        public void ConfigureScope(System.Action<Sentry.Scope> configureScope) { }
        public System.Threading.Tasks.Task ConfigureScopeAsync(System.Func<Sentry.Scope, System.Threading.Tasks.Task> configureScope) { }
        public Sentry.TransactionContext ContinueTrace(Sentry.SentryTraceHeader? traceHeader, Sentry.BaggageHeader? baggageHeader, string? name = null, string? operation = null) { }
        public Sentry.TransactionContext ContinueTrace(string? traceHeader, string? baggageHeader, string? name = null, string? operation = null) { }
        public void Dispose() { }
        public void EndSession(Sentry.SessionEndStatus status = 0) { }
        public System.Threading.Tasks.Task FlushAsync(System.TimeSpan timeout) { }
        public Sentry.BaggageHeader? GetBaggage() { }
        public Sentry.ISpanTracer? GetSpan() { }
        public Sentry.SentryTraceHeader? GetTraceHeader() { }
        public void PauseSession() { }
        public System.IDisposable PushScope() { }
        public System.IDisposable PushScope<TState>(TState state) { }
        public void ResumeSession() { }
        public void StartSession() { }
<<<<<<< HEAD
        public Sentry.ITransaction StartTransaction(Sentry.ITransactionContext context, System.Collections.Generic.IReadOnlyDictionary<string, object?> customSamplingContext) { }
=======
        public Sentry.ITransactionTracer StartTransaction(Sentry.ITransactionContext context, System.Collections.Generic.IReadOnlyDictionary<string, object?> customSamplingContext) { }
        public void WithScope(System.Action<Sentry.Scope> scopeCallback) { }
>>>>>>> 6e18dee8
    }
    public class FormRequestPayloadExtractor : Sentry.Extensibility.BaseRequestPayloadExtractor
    {
        public FormRequestPayloadExtractor() { }
        protected override object? DoExtractPayLoad(Sentry.Extensibility.IHttpRequest request) { }
        protected override bool IsSupported(Sentry.Extensibility.IHttpRequest request) { }
    }
    public sealed class HubAdapter : Sentry.IHub, Sentry.ISentryClient, Sentry.ISentryScopeManager
    {
        public static readonly Sentry.Extensibility.HubAdapter Instance;
        public bool IsEnabled { get; }
        public Sentry.SentryId LastEventId { get; }
        public void AddBreadcrumb(string message, string? category = null, string? type = null, System.Collections.Generic.IDictionary<string, string>? data = null, Sentry.BreadcrumbLevel level = 0) { }
        public void AddBreadcrumb(Sentry.Infrastructure.ISystemClock clock, string message, string? category = null, string? type = null, System.Collections.Generic.IDictionary<string, string>? data = null, Sentry.BreadcrumbLevel level = 0) { }
        public void BindClient(Sentry.ISentryClient client) { }
        public void BindException(System.Exception exception, Sentry.ISpanTracer span) { }
        public Sentry.SentryId CaptureEvent(Sentry.SentryEvent evt) { }
        public Sentry.SentryId CaptureEvent(Sentry.SentryEvent evt, Sentry.Scope? scope) { }
        public Sentry.SentryId CaptureEvent(Sentry.SentryEvent evt, System.Action<Sentry.Scope> configureScope) { }
        public Sentry.SentryId CaptureEvent(Sentry.SentryEvent evt, Sentry.Hint? hint, Sentry.Scope? scope) { }
        public Sentry.SentryId CaptureException(System.Exception exception) { }
        public void CaptureSession(Sentry.SessionUpdate sessionUpdate) { }
        public void CaptureTransaction(Sentry.Transaction transaction) { }
        public void CaptureTransaction(Sentry.Transaction transaction, Sentry.Hint? hint) { }
        public void CaptureUserFeedback(Sentry.UserFeedback sentryUserFeedback) { }
        public void ConfigureScope(System.Action<Sentry.Scope> configureScope) { }
        public System.Threading.Tasks.Task ConfigureScopeAsync(System.Func<Sentry.Scope, System.Threading.Tasks.Task> configureScope) { }
        public Sentry.TransactionContext ContinueTrace(Sentry.SentryTraceHeader? traceHeader, Sentry.BaggageHeader? baggageHeader, string? name = null, string? operation = null) { }
        public Sentry.TransactionContext ContinueTrace(string? traceHeader, string? baggageHeader, string? name = null, string? operation = null) { }
        public void EndSession(Sentry.SessionEndStatus status = 0) { }
        public System.Threading.Tasks.Task FlushAsync(System.TimeSpan timeout) { }
        public Sentry.BaggageHeader? GetBaggage() { }
        public Sentry.ISpanTracer? GetSpan() { }
        public Sentry.SentryTraceHeader? GetTraceHeader() { }
        public void PauseSession() { }
        public System.IDisposable PushScope() { }
        public System.IDisposable PushScope<TState>(TState state) { }
        public void ResumeSession() { }
        public void StartSession() { }
<<<<<<< HEAD
        public Sentry.ITransaction StartTransaction(Sentry.ITransactionContext context, System.Collections.Generic.IReadOnlyDictionary<string, object?> customSamplingContext) { }
=======
        public Sentry.ITransactionTracer StartTransaction(Sentry.ITransactionContext context, System.Collections.Generic.IReadOnlyDictionary<string, object?> customSamplingContext) { }
        [System.Obsolete("This method is deprecated in favor of overloads of CaptureEvent, CaptureMessage a" +
            "nd CaptureException that provide a callback to a configurable scope.")]
        public void WithScope(System.Action<Sentry.Scope> scopeCallback) { }
        [System.Obsolete("This method is deprecated in favor of overloads of CaptureEvent, CaptureMessage a" +
            "nd CaptureException that provide a callback to a configurable scope.")]
        public T? WithScope<T>(System.Func<Sentry.Scope, T?> scopeCallback) { }
        [System.Obsolete("This method is deprecated in favor of overloads of CaptureEvent, CaptureMessage a" +
            "nd CaptureException that provide a callback to a configurable scope.")]
        public System.Threading.Tasks.Task WithScopeAsync(System.Func<Sentry.Scope, System.Threading.Tasks.Task> scopeCallback) { }
        [System.Obsolete("This method is deprecated in favor of overloads of CaptureEvent, CaptureMessage a" +
            "nd CaptureException that provide a callback to a configurable scope.")]
        public System.Threading.Tasks.Task<T?> WithScopeAsync<T>(System.Func<Sentry.Scope, System.Threading.Tasks.Task<T?>> scopeCallback) { }
>>>>>>> 6e18dee8
    }
    public interface IBackgroundWorker
    {
        int QueuedItems { get; }
        bool EnqueueEnvelope(Sentry.Protocol.Envelopes.Envelope envelope);
        System.Threading.Tasks.Task FlushAsync(System.TimeSpan timeout);
    }
    public interface IDiagnosticLogger
    {
        bool IsEnabled(Sentry.SentryLevel level);
        void Log(Sentry.SentryLevel logLevel, string message, System.Exception? exception = null, params object?[] args);
    }
    public interface IExceptionFilter
    {
        bool Filter(System.Exception ex);
    }
    public interface IHttpRequest
    {
        System.IO.Stream? Body { get; }
        long? ContentLength { get; }
        string? ContentType { get; }
        System.Collections.Generic.IEnumerable<System.Collections.Generic.KeyValuePair<string, System.Collections.Generic.IEnumerable<string>>>? Form { get; }
    }
    public interface INetworkStatusListener
    {
        bool Online { get; }
        System.Threading.Tasks.Task WaitForNetworkOnlineAsync(System.Threading.CancellationToken cancellationToken);
    }
    public interface IRequestPayloadExtractor
    {
        object? ExtractPayload(Sentry.Extensibility.IHttpRequest request);
    }
    public interface ISentryEventExceptionProcessor
    {
        void Process(System.Exception exception, Sentry.SentryEvent sentryEvent);
    }
    public interface ISentryEventProcessor
    {
        Sentry.SentryEvent? Process(Sentry.SentryEvent @event);
    }
    public interface ISentryEventProcessorWithHint : Sentry.Extensibility.ISentryEventProcessor
    {
        Sentry.SentryEvent? Process(Sentry.SentryEvent @event, Sentry.Hint hint);
    }
    public interface ISentryStackTraceFactory
    {
        Sentry.SentryStackTrace? Create(System.Exception? exception = null);
    }
    public interface ISentryTransactionProcessor
    {
        Sentry.Transaction? Process(Sentry.Transaction transaction);
    }
    public interface ISentryTransactionProcessorWithHint : Sentry.Extensibility.ISentryTransactionProcessor
    {
        Sentry.Transaction? Process(Sentry.Transaction transaction, Sentry.Hint hint);
    }
    public interface ITransport
    {
        System.Threading.Tasks.Task SendEnvelopeAsync(Sentry.Protocol.Envelopes.Envelope envelope, System.Threading.CancellationToken cancellationToken = default);
    }
    public class RequestBodyExtractionDispatcher : Sentry.Extensibility.IRequestPayloadExtractor
    {
        public RequestBodyExtractionDispatcher(System.Collections.Generic.IEnumerable<Sentry.Extensibility.IRequestPayloadExtractor> extractors, Sentry.SentryOptions options, System.Func<Sentry.Extensibility.RequestSize> sizeSwitch) { }
        public object? ExtractPayload(Sentry.Extensibility.IHttpRequest request) { }
    }
    public enum RequestSize
    {
        None = 0,
        Small = 1,
        Medium = 2,
        Always = 3,
    }
    public abstract class SentryEventExceptionProcessor<TException> : Sentry.Extensibility.ISentryEventExceptionProcessor
        where TException : System.Exception
    {
        protected SentryEventExceptionProcessor() { }
        public void Process(System.Exception? exception, Sentry.SentryEvent sentryEvent) { }
        protected abstract void ProcessException(TException exception, Sentry.SentryEvent sentryEvent);
    }
    public sealed class SentryStackTraceFactory : Sentry.Extensibility.ISentryStackTraceFactory
    {
        public SentryStackTraceFactory(Sentry.SentryOptions options) { }
        public Sentry.SentryStackTrace? Create(System.Exception? exception = null) { }
    }
}
namespace Sentry.Http
{
    public abstract class HttpTransportBase
    {
        protected HttpTransportBase(Sentry.SentryOptions options, System.Func<string, string?>? getEnvironmentVariable = null, Sentry.Infrastructure.ISystemClock? clock = null) { }
        protected System.Net.Http.HttpRequestMessage CreateRequest(Sentry.Protocol.Envelopes.Envelope envelope) { }
        protected void HandleResponse(System.Net.Http.HttpResponseMessage response, Sentry.Protocol.Envelopes.Envelope envelope) { }
        protected System.Threading.Tasks.Task HandleResponseAsync(System.Net.Http.HttpResponseMessage response, Sentry.Protocol.Envelopes.Envelope envelope, System.Threading.CancellationToken cancellationToken) { }
        protected Sentry.Protocol.Envelopes.Envelope ProcessEnvelope(Sentry.Protocol.Envelopes.Envelope envelope) { }
        protected System.IO.Stream ReadStreamFromHttpContent(System.Net.Http.HttpContent content) { }
    }
    public interface ISentryHttpClientFactory
    {
        System.Net.Http.HttpClient Create(Sentry.SentryOptions options);
    }
}
namespace Sentry.Infrastructure
{
    public class ConsoleDiagnosticLogger : Sentry.Infrastructure.DiagnosticLogger
    {
        public ConsoleDiagnosticLogger(Sentry.SentryLevel minimalLevel) { }
        protected override void LogMessage(string message) { }
    }
    [System.Obsolete("Logger doesn\'t work outside of Sentry SDK. Please use TraceDiagnosticLogger inste" +
        "ad")]
    public class DebugDiagnosticLogger : Sentry.Infrastructure.DiagnosticLogger
    {
        public DebugDiagnosticLogger(Sentry.SentryLevel minimalLevel) { }
        protected override void LogMessage(string message) { }
    }
    public abstract class DiagnosticLogger : Sentry.Extensibility.IDiagnosticLogger
    {
        protected DiagnosticLogger(Sentry.SentryLevel minimalLevel) { }
        public bool IsEnabled(Sentry.SentryLevel level) { }
        public void Log(Sentry.SentryLevel logLevel, string message, System.Exception? exception = null, params object?[] args) { }
        protected abstract void LogMessage(string message);
    }
    public class FileDiagnosticLogger : Sentry.Infrastructure.DiagnosticLogger
    {
        public FileDiagnosticLogger(string path, bool alsoWriteToConsole = false) { }
        public FileDiagnosticLogger(string path, Sentry.SentryLevel minimalLevel, bool alsoWriteToConsole = false) { }
        protected override void LogMessage(string message) { }
    }
    public interface ISystemClock
    {
        System.DateTimeOffset GetUtcNow();
    }
    public sealed class SystemClock : Sentry.Infrastructure.ISystemClock
    {
        public static readonly Sentry.Infrastructure.SystemClock Clock;
        [System.Obsolete("This constructor will become private in a future major version. Use the `SystemCl" +
            "ock.Clock` singleton instead.")]
        public SystemClock() { }
        public System.DateTimeOffset GetUtcNow() { }
    }
    public class TraceDiagnosticLogger : Sentry.Infrastructure.DiagnosticLogger
    {
        public TraceDiagnosticLogger(Sentry.SentryLevel minimalLevel) { }
        protected override void LogMessage(string message) { }
    }
}
namespace Sentry.Integrations
{
    public interface ISdkIntegration
    {
        void Register(Sentry.IHub hub, Sentry.SentryOptions options);
    }
}
namespace Sentry.PlatformAbstractions
{
    public static class FrameworkInfo
    {
        public static System.Collections.Generic.IReadOnlyDictionary<int, string> NetFxReleaseVersionMap { get; }
        public static System.Collections.Generic.IEnumerable<Sentry.PlatformAbstractions.FrameworkInstallation> GetInstallations() { }
        public static Sentry.PlatformAbstractions.FrameworkInstallation? GetLatest(int clrVersion) { }
    }
    public class FrameworkInstallation
    {
        public FrameworkInstallation() { }
        public Sentry.PlatformAbstractions.FrameworkProfile? Profile { get; set; }
        public int? Release { get; set; }
        public int? ServicePack { get; set; }
        public string? ShortName { get; set; }
        public System.Version? Version { get; set; }
        public override string ToString() { }
    }
    public enum FrameworkProfile
    {
        Client = 0,
        Full = 1,
    }
    public class Runtime : System.IEquatable<Sentry.PlatformAbstractions.Runtime>
    {
        public Runtime(string? name = null, string? version = null, Sentry.PlatformAbstractions.FrameworkInstallation? frameworkInstallation = null, string? raw = null) { }
        public Sentry.PlatformAbstractions.FrameworkInstallation? FrameworkInstallation { get; }
        [set: System.Obsolete("This setter is nonfunctional, and will be removed in a future version.")]
        public string? Identifier { get; set; }
        public string? Name { get; }
        public string? Raw { get; }
        public string? Version { get; }
        public static Sentry.PlatformAbstractions.Runtime Current { get; }
        public bool Equals(Sentry.PlatformAbstractions.Runtime? other) { }
        public override bool Equals(object? obj) { }
        public override int GetHashCode() { }
        public override string? ToString() { }
    }
    public static class RuntimeExtensions
    {
        public static bool IsMono(this Sentry.PlatformAbstractions.Runtime runtime) { }
        public static bool IsNetCore(this Sentry.PlatformAbstractions.Runtime runtime) { }
        public static bool IsNetFx(this Sentry.PlatformAbstractions.Runtime runtime) { }
    }
}
namespace Sentry.Protocol
{
    public sealed class App : Sentry.IJsonSerializable
    {
        public const string Type = "app";
        public App() { }
        public string? Build { get; set; }
        public string? BuildType { get; set; }
        public string? Hash { get; set; }
        public string? Identifier { get; set; }
        public string? Name { get; set; }
        public System.DateTimeOffset? StartTime { get; set; }
        public string? Version { get; set; }
        public void WriteTo(System.Text.Json.Utf8JsonWriter writer, Sentry.Extensibility.IDiagnosticLogger? _) { }
        public static Sentry.Protocol.App FromJson(System.Text.Json.JsonElement json) { }
    }
    public sealed class Browser : Sentry.IJsonSerializable
    {
        public const string Type = "browser";
        public Browser() { }
        public string? Name { get; set; }
        public string? Version { get; set; }
        public void WriteTo(System.Text.Json.Utf8JsonWriter writer, Sentry.Extensibility.IDiagnosticLogger? _) { }
        public static Sentry.Protocol.Browser FromJson(System.Text.Json.JsonElement json) { }
    }
    public sealed class Device : Sentry.IJsonSerializable
    {
        public const string Type = "device";
        public Device() { }
        public string? Architecture { get; set; }
        public short? BatteryLevel { get; set; }
        public string? BatteryStatus { get; set; }
        public System.DateTimeOffset? BootTime { get; set; }
        public string? Brand { get; set; }
        public string? CpuDescription { get; set; }
        public string? DeviceType { get; set; }
        public string? DeviceUniqueIdentifier { get; set; }
        public long? ExternalFreeStorage { get; set; }
        public long? ExternalStorageSize { get; set; }
        public string? Family { get; set; }
        public long? FreeMemory { get; set; }
        public long? FreeStorage { get; set; }
        public bool? IsCharging { get; set; }
        public bool? IsOnline { get; set; }
        public bool? LowMemory { get; set; }
        public string? Manufacturer { get; set; }
        public long? MemorySize { get; set; }
        public string? Model { get; set; }
        public string? ModelId { get; set; }
        public string? Name { get; set; }
        public Sentry.Protocol.DeviceOrientation? Orientation { get; set; }
        public int? ProcessorCount { get; set; }
        public int? ProcessorFrequency { get; set; }
        public float? ScreenDensity { get; set; }
        public int? ScreenDpi { get; set; }
        public string? ScreenResolution { get; set; }
        public bool? Simulator { get; set; }
        public long? StorageSize { get; set; }
        public bool? SupportsAccelerometer { get; set; }
        public bool? SupportsAudio { get; set; }
        public bool? SupportsGyroscope { get; set; }
        public bool? SupportsLocationService { get; set; }
        public bool? SupportsVibration { get; set; }
        public System.TimeZoneInfo? Timezone { get; set; }
        public long? UsableMemory { get; set; }
        public void WriteTo(System.Text.Json.Utf8JsonWriter writer, Sentry.Extensibility.IDiagnosticLogger? _) { }
        public static Sentry.Protocol.Device FromJson(System.Text.Json.JsonElement json) { }
    }
    public enum DeviceOrientation
    {
        [System.Runtime.Serialization.EnumMember(Value="portrait")]
        Portrait = 0,
        [System.Runtime.Serialization.EnumMember(Value="landscape")]
        Landscape = 1,
    }
    public sealed class Gpu : Sentry.IJsonSerializable
    {
        public const string Type = "gpu";
        public Gpu() { }
        public string? ApiType { get; set; }
        public string? GraphicsShaderLevel { get; set; }
        public int? Id { get; set; }
        public int? MaxTextureSize { get; set; }
        public int? MemorySize { get; set; }
        public bool? MultiThreadedRendering { get; set; }
        public string? Name { get; set; }
        public string? NpotSupport { get; set; }
        public bool? SupportsComputeShaders { get; set; }
        public bool? SupportsDrawCallInstancing { get; set; }
        public bool? SupportsGeometryShaders { get; set; }
        public bool? SupportsRayTracing { get; set; }
        public string? VendorId { get; set; }
        public string? VendorName { get; set; }
        public string? Version { get; set; }
        public void WriteTo(System.Text.Json.Utf8JsonWriter writer, Sentry.Extensibility.IDiagnosticLogger? _) { }
        public static Sentry.Protocol.Gpu FromJson(System.Text.Json.JsonElement json) { }
    }
    public interface ITraceContext
    {
        string? Description { get; }
        bool? IsSampled { get; }
        string Operation { get; }
        Sentry.SpanId? ParentSpanId { get; }
        Sentry.SpanId SpanId { get; }
        Sentry.SpanStatus? Status { get; }
        Sentry.SentryId TraceId { get; }
    }
    public sealed class Measurement : Sentry.IJsonSerializable
    {
        public Sentry.MeasurementUnit Unit { get; }
        public object Value { get; }
        public void WriteTo(System.Text.Json.Utf8JsonWriter writer, Sentry.Extensibility.IDiagnosticLogger? logger) { }
        public static Sentry.Protocol.Measurement FromJson(System.Text.Json.JsonElement json) { }
    }
    public sealed class Mechanism : Sentry.IJsonSerializable
    {
        public static readonly string DescriptionKey;
        public static readonly string HandledKey;
        public static readonly string MechanismKey;
        public Mechanism() { }
        public System.Collections.Generic.IDictionary<string, object> Data { get; }
        public string? Description { get; set; }
        public int? ExceptionId { get; set; }
        public bool? Handled { get; set; }
        public string? HelpLink { get; set; }
        public bool IsExceptionGroup { get; set; }
        public System.Collections.Generic.IDictionary<string, object> Meta { get; }
        public int? ParentId { get; set; }
        public string? Source { get; set; }
        public bool Synthetic { get; set; }
        public string Type { get; set; }
        public void WriteTo(System.Text.Json.Utf8JsonWriter writer, Sentry.Extensibility.IDiagnosticLogger? logger) { }
        public static Sentry.Protocol.Mechanism FromJson(System.Text.Json.JsonElement json) { }
    }
    public sealed class OperatingSystem : Sentry.IJsonSerializable
    {
        public const string Type = "os";
        public OperatingSystem() { }
        public string? Build { get; set; }
        public string? KernelVersion { get; set; }
        public string? Name { get; set; }
        public string? RawDescription { get; set; }
        public bool? Rooted { get; set; }
        public string? Version { get; set; }
        public void WriteTo(System.Text.Json.Utf8JsonWriter writer, Sentry.Extensibility.IDiagnosticLogger? _) { }
        public static Sentry.Protocol.OperatingSystem FromJson(System.Text.Json.JsonElement json) { }
    }
    public sealed class Response : Sentry.IJsonSerializable
    {
        public const string Type = "response";
        public Response() { }
        public long? BodySize { get; set; }
        public string? Cookies { get; set; }
        public object? Data { get; set; }
        public System.Collections.Generic.IDictionary<string, string> Headers { get; }
        public short? StatusCode { get; set; }
        public Sentry.Protocol.Response Clone() { }
        public void UpdateFrom(Sentry.Protocol.Response source) { }
        public void UpdateFrom(object source) { }
        public void WriteTo(System.Text.Json.Utf8JsonWriter writer, Sentry.Extensibility.IDiagnosticLogger? logger) { }
        public static Sentry.Protocol.Response FromJson(System.Text.Json.JsonElement json) { }
    }
    public sealed class Runtime : Sentry.IJsonSerializable
    {
        public const string Type = "runtime";
        public Runtime() { }
        public string? Build { get; set; }
        public string? Identifier { get; set; }
        public string? Name { get; set; }
        public string? RawDescription { get; set; }
        public string? Version { get; set; }
        [System.Obsolete("This method will be made internal in a future version.")]
        public Sentry.Protocol.Runtime Clone() { }
        public void WriteTo(System.Text.Json.Utf8JsonWriter writer, Sentry.Extensibility.IDiagnosticLogger? _) { }
        public static Sentry.Protocol.Runtime FromJson(System.Text.Json.JsonElement json) { }
    }
    public sealed class SentryException : Sentry.IJsonSerializable
    {
        public SentryException() { }
        [System.Obsolete("Use SentryException.Mechanism.Data instead. This property will be removed in a fu" +
            "ture version.")]
        public System.Collections.Generic.IDictionary<string, object?> Data { get; }
        public Sentry.Protocol.Mechanism? Mechanism { get; set; }
        public string? Module { get; set; }
        public Sentry.SentryStackTrace? Stacktrace { get; set; }
        public int ThreadId { get; set; }
        public string? Type { get; set; }
        public string? Value { get; set; }
        public void WriteTo(System.Text.Json.Utf8JsonWriter writer, Sentry.Extensibility.IDiagnosticLogger? logger) { }
        public static Sentry.Protocol.SentryException FromJson(System.Text.Json.JsonElement json) { }
    }
    public class Trace : Sentry.IJsonSerializable, Sentry.Protocol.ITraceContext
    {
        public const string Type = "trace";
        public Trace() { }
        public string? Description { get; set; }
        public bool? IsSampled { get; }
        public string Operation { get; set; }
        public Sentry.SpanId? ParentSpanId { get; set; }
        public Sentry.SpanId SpanId { get; set; }
        public Sentry.SpanStatus? Status { get; set; }
        public Sentry.SentryId TraceId { get; set; }
        public void WriteTo(System.Text.Json.Utf8JsonWriter writer, Sentry.Extensibility.IDiagnosticLogger? logger) { }
        public static Sentry.Protocol.Trace FromJson(System.Text.Json.JsonElement json) { }
    }
}
namespace Sentry.Protocol.Envelopes
{
    public sealed class Envelope : Sentry.Protocol.Envelopes.ISerializable, System.IDisposable
    {
        public Envelope(System.Collections.Generic.IReadOnlyDictionary<string, object?> header, System.Collections.Generic.IReadOnlyList<Sentry.Protocol.Envelopes.EnvelopeItem> items) { }
        public System.Collections.Generic.IReadOnlyDictionary<string, object?> Header { get; }
        public System.Collections.Generic.IReadOnlyList<Sentry.Protocol.Envelopes.EnvelopeItem> Items { get; }
        public void Dispose() { }
        public void Serialize(System.IO.Stream stream, Sentry.Extensibility.IDiagnosticLogger? logger) { }
        public System.Threading.Tasks.Task SerializeAsync(System.IO.Stream stream, Sentry.Extensibility.IDiagnosticLogger? logger, System.Threading.CancellationToken cancellationToken = default) { }
        public Sentry.SentryId? TryGetEventId() { }
        public static System.Threading.Tasks.Task<Sentry.Protocol.Envelopes.Envelope> DeserializeAsync(System.IO.Stream stream, System.Threading.CancellationToken cancellationToken = default) { }
        public static Sentry.Protocol.Envelopes.Envelope FromEvent(Sentry.SentryEvent @event, Sentry.Extensibility.IDiagnosticLogger? logger = null, System.Collections.Generic.IReadOnlyCollection<Sentry.Attachment>? attachments = null, Sentry.SessionUpdate? sessionUpdate = null) { }
        public static Sentry.Protocol.Envelopes.Envelope FromSession(Sentry.SessionUpdate sessionUpdate) { }
        public static Sentry.Protocol.Envelopes.Envelope FromTransaction(Sentry.Transaction transaction) { }
        public static Sentry.Protocol.Envelopes.Envelope FromUserFeedback(Sentry.UserFeedback sentryUserFeedback) { }
    }
    public sealed class EnvelopeItem : Sentry.Protocol.Envelopes.ISerializable, System.IDisposable
    {
        public EnvelopeItem(System.Collections.Generic.IReadOnlyDictionary<string, object?> header, Sentry.Protocol.Envelopes.ISerializable payload) { }
        public System.Collections.Generic.IReadOnlyDictionary<string, object?> Header { get; }
        public Sentry.Protocol.Envelopes.ISerializable Payload { get; }
        public void Dispose() { }
        public void Serialize(System.IO.Stream stream, Sentry.Extensibility.IDiagnosticLogger? logger) { }
        public System.Threading.Tasks.Task SerializeAsync(System.IO.Stream stream, Sentry.Extensibility.IDiagnosticLogger? logger, System.Threading.CancellationToken cancellationToken = default) { }
        public string? TryGetFileName() { }
        public long? TryGetLength() { }
        public string? TryGetType() { }
        public static System.Threading.Tasks.Task<Sentry.Protocol.Envelopes.EnvelopeItem> DeserializeAsync(System.IO.Stream stream, System.Threading.CancellationToken cancellationToken = default) { }
        public static Sentry.Protocol.Envelopes.EnvelopeItem FromAttachment(Sentry.Attachment attachment) { }
        public static Sentry.Protocol.Envelopes.EnvelopeItem FromEvent(Sentry.SentryEvent @event) { }
        public static Sentry.Protocol.Envelopes.EnvelopeItem FromSession(Sentry.SessionUpdate sessionUpdate) { }
        public static Sentry.Protocol.Envelopes.EnvelopeItem FromTransaction(Sentry.Transaction transaction) { }
        public static Sentry.Protocol.Envelopes.EnvelopeItem FromUserFeedback(Sentry.UserFeedback sentryUserFeedback) { }
    }
    public interface ISerializable
    {
        void Serialize(System.IO.Stream stream, Sentry.Extensibility.IDiagnosticLogger? logger);
        System.Threading.Tasks.Task SerializeAsync(System.IO.Stream stream, Sentry.Extensibility.IDiagnosticLogger? logger, System.Threading.CancellationToken cancellationToken = default);
    }
}
namespace Sentry.Reflection
{
    [System.Obsolete("Should not be public. This method will be removed in version 4.")]
    public static class AssemblyExtensions
    {
        public static Sentry.SdkVersion GetNameAndVersion(this System.Reflection.Assembly asm) { }
    }
}
public static class SentryExceptionExtensions
{
    public static void AddSentryContext(this System.Exception ex, string name, System.Collections.Generic.IReadOnlyDictionary<string, object> data) { }
    public static void AddSentryTag(this System.Exception ex, string name, string value) { }
    public static void SetSentryMechanism(this System.Exception ex, string type, string? description = null, bool? handled = default) { }
}<|MERGE_RESOLUTION|>--- conflicted
+++ resolved
@@ -761,31 +761,11 @@
         public static System.IDisposable PushScope<TState>(TState state) { }
         public static void ResumeSession() { }
         public static void StartSession() { }
-<<<<<<< HEAD
-        public static Sentry.ITransaction StartTransaction(Sentry.ITransactionContext context) { }
-        public static Sentry.ITransaction StartTransaction(Sentry.ITransactionContext context, System.Collections.Generic.IReadOnlyDictionary<string, object?> customSamplingContext) { }
-        public static Sentry.ITransaction StartTransaction(string name, string operation) { }
-        public static Sentry.ITransaction StartTransaction(string name, string operation, Sentry.SentryTraceHeader traceHeader) { }
-        public static Sentry.ITransaction StartTransaction(string name, string operation, string? description) { }
-=======
         public static Sentry.ITransactionTracer StartTransaction(Sentry.ITransactionContext context) { }
         public static Sentry.ITransactionTracer StartTransaction(Sentry.ITransactionContext context, System.Collections.Generic.IReadOnlyDictionary<string, object?> customSamplingContext) { }
         public static Sentry.ITransactionTracer StartTransaction(string name, string operation) { }
         public static Sentry.ITransactionTracer StartTransaction(string name, string operation, Sentry.SentryTraceHeader traceHeader) { }
         public static Sentry.ITransactionTracer StartTransaction(string name, string operation, string? description) { }
-        [System.Obsolete("This method is deprecated in favor of overloads of CaptureEvent, CaptureMessage a" +
-            "nd CaptureException that provide a callback to a configurable scope.")]
-        public static void WithScope(System.Action<Sentry.Scope> scopeCallback) { }
-        [System.Obsolete("This method is deprecated in favor of overloads of CaptureEvent, CaptureMessage a" +
-            "nd CaptureException that provide a callback to a configurable scope.")]
-        public static T? WithScope<T>(System.Func<Sentry.Scope, T?> scopeCallback) { }
-        [System.Obsolete("This method is deprecated in favor of overloads of CaptureEvent, CaptureMessage a" +
-            "nd CaptureException that provide a callback to a configurable scope.")]
-        public static System.Threading.Tasks.Task WithScopeAsync(System.Func<Sentry.Scope, System.Threading.Tasks.Task> scopeCallback) { }
-        [System.Obsolete("This method is deprecated in favor of overloads of CaptureEvent, CaptureMessage a" +
-            "nd CaptureException that provide a callback to a configurable scope.")]
-        public static System.Threading.Tasks.Task<T?> WithScopeAsync<T>(System.Func<Sentry.Scope, System.Threading.Tasks.Task<T?>> scopeCallback) { }
->>>>>>> 6e18dee8
     }
     public sealed class SentryStackFrame : Sentry.IJsonSerializable
     {
@@ -1253,12 +1233,7 @@
         public System.IDisposable PushScope<TState>(TState state) { }
         public void ResumeSession() { }
         public void StartSession() { }
-<<<<<<< HEAD
-        public Sentry.ITransaction StartTransaction(Sentry.ITransactionContext context, System.Collections.Generic.IReadOnlyDictionary<string, object?> customSamplingContext) { }
-=======
         public Sentry.ITransactionTracer StartTransaction(Sentry.ITransactionContext context, System.Collections.Generic.IReadOnlyDictionary<string, object?> customSamplingContext) { }
-        public void WithScope(System.Action<Sentry.Scope> scopeCallback) { }
->>>>>>> 6e18dee8
     }
     public class FormRequestPayloadExtractor : Sentry.Extensibility.BaseRequestPayloadExtractor
     {
@@ -1298,23 +1273,7 @@
         public System.IDisposable PushScope<TState>(TState state) { }
         public void ResumeSession() { }
         public void StartSession() { }
-<<<<<<< HEAD
-        public Sentry.ITransaction StartTransaction(Sentry.ITransactionContext context, System.Collections.Generic.IReadOnlyDictionary<string, object?> customSamplingContext) { }
-=======
         public Sentry.ITransactionTracer StartTransaction(Sentry.ITransactionContext context, System.Collections.Generic.IReadOnlyDictionary<string, object?> customSamplingContext) { }
-        [System.Obsolete("This method is deprecated in favor of overloads of CaptureEvent, CaptureMessage a" +
-            "nd CaptureException that provide a callback to a configurable scope.")]
-        public void WithScope(System.Action<Sentry.Scope> scopeCallback) { }
-        [System.Obsolete("This method is deprecated in favor of overloads of CaptureEvent, CaptureMessage a" +
-            "nd CaptureException that provide a callback to a configurable scope.")]
-        public T? WithScope<T>(System.Func<Sentry.Scope, T?> scopeCallback) { }
-        [System.Obsolete("This method is deprecated in favor of overloads of CaptureEvent, CaptureMessage a" +
-            "nd CaptureException that provide a callback to a configurable scope.")]
-        public System.Threading.Tasks.Task WithScopeAsync(System.Func<Sentry.Scope, System.Threading.Tasks.Task> scopeCallback) { }
-        [System.Obsolete("This method is deprecated in favor of overloads of CaptureEvent, CaptureMessage a" +
-            "nd CaptureException that provide a callback to a configurable scope.")]
-        public System.Threading.Tasks.Task<T?> WithScopeAsync<T>(System.Func<Sentry.Scope, System.Threading.Tasks.Task<T?>> scopeCallback) { }
->>>>>>> 6e18dee8
     }
     public interface IBackgroundWorker
     {
