namespace Sentry.Tests;

/*
 * NOTE: All tests should be done for both asynchronous `SendAsync` and synchronous `Send` methods.
 * TODO: Find a way to consolidate these tests cleanly.
 */

public class SentryHttpMessageHandlerTests
{
    [Fact]
    public async Task SendAsync_SentryTraceHeaderNotSet_SetsHeader_ByDefault()
    {
        // Arrange
        var hub = Substitute.For<IHub>();

        hub.GetTraceHeader().ReturnsForAnyArgs(
            SentryTraceHeader.Parse("75302ac48a024bde9a3b3734a82e36c8-1000000000000000-0"));

        using var innerHandler = new RecordingHttpMessageHandler(new FakeHttpMessageHandler());
        using var sentryHandler = new SentryHttpMessageHandler(innerHandler, hub);
        using var client = new HttpClient(sentryHandler);

        // Act
        await client.GetAsync("https://localhost/");

        using var request = innerHandler.GetRequests().Single();

        // Assert
        request.Headers.Should().Contain(h =>
            h.Key == "sentry-trace" &&
            string.Concat(h.Value) == "75302ac48a024bde9a3b3734a82e36c8-1000000000000000-0");
    }

    [Fact]
    public async Task SendAsync_SentryTraceHeaderNotSet_SetsHeader_WhenUrlMatchesPropagationOptions()
    {
        // Arrange
        var hub = Substitute.For<IHub>();
        var failedRequestHandler = Substitute.For<ISentryFailedRequestHandler>();
        var options = new SentryOptions
        {
            TracePropagationTargets = new List<TracePropagationTarget>
            {
                new("localhost")
            }
        };

        hub.GetTraceHeader().ReturnsForAnyArgs(
            SentryTraceHeader.Parse("75302ac48a024bde9a3b3734a82e36c8-1000000000000000-0"));

        using var innerHandler = new RecordingHttpMessageHandler(new FakeHttpMessageHandler());
<<<<<<< HEAD
        using var sentryHandler = new SentryHttpMessageHandler(hub, options, innerHandler);
=======
        using var sentryHandler = new SentryHttpMessageHandler(innerHandler, hub, options, failedRequestHandler);
>>>>>>> 7513600e
        using var client = new HttpClient(sentryHandler);

        // Act
        await client.GetAsync("https://localhost/");

        using var request = innerHandler.GetRequests().Single();

        // Assert
        request.Headers.Should().Contain(h =>
            h.Key == "sentry-trace" &&
            string.Concat(h.Value) == "75302ac48a024bde9a3b3734a82e36c8-1000000000000000-0");
    }

    [Fact]
    public async Task SendAsync_SentryTraceHeaderNotSet_DoesntSetHeader_WhenUrlDoesntMatchesPropagationOptions()
    {
        // Arrange
        var hub = Substitute.For<IHub>();
        var failedRequestHandler = Substitute.For<ISentryFailedRequestHandler>();
        var options = new SentryOptions
        {
            TracePropagationTargets = new List<TracePropagationTarget>
            {
                new("foo")
            }
        };

        hub.GetTraceHeader().ReturnsForAnyArgs(
            SentryTraceHeader.Parse("75302ac48a024bde9a3b3734a82e36c8-1000000000000000-0"));

        using var innerHandler = new RecordingHttpMessageHandler(new FakeHttpMessageHandler());
<<<<<<< HEAD
        using var sentryHandler = new SentryHttpMessageHandler(hub, options, innerHandler);
=======
        using var sentryHandler = new SentryHttpMessageHandler(innerHandler, hub, options, failedRequestHandler);
>>>>>>> 7513600e
        using var client = new HttpClient(sentryHandler);

        // Act
        await client.GetAsync("https://localhost/");

        using var request = innerHandler.GetRequests().Single();

        // Assert
        request.Headers.Should().NotContain(h => h.Key == "sentry-trace");
    }

    [Fact]
    public async Task SendAsync_SentryTraceHeaderAlreadySet_NotOverwritten()
    {
        // Arrange
        var hub = Substitute.For<IHub>();

        hub.GetTraceHeader().ReturnsForAnyArgs(
            SentryTraceHeader.Parse("75302ac48a024bde9a3b3734a82e36c8-1000000000000000-0"));

        using var innerHandler = new RecordingHttpMessageHandler(new FakeHttpMessageHandler());
        using var sentryHandler = new SentryHttpMessageHandler(innerHandler, hub);
        using var client = new HttpClient(sentryHandler);

        client.DefaultRequestHeaders.Add("sentry-trace", "foobar");

        // Act
        await client.GetAsync("https://localhost/");

        using var request = innerHandler.GetRequests().Single();

        // Assert
        request.Headers.Should().Contain(h =>
            h.Key == "sentry-trace" &&
            string.Concat(h.Value) == "foobar");
    }

    [Fact]
    public async Task SendAsync_TransactionOnScope_StartsNewSpan()
    {
        // Arrange
        var hub = Substitute.For<IHub>();

        var transaction = new TransactionTracer(
            hub,
            "foo",
            "bar");

        hub.GetSpan().ReturnsForAnyArgs(transaction);

        using var innerHandler = new FakeHttpMessageHandler();
        using var sentryHandler = new SentryHttpMessageHandler(innerHandler, hub);
        using var client = new HttpClient(sentryHandler);

        // Act
        await client.GetAsync("https://localhost/");

        // Assert
        transaction.Spans.Should().Contain(span =>
            span.Operation == "http.client" &&
            span.Description == "GET https://localhost/" &&
            span.IsFinished);
    }

    [Fact]
    public async Task SendAsync_ExceptionThrown_ExceptionLinkedToSpan()
    {
        // Arrange
        var hub = Substitute.For<IHub>();

        var transaction = new TransactionTracer(
            hub,
            "foo",
            "bar");

        hub.GetSpan().ReturnsForAnyArgs(transaction);

        var exception = new Exception();

        using var innerHandler = new FakeHttpMessageHandler(() => throw exception);
        using var sentryHandler = new SentryHttpMessageHandler(innerHandler, hub);
        using var client = new HttpClient(sentryHandler);

        // Act
        await Assert.ThrowsAsync<Exception>(() => client.GetAsync("https://localhost/"));

        // Assert
        hub.Received(1).BindException(exception, Arg.Any<ISpan>()); // second argument is an implicitly created span
    }

    [Fact]
    public async Task SendAsync_Executed_BreadcrumbCreated()
    {
        // Arrange
        var scope = new Scope();
        var hub = Substitute.For<IHub>();
        hub.When(h => h.ConfigureScope(Arg.Any<Action<Scope>>()))
            .Do(c => c.Arg<Action<Scope>>()(scope));

        var url = "https://localhost/";

        var urlKey = "url";
        var methodKey = "method";
        var statusKey = "status_code";
        var expectedBreadcrumbData = new Dictionary<string, string>
        {
            {urlKey, url},
            {methodKey, "GET"},
            {statusKey, "200"}
        };
        var expectedType = "http";
        var expectedCategory = "http";
        using var sentryHandler = new SentryHttpMessageHandler(hub);
        sentryHandler.InnerHandler = new FakeHttpMessageHandler(); // No reason to reach the Internet here
        using var client = new HttpClient(sentryHandler);

        // Act
        await client.GetAsync(url);
        var breadcrumbGenerated = scope.Breadcrumbs.First();

        // Assert
        Assert.Equal(expectedType, breadcrumbGenerated.Type);
        Assert.Equal(expectedCategory, breadcrumbGenerated.Category);
        Assert.NotNull(breadcrumbGenerated.Data);
<<<<<<< HEAD

        Assert.True(breadcrumbGenerated.Data.ContainsKey(urlKey));
        Assert.Equal(expectedBreadcrumbData[urlKey], breadcrumbGenerated.Data[urlKey]);

        Assert.True(breadcrumbGenerated.Data.ContainsKey(methodKey));
        Assert.Equal(expectedBreadcrumbData[methodKey], breadcrumbGenerated.Data[methodKey]);

        Assert.True(breadcrumbGenerated.Data.ContainsKey(statusKey));
        Assert.Equal(expectedBreadcrumbData[statusKey], breadcrumbGenerated.Data[statusKey]);
    }

#if NET5_0_OR_GREATER
    [Fact]
    public void Send_SentryTraceHeaderNotSet_SetsHeader_ByDefault()
    {
        // Arrange
        var hub = Substitute.For<IHub>();

        hub.GetTraceHeader().ReturnsForAnyArgs(
            SentryTraceHeader.Parse("75302ac48a024bde9a3b3734a82e36c8-1000000000000000-0"));

        using var innerHandler = new RecordingHttpMessageHandler(new FakeHttpMessageHandler());
        using var sentryHandler = new SentryHttpMessageHandler(innerHandler, hub);
        using var client = new HttpClient(sentryHandler);

        // Act
        client.Get("https://localhost/");

        using var request = innerHandler.GetRequests().Single();

        // Assert
        request.Headers.Should().Contain(h =>
            h.Key == "sentry-trace" &&
            string.Concat(h.Value) == "75302ac48a024bde9a3b3734a82e36c8-1000000000000000-0");
    }

    [Fact]
    public void Send_SentryTraceHeaderNotSet_SetsHeader_WhenUrlMatchesPropagationOptions()
    {
        // Arrange
        var hub = Substitute.For<IHub>();
        var options = new SentryOptions
        {
            TracePropagationTargets = new List<TracePropagationTarget>
            {
                new("localhost")
            }
        };

        hub.GetTraceHeader().ReturnsForAnyArgs(
            SentryTraceHeader.Parse("75302ac48a024bde9a3b3734a82e36c8-1000000000000000-0"));

        using var innerHandler = new RecordingHttpMessageHandler(new FakeHttpMessageHandler());
        using var sentryHandler = new SentryHttpMessageHandler(hub, options, innerHandler);
        using var client = new HttpClient(sentryHandler);

        // Act
        client.Get("https://localhost/");

        using var request = innerHandler.GetRequests().Single();

        // Assert
        request.Headers.Should().Contain(h =>
            h.Key == "sentry-trace" &&
            string.Concat(h.Value) == "75302ac48a024bde9a3b3734a82e36c8-1000000000000000-0");
    }

    [Fact]
    public void Send_SentryTraceHeaderNotSet_DoesntSetHeader_WhenUrlDoesntMatchesPropagationOptions()
    {
        // Arrange
        var hub = Substitute.For<IHub>();
        var options = new SentryOptions
        {
            TracePropagationTargets = new List<TracePropagationTarget>
            {
                new("foo")
            }
        };

        hub.GetTraceHeader().ReturnsForAnyArgs(
            SentryTraceHeader.Parse("75302ac48a024bde9a3b3734a82e36c8-1000000000000000-0"));

        using var innerHandler = new RecordingHttpMessageHandler(new FakeHttpMessageHandler());
        using var sentryHandler = new SentryHttpMessageHandler(hub, options, innerHandler);
        using var client = new HttpClient(sentryHandler);

        // Act
        client.Get("https://localhost/");

        using var request = innerHandler.GetRequests().Single();

        // Assert
        request.Headers.Should().NotContain(h => h.Key == "sentry-trace");
    }

    [Fact]
    public void Send_SentryTraceHeaderAlreadySet_NotOverwritten()
    {
        // Arrange
        var hub = Substitute.For<IHub>();

        hub.GetTraceHeader().ReturnsForAnyArgs(
            SentryTraceHeader.Parse("75302ac48a024bde9a3b3734a82e36c8-1000000000000000-0"));

        using var innerHandler = new RecordingHttpMessageHandler(new FakeHttpMessageHandler());
        using var sentryHandler = new SentryHttpMessageHandler(innerHandler, hub);
        using var client = new HttpClient(sentryHandler);

        client.DefaultRequestHeaders.Add("sentry-trace", "foobar");

        // Act
        client.Get("https://localhost/");

        using var request = innerHandler.GetRequests().Single();

        // Assert
        request.Headers.Should().Contain(h =>
            h.Key == "sentry-trace" &&
            string.Concat(h.Value) == "foobar");
    }

    [Fact]
    public void Send_TransactionOnScope_StartsNewSpan()
    {
        // Arrange
        var hub = Substitute.For<IHub>();

        var transaction = new TransactionTracer(
            hub,
            "foo",
            "bar");

        hub.GetSpan().ReturnsForAnyArgs(transaction);

        using var innerHandler = new FakeHttpMessageHandler();
        using var sentryHandler = new SentryHttpMessageHandler(innerHandler, hub);
        using var client = new HttpClient(sentryHandler);

        // Act
        client.Get("https://localhost/");

        // Assert
        transaction.Spans.Should().Contain(span =>
            span.Operation == "http.client" &&
            span.Description == "GET https://localhost/" &&
            span.IsFinished);
    }

    [Fact]
    public void Send_ExceptionThrown_ExceptionLinkedToSpan()
    {
        // Arrange
        var hub = Substitute.For<IHub>();

        var transaction = new TransactionTracer(
            hub,
            "foo",
            "bar");

        hub.GetSpan().ReturnsForAnyArgs(transaction);

        var exception = new Exception();

        using var innerHandler = new FakeHttpMessageHandler(() => throw exception);
        using var sentryHandler = new SentryHttpMessageHandler(innerHandler, hub);
        using var client = new HttpClient(sentryHandler);

        // Act
        Assert.Throws<Exception>(() => client.Get("https://localhost/"));

        // Assert
        hub.Received(1).BindException(exception, Arg.Any<ISpan>()); // second argument is an implicitly created span
    }

    [Fact]
    public void Send_Executed_BreadcrumbCreated()
    {
        // Arrange
        var scope = new Scope();
        var hub = Substitute.For<IHub>();
        hub.When(h => h.ConfigureScope(Arg.Any<Action<Scope>>()))
            .Do(c => c.Arg<Action<Scope>>()(scope));

        var url = "https://localhost/";

        var urlKey = "url";
        var methodKey = "method";
        var statusKey = "status_code";
        var expectedBreadcrumbData = new Dictionary<string, string>
        {
            {urlKey, url},
            {methodKey, "GET"},
            {statusKey, "200"}
        };
        var expectedType = "http";
        var expectedCategory = "http";
        using var sentryHandler = new SentryHttpMessageHandler(hub);
        sentryHandler.InnerHandler = new FakeHttpMessageHandler(); // No reason to reach the Internet here
        using var client = new HttpClient(sentryHandler);

        // Act
        client.Get(url);
        var breadcrumbGenerated = scope.Breadcrumbs.First();

        // Assert
        Assert.Equal(expectedType, breadcrumbGenerated.Type);
        Assert.Equal(expectedCategory, breadcrumbGenerated.Category);
        Assert.NotNull(breadcrumbGenerated.Data);
=======
>>>>>>> 7513600e

        Assert.True(breadcrumbGenerated.Data.ContainsKey(urlKey));
        Assert.Equal(expectedBreadcrumbData[urlKey], breadcrumbGenerated.Data[urlKey]);

        Assert.True(breadcrumbGenerated.Data.ContainsKey(methodKey));
        Assert.Equal(expectedBreadcrumbData[methodKey], breadcrumbGenerated.Data[methodKey]);

        Assert.True(breadcrumbGenerated.Data.ContainsKey(statusKey));
        Assert.Equal(expectedBreadcrumbData[statusKey], breadcrumbGenerated.Data[statusKey]);
    }
<<<<<<< HEAD
#endif
=======

    [Fact]
    public async Task SendAsync_Executed_FailedRequestsCaptured()
    {
        // Arrange
        var hub = Substitute.For<IHub>();
        var failedRequestHandler = Substitute.For<ISentryFailedRequestHandler>();
        var options = new SentryOptions();
        var url = "https://localhost/";

        using var sentryHandler = new SentryHttpMessageHandler(hub, options, failedRequestHandler);
        sentryHandler.InnerHandler = new FakeHttpMessageHandler(); // No reason to reach the Internet here
        using var client = new HttpClient(sentryHandler);

        // Act
        await client.GetAsync(url);

        // Assert
        failedRequestHandler.Received(1).HandleResponse(Arg.Any<HttpResponseMessage>());
    }
>>>>>>> 7513600e
}<|MERGE_RESOLUTION|>--- conflicted
+++ resolved
@@ -49,11 +49,7 @@
             SentryTraceHeader.Parse("75302ac48a024bde9a3b3734a82e36c8-1000000000000000-0"));
 
         using var innerHandler = new RecordingHttpMessageHandler(new FakeHttpMessageHandler());
-<<<<<<< HEAD
-        using var sentryHandler = new SentryHttpMessageHandler(hub, options, innerHandler);
-=======
-        using var sentryHandler = new SentryHttpMessageHandler(innerHandler, hub, options, failedRequestHandler);
->>>>>>> 7513600e
+        using var sentryHandler = new SentryHttpMessageHandler(hub, options, innerHandler, failedRequestHandler);
         using var client = new HttpClient(sentryHandler);
 
         // Act
@@ -85,11 +81,7 @@
             SentryTraceHeader.Parse("75302ac48a024bde9a3b3734a82e36c8-1000000000000000-0"));
 
         using var innerHandler = new RecordingHttpMessageHandler(new FakeHttpMessageHandler());
-<<<<<<< HEAD
-        using var sentryHandler = new SentryHttpMessageHandler(hub, options, innerHandler);
-=======
-        using var sentryHandler = new SentryHttpMessageHandler(innerHandler, hub, options, failedRequestHandler);
->>>>>>> 7513600e
+        using var sentryHandler = new SentryHttpMessageHandler(hub, options, innerHandler, failedRequestHandler);
         using var client = new HttpClient(sentryHandler);
 
         // Act
@@ -214,7 +206,6 @@
         Assert.Equal(expectedType, breadcrumbGenerated.Type);
         Assert.Equal(expectedCategory, breadcrumbGenerated.Category);
         Assert.NotNull(breadcrumbGenerated.Data);
-<<<<<<< HEAD
 
         Assert.True(breadcrumbGenerated.Data.ContainsKey(urlKey));
         Assert.Equal(expectedBreadcrumbData[urlKey], breadcrumbGenerated.Data[urlKey]);
@@ -226,6 +217,26 @@
         Assert.Equal(expectedBreadcrumbData[statusKey], breadcrumbGenerated.Data[statusKey]);
     }
 
+    [Fact]
+    public async Task SendAsync_Executed_FailedRequestsCaptured()
+    {
+        // Arrange
+        var hub = Substitute.For<IHub>();
+        var failedRequestHandler = Substitute.For<ISentryFailedRequestHandler>();
+        var options = new SentryOptions();
+        var url = "https://localhost/";
+
+        using var innerHandler = new FakeHttpMessageHandler();
+        using var sentryHandler = new SentryHttpMessageHandler(hub, options, innerHandler, failedRequestHandler);
+        using var client = new HttpClient(sentryHandler);
+
+        // Act
+        await client.GetAsync(url);
+
+        // Assert
+        failedRequestHandler.Received(1).HandleResponse(Arg.Any<HttpResponseMessage>());
+    }
+
 #if NET5_0_OR_GREATER
     [Fact]
     public void Send_SentryTraceHeaderNotSet_SetsHeader_ByDefault()
@@ -256,6 +267,7 @@
     {
         // Arrange
         var hub = Substitute.For<IHub>();
+        var failedRequestHandler = Substitute.For<ISentryFailedRequestHandler>();
         var options = new SentryOptions
         {
             TracePropagationTargets = new List<TracePropagationTarget>
@@ -268,7 +280,7 @@
             SentryTraceHeader.Parse("75302ac48a024bde9a3b3734a82e36c8-1000000000000000-0"));
 
         using var innerHandler = new RecordingHttpMessageHandler(new FakeHttpMessageHandler());
-        using var sentryHandler = new SentryHttpMessageHandler(hub, options, innerHandler);
+        using var sentryHandler = new SentryHttpMessageHandler(hub, options, innerHandler, failedRequestHandler);
         using var client = new HttpClient(sentryHandler);
 
         // Act
@@ -287,6 +299,7 @@
     {
         // Arrange
         var hub = Substitute.For<IHub>();
+        var failedRequestHandler = Substitute.For<ISentryFailedRequestHandler>();
         var options = new SentryOptions
         {
             TracePropagationTargets = new List<TracePropagationTarget>
@@ -299,7 +312,7 @@
             SentryTraceHeader.Parse("75302ac48a024bde9a3b3734a82e36c8-1000000000000000-0"));
 
         using var innerHandler = new RecordingHttpMessageHandler(new FakeHttpMessageHandler());
-        using var sentryHandler = new SentryHttpMessageHandler(hub, options, innerHandler);
+        using var sentryHandler = new SentryHttpMessageHandler(hub, options, innerHandler, failedRequestHandler);
         using var client = new HttpClient(sentryHandler);
 
         // Act
@@ -424,8 +437,6 @@
         Assert.Equal(expectedType, breadcrumbGenerated.Type);
         Assert.Equal(expectedCategory, breadcrumbGenerated.Category);
         Assert.NotNull(breadcrumbGenerated.Data);
-=======
->>>>>>> 7513600e
 
         Assert.True(breadcrumbGenerated.Data.ContainsKey(urlKey));
         Assert.Equal(expectedBreadcrumbData[urlKey], breadcrumbGenerated.Data[urlKey]);
@@ -436,12 +447,9 @@
         Assert.True(breadcrumbGenerated.Data.ContainsKey(statusKey));
         Assert.Equal(expectedBreadcrumbData[statusKey], breadcrumbGenerated.Data[statusKey]);
     }
-<<<<<<< HEAD
-#endif
-=======
-
-    [Fact]
-    public async Task SendAsync_Executed_FailedRequestsCaptured()
+
+    [Fact]
+    public void Send_Executed_FailedRequestsCaptured()
     {
         // Arrange
         var hub = Substitute.For<IHub>();
@@ -449,15 +457,15 @@
         var options = new SentryOptions();
         var url = "https://localhost/";
 
-        using var sentryHandler = new SentryHttpMessageHandler(hub, options, failedRequestHandler);
-        sentryHandler.InnerHandler = new FakeHttpMessageHandler(); // No reason to reach the Internet here
-        using var client = new HttpClient(sentryHandler);
-
-        // Act
-        await client.GetAsync(url);
+        using var innerHandler = new FakeHttpMessageHandler();
+        using var sentryHandler = new SentryHttpMessageHandler(hub, options, innerHandler, failedRequestHandler);
+        using var client = new HttpClient(sentryHandler);
+
+        // Act
+        client.Get(url);
 
         // Assert
         failedRequestHandler.Received(1).HandleResponse(Arg.Any<HttpResponseMessage>());
     }
->>>>>>> 7513600e
+#endif
 }