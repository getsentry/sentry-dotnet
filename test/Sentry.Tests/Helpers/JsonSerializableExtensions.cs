using System.Text.Json;
<<<<<<< HEAD
using Sentry.Infrastructure;
using Sentry.Internal.Extensions;
=======
>>>>>>> 4df4d0f0

namespace Sentry.Tests.Helpers;

internal static class JsonSerializableExtensions
{
    public static string ToJsonString(this IJsonSerializable serializable)
    {
        using var stream = new MemoryStream();
        using var writer = new Utf8JsonWriter(stream);

<<<<<<< HEAD
            writer.WriteSerializableValue(serializable, new TraceDiagnosticLogger(SentryLevel.Debug));
            writer.Flush();
=======
        writer.WriteSerializableValue(serializable);
        writer.Flush();
>>>>>>> 4df4d0f0

        return Encoding.UTF8.GetString(stream.ToArray());
    }
}<|MERGE_RESOLUTION|>--- conflicted
+++ resolved
@@ -1,11 +1,6 @@
 using System.Text.Json;
-<<<<<<< HEAD
 using Sentry.Infrastructure;
 using Sentry.Internal.Extensions;
-=======
->>>>>>> 4df4d0f0
-
-namespace Sentry.Tests.Helpers;
 
 internal static class JsonSerializableExtensions
 {
@@ -14,13 +9,8 @@
         using var stream = new MemoryStream();
         using var writer = new Utf8JsonWriter(stream);
 
-<<<<<<< HEAD
             writer.WriteSerializableValue(serializable, new TraceDiagnosticLogger(SentryLevel.Debug));
             writer.Flush();
-=======
-        writer.WriteSerializableValue(serializable);
-        writer.Flush();
->>>>>>> 4df4d0f0
 
         return Encoding.UTF8.GetString(stream.ToArray());
     }
