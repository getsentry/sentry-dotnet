﻿[assembly: System.CLSCompliant(true)]
namespace Sentry
{
    public enum AttachmentType
    {
        Default = 0,
        Minidump = 1,
        AppleCrashReport = 2,
        UnrealContext = 3,
        UnrealLogs = 4,
        ViewHierarchy = 5,
    }
    public class BaggageHeader
    {
        public override string ToString() { }
    }
    [System.Diagnostics.DebuggerDisplay("Message: {Message}, Type: {Type}")]
    public sealed class Breadcrumb : Sentry.ISentryJsonSerializable
    {
        public Breadcrumb(string message, string type, System.Collections.Generic.IReadOnlyDictionary<string, string>? data = null, string? category = null, Sentry.BreadcrumbLevel level = 0) { }
        public string? Category { get; }
        public System.Collections.Generic.IReadOnlyDictionary<string, string>? Data { get; }
        public Sentry.BreadcrumbLevel Level { get; }
        public string? Message { get; }
        public System.DateTimeOffset Timestamp { get; }
        public string? Type { get; }
        public void WriteTo(System.Text.Json.Utf8JsonWriter writer, Sentry.Extensibility.IDiagnosticLogger? logger) { }
        public static Sentry.Breadcrumb FromJson(System.Text.Json.JsonElement json) { }
    }
    public enum BreadcrumbLevel
    {
        [System.Runtime.Serialization.EnumMember(Value="debug")]
        Debug = -1,
        [System.Runtime.Serialization.EnumMember(Value="info")]
        Info = 0,
        [System.Runtime.Serialization.EnumMember(Value="warning")]
        Warning = 1,
        [System.Runtime.Serialization.EnumMember(Value="error")]
        Error = 2,
        [System.Runtime.Serialization.EnumMember(Value="critical")]
        Critical = 3,
    }
    public class ByteAttachmentContent : Sentry.IAttachmentContent
    {
        public ByteAttachmentContent(byte[] bytes) { }
        public System.IO.Stream GetStream() { }
    }
    public enum CheckInStatus
    {
        InProgress = 0,
        Ok = 1,
        Error = 2,
    }
    [System.Obsolete("WARNING: This method deliberately causes a crash, and should not be used in a rea" +
        "l application.")]
    public enum CrashType
    {
        Managed = 0,
        ManagedBackgroundThread = 1,
        Native = 2,
    }
    [System.Diagnostics.CodeAnalysis.Experimental("SENTRY0001")]
    public class Debouncer
    {
        public static Sentry.Debouncer PerApplicationLifetime(int eventMaximum = 1, System.TimeSpan? cooldown = default) { }
        public static Sentry.Debouncer PerDay(int eventMaximum = 1, System.TimeSpan? cooldown = default) { }
        public static Sentry.Debouncer PerHour(int eventMaximum = 1, System.TimeSpan? cooldown = default) { }
        public static Sentry.Debouncer PerMinute(int eventMaximum = 1, System.TimeSpan? cooldown = default) { }
    }
    [System.Flags]
    public enum DeduplicateMode
    {
        SameEvent = 1,
        SameExceptionInstance = 2,
        InnerException = 4,
        AggregateException = 8,
        All = 2147483647,
    }
    public class DefaultSentryScopeStateProcessor : Sentry.ISentryScopeStateProcessor
    {
        public DefaultSentryScopeStateProcessor() { }
        public void Apply(Sentry.Scope scope, object state) { }
    }
    [System.AttributeUsage(System.AttributeTargets.Assembly)]
    public class DsnAttribute : System.Attribute
    {
        public DsnAttribute(string dsn) { }
        public string Dsn { get; }
    }
    public static class EventLikeExtensions
    {
        public static void AddBreadcrumb(this Sentry.IEventLike eventLike, string message, string? category, string? type, System.ValueTuple<string, string>? dataPair = default, Sentry.BreadcrumbLevel level = 0) { }
        public static void AddBreadcrumb(this Sentry.IEventLike eventLike, string message, string? category = null, string? type = null, System.Collections.Generic.IReadOnlyDictionary<string, string>? data = null, Sentry.BreadcrumbLevel level = 0) { }
        public static void AddBreadcrumb(this Sentry.IEventLike eventLike, System.DateTimeOffset? timestamp, string message, string? category = null, string? type = null, System.Collections.Generic.IReadOnlyDictionary<string, string>? data = null, Sentry.BreadcrumbLevel level = 0) { }
        public static bool HasUser(this Sentry.IEventLike eventLike) { }
        public static void SetFingerprint(this Sentry.IEventLike eventLike, System.Collections.Generic.IEnumerable<string> fingerprint) { }
        public static void SetFingerprint(this Sentry.IEventLike eventLike, params string[] fingerprint) { }
    }
    public class FileAttachmentContent : Sentry.IAttachmentContent
    {
        public FileAttachmentContent(string filePath) { }
        public FileAttachmentContent(string filePath, bool readFileAsynchronously) { }
        public System.IO.Stream GetStream() { }
    }
    public static class HasExtraExtensions
    {
        public static void SetExtras(this Sentry.IHasExtra hasExtra, System.Collections.Generic.IEnumerable<System.Collections.Generic.KeyValuePair<string, object?>> values) { }
    }
    public static class HasTagsExtensions
    {
        public static void SetTags(this Sentry.IHasTags hasTags, System.Collections.Generic.IEnumerable<System.Collections.Generic.KeyValuePair<string, string>> tags) { }
    }
    [System.Diagnostics.CodeAnalysis.Experimental("SENTRY0001")]
    public delegate bool HeapDumpTrigger(long usedMemory, long totalMemory);
    public static class HintTypes
    {
        public const string HttpResponseMessage = "http-response-message";
    }
    public readonly struct HttpStatusCodeRange : System.IEquatable<Sentry.HttpStatusCodeRange>
    {
        public HttpStatusCodeRange(int statusCode) { }
        public HttpStatusCodeRange(int start, int end) { }
        public int End { get; init; }
        public int Start { get; init; }
        public bool Contains(int statusCode) { }
        public bool Contains(System.Net.HttpStatusCode statusCode) { }
        public static Sentry.HttpStatusCodeRange op_Implicit(int statusCode) { }
        public static Sentry.HttpStatusCodeRange op_Implicit(System.Net.HttpStatusCode statusCode) { }
        public static Sentry.HttpStatusCodeRange op_Implicit([System.Runtime.CompilerServices.TupleElementNames(new string[] {
                "Start",
                "End"})] System.ValueTuple<int, int> range) { }
        public static Sentry.HttpStatusCodeRange op_Implicit([System.Runtime.CompilerServices.TupleElementNames(new string[] {
                "start",
                "end"})] System.ValueTuple<System.Net.HttpStatusCode, System.Net.HttpStatusCode> range) { }
    }
    public static class HubExtensions
    {
        public static void AddBreadcrumb(this Sentry.IHub hub, Sentry.Breadcrumb breadcrumb, Sentry.SentryHint? hint = null) { }
        public static void AddBreadcrumb(this Sentry.IHub hub, string message, string? category = null, string? type = null, System.Collections.Generic.IDictionary<string, string>? data = null, Sentry.BreadcrumbLevel level = 0) { }
        public static void AddBreadcrumb(this Sentry.IHub hub, Sentry.Infrastructure.ISystemClock? clock, string message, string? category = null, string? type = null, System.Collections.Generic.IDictionary<string, string>? data = null, Sentry.BreadcrumbLevel level = 0) { }
        public static Sentry.SentryId CaptureException(this Sentry.IHub hub, System.Exception ex, System.Action<Sentry.Scope> configureScope) { }
        public static Sentry.SentryId CaptureMessage(this Sentry.IHub hub, string message, System.Action<Sentry.Scope> configureScope, Sentry.SentryLevel level = 1) { }
        public static void LockScope(this Sentry.IHub hub) { }
        public static System.IDisposable PushAndLockScope(this Sentry.IHub hub) { }
        public static Sentry.ISpan StartSpan(this Sentry.IHub hub, string operation, string description) { }
        public static Sentry.ITransactionTracer StartTransaction(this Sentry.IHub hub, Sentry.ITransactionContext context) { }
        public static Sentry.ITransactionTracer StartTransaction(this Sentry.IHub hub, string name, string operation) { }
        public static Sentry.ITransactionTracer StartTransaction(this Sentry.IHub hub, string name, string operation, Sentry.SentryTraceHeader traceHeader) { }
        public static Sentry.ITransactionTracer StartTransaction(this Sentry.IHub hub, string name, string operation, string? description) { }
        public static void UnlockScope(this Sentry.IHub hub) { }
    }
    public interface IAttachmentContent
    {
        System.IO.Stream GetStream();
    }
    public interface IEventLike : Sentry.IHasExtra, Sentry.IHasTags
    {
        System.Collections.Generic.IReadOnlyCollection<Sentry.Breadcrumb> Breadcrumbs { get; }
        Sentry.SentryContexts Contexts { get; set; }
        string? Distribution { get; set; }
        string? Environment { get; set; }
        System.Collections.Generic.IReadOnlyList<string> Fingerprint { get; set; }
        Sentry.SentryLevel? Level { get; set; }
        string? Release { get; set; }
        Sentry.SentryRequest Request { get; set; }
        Sentry.SdkVersion Sdk { get; }
        string? TransactionName { get; set; }
        Sentry.SentryUser User { get; set; }
        void AddBreadcrumb(Sentry.Breadcrumb breadcrumb);
    }
    public interface IHasData
    {
        System.Collections.Generic.IReadOnlyDictionary<string, object?> Data { get; }
        void SetData(string key, object? value);
    }
    public interface IHasExtra
    {
        System.Collections.Generic.IReadOnlyDictionary<string, object?> Extra { get; }
        void SetExtra(string key, object? value);
    }
    public interface IHasTags
    {
        System.Collections.Generic.IReadOnlyDictionary<string, string> Tags { get; }
        void SetTag(string key, string value);
        void UnsetTag(string key);
    }
    public interface IHub : Sentry.ISentryClient, Sentry.ISentryScopeManager
    {
        Sentry.SentryId LastEventId { get; }
        Sentry.SentryStructuredLogger Logger { get; }
        void BindException(System.Exception exception, Sentry.ISpan span);
        Sentry.SentryId CaptureEvent(Sentry.SentryEvent evt, System.Action<Sentry.Scope> configureScope);
        Sentry.SentryId CaptureEvent(Sentry.SentryEvent evt, Sentry.SentryHint? hint, System.Action<Sentry.Scope> configureScope);
        void CaptureFeedback(Sentry.SentryFeedback feedback, System.Action<Sentry.Scope> configureScope, Sentry.SentryHint? hint = null);
        Sentry.TransactionContext ContinueTrace(Sentry.SentryTraceHeader? traceHeader, Sentry.BaggageHeader? baggageHeader, string? name = null, string? operation = null);
        Sentry.TransactionContext ContinueTrace(string? traceHeader, string? baggageHeader, string? name = null, string? operation = null);
        void EndSession(Sentry.SessionEndStatus status = 0);
        Sentry.BaggageHeader? GetBaggage();
        Sentry.ISpan? GetSpan();
        Sentry.SentryTraceHeader? GetTraceHeader();
        void PauseSession();
        void ResumeSession();
        void StartSession();
        Sentry.ITransactionTracer StartTransaction(Sentry.ITransactionContext context, System.Collections.Generic.IReadOnlyDictionary<string, object?> customSamplingContext);
    }
    public interface IScopeObserver
    {
        void AddBreadcrumb(Sentry.Breadcrumb breadcrumb);
        void SetExtra(string key, object? value);
        void SetTag(string key, string value);
        void SetTrace(Sentry.SentryId traceId, Sentry.SpanId parentSpanId);
        void SetUser(Sentry.SentryUser? user);
        void UnsetTag(string key);
    }
    public interface ISentryClient
    {
        bool IsEnabled { get; }
        Sentry.SentryId CaptureCheckIn(string monitorSlug, Sentry.CheckInStatus status, Sentry.SentryId? sentryId = default, System.TimeSpan? duration = default, Sentry.Scope? scope = null, System.Action<Sentry.SentryMonitorOptions>? configureMonitorOptions = null);
        bool CaptureEnvelope(Sentry.Protocol.Envelopes.Envelope envelope);
        Sentry.SentryId CaptureEvent(Sentry.SentryEvent evt, Sentry.Scope? scope = null, Sentry.SentryHint? hint = null);
        void CaptureFeedback(Sentry.SentryFeedback feedback, Sentry.Scope? scope = null, Sentry.SentryHint? hint = null);
        void CaptureSession(Sentry.SessionUpdate sessionUpdate);
        void CaptureTransaction(Sentry.SentryTransaction transaction);
        void CaptureTransaction(Sentry.SentryTransaction transaction, Sentry.Scope? scope, Sentry.SentryHint? hint);
        [System.Obsolete("Use CaptureFeedback instead.")]
        void CaptureUserFeedback(Sentry.UserFeedback userFeedback);
        System.Threading.Tasks.Task FlushAsync(System.TimeSpan timeout);
    }
    public interface ISentryJsonSerializable
    {
        void WriteTo(System.Text.Json.Utf8JsonWriter writer, Sentry.Extensibility.IDiagnosticLogger? logger);
    }
    public interface ISentryScopeManager
    {
        void BindClient(Sentry.ISentryClient client);
        void ConfigureScope(System.Action<Sentry.Scope> configureScope);
        void ConfigureScope<TArg>(System.Action<Sentry.Scope, TArg> configureScope, TArg arg);
        System.Threading.Tasks.Task ConfigureScopeAsync(System.Func<Sentry.Scope, System.Threading.Tasks.Task> configureScope);
        System.Threading.Tasks.Task ConfigureScopeAsync<TArg>(System.Func<Sentry.Scope, TArg, System.Threading.Tasks.Task> configureScope, TArg arg);
        System.IDisposable PushScope();
        System.IDisposable PushScope<TState>(TState state);
        void SetTag(string key, string value);
        void UnsetTag(string key);
    }
    public interface ISentryScopeStateProcessor
    {
        void Apply(Sentry.Scope scope, object state);
    }
    public interface ISentrySession
    {
        string? DistinctId { get; }
        string? Environment { get; }
        int ErrorCount { get; }
        Sentry.SentryId Id { get; }
        string? IpAddress { get; }
        string Release { get; }
        System.DateTimeOffset StartTimestamp { get; }
        string? UserAgent { get; }
    }
    public interface ISentryUserFactory
    {
        Sentry.SentryUser? Create();
    }
    public interface ISpan : Sentry.IHasData, Sentry.IHasExtra, Sentry.IHasTags, Sentry.ISpanData, Sentry.Protocol.ITraceContext
    {
        new string? Description { get; set; }
        new string Operation { get; set; }
        new Sentry.SpanStatus? Status { get; set; }
        void Finish();
        void Finish(Sentry.SpanStatus status);
        void Finish(System.Exception exception);
        void Finish(System.Exception exception, Sentry.SpanStatus status);
        Sentry.ISpan StartChild(string operation);
    }
    public interface ISpanData : Sentry.IHasData, Sentry.IHasExtra, Sentry.IHasTags, Sentry.Protocol.ITraceContext
    {
        System.DateTimeOffset? EndTimestamp { get; }
        bool IsFinished { get; }
        System.Collections.Generic.IReadOnlyDictionary<string, Sentry.Protocol.Measurement> Measurements { get; }
        System.DateTimeOffset StartTimestamp { get; }
        Sentry.SentryTraceHeader GetTraceHeader();
        void SetMeasurement(string name, Sentry.Protocol.Measurement measurement);
    }
    public interface ITransactionContext : Sentry.Protocol.ITraceContext
    {
        bool? IsParentSampled { get; }
        string Name { get; }
        Sentry.TransactionNameSource NameSource { get; }
    }
    public interface ITransactionData : Sentry.IEventLike, Sentry.IHasData, Sentry.IHasExtra, Sentry.IHasTags, Sentry.ISpanData, Sentry.ITransactionContext, Sentry.Protocol.ITraceContext
    {
        string? Platform { get; set; }
    }
    public interface ITransactionTracer : Sentry.IEventLike, Sentry.IHasData, Sentry.IHasExtra, Sentry.IHasTags, Sentry.ISpan, Sentry.ISpanData, Sentry.ITransactionContext, Sentry.ITransactionData, Sentry.Protocol.ITraceContext
    {
        new bool? IsParentSampled { get; set; }
        new string Name { get; set; }
        System.Collections.Generic.IReadOnlyCollection<Sentry.ISpan> Spans { get; }
        Sentry.ISpan? GetLastActiveSpan();
    }
    public enum InstructionAddressAdjustment
    {
        Auto = 0,
        All = 1,
        AllButFirst = 2,
        None = 3,
    }
    public enum Instrumenter
    {
        Sentry = 0,
        OpenTelemetry = 1,
    }
    public readonly struct MeasurementUnit : System.IEquatable<Sentry.MeasurementUnit>
    {
        public static Sentry.MeasurementUnit None;
        public bool Equals(Sentry.MeasurementUnit other) { }
        public override bool Equals(object? obj) { }
        public override int GetHashCode() { }
        public override string ToString() { }
        public static Sentry.MeasurementUnit Custom(string name) { }
        public static Sentry.MeasurementUnit op_Implicit(Sentry.MeasurementUnit.Duration unit) { }
        public static Sentry.MeasurementUnit op_Implicit(Sentry.MeasurementUnit.Fraction unit) { }
        public static Sentry.MeasurementUnit op_Implicit(Sentry.MeasurementUnit.Information unit) { }
        public static bool operator !=(Sentry.MeasurementUnit left, Sentry.MeasurementUnit right) { }
        public static bool operator ==(Sentry.MeasurementUnit left, Sentry.MeasurementUnit right) { }
        public enum Duration
        {
            Nanosecond = 0,
            Microsecond = 1,
            Millisecond = 2,
            Second = 3,
            Minute = 4,
            Hour = 5,
            Day = 6,
            Week = 7,
        }
        public enum Fraction
        {
            Ratio = 0,
            Percent = 1,
        }
        public enum Information
        {
            Bit = 0,
            Byte = 1,
            Kilobyte = 2,
            Kibibyte = 3,
            Megabyte = 4,
            Mebibyte = 5,
            Gigabyte = 6,
            Gibibyte = 7,
            Terabyte = 8,
            Tebibyte = 9,
            Petabyte = 10,
            Pebibyte = 11,
            Exabyte = 12,
            Exbibyte = 13,
        }
    }
    public enum ReportAssembliesMode
    {
        None = 0,
        Version = 1,
        InformationalVersion = 2,
    }
    public class Scope : Sentry.IEventLike, Sentry.IHasExtra, Sentry.IHasTags
    {
        public Scope(Sentry.SentryOptions? options) { }
        public System.Collections.Generic.IReadOnlyCollection<Sentry.SentryAttachment> Attachments { get; }
        public System.Collections.Generic.IReadOnlyCollection<Sentry.Breadcrumb> Breadcrumbs { get; }
        public Sentry.SentryContexts Contexts { get; set; }
        public string? Distribution { get; set; }
        public string? Environment { get; set; }
        public System.Collections.Generic.IReadOnlyDictionary<string, object?> Extra { get; }
        public System.Collections.Generic.IReadOnlyList<string> Fingerprint { get; set; }
        public Sentry.SentryLevel? Level { get; set; }
        public string? Release { get; set; }
        public Sentry.SentryRequest Request { get; set; }
        public Sentry.SdkVersion Sdk { get; }
        public Sentry.ISpan? Span { get; set; }
        public System.Collections.Generic.IReadOnlyDictionary<string, string> Tags { get; }
        public Sentry.ITransactionTracer? Transaction { get; set; }
        public string? TransactionName { get; set; }
        public Sentry.SentryUser User { get; set; }
        public void AddAttachment(Sentry.SentryAttachment attachment) { }
        public void AddAttachment(string filePath, Sentry.AttachmentType type = 0, string? contentType = null) { }
        public void AddAttachment(byte[] data, string fileName, Sentry.AttachmentType type = 0, string? contentType = null) { }
        public void AddAttachment(System.IO.Stream stream, string fileName, Sentry.AttachmentType type = 0, string? contentType = null) { }
        public void AddBreadcrumb(Sentry.Breadcrumb breadcrumb) { }
        public void AddBreadcrumb(Sentry.Breadcrumb breadcrumb, Sentry.SentryHint hint) { }
        public void AddEventProcessor(Sentry.Extensibility.ISentryEventProcessor processor) { }
        public void AddEventProcessor(System.Func<Sentry.SentryEvent, Sentry.SentryEvent> processor) { }
        public void AddEventProcessors(System.Collections.Generic.IEnumerable<Sentry.Extensibility.ISentryEventProcessor> processors) { }
        public void AddExceptionProcessor(Sentry.Extensibility.ISentryEventExceptionProcessor processor) { }
        public void AddExceptionProcessors(System.Collections.Generic.IEnumerable<Sentry.Extensibility.ISentryEventExceptionProcessor> processors) { }
        public void AddTransactionProcessor(Sentry.Extensibility.ISentryTransactionProcessor processor) { }
        public void AddTransactionProcessor(System.Func<Sentry.SentryTransaction, Sentry.SentryTransaction?> processor) { }
        public void AddTransactionProcessors(System.Collections.Generic.IEnumerable<Sentry.Extensibility.ISentryTransactionProcessor> processors) { }
        public void Apply(Sentry.IEventLike other) { }
        public void Apply(Sentry.Scope other) { }
        public void Apply(object state) { }
        public void Clear() { }
        public void ClearAttachments() { }
        public void ClearBreadcrumbs() { }
        public Sentry.Scope Clone() { }
        public System.Collections.Generic.IEnumerable<Sentry.Extensibility.ISentryEventProcessor> GetAllEventProcessors() { }
        public System.Collections.Generic.IEnumerable<Sentry.Extensibility.ISentryEventExceptionProcessor> GetAllExceptionProcessors() { }
        public System.Collections.Generic.IEnumerable<Sentry.Extensibility.ISentryTransactionProcessor> GetAllTransactionProcessors() { }
        public void SetExtra(string key, object? value) { }
        public void SetTag(string key, string value) { }
        public void UnsetTag(string key) { }
    }
    public sealed class SdkVersion : Sentry.ISentryJsonSerializable
    {
        public SdkVersion() { }
        public string? Name { get; set; }
        public System.Collections.Generic.IEnumerable<Sentry.SentryPackage> Packages { get; }
        public string? Version { get; set; }
        public void AddIntegration(string integration) { }
        public void AddPackage(string name, string version) { }
        public void WriteTo(System.Text.Json.Utf8JsonWriter writer, Sentry.Extensibility.IDiagnosticLogger? logger) { }
        public static Sentry.SdkVersion FromJson(System.Text.Json.JsonElement json) { }
    }
    [System.Diagnostics.DebuggerDisplay("{FileName}")]
    public class SentryAttachment
    {
        public SentryAttachment(Sentry.AttachmentType type, Sentry.IAttachmentContent content, string fileName, string? contentType) { }
        public Sentry.IAttachmentContent Content { get; }
        public string? ContentType { get; }
        public string FileName { get; }
        public Sentry.AttachmentType Type { get; }
    }
    public class SentryCheckIn : Sentry.ISentryJsonSerializable
    {
        public SentryCheckIn(string monitorSlug, Sentry.CheckInStatus status, Sentry.SentryId? sentryId = default) { }
        public System.TimeSpan? Duration { get; set; }
        public string? Environment { get; set; }
        public Sentry.SentryId Id { get; }
        public string MonitorSlug { get; }
        public string? Release { get; set; }
        public Sentry.CheckInStatus Status { get; }
        public void WriteTo(System.Text.Json.Utf8JsonWriter writer, Sentry.Extensibility.IDiagnosticLogger? logger) { }
    }
    public class SentryClient : Sentry.ISentryClient, System.IDisposable
    {
        public SentryClient(Sentry.SentryOptions options) { }
        public bool IsEnabled { get; }
        public Sentry.SentryId CaptureCheckIn(string monitorSlug, Sentry.CheckInStatus status, Sentry.SentryId? sentryId = default, System.TimeSpan? duration = default, Sentry.Scope? scope = null, System.Action<Sentry.SentryMonitorOptions>? configureMonitorOptions = null) { }
        public bool CaptureEnvelope(Sentry.Protocol.Envelopes.Envelope envelope) { }
        public Sentry.SentryId CaptureEvent(Sentry.SentryEvent? @event, Sentry.Scope? scope = null, Sentry.SentryHint? hint = null) { }
        public void CaptureFeedback(Sentry.SentryFeedback feedback, Sentry.Scope? scope = null, Sentry.SentryHint? hint = null) { }
        public void CaptureSession(Sentry.SessionUpdate sessionUpdate) { }
        public void CaptureTransaction(Sentry.SentryTransaction transaction) { }
        public void CaptureTransaction(Sentry.SentryTransaction transaction, Sentry.Scope? scope, Sentry.SentryHint? hint) { }
        [System.Obsolete("Use CaptureFeedback instead.")]
        public void CaptureUserFeedback(Sentry.UserFeedback userFeedback) { }
        public void Dispose() { }
        public System.Threading.Tasks.Task FlushAsync(System.TimeSpan timeout) { }
    }
    public static class SentryClientExtensions
    {
        public static Sentry.SentryId CaptureException(this Sentry.ISentryClient client, System.Exception ex) { }
        public static void CaptureFeedback(this Sentry.ISentryClient client, string message, string? contactEmail = null, string? name = null, string? replayId = null, string? url = null, Sentry.SentryId? associatedEventId = default, Sentry.Scope? scope = null, Sentry.SentryHint? hint = null) { }
        public static Sentry.SentryId CaptureMessage(this Sentry.ISentryClient client, string message, Sentry.SentryLevel level = 1) { }
        [System.Obsolete("Use CaptureFeedback instead.")]
        public static void CaptureUserFeedback(this Sentry.ISentryClient client, Sentry.SentryId eventId, string email, string comments, string? name = null) { }
        public static void Flush(this Sentry.ISentryClient client) { }
        public static void Flush(this Sentry.ISentryClient client, System.TimeSpan timeout) { }
        public static System.Threading.Tasks.Task FlushAsync(this Sentry.ISentryClient client) { }
        [System.Obsolete("This method is meant for external usage only")]
        public static Sentry.SentryOptions? GetInternalSentryOptions(this Sentry.ISentryClient clientOrHub) { }
    }
    public static class SentryConstants
    {
        public const int DefaultMaxBreadcrumbs = 100;
        public const string DisableSdkDsnValue = "";
        public const string Platform = "csharp";
        public const int ProtocolVersion = 7;
    }
    public sealed class SentryContexts : Sentry.ISentryJsonSerializable, System.Collections.Generic.ICollection<System.Collections.Generic.KeyValuePair<string, object>>, System.Collections.Generic.IDictionary<string, object>, System.Collections.Generic.IEnumerable<System.Collections.Generic.KeyValuePair<string, object>>, System.Collections.IEnumerable
    {
        public SentryContexts() { }
        public Sentry.Protocol.App App { get; }
        public Sentry.Protocol.Browser Browser { get; }
        public int Count { get; }
        public Sentry.Protocol.Device Device { get; }
        public Sentry.SentryFeedback? Feedback { get; set; }
        public Sentry.Protocol.Gpu Gpu { get; }
        public bool IsReadOnly { get; }
        public object this[string key] { get; set; }
        public System.Collections.Generic.ICollection<string> Keys { get; }
        public Sentry.Protocol.OperatingSystem OperatingSystem { get; }
        public Sentry.Protocol.Response Response { get; }
        public Sentry.Protocol.Runtime Runtime { get; }
        public Sentry.Protocol.Trace Trace { get; }
        public System.Collections.Generic.ICollection<object> Values { get; }
        public void Add(System.Collections.Generic.KeyValuePair<string, object> item) { }
        public void Add(string key, object value) { }
        public void Clear() { }
        public bool Contains(System.Collections.Generic.KeyValuePair<string, object> item) { }
        public bool ContainsKey(string key) { }
        public void CopyTo(System.Collections.Generic.KeyValuePair<string, object>[] array, int arrayIndex) { }
        public System.Collections.Generic.IEnumerator<System.Collections.Generic.KeyValuePair<string, object>> GetEnumerator() { }
        public bool Remove(System.Collections.Generic.KeyValuePair<string, object> item) { }
        public bool Remove(string key) { }
        public bool TryGetValue(string key, out object value) { }
        public void WriteTo(System.Text.Json.Utf8JsonWriter writer, Sentry.Extensibility.IDiagnosticLogger? logger) { }
        public static Sentry.SentryContexts FromJson(System.Text.Json.JsonElement json) { }
    }
    [System.Diagnostics.DebuggerDisplay("{GetType().Name,nq}: {EventId,nq}")]
    public sealed class SentryEvent : Sentry.IEventLike, Sentry.IHasExtra, Sentry.IHasTags, Sentry.ISentryJsonSerializable
    {
        public SentryEvent() { }
        public SentryEvent(System.Exception? exception) { }
        public System.Collections.Generic.IReadOnlyCollection<Sentry.Breadcrumb> Breadcrumbs { get; }
        public Sentry.SentryContexts Contexts { get; set; }
        public System.Collections.Generic.List<Sentry.Protocol.DebugImage>? DebugImages { get; set; }
        public string? Distribution { get; set; }
        public string? Environment { get; set; }
        public Sentry.SentryId EventId { get; }
        public System.Exception? Exception { get; }
        public System.Collections.Generic.IReadOnlyDictionary<string, object?> Extra { get; }
        public System.Collections.Generic.IReadOnlyList<string> Fingerprint { get; set; }
        public Sentry.SentryLevel? Level { get; set; }
        public string? Logger { get; set; }
        public Sentry.SentryMessage? Message { get; set; }
        public System.Collections.Generic.IDictionary<string, string> Modules { get; }
        public string? Platform { get; set; }
        public string? Release { get; set; }
        public Sentry.SentryRequest Request { get; set; }
        public Sentry.SdkVersion Sdk { get; }
        public System.Collections.Generic.IEnumerable<Sentry.Protocol.SentryException>? SentryExceptions { get; set; }
        public System.Collections.Generic.IEnumerable<Sentry.SentryThread>? SentryThreads { get; set; }
        public string? ServerName { get; set; }
        public System.Collections.Generic.IReadOnlyDictionary<string, string> Tags { get; }
        public System.DateTimeOffset Timestamp { get; }
        public string? TransactionName { get; set; }
        public Sentry.SentryUser User { get; set; }
        public void AddBreadcrumb(Sentry.Breadcrumb breadcrumb) { }
        public void SetExtra(string key, object? value) { }
        public void SetTag(string key, string value) { }
        public void UnsetTag(string key) { }
        public void WriteTo(System.Text.Json.Utf8JsonWriter writer, Sentry.Extensibility.IDiagnosticLogger? logger) { }
        public static Sentry.SentryEvent FromJson(System.Text.Json.JsonElement json) { }
    }
    public sealed class SentryFeedback : Sentry.ISentryJsonSerializable
    {
        public SentryFeedback(string message, string? contactEmail = null, string? name = null, string? replayId = null, string? url = null, Sentry.SentryId? associatedEventId = default) { }
        public Sentry.SentryId? AssociatedEventId { get; set; }
        public string? ContactEmail { get; set; }
        public string Message { get; set; }
        public string? Name { get; set; }
        public string? ReplayId { get; set; }
        public string? Url { get; set; }
        public void WriteTo(System.Text.Json.Utf8JsonWriter writer, Sentry.Extensibility.IDiagnosticLogger? logger) { }
        public static Sentry.SentryFeedback FromJson(System.Text.Json.JsonElement json) { }
    }
    public class SentryGraphQLHttpMessageHandler : Sentry.SentryMessageHandler
    {
        public SentryGraphQLHttpMessageHandler(System.Net.Http.HttpMessageHandler? innerHandler = null, Sentry.IHub? hub = null) { }
        protected override void HandleResponse(System.Net.Http.HttpResponseMessage response, Sentry.ISpan? span, string method, string url) { }
        protected override Sentry.ISpan? ProcessRequest(System.Net.Http.HttpRequestMessage request, string method, string url) { }
    }
    public class SentryHint
    {
        public SentryHint() { }
        public SentryHint(string key, object? value) { }
        public System.Collections.Generic.ICollection<Sentry.SentryAttachment> Attachments { get; }
        public System.Collections.Generic.IDictionary<string, object?> Items { get; }
        public void AddAttachment(string filePath, Sentry.AttachmentType type = 0, string? contentType = null) { }
        public void AddAttachment(byte[] data, string fileName, Sentry.AttachmentType type = 0, string? contentType = null) { }
        public static Sentry.SentryHint WithAttachments(params Sentry.SentryAttachment[] attachments) { }
        public static Sentry.SentryHint WithAttachments(System.Collections.Generic.IEnumerable<Sentry.SentryAttachment> attachments) { }
    }
    public class SentryHttpMessageHandler : Sentry.SentryMessageHandler
    {
        public SentryHttpMessageHandler() { }
        public SentryHttpMessageHandler(Sentry.IHub hub) { }
        public SentryHttpMessageHandler(System.Net.Http.HttpMessageHandler innerHandler) { }
        public SentryHttpMessageHandler(System.Net.Http.HttpMessageHandler innerHandler, Sentry.IHub hub) { }
        protected override void HandleResponse(System.Net.Http.HttpResponseMessage response, Sentry.ISpan? span, string method, string url) { }
        protected override Sentry.ISpan? ProcessRequest(System.Net.Http.HttpRequestMessage request, string method, string url) { }
    }
    public readonly struct SentryId : Sentry.ISentryJsonSerializable, System.IEquatable<Sentry.SentryId>
    {
        public static readonly Sentry.SentryId Empty;
        public SentryId(System.Guid guid) { }
        public bool Equals(Sentry.SentryId other) { }
        public override bool Equals(object? obj) { }
        public override int GetHashCode() { }
        public override string ToString() { }
        public void WriteTo(System.Text.Json.Utf8JsonWriter writer, Sentry.Extensibility.IDiagnosticLogger? logger) { }
        public static Sentry.SentryId Create() { }
        public static Sentry.SentryId FromJson(System.Text.Json.JsonElement json) { }
        public static Sentry.SentryId Parse(string value) { }
        public static System.Guid op_Implicit(Sentry.SentryId sentryId) { }
        public static Sentry.SentryId op_Implicit(System.Guid guid) { }
        public static bool operator !=(Sentry.SentryId left, Sentry.SentryId right) { }
        public static bool operator ==(Sentry.SentryId left, Sentry.SentryId right) { }
    }
    public enum SentryLevel : short
    {
        [System.Runtime.Serialization.EnumMember(Value="debug")]
        Debug = 0,
        [System.Runtime.Serialization.EnumMember(Value="info")]
        Info = 1,
        [System.Runtime.Serialization.EnumMember(Value="warning")]
        Warning = 2,
        [System.Runtime.Serialization.EnumMember(Value="error")]
        Error = 3,
        [System.Runtime.Serialization.EnumMember(Value="fatal")]
        Fatal = 4,
    }
<<<<<<< HEAD
    [System.Diagnostics.CodeAnalysis.Experimental("SENTRY0001")]
=======
>>>>>>> ad849d4a
    [System.Diagnostics.DebuggerDisplay("SentryLog \\{ Level = {Level}, Message = \'{Message}\' \\}")]
    [System.Runtime.CompilerServices.RequiredMember]
    public sealed class SentryLog
    {
        [System.Runtime.CompilerServices.RequiredMember]
        public Sentry.SentryLogLevel Level { get; init; }
        [System.Runtime.CompilerServices.RequiredMember]
        public string Message { get; init; }
        public System.Collections.Immutable.ImmutableArray<System.Collections.Generic.KeyValuePair<string, object>> Parameters { get; init; }
        public Sentry.SpanId? ParentSpanId { get; init; }
        public string? Template { get; init; }
        [System.Runtime.CompilerServices.RequiredMember]
        public System.DateTimeOffset Timestamp { get; init; }
        [System.Runtime.CompilerServices.RequiredMember]
        public Sentry.SentryId TraceId { get; init; }
        public void SetAttribute(string key, object value) { }
        public bool TryGetAttribute(string key, [System.Diagnostics.CodeAnalysis.NotNullWhen(true)] out object? value) { }
    }
    public enum SentryLogLevel
    {
        Trace = 1,
        Debug = 5,
        Info = 9,
        Warning = 13,
        Error = 17,
        Fatal = 21,
    }
    public sealed class SentryMessage : Sentry.ISentryJsonSerializable
    {
        public SentryMessage() { }
        public string? Formatted { get; set; }
        public string? Message { get; set; }
        public System.Collections.Generic.IEnumerable<object>? Params { get; set; }
        public void WriteTo(System.Text.Json.Utf8JsonWriter writer, Sentry.Extensibility.IDiagnosticLogger? logger) { }
        public static Sentry.SentryMessage FromJson(System.Text.Json.JsonElement json) { }
        public static Sentry.SentryMessage op_Implicit(string? message) { }
    }
    public abstract class SentryMessageHandler : System.Net.Http.DelegatingHandler
    {
        protected SentryMessageHandler() { }
        protected SentryMessageHandler(Sentry.IHub hub) { }
        protected SentryMessageHandler(System.Net.Http.HttpMessageHandler innerHandler) { }
        protected SentryMessageHandler(System.Net.Http.HttpMessageHandler innerHandler, Sentry.IHub hub) { }
        protected abstract void HandleResponse(System.Net.Http.HttpResponseMessage response, Sentry.ISpan? span, string method, string url);
        protected abstract Sentry.ISpan? ProcessRequest(System.Net.Http.HttpRequestMessage request, string method, string url);
        protected override System.Net.Http.HttpResponseMessage Send(System.Net.Http.HttpRequestMessage request, System.Threading.CancellationToken cancellationToken) { }
        protected override System.Threading.Tasks.Task<System.Net.Http.HttpResponseMessage> SendAsync(System.Net.Http.HttpRequestMessage request, System.Threading.CancellationToken cancellationToken) { }
    }
    public enum SentryMonitorInterval
    {
        Year = 0,
        Month = 1,
        Week = 2,
        Day = 3,
        Hour = 4,
        Minute = 5,
    }
    public class SentryMonitorOptions : Sentry.ISentryJsonSerializable
    {
        public System.TimeSpan? CheckInMargin { get; set; }
        public int? FailureIssueThreshold { get; set; }
        public System.TimeSpan? MaxRuntime { get; set; }
        public string? Owner { get; set; }
        public int? RecoveryThreshold { get; set; }
        public string? TimeZone { get; set; }
        public void Interval(string crontab) { }
        public void Interval(int interval, Sentry.SentryMonitorInterval unit) { }
        public void WriteTo(System.Text.Json.Utf8JsonWriter writer, Sentry.Extensibility.IDiagnosticLogger? logger) { }
    }
    public class SentryOptions
    {
        public SentryOptions() { }
        [System.CLSCompliant(false)]
        public System.Func<string, System.Reflection.PortableExecutable.PEReader?>? AssemblyReader { get; set; }
        public bool AttachStacktrace { get; set; }
        public bool AutoSessionTracking { get; set; }
        public System.TimeSpan AutoSessionTrackingInterval { get; set; }
        public Sentry.Extensibility.IBackgroundWorker? BackgroundWorker { get; set; }
        public string? CacheDirectoryPath { get; set; }
        public bool CaptureFailedRequests { get; set; }
        public System.Action<System.Net.Http.HttpClient>? ConfigureClient { get; set; }
        public System.Func<bool>? CrashedLastRun { get; set; }
        public System.Func<System.Net.Http.HttpMessageHandler>? CreateHttpMessageHandler { get; set; }
        public bool Debug { get; set; }
        public System.Net.DecompressionMethods DecompressionMethods { get; set; }
        public Sentry.DeduplicateMode DeduplicateMode { get; set; }
        public System.Collections.Generic.Dictionary<string, string> DefaultTags { get; }
        public Sentry.StartupTimeDetectionMode DetectStartupTime { get; set; }
        public Sentry.SentryLevel DiagnosticLevel { get; set; }
        public Sentry.Extensibility.IDiagnosticLogger? DiagnosticLogger { get; set; }
        public bool DisableFileWrite { get; set; }
        public bool DisableSentryHttpMessageHandler { get; set; }
        public string? Distribution { get; set; }
        public string? Dsn { get; set; }
        public bool EnableBackpressureHandling { get; set; }
        public bool EnableScopeSync { get; set; }
        public bool EnableSpotlight { get; set; }
        public string? Environment { get; set; }
        public Sentry.SentryOptions.SentryExperimentalOptions Experimental { get; set; }
        public System.Collections.Generic.IList<Sentry.HttpStatusCodeRange> FailedRequestStatusCodes { get; set; }
        public System.Collections.Generic.IList<Sentry.StringOrRegex> FailedRequestTargets { get; set; }
        public System.TimeSpan FlushTimeout { get; set; }
        public System.Net.IWebProxy? HttpProxy { get; set; }
        public System.TimeSpan InitCacheFlushTimeout { get; set; }
        public bool IsEnvironmentUser { get; set; }
        public bool IsGlobalModeEnabled { get; set; }
        public bool JsonPreserveReferences { get; set; }
        public long MaxAttachmentSize { get; set; }
        public int MaxBreadcrumbs { get; set; }
        public int MaxCacheItems { get; set; }
        public int MaxQueueItems { get; set; }
        public Sentry.Extensibility.INetworkStatusListener? NetworkStatusListener { get; set; }
        public double? ProfilesSampleRate { get; set; }
        public string? Release { get; set; }
        public Sentry.ReportAssembliesMode ReportAssembliesMode { get; set; }
        public bool RequestBodyCompressionBuffered { get; set; }
        public System.IO.Compression.CompressionLevel RequestBodyCompressionLevel { get; set; }
        public float? SampleRate { get; set; }
        public Sentry.IScopeObserver? ScopeObserver { get; set; }
        public bool SendClientReports { get; set; }
        public bool SendDefaultPii { get; set; }
        public Sentry.ISentryScopeStateProcessor SentryScopeStateProcessor { get; set; }
        public string? ServerName { get; set; }
        public System.TimeSpan ShutdownTimeout { get; set; }
        public string SpotlightUrl { get; set; }
        public Sentry.StackTraceMode StackTraceMode { get; set; }
        public System.Collections.Generic.IList<Sentry.StringOrRegex> TagFilters { get; set; }
        public System.Collections.Generic.IList<Sentry.StringOrRegex> TracePropagationTargets { get; set; }
        public double? TracesSampleRate { get; set; }
        public System.Func<Sentry.TransactionSamplingContext, double?>? TracesSampler { get; set; }
        public Sentry.Extensibility.ITransport? Transport { get; set; }
        public bool UseAsyncFileIO { get; set; }
        public void AddEventProcessor(Sentry.Extensibility.ISentryEventProcessor processor) { }
        public void AddEventProcessorProvider(System.Func<System.Collections.Generic.IEnumerable<Sentry.Extensibility.ISentryEventProcessor>> processorProvider) { }
        public void AddEventProcessors(System.Collections.Generic.IEnumerable<Sentry.Extensibility.ISentryEventProcessor> processors) { }
        public void AddExceptionFilter(Sentry.Extensibility.IExceptionFilter exceptionFilter) { }
        public void AddExceptionFilterForType<TException>()
            where TException : System.Exception { }
        public void AddExceptionProcessor(Sentry.Extensibility.ISentryEventExceptionProcessor processor) { }
        public void AddExceptionProcessorProvider(System.Func<System.Collections.Generic.IEnumerable<Sentry.Extensibility.ISentryEventExceptionProcessor>> processorProvider) { }
        public void AddExceptionProcessors(System.Collections.Generic.IEnumerable<Sentry.Extensibility.ISentryEventExceptionProcessor> processors) { }
        public void AddInAppExclude(string prefix) { }
        public void AddInAppExclude(System.Text.RegularExpressions.Regex regex) { }
        public void AddInAppExcludeRegex(string pattern) { }
        public void AddInAppInclude(string prefix) { }
        public void AddInAppInclude(System.Text.RegularExpressions.Regex regex) { }
        public void AddInAppIncludeRegex(string pattern) { }
        public void AddIntegration(Sentry.Integrations.ISdkIntegration integration) { }
        public void AddJsonConverter(System.Text.Json.Serialization.JsonConverter converter) { }
        public void AddJsonSerializerContext<T>(System.Func<System.Text.Json.JsonSerializerOptions, T> contextBuilder)
            where T : System.Text.Json.Serialization.JsonSerializerContext { }
        public void AddTransactionProcessor(Sentry.Extensibility.ISentryTransactionProcessor processor) { }
        public void AddTransactionProcessorProvider(System.Func<System.Collections.Generic.IEnumerable<Sentry.Extensibility.ISentryTransactionProcessor>> processorProvider) { }
        public void AddTransactionProcessors(System.Collections.Generic.IEnumerable<Sentry.Extensibility.ISentryTransactionProcessor> processors) { }
        public void ApplyDefaultTags(Sentry.IHasTags hasTags) { }
        public void DisableAppDomainProcessExitFlush() { }
        public void DisableAppDomainUnhandledExceptionCapture() { }
        public void DisableDiagnosticSourceIntegration() { }
        public void DisableDuplicateEventDetection() { }
        public void DisableSystemDiagnosticsMetricsIntegration() { }
        public void DisableUnobservedTaskExceptionCapture() { }
        public void DisableWinUiUnhandledExceptionIntegration() { }
        [System.Diagnostics.CodeAnalysis.Experimental("SENTRY0001")]
        public void EnableHeapDumps(Sentry.HeapDumpTrigger trigger, Sentry.Debouncer? debouncer = null, Sentry.SentryLevel level = 2) { }
        [System.Diagnostics.CodeAnalysis.Experimental("SENTRY0001")]
        public void EnableHeapDumps(short memoryPercentageThreshold, Sentry.Debouncer? debouncer = null, Sentry.SentryLevel level = 2) { }
        public System.Collections.Generic.IEnumerable<Sentry.Extensibility.ISentryEventProcessor> GetAllEventProcessors() { }
        public System.Collections.Generic.IEnumerable<Sentry.Extensibility.ISentryEventExceptionProcessor> GetAllExceptionProcessors() { }
        public System.Collections.Generic.IEnumerable<Sentry.Extensibility.ISentryTransactionProcessor> GetAllTransactionProcessors() { }
        public void RemoveEventProcessor<TProcessor>()
            where TProcessor : Sentry.Extensibility.ISentryEventProcessor { }
        public void RemoveExceptionFilter<TFilter>()
            where TFilter : Sentry.Extensibility.IExceptionFilter { }
        public void RemoveIntegration<TIntegration>()
            where TIntegration : Sentry.Integrations.ISdkIntegration { }
        public void RemoveTransactionProcessor<TProcessor>()
            where TProcessor : Sentry.Extensibility.ISentryTransactionProcessor { }
        public void SetBeforeBreadcrumb(System.Func<Sentry.Breadcrumb, Sentry.Breadcrumb?> beforeBreadcrumb) { }
        public void SetBeforeBreadcrumb(System.Func<Sentry.Breadcrumb, Sentry.SentryHint, Sentry.Breadcrumb?> beforeBreadcrumb) { }
        public void SetBeforeSend(System.Func<Sentry.SentryEvent, Sentry.SentryEvent?> beforeSend) { }
        public void SetBeforeSend(System.Func<Sentry.SentryEvent, Sentry.SentryHint, Sentry.SentryEvent?> beforeSend) { }
        public void SetBeforeSendTransaction(System.Func<Sentry.SentryTransaction, Sentry.SentryTransaction?> beforeSendTransaction) { }
        public void SetBeforeSendTransaction(System.Func<Sentry.SentryTransaction, Sentry.SentryHint, Sentry.SentryTransaction?> beforeSendTransaction) { }
        public Sentry.SentryOptions UseStackTraceFactory(Sentry.Extensibility.ISentryStackTraceFactory sentryStackTraceFactory) { }
        public sealed class SentryExperimentalOptions
        {
            public bool EnableLogs { get; set; }
            public void SetBeforeSendLog(System.Func<Sentry.SentryLog, Sentry.SentryLog?> beforeSendLog) { }
        }
    }
    public sealed class SentryPackage : Sentry.ISentryJsonSerializable
    {
        public SentryPackage(string name, string version) { }
        public string Name { get; }
        public string Version { get; }
        public override bool Equals(object? obj) { }
        public override int GetHashCode() { }
        public void WriteTo(System.Text.Json.Utf8JsonWriter writer, Sentry.Extensibility.IDiagnosticLogger? logger) { }
        public static Sentry.SentryPackage FromJson(System.Text.Json.JsonElement json) { }
    }
    public sealed class SentryRequest : Sentry.ISentryJsonSerializable
    {
        public SentryRequest() { }
        public string? ApiTarget { get; set; }
        public string? Cookies { get; set; }
        public object? Data { get; set; }
        public System.Collections.Generic.IDictionary<string, string> Env { get; }
        public System.Collections.Generic.IDictionary<string, string> Headers { get; }
        public string? Method { get; set; }
        public System.Collections.Generic.IDictionary<string, string> Other { get; }
        public string? QueryString { get; set; }
        public string? Url { get; set; }
        public Sentry.SentryRequest Clone() { }
        public void WriteTo(System.Text.Json.Utf8JsonWriter writer, Sentry.Extensibility.IDiagnosticLogger? logger) { }
        public static Sentry.SentryRequest FromJson(System.Text.Json.JsonElement json) { }
    }
    public static class SentrySdk
    {
        public static bool IsEnabled { get; }
        public static Sentry.SentryId LastEventId { get; }
        public static Sentry.SentryStructuredLogger Logger { get; }
        public static void AddBreadcrumb(Sentry.Breadcrumb breadcrumb, Sentry.SentryHint? hint = null) { }
        public static void AddBreadcrumb(string message, string? category = null, string? type = null, System.Collections.Generic.IDictionary<string, string>? data = null, Sentry.BreadcrumbLevel level = 0) { }
        public static void AddBreadcrumb(Sentry.Infrastructure.ISystemClock? clock, string message, string? category = null, string? type = null, System.Collections.Generic.IDictionary<string, string>? data = null, Sentry.BreadcrumbLevel level = 0) { }
        public static void BindClient(Sentry.ISentryClient client) { }
        public static void BindException(System.Exception exception, Sentry.ISpan span) { }
        public static Sentry.SentryId CaptureCheckIn(string monitorSlug, Sentry.CheckInStatus status, Sentry.SentryId? sentryId = default, System.TimeSpan? duration = default, Sentry.Scope? scope = null, System.Action<Sentry.SentryMonitorOptions>? configureMonitorOptions = null) { }
        public static bool CaptureEnvelope(Sentry.Protocol.Envelopes.Envelope envelope) { }
        public static Sentry.SentryId CaptureEvent(Sentry.SentryEvent evt, System.Action<Sentry.Scope> configureScope) { }
        public static Sentry.SentryId CaptureEvent(Sentry.SentryEvent evt, Sentry.Scope? scope = null, Sentry.SentryHint? hint = null) { }
        public static Sentry.SentryId CaptureEvent(Sentry.SentryEvent evt, Sentry.SentryHint? hint, System.Action<Sentry.Scope> configureScope) { }
        public static Sentry.SentryId CaptureException(System.Exception exception) { }
        public static Sentry.SentryId CaptureException(System.Exception exception, System.Action<Sentry.Scope> configureScope) { }
        public static void CaptureFeedback(Sentry.SentryFeedback feedback, Sentry.Scope? scope = null, Sentry.SentryHint? hint = null) { }
        public static void CaptureFeedback(Sentry.SentryFeedback feedback, System.Action<Sentry.Scope> configureScope, Sentry.SentryHint? hint = null) { }
        public static void CaptureFeedback(string message, string? contactEmail = null, string? name = null, string? replayId = null, string? url = null, Sentry.SentryId? associatedEventId = default, Sentry.Scope? scope = null, Sentry.SentryHint? hint = null) { }
        public static Sentry.SentryId CaptureMessage(string message, Sentry.SentryLevel level = 1) { }
        public static Sentry.SentryId CaptureMessage(string message, System.Action<Sentry.Scope> configureScope, Sentry.SentryLevel level = 1) { }
        public static void CaptureSession(Sentry.SessionUpdate sessionUpdate) { }
        public static void CaptureTransaction(Sentry.SentryTransaction transaction) { }
        public static void CaptureTransaction(Sentry.SentryTransaction transaction, Sentry.Scope? scope, Sentry.SentryHint? hint) { }
        [System.Obsolete("Use CaptureFeedback instead.")]
        public static void CaptureUserFeedback(Sentry.UserFeedback userFeedback) { }
        [System.Obsolete("Use CaptureFeedback instead.")]
        public static void CaptureUserFeedback(Sentry.SentryId eventId, string email, string comments, string? name = null) { }
        [System.Obsolete("WARNING: This method deliberately causes a crash, and should not be used in a rea" +
            "l application.")]
        public static void CauseCrash(Sentry.CrashType crashType) { }
        public static void Close() { }
        public static void ConfigureScope(System.Action<Sentry.Scope> configureScope) { }
        public static void ConfigureScope<TArg>(System.Action<Sentry.Scope, TArg> configureScope, TArg arg) { }
        public static System.Threading.Tasks.Task ConfigureScopeAsync(System.Func<Sentry.Scope, System.Threading.Tasks.Task> configureScope) { }
        public static System.Threading.Tasks.Task ConfigureScopeAsync<TArg>(System.Func<Sentry.Scope, TArg, System.Threading.Tasks.Task> configureScope, TArg arg) { }
        public static Sentry.TransactionContext ContinueTrace(Sentry.SentryTraceHeader? traceHeader, Sentry.BaggageHeader? baggageHeader, string? name = null, string? operation = null) { }
        public static Sentry.TransactionContext ContinueTrace(string? traceHeader, string? baggageHeader, string? name = null, string? operation = null) { }
        public static void EndSession(Sentry.SessionEndStatus status = 0) { }
        public static void Flush() { }
        public static void Flush(System.TimeSpan timeout) { }
        public static System.Threading.Tasks.Task FlushAsync() { }
        public static System.Threading.Tasks.Task FlushAsync(System.TimeSpan timeout) { }
        public static Sentry.BaggageHeader? GetBaggage() { }
        public static Sentry.ISpan? GetSpan() { }
        public static Sentry.SentryTraceHeader? GetTraceHeader() { }
        public static Sentry.ITransactionTracer? GetTransaction() { }
        public static System.IDisposable Init() { }
        public static System.IDisposable Init(Sentry.SentryOptions options) { }
        public static System.IDisposable Init(System.Action<Sentry.SentryOptions>? configureOptions) { }
        public static System.IDisposable Init(string? dsn) { }
        public static void PauseSession() { }
        public static System.IDisposable PushScope() { }
        public static System.IDisposable PushScope<TState>(TState state) { }
        public static void ResumeSession() { }
        public static void SetTag(string key, string value) { }
        public static void StartSession() { }
        public static Sentry.ISpan StartSpan(string operation, string description) { }
        public static Sentry.ITransactionTracer StartTransaction(Sentry.ITransactionContext context) { }
        public static Sentry.ITransactionTracer StartTransaction(Sentry.ITransactionContext context, System.Collections.Generic.IReadOnlyDictionary<string, object?> customSamplingContext) { }
        public static Sentry.ITransactionTracer StartTransaction(string name, string operation) { }
        public static Sentry.ITransactionTracer StartTransaction(string name, string operation, Sentry.SentryTraceHeader traceHeader) { }
        public static Sentry.ITransactionTracer StartTransaction(string name, string operation, string? description) { }
        public static void UnsetTag(string key) { }
    }
    public class SentrySession : Sentry.ISentrySession
    {
        public SentrySession(string? distinctId, string release, string? environment) { }
        public string? DistinctId { get; }
        public string? Environment { get; }
        public int ErrorCount { get; }
        public Sentry.SentryId Id { get; }
        public string? IpAddress { get; }
        public string Release { get; }
        public System.DateTimeOffset StartTimestamp { get; }
        public string? UserAgent { get; }
        public void ReportError() { }
    }
    public class SentrySpan : Sentry.IHasData, Sentry.IHasExtra, Sentry.IHasTags, Sentry.ISentryJsonSerializable, Sentry.ISpanData, Sentry.Protocol.ITraceContext
    {
        public SentrySpan(Sentry.ISpan tracer) { }
        public SentrySpan(Sentry.SpanId? parentSpanId, string operation) { }
        public System.Collections.Generic.IReadOnlyDictionary<string, object?> Data { get; }
        public string? Description { get; set; }
        public System.DateTimeOffset? EndTimestamp { get; }
        [System.Obsolete("Use Data")]
        public System.Collections.Generic.IReadOnlyDictionary<string, object?> Extra { get; }
        public bool IsFinished { get; }
        public bool? IsSampled { get; }
        public System.Collections.Generic.IReadOnlyDictionary<string, Sentry.Protocol.Measurement> Measurements { get; }
        public string Operation { get; set; }
        public string? Origin { get; }
        public Sentry.SpanId? ParentSpanId { get; }
        public Sentry.SpanId SpanId { get; }
        public System.DateTimeOffset StartTimestamp { get; }
        public Sentry.SpanStatus? Status { get; set; }
        public System.Collections.Generic.IReadOnlyDictionary<string, string> Tags { get; }
        public Sentry.SentryId TraceId { get; }
        public Sentry.SentryTraceHeader GetTraceHeader() { }
        public void SetData(string key, object? value) { }
        [System.Obsolete("Use SetData")]
        public void SetExtra(string key, object? value) { }
        public void SetMeasurement(string name, Sentry.Protocol.Measurement measurement) { }
        public void SetTag(string key, string value) { }
        public void UnsetTag(string key) { }
        public void WriteTo(System.Text.Json.Utf8JsonWriter writer, Sentry.Extensibility.IDiagnosticLogger? logger) { }
        public static Sentry.SentrySpan FromJson(System.Text.Json.JsonElement json) { }
    }
    [System.Diagnostics.DebuggerDisplay("{Function}")]
    public sealed class SentryStackFrame : Sentry.ISentryJsonSerializable
    {
        public SentryStackFrame() { }
        public string? AbsolutePath { get; set; }
        public string? AddressMode { get; set; }
        public int? ColumnNumber { get; set; }
        public string? ContextLine { get; set; }
        public string? FileName { get; set; }
        public System.Collections.Generic.IList<int> FramesOmitted { get; }
        public string? Function { get; set; }
        public long? FunctionId { get; set; }
        public long? ImageAddress { get; set; }
        public bool? InApp { get; set; }
        public long? InstructionAddress { get; set; }
        public int? LineNumber { get; set; }
        public string? Module { get; set; }
        public string? Package { get; set; }
        public string? Platform { get; set; }
        public System.Collections.Generic.IList<string> PostContext { get; }
        public System.Collections.Generic.IList<string> PreContext { get; }
        public long? SymbolAddress { get; set; }
        public System.Collections.Generic.IDictionary<string, string> Vars { get; }
        public void ConfigureAppFrame(Sentry.SentryOptions options) { }
        public void WriteTo(System.Text.Json.Utf8JsonWriter writer, Sentry.Extensibility.IDiagnosticLogger? logger) { }
        public static Sentry.SentryStackFrame FromJson(System.Text.Json.JsonElement json) { }
    }
    public class SentryStackTrace : Sentry.ISentryJsonSerializable
    {
        public SentryStackTrace() { }
        public Sentry.InstructionAddressAdjustment? AddressAdjustment { get; set; }
        public System.Collections.Generic.IList<Sentry.SentryStackFrame> Frames { get; set; }
        public void WriteTo(System.Text.Json.Utf8JsonWriter writer, Sentry.Extensibility.IDiagnosticLogger? logger) { }
        public static Sentry.SentryStackTrace FromJson(System.Text.Json.JsonElement json) { }
    }
    public abstract class SentryStructuredLogger
    {
        protected abstract void CaptureLog(Sentry.SentryLog log);
        protected abstract void Flush();
        public void LogDebug(string template, params object[] parameters) { }
        public void LogDebug(System.Action<Sentry.SentryLog> configureLog, string template, params object[] parameters) { }
        public void LogError(string template, params object[] parameters) { }
        public void LogError(System.Action<Sentry.SentryLog> configureLog, string template, params object[] parameters) { }
        public void LogFatal(string template, params object[] parameters) { }
        public void LogFatal(System.Action<Sentry.SentryLog> configureLog, string template, params object[] parameters) { }
        public void LogInfo(string template, params object[] parameters) { }
        public void LogInfo(System.Action<Sentry.SentryLog> configureLog, string template, params object[] parameters) { }
        public void LogTrace(string template, params object[] parameters) { }
        public void LogTrace(System.Action<Sentry.SentryLog> configureLog, string template, params object[] parameters) { }
        public void LogWarning(string template, params object[] parameters) { }
        public void LogWarning(System.Action<Sentry.SentryLog> configureLog, string template, params object[] parameters) { }
    }
    public sealed class SentryThread : Sentry.ISentryJsonSerializable
    {
        public SentryThread() { }
        public bool? Crashed { get; set; }
        public bool? Current { get; set; }
        public int? Id { get; set; }
        public string? Name { get; set; }
        public Sentry.SentryStackTrace? Stacktrace { get; set; }
        public void WriteTo(System.Text.Json.Utf8JsonWriter writer, Sentry.Extensibility.IDiagnosticLogger? logger) { }
        public static Sentry.SentryThread FromJson(System.Text.Json.JsonElement json) { }
    }
    public class SentryTraceHeader
    {
        public SentryTraceHeader(Sentry.SentryId traceId, Sentry.SpanId spanSpanId, bool? isSampled) { }
        public bool? IsSampled { get; }
        public Sentry.SpanId SpanId { get; }
        public Sentry.SentryId TraceId { get; }
        public override string ToString() { }
        public static Sentry.SentryTraceHeader? Parse(string value) { }
    }
    public class SentryTransaction : Sentry.IEventLike, Sentry.IHasData, Sentry.IHasExtra, Sentry.IHasTags, Sentry.ISentryJsonSerializable, Sentry.ISpanData, Sentry.ITransactionContext, Sentry.ITransactionData, Sentry.Protocol.ITraceContext
    {
        public SentryTransaction(Sentry.ITransactionTracer tracer) { }
        public SentryTransaction(string name, string operation) { }
        public SentryTransaction(string name, string operation, Sentry.TransactionNameSource nameSource) { }
        public System.Collections.Generic.IReadOnlyCollection<Sentry.Breadcrumb> Breadcrumbs { get; }
        public Sentry.SentryContexts Contexts { get; set; }
        public System.Collections.Generic.IReadOnlyDictionary<string, object?> Data { get; }
        public string? Description { get; set; }
        public string? Distribution { get; set; }
        public System.DateTimeOffset? EndTimestamp { get; }
        public string? Environment { get; set; }
        public Sentry.SentryId EventId { get; }
        [System.Obsolete("Use Data")]
        public System.Collections.Generic.IReadOnlyDictionary<string, object?> Extra { get; }
        public System.Collections.Generic.IReadOnlyList<string> Fingerprint { get; set; }
        public bool IsFinished { get; }
        public bool? IsParentSampled { get; set; }
        public bool? IsSampled { get; }
        public Sentry.SentryLevel? Level { get; set; }
        public System.Collections.Generic.IReadOnlyDictionary<string, Sentry.Protocol.Measurement> Measurements { get; }
        public string Name { get; }
        public Sentry.TransactionNameSource NameSource { get; }
        public string Operation { get; }
        public string? Origin { get; }
        public Sentry.SpanId? ParentSpanId { get; }
        public string? Platform { get; set; }
        public string? Release { get; set; }
        public Sentry.SentryRequest Request { get; set; }
        public double? SampleRate { get; }
        public Sentry.SdkVersion Sdk { get; }
        public Sentry.SpanId SpanId { get; }
        public System.Collections.Generic.IReadOnlyCollection<Sentry.SentrySpan> Spans { get; }
        public System.DateTimeOffset StartTimestamp { get; }
        public Sentry.SpanStatus? Status { get; }
        public System.Collections.Generic.IReadOnlyDictionary<string, string> Tags { get; }
        public Sentry.SentryId TraceId { get; }
        public Sentry.SentryUser User { get; set; }
        public void AddBreadcrumb(Sentry.Breadcrumb breadcrumb) { }
        public Sentry.SentryTraceHeader GetTraceHeader() { }
        public void SetData(string key, object? value) { }
        [System.Obsolete("Use SetData")]
        public void SetExtra(string key, object? value) { }
        public void SetMeasurement(string name, Sentry.Protocol.Measurement measurement) { }
        public void SetTag(string key, string value) { }
        public void UnsetTag(string key) { }
        public void WriteTo(System.Text.Json.Utf8JsonWriter writer, Sentry.Extensibility.IDiagnosticLogger? logger) { }
        public static Sentry.SentryTransaction FromJson(System.Text.Json.JsonElement json) { }
    }
    public sealed class SentryUser : Sentry.ISentryJsonSerializable
    {
        public SentryUser() { }
        public string? Email { get; set; }
        public string? Id { get; set; }
        public string? IpAddress { get; set; }
        public System.Collections.Generic.IDictionary<string, string> Other { get; set; }
        public string? Username { get; set; }
        public Sentry.SentryUser Clone() { }
        public void WriteTo(System.Text.Json.Utf8JsonWriter writer, Sentry.Extensibility.IDiagnosticLogger? _) { }
        public static Sentry.SentryUser FromJson(System.Text.Json.JsonElement json) { }
    }
    public enum SessionEndStatus
    {
        Exited = 0,
        Crashed = 1,
        Abnormal = 2,
    }
    public class SessionUpdate : Sentry.ISentryJsonSerializable, Sentry.ISentrySession
    {
        public SessionUpdate(Sentry.SessionUpdate sessionUpdate, bool isInitial) { }
        public SessionUpdate(Sentry.SessionUpdate sessionUpdate, bool isInitial, Sentry.SessionEndStatus? endStatus) { }
        public SessionUpdate(Sentry.ISentrySession session, bool isInitial, System.DateTimeOffset timestamp, int sequenceNumber, Sentry.SessionEndStatus? endStatus) { }
        public SessionUpdate(Sentry.SentryId id, string? distinctId, System.DateTimeOffset startTimestamp, string release, string? environment, string? ipAddress, string? userAgent, int errorCount, bool isInitial, System.DateTimeOffset timestamp, int sequenceNumber, Sentry.SessionEndStatus? endStatus) { }
        public string? DistinctId { get; }
        public System.TimeSpan Duration { get; }
        public Sentry.SessionEndStatus? EndStatus { get; }
        public string? Environment { get; }
        public int ErrorCount { get; }
        public Sentry.SentryId Id { get; }
        public string? IpAddress { get; }
        public bool IsInitial { get; }
        public string Release { get; }
        public int SequenceNumber { get; }
        public System.DateTimeOffset StartTimestamp { get; }
        public System.DateTimeOffset Timestamp { get; }
        public string? UserAgent { get; }
        public void WriteTo(System.Text.Json.Utf8JsonWriter writer, Sentry.Extensibility.IDiagnosticLogger? logger) { }
        public static Sentry.SessionUpdate FromJson(System.Text.Json.JsonElement json) { }
    }
    public class SpanContext : Sentry.Protocol.ITraceContext
    {
        public SpanContext(string operation, Sentry.SpanId? spanId = default, Sentry.SpanId? parentSpanId = default, Sentry.SentryId? traceId = default, string? description = null, Sentry.SpanStatus? status = default, bool? isSampled = default) { }
        public string? Description { get; }
        public Sentry.Instrumenter Instrumenter { get; }
        public bool? IsSampled { get; }
        public string Operation { get; set; }
        public string? Origin { get; }
        public Sentry.SpanId? ParentSpanId { get; }
        public Sentry.SpanId SpanId { get; }
        public Sentry.SpanStatus? Status { get; }
        public Sentry.SentryId TraceId { get; }
    }
    public static class SpanDataExtensions
    {
        public static void SetMeasurement(this Sentry.ISpanData spanData, string name, double value, Sentry.MeasurementUnit unit = default) { }
        public static void SetMeasurement(this Sentry.ISpanData spanData, string name, int value, Sentry.MeasurementUnit unit = default) { }
        public static void SetMeasurement(this Sentry.ISpanData spanData, string name, long value, Sentry.MeasurementUnit unit = default) { }
        [System.CLSCompliant(false)]
        public static void SetMeasurement(this Sentry.ISpanData spanData, string name, ulong value, Sentry.MeasurementUnit unit = default) { }
    }
    public static class SpanExtensions
    {
        public static Sentry.ITransactionTracer GetTransaction(this Sentry.ISpan span) { }
        public static Sentry.ISpan StartChild(this Sentry.ISpan span, string operation, string? description) { }
    }
    public readonly struct SpanId : Sentry.ISentryJsonSerializable, System.IEquatable<Sentry.SpanId>
    {
        public static readonly Sentry.SpanId Empty;
        public SpanId(long value) { }
        public SpanId(string value) { }
        public bool Equals(Sentry.SpanId other) { }
        public override bool Equals(object? obj) { }
        public override int GetHashCode() { }
        public override string ToString() { }
        public void WriteTo(System.Text.Json.Utf8JsonWriter writer, Sentry.Extensibility.IDiagnosticLogger? _) { }
        public static Sentry.SpanId Create() { }
        public static Sentry.SpanId FromJson(System.Text.Json.JsonElement json) { }
        public static Sentry.SpanId Parse(string value) { }
        public static string op_Implicit(Sentry.SpanId id) { }
        public static bool operator !=(Sentry.SpanId left, Sentry.SpanId right) { }
        public static bool operator ==(Sentry.SpanId left, Sentry.SpanId right) { }
    }
    public enum SpanStatus
    {
        Ok = 0,
        DeadlineExceeded = 1,
        Unauthenticated = 2,
        PermissionDenied = 3,
        NotFound = 4,
        ResourceExhausted = 5,
        InvalidArgument = 6,
        Unimplemented = 7,
        Unavailable = 8,
        InternalError = 9,
        UnknownError = 10,
        Cancelled = 11,
        AlreadyExists = 12,
        FailedPrecondition = 13,
        Aborted = 14,
        OutOfRange = 15,
        DataLoss = 16,
    }
    public class SpanTracer : Sentry.IHasData, Sentry.IHasExtra, Sentry.IHasTags, Sentry.ISpan, Sentry.ISpanData, Sentry.Protocol.ITraceContext
    {
        public SpanTracer(Sentry.IHub hub, Sentry.TransactionTracer transaction, Sentry.SpanId? parentSpanId, Sentry.SentryId traceId, string operation) { }
        public System.Collections.Generic.IReadOnlyDictionary<string, object?> Data { get; }
        public string? Description { get; set; }
        public System.DateTimeOffset? EndTimestamp { get; }
        public System.Collections.Generic.IReadOnlyDictionary<string, object?> Extra { get; }
        public bool IsFinished { get; }
        public bool? IsSampled { get; }
        public System.Collections.Generic.IReadOnlyDictionary<string, Sentry.Protocol.Measurement> Measurements { get; }
        public string Operation { get; set; }
        public string? Origin { get; }
        public Sentry.SpanId? ParentSpanId { get; }
        public Sentry.SpanId SpanId { get; }
        public System.DateTimeOffset StartTimestamp { get; }
        public Sentry.SpanStatus? Status { get; set; }
        public System.Collections.Generic.IReadOnlyDictionary<string, string> Tags { get; }
        public Sentry.SentryId TraceId { get; }
        public void Finish() { }
        public void Finish(Sentry.SpanStatus status) { }
        public void Finish(System.Exception exception) { }
        public void Finish(System.Exception exception, Sentry.SpanStatus status) { }
        public Sentry.SentryTraceHeader GetTraceHeader() { }
        public void SetData(string key, object? value) { }
        public void SetExtra(string key, object? value) { }
        public void SetMeasurement(string name, Sentry.Protocol.Measurement measurement) { }
        public void SetTag(string key, string value) { }
        public Sentry.ISpan StartChild(string operation) { }
        public void UnsetTag(string key) { }
    }
    public enum StackTraceMode
    {
        Original = 0,
        Enhanced = 1,
    }
    public enum StartupTimeDetectionMode
    {
        None = 0,
        Fast = 1,
        Best = 2,
    }
    public class StreamAttachmentContent : Sentry.IAttachmentContent
    {
        public StreamAttachmentContent(System.IO.Stream stream) { }
        public System.IO.Stream GetStream() { }
    }
    [System.ComponentModel.TypeConverter(typeof(Sentry.StringOrRegexTypeConverter))]
    public class StringOrRegex
    {
        public StringOrRegex(string stringOrRegex) { }
        public StringOrRegex(System.Text.RegularExpressions.Regex regex) { }
        public override bool Equals(object? obj) { }
        public override int GetHashCode() { }
        public override string ToString() { }
        public static Sentry.StringOrRegex op_Implicit(string stringOrRegex) { }
        public static Sentry.StringOrRegex op_Implicit(System.Text.RegularExpressions.Regex regex) { }
    }
    public class TransactionContext : Sentry.SpanContext, Sentry.ITransactionContext, Sentry.Protocol.ITraceContext
    {
        public TransactionContext(string name, string operation, Sentry.SpanId? spanId = default, Sentry.SpanId? parentSpanId = default, Sentry.SentryId? traceId = default, string? description = "", Sentry.SpanStatus? status = default, bool? isSampled = default, bool? isParentSampled = default, Sentry.TransactionNameSource nameSource = 0) { }
        public bool? IsParentSampled { get; }
        public string Name { get; set; }
        public Sentry.TransactionNameSource NameSource { get; set; }
    }
    public enum TransactionNameSource
    {
        Custom = 0,
        Url = 1,
        Route = 2,
        View = 3,
        Component = 4,
        Task = 5,
    }
    public class TransactionSamplingContext
    {
        public TransactionSamplingContext(Sentry.ITransactionContext transactionContext, System.Collections.Generic.IReadOnlyDictionary<string, object?> customSamplingContext) { }
        public System.Collections.Generic.IReadOnlyDictionary<string, object?> CustomSamplingContext { get; }
        public Sentry.ITransactionContext TransactionContext { get; }
    }
    public class TransactionTracer : Sentry.IEventLike, Sentry.IHasData, Sentry.IHasExtra, Sentry.IHasTags, Sentry.ISpan, Sentry.ISpanData, Sentry.ITransactionContext, Sentry.ITransactionData, Sentry.ITransactionTracer, Sentry.Protocol.ITraceContext
    {
        public TransactionTracer(Sentry.IHub hub, Sentry.ITransactionContext context) { }
        public System.Collections.Generic.IReadOnlyCollection<Sentry.Breadcrumb> Breadcrumbs { get; }
        public Sentry.SentryContexts Contexts { get; set; }
        public System.Collections.Generic.IReadOnlyDictionary<string, object?> Data { get; }
        public string? Description { get; set; }
        public string? Distribution { get; set; }
        public System.DateTimeOffset? EndTimestamp { get; }
        public string? Environment { get; set; }
        [System.Obsolete("Use Data")]
        public System.Collections.Generic.IReadOnlyDictionary<string, object?> Extra { get; }
        public System.Collections.Generic.IReadOnlyList<string> Fingerprint { get; set; }
        public bool IsFinished { get; }
        public bool? IsParentSampled { get; set; }
        public bool? IsSampled { get; }
        public Sentry.SentryLevel? Level { get; set; }
        public System.Collections.Generic.IReadOnlyDictionary<string, Sentry.Protocol.Measurement> Measurements { get; }
        public string Name { get; set; }
        public Sentry.TransactionNameSource NameSource { get; set; }
        public string Operation { get; set; }
        public string? Origin { get; }
        public Sentry.SpanId? ParentSpanId { get; }
        public string? Platform { get; set; }
        public string? Release { get; set; }
        public Sentry.SentryRequest Request { get; set; }
        public double? SampleRate { get; }
        public Sentry.SdkVersion Sdk { get; }
        public Sentry.SpanId SpanId { get; }
        public System.Collections.Generic.IReadOnlyCollection<Sentry.ISpan> Spans { get; }
        public System.DateTimeOffset StartTimestamp { get; }
        public Sentry.SpanStatus? Status { get; set; }
        public System.Collections.Generic.IReadOnlyDictionary<string, string> Tags { get; }
        public Sentry.SentryId TraceId { get; }
        public Sentry.SentryUser User { get; set; }
        public void AddBreadcrumb(Sentry.Breadcrumb breadcrumb) { }
        public void Finish() { }
        public void Finish(Sentry.SpanStatus status) { }
        public void Finish(System.Exception exception) { }
        public void Finish(System.Exception exception, Sentry.SpanStatus status) { }
        public Sentry.ISpan? GetLastActiveSpan() { }
        public Sentry.SentryTraceHeader GetTraceHeader() { }
        public void SetData(string key, object? value) { }
        [System.Obsolete("Use SetData")]
        public void SetExtra(string key, object? value) { }
        public void SetMeasurement(string name, Sentry.Protocol.Measurement measurement) { }
        public void SetTag(string key, string value) { }
        public Sentry.ISpan StartChild(string operation) { }
        public void UnsetTag(string key) { }
    }
    [System.Obsolete("Use SentryFeedback instead.")]
    public sealed class UserFeedback : Sentry.ISentryJsonSerializable
    {
        public UserFeedback(Sentry.SentryId eventId, string? name, string? email, string? comments) { }
        public string? Comments { get; }
        public string? Email { get; }
        public Sentry.SentryId EventId { get; }
        public string? Name { get; }
        public void WriteTo(System.Text.Json.Utf8JsonWriter writer, Sentry.Extensibility.IDiagnosticLogger? logger) { }
        public static Sentry.UserFeedback FromJson(System.Text.Json.JsonElement json) { }
    }
    public sealed class ViewHierarchy : Sentry.ISentryJsonSerializable
    {
        public ViewHierarchy(string renderingSystem) { }
        public string RenderingSystem { get; set; }
        public System.Collections.Generic.List<Sentry.ViewHierarchyNode> Windows { get; }
        public void WriteTo(System.Text.Json.Utf8JsonWriter writer, Sentry.Extensibility.IDiagnosticLogger? logger) { }
    }
    public class ViewHierarchyAttachment : Sentry.SentryAttachment
    {
        public ViewHierarchyAttachment(Sentry.IAttachmentContent content) { }
    }
    public abstract class ViewHierarchyNode : Sentry.ISentryJsonSerializable
    {
        protected ViewHierarchyNode(string type) { }
        public System.Collections.Generic.List<Sentry.ViewHierarchyNode> Children { get; set; }
        public string Type { get; set; }
        protected abstract void WriteAdditionalProperties(System.Text.Json.Utf8JsonWriter writer, Sentry.Extensibility.IDiagnosticLogger? logger);
        public void WriteTo(System.Text.Json.Utf8JsonWriter writer, Sentry.Extensibility.IDiagnosticLogger? logger) { }
    }
}
namespace Sentry.Ben.BlockingDetector
{
    public class SuppressBlockingDetection : System.IDisposable
    {
        public SuppressBlockingDetection() { }
        public void Dispose() { }
    }
}
namespace Sentry.CompilerServices
{
    public static class BuildProperties
    {
        public static void Initialize(System.Collections.Generic.Dictionary<string, string> properties) { }
    }
}
namespace Sentry.Extensibility
{
    public abstract class BaseRequestPayloadExtractor : Sentry.Extensibility.IRequestPayloadExtractor
    {
        protected BaseRequestPayloadExtractor() { }
        protected abstract object? DoExtractPayLoad(Sentry.Extensibility.IHttpRequest request);
        public object? ExtractPayload(Sentry.Extensibility.IHttpRequest request) { }
        protected abstract bool IsSupported(Sentry.Extensibility.IHttpRequest request);
    }
    public class DefaultRequestPayloadExtractor : Sentry.Extensibility.BaseRequestPayloadExtractor
    {
        public DefaultRequestPayloadExtractor() { }
        protected override object? DoExtractPayLoad(Sentry.Extensibility.IHttpRequest request) { }
        protected override bool IsSupported(Sentry.Extensibility.IHttpRequest request) { }
    }
    public static class DiagnosticLoggerExtensions
    {
        public static void LogDebug(this Sentry.Extensibility.IDiagnosticLogger logger, string message) { }
        public static void LogDebug<TArg>(this Sentry.Extensibility.IDiagnosticLogger logger, string message, TArg arg) { }
        public static void LogDebug<TArg, TArg2>(this Sentry.Extensibility.IDiagnosticLogger logger, string message, TArg arg, TArg2 arg2) { }
        public static void LogDebug<TArg, TArg2, TArg3>(this Sentry.Extensibility.IDiagnosticLogger logger, string message, TArg arg, TArg2 arg2, TArg3 arg3) { }
        public static void LogError(this Sentry.Extensibility.IDiagnosticLogger logger, string message) { }
        public static void LogError(this Sentry.Extensibility.IDiagnosticLogger logger, System.Exception exception, string message) { }
        public static void LogError<TArg>(this Sentry.Extensibility.IDiagnosticLogger logger, string message, TArg arg) { }
        public static void LogError<TArg>(this Sentry.Extensibility.IDiagnosticLogger logger, System.Exception exception, string message, TArg arg) { }
        public static void LogError<TArg, TArg2>(this Sentry.Extensibility.IDiagnosticLogger logger, System.Exception exception, string message, TArg arg, TArg2 arg2) { }
        public static void LogError<TArg, TArg2, TArg3>(this Sentry.Extensibility.IDiagnosticLogger logger, System.Exception exception, string message, TArg arg, TArg2 arg2, TArg3 arg3) { }
        public static void LogError<TArg, TArg2, TArg3, TArg4>(this Sentry.Extensibility.IDiagnosticLogger logger, System.Exception exception, string message, TArg arg, TArg2 arg2, TArg3 arg3, TArg4 arg4) { }
        public static void LogFatal(this Sentry.Extensibility.IDiagnosticLogger logger, string message) { }
        public static void LogFatal(this Sentry.Extensibility.IDiagnosticLogger logger, System.Exception exception, string message) { }
        public static void LogInfo(this Sentry.Extensibility.IDiagnosticLogger logger, string message) { }
        public static void LogInfo<TArg>(this Sentry.Extensibility.IDiagnosticLogger logger, string message, TArg arg) { }
        public static void LogInfo<TArg, TArg2>(this Sentry.Extensibility.IDiagnosticLogger logger, string message, TArg arg, TArg2 arg2) { }
        public static void LogInfo<TArg, TArg2, TArg3>(this Sentry.Extensibility.IDiagnosticLogger logger, string message, TArg arg, TArg2 arg2, TArg3 arg3) { }
        public static void LogWarning(this Sentry.Extensibility.IDiagnosticLogger logger, string message) { }
        public static void LogWarning(this Sentry.Extensibility.IDiagnosticLogger logger, System.Exception exception, string message) { }
        public static void LogWarning<TArg>(this Sentry.Extensibility.IDiagnosticLogger logger, string message, TArg arg) { }
        public static void LogWarning<TArg, TArg2>(this Sentry.Extensibility.IDiagnosticLogger logger, string message, TArg arg, TArg2 arg2) { }
        public static void LogWarning<TArg, TArg2, TArg3>(this Sentry.Extensibility.IDiagnosticLogger logger, string message, TArg arg, TArg2 arg2, TArg3 arg3) { }
    }
    public class DisabledHub : Sentry.IHub, Sentry.ISentryClient, Sentry.ISentryScopeManager, System.IDisposable
    {
        public static readonly Sentry.Extensibility.DisabledHub Instance;
        public bool IsEnabled { get; }
        public Sentry.SentryId LastEventId { get; }
        public Sentry.SentryStructuredLogger Logger { get; }
        public void BindClient(Sentry.ISentryClient client) { }
        public void BindException(System.Exception exception, Sentry.ISpan span) { }
        public Sentry.SentryId CaptureCheckIn(string monitorSlug, Sentry.CheckInStatus status, Sentry.SentryId? sentryId = default, System.TimeSpan? duration = default, Sentry.Scope? scope = null, System.Action<Sentry.SentryMonitorOptions>? configureMonitorOptions = null) { }
        public bool CaptureEnvelope(Sentry.Protocol.Envelopes.Envelope envelope) { }
        public Sentry.SentryId CaptureEvent(Sentry.SentryEvent evt, System.Action<Sentry.Scope> configureScope) { }
        public Sentry.SentryId CaptureEvent(Sentry.SentryEvent evt, Sentry.Scope? scope = null, Sentry.SentryHint? hint = null) { }
        public Sentry.SentryId CaptureEvent(Sentry.SentryEvent evt, Sentry.SentryHint? hint, System.Action<Sentry.Scope> configureScope) { }
        public void CaptureFeedback(Sentry.SentryFeedback feedback, Sentry.Scope? scope = null, Sentry.SentryHint? hint = null) { }
        public void CaptureFeedback(Sentry.SentryFeedback feedback, System.Action<Sentry.Scope> configureScope, Sentry.SentryHint? hint = null) { }
        public void CaptureSession(Sentry.SessionUpdate sessionUpdate) { }
        public void CaptureTransaction(Sentry.SentryTransaction transaction) { }
        public void CaptureTransaction(Sentry.SentryTransaction transaction, Sentry.Scope? scope, Sentry.SentryHint? hint) { }
        [System.Obsolete("Use CaptureFeedback instead.")]
        public void CaptureUserFeedback(Sentry.UserFeedback userFeedback) { }
        public void ConfigureScope(System.Action<Sentry.Scope> configureScope) { }
        public void ConfigureScope<TArg>(System.Action<Sentry.Scope, TArg> configureScope, TArg arg) { }
        public System.Threading.Tasks.Task ConfigureScopeAsync(System.Func<Sentry.Scope, System.Threading.Tasks.Task> configureScope) { }
        public System.Threading.Tasks.Task ConfigureScopeAsync<TArg>(System.Func<Sentry.Scope, TArg, System.Threading.Tasks.Task> configureScope, TArg arg) { }
        public Sentry.TransactionContext ContinueTrace(Sentry.SentryTraceHeader? traceHeader, Sentry.BaggageHeader? baggageHeader, string? name = null, string? operation = null) { }
        public Sentry.TransactionContext ContinueTrace(string? traceHeader, string? baggageHeader, string? name = null, string? operation = null) { }
        public void Dispose() { }
        public void EndSession(Sentry.SessionEndStatus status = 0) { }
        public System.Threading.Tasks.Task FlushAsync(System.TimeSpan timeout) { }
        public Sentry.BaggageHeader? GetBaggage() { }
        public Sentry.ISpan? GetSpan() { }
        public Sentry.SentryTraceHeader? GetTraceHeader() { }
        public void PauseSession() { }
        public System.IDisposable PushScope() { }
        public System.IDisposable PushScope<TState>(TState state) { }
        public void ResumeSession() { }
        public void SetTag(string key, string value) { }
        public void StartSession() { }
        public Sentry.ITransactionTracer StartTransaction(Sentry.ITransactionContext context, System.Collections.Generic.IReadOnlyDictionary<string, object?> customSamplingContext) { }
        public void UnsetTag(string key) { }
    }
    public class FormRequestPayloadExtractor : Sentry.Extensibility.BaseRequestPayloadExtractor
    {
        public FormRequestPayloadExtractor() { }
        protected override object? DoExtractPayLoad(Sentry.Extensibility.IHttpRequest request) { }
        protected override bool IsSupported(Sentry.Extensibility.IHttpRequest request) { }
    }
    public sealed class HubAdapter : Sentry.IHub, Sentry.ISentryClient, Sentry.ISentryScopeManager
    {
        public static readonly Sentry.Extensibility.HubAdapter Instance;
        public bool IsEnabled { get; }
        public Sentry.SentryId LastEventId { get; }
        public Sentry.SentryStructuredLogger Logger { get; }
        public void AddBreadcrumb(string message, string? category = null, string? type = null, System.Collections.Generic.IDictionary<string, string>? data = null, Sentry.BreadcrumbLevel level = 0) { }
        public void AddBreadcrumb(Sentry.Infrastructure.ISystemClock clock, string message, string? category = null, string? type = null, System.Collections.Generic.IDictionary<string, string>? data = null, Sentry.BreadcrumbLevel level = 0) { }
        public void BindClient(Sentry.ISentryClient client) { }
        public void BindException(System.Exception exception, Sentry.ISpan span) { }
        public Sentry.SentryId CaptureCheckIn(string monitorSlug, Sentry.CheckInStatus status, Sentry.SentryId? sentryId = default, System.TimeSpan? duration = default, Sentry.Scope? scope = null, System.Action<Sentry.SentryMonitorOptions>? monitorOptions = null) { }
        public bool CaptureEnvelope(Sentry.Protocol.Envelopes.Envelope envelope) { }
        public Sentry.SentryId CaptureEvent(Sentry.SentryEvent evt) { }
        public Sentry.SentryId CaptureEvent(Sentry.SentryEvent evt, Sentry.Scope? scope) { }
        public Sentry.SentryId CaptureEvent(Sentry.SentryEvent evt, System.Action<Sentry.Scope> configureScope) { }
        public Sentry.SentryId CaptureEvent(Sentry.SentryEvent evt, Sentry.Scope? scope, Sentry.SentryHint? hint = null) { }
        public Sentry.SentryId CaptureEvent(Sentry.SentryEvent evt, Sentry.SentryHint? hint, System.Action<Sentry.Scope> configureScope) { }
        public Sentry.SentryId CaptureException(System.Exception exception) { }
        public void CaptureFeedback(Sentry.SentryFeedback feedback, Sentry.Scope? scope = null, Sentry.SentryHint? hint = null) { }
        public void CaptureFeedback(Sentry.SentryFeedback feedback, System.Action<Sentry.Scope> configureScope, Sentry.SentryHint? hint = null) { }
        public void CaptureSession(Sentry.SessionUpdate sessionUpdate) { }
        public void CaptureTransaction(Sentry.SentryTransaction transaction) { }
        public void CaptureTransaction(Sentry.SentryTransaction transaction, Sentry.Scope? scope, Sentry.SentryHint? hint) { }
        [System.Obsolete("Use CaptureFeedback instead.")]
        public void CaptureUserFeedback(Sentry.UserFeedback sentryUserFeedback) { }
        public void ConfigureScope(System.Action<Sentry.Scope> configureScope) { }
        public void ConfigureScope<TArg>(System.Action<Sentry.Scope, TArg> configureScope, TArg arg) { }
        public System.Threading.Tasks.Task ConfigureScopeAsync(System.Func<Sentry.Scope, System.Threading.Tasks.Task> configureScope) { }
        public System.Threading.Tasks.Task ConfigureScopeAsync<TArg>(System.Func<Sentry.Scope, TArg, System.Threading.Tasks.Task> configureScope, TArg arg) { }
        public Sentry.TransactionContext ContinueTrace(Sentry.SentryTraceHeader? traceHeader, Sentry.BaggageHeader? baggageHeader, string? name = null, string? operation = null) { }
        public Sentry.TransactionContext ContinueTrace(string? traceHeader, string? baggageHeader, string? name = null, string? operation = null) { }
        public void EndSession(Sentry.SessionEndStatus status = 0) { }
        public System.Threading.Tasks.Task FlushAsync(System.TimeSpan timeout) { }
        public Sentry.BaggageHeader? GetBaggage() { }
        public Sentry.ISpan? GetSpan() { }
        public Sentry.SentryTraceHeader? GetTraceHeader() { }
        public void PauseSession() { }
        public System.IDisposable PushScope() { }
        public System.IDisposable PushScope<TState>(TState state) { }
        public void ResumeSession() { }
        public void SetTag(string key, string value) { }
        public void StartSession() { }
        public Sentry.ITransactionTracer StartTransaction(Sentry.ITransactionContext context, System.Collections.Generic.IReadOnlyDictionary<string, object?> customSamplingContext) { }
        public void UnsetTag(string key) { }
    }
    public interface IBackgroundWorker
    {
        int QueuedItems { get; }
        bool EnqueueEnvelope(Sentry.Protocol.Envelopes.Envelope envelope);
        System.Threading.Tasks.Task FlushAsync(System.TimeSpan timeout);
    }
    public interface IDiagnosticLogger
    {
        bool IsEnabled(Sentry.SentryLevel level);
        void Log(Sentry.SentryLevel logLevel, string message, System.Exception? exception = null, params object?[] args);
    }
    public interface IExceptionFilter
    {
        bool Filter(System.Exception ex);
    }
    public interface IHttpRequest
    {
        System.IO.Stream? Body { get; }
        long? ContentLength { get; }
        string? ContentType { get; }
        System.Collections.Generic.IEnumerable<System.Collections.Generic.KeyValuePair<string, System.Collections.Generic.IEnumerable<string>>>? Form { get; }
    }
    public interface INetworkStatusListener
    {
        bool Online { get; }
        System.Threading.Tasks.Task WaitForNetworkOnlineAsync(System.Threading.CancellationToken cancellationToken);
    }
    public interface IRequestPayloadExtractor
    {
        object? ExtractPayload(Sentry.Extensibility.IHttpRequest request);
    }
    public interface ISentryEventExceptionProcessor
    {
        void Process(System.Exception exception, Sentry.SentryEvent sentryEvent);
    }
    public interface ISentryEventProcessor
    {
        Sentry.SentryEvent? Process(Sentry.SentryEvent @event);
    }
    public interface ISentryEventProcessorWithHint : Sentry.Extensibility.ISentryEventProcessor
    {
        Sentry.SentryEvent? Process(Sentry.SentryEvent @event, Sentry.SentryHint hint);
    }
    public interface ISentryStackTraceFactory
    {
        Sentry.SentryStackTrace? Create(System.Exception? exception = null);
    }
    public interface ISentryTransactionProcessor
    {
        Sentry.SentryTransaction? Process(Sentry.SentryTransaction transaction);
    }
    public interface ISentryTransactionProcessorWithHint : Sentry.Extensibility.ISentryTransactionProcessor
    {
        Sentry.SentryTransaction? Process(Sentry.SentryTransaction transaction, Sentry.SentryHint hint);
    }
    public interface ITransport
    {
        System.Threading.Tasks.Task SendEnvelopeAsync(Sentry.Protocol.Envelopes.Envelope envelope, System.Threading.CancellationToken cancellationToken = default);
    }
    public class RequestBodyExtractionDispatcher : Sentry.Extensibility.IRequestPayloadExtractor
    {
        public RequestBodyExtractionDispatcher(System.Collections.Generic.IEnumerable<Sentry.Extensibility.IRequestPayloadExtractor> extractors, Sentry.SentryOptions options, System.Func<Sentry.Extensibility.RequestSize> sizeSwitch) { }
        public object? ExtractPayload(Sentry.Extensibility.IHttpRequest request) { }
    }
    public enum RequestSize
    {
        None = 0,
        Small = 1,
        Medium = 2,
        Always = 3,
    }
    public abstract class SentryEventExceptionProcessor<TException> : Sentry.Extensibility.ISentryEventExceptionProcessor
        where TException : System.Exception
    {
        protected SentryEventExceptionProcessor() { }
        public void Process(System.Exception? exception, Sentry.SentryEvent sentryEvent) { }
        protected abstract void ProcessException(TException exception, Sentry.SentryEvent sentryEvent);
    }
    public sealed class SentryStackTraceFactory : Sentry.Extensibility.ISentryStackTraceFactory
    {
        public SentryStackTraceFactory(Sentry.SentryOptions options) { }
        public Sentry.SentryStackTrace? Create(System.Exception? exception = null) { }
    }
    [System.Diagnostics.CodeAnalysis.Experimental("SENTRY0001")]
    public class StringStackTraceFactory : Sentry.Extensibility.ISentryStackTraceFactory
    {
        public StringStackTraceFactory(Sentry.SentryOptions options) { }
        public Sentry.SentryStackTrace? Create(System.Exception? exception = null) { }
    }
}
namespace Sentry.Http
{
    public abstract class HttpTransportBase
    {
        protected HttpTransportBase(Sentry.SentryOptions options, System.Func<string, string?>? getEnvironmentVariable = null, Sentry.Infrastructure.ISystemClock? clock = null) { }
        protected virtual System.Net.Http.HttpRequestMessage CreateRequest(Sentry.Protocol.Envelopes.Envelope envelope) { }
        protected void HandleResponse(System.Net.Http.HttpResponseMessage response, Sentry.Protocol.Envelopes.Envelope envelope) { }
        protected System.Threading.Tasks.Task HandleResponseAsync(System.Net.Http.HttpResponseMessage response, Sentry.Protocol.Envelopes.Envelope envelope, System.Threading.CancellationToken cancellationToken) { }
        protected Sentry.Protocol.Envelopes.Envelope ProcessEnvelope(Sentry.Protocol.Envelopes.Envelope envelope) { }
        protected System.IO.Stream ReadStreamFromHttpContent(System.Net.Http.HttpContent content) { }
    }
    public interface ISentryHttpClientFactory
    {
        System.Net.Http.HttpClient Create(Sentry.SentryOptions options);
    }
}
namespace Sentry.Infrastructure
{
    public class ConsoleAndTraceDiagnosticLogger : Sentry.Infrastructure.DiagnosticLogger
    {
        public ConsoleAndTraceDiagnosticLogger(Sentry.SentryLevel minimalLevel) { }
        protected override void LogMessage(string message) { }
    }
    public class ConsoleDiagnosticLogger : Sentry.Infrastructure.DiagnosticLogger
    {
        public ConsoleDiagnosticLogger(Sentry.SentryLevel minimalLevel) { }
        protected override void LogMessage(string message) { }
    }
    public abstract class DiagnosticLogger : Sentry.Extensibility.IDiagnosticLogger
    {
        protected DiagnosticLogger(Sentry.SentryLevel minimalLevel) { }
        public bool IsEnabled(Sentry.SentryLevel level) { }
        public void Log(Sentry.SentryLevel logLevel, string message, System.Exception? exception = null, params object?[] args) { }
        protected abstract void LogMessage(string message);
    }
    public class FileDiagnosticLogger : Sentry.Infrastructure.DiagnosticLogger
    {
        public FileDiagnosticLogger(string path, bool alsoWriteToConsole = false) { }
        public FileDiagnosticLogger(string path, Sentry.SentryLevel minimalLevel, bool alsoWriteToConsole = false) { }
        protected override void LogMessage(string message) { }
    }
    public interface ISystemClock
    {
        System.DateTimeOffset GetUtcNow();
    }
    public sealed class SystemClock : Sentry.Infrastructure.ISystemClock
    {
        public static readonly Sentry.Infrastructure.SystemClock Clock;
        public System.DateTimeOffset GetUtcNow() { }
    }
    public class TraceDiagnosticLogger : Sentry.Infrastructure.DiagnosticLogger
    {
        public TraceDiagnosticLogger(Sentry.SentryLevel minimalLevel) { }
        protected override void LogMessage(string message) { }
    }
}
namespace Sentry.Integrations
{
    public interface ISdkIntegration
    {
        void Register(Sentry.IHub hub, Sentry.SentryOptions options);
    }
}
namespace Sentry.PlatformAbstractions
{
    public static class FrameworkInfo
    {
        public static System.Collections.Generic.IReadOnlyDictionary<int, string> NetFxReleaseVersionMap { get; }
        public static System.Collections.Generic.IEnumerable<Sentry.PlatformAbstractions.FrameworkInstallation> GetInstallations() { }
        public static Sentry.PlatformAbstractions.FrameworkInstallation? GetLatest(int clr) { }
    }
    public class FrameworkInstallation
    {
        public FrameworkInstallation() { }
        public Sentry.PlatformAbstractions.FrameworkProfile? Profile { get; set; }
        public int? Release { get; set; }
        public int? ServicePack { get; set; }
        public string? ShortName { get; set; }
        public System.Version? Version { get; set; }
        public override string ToString() { }
    }
    public enum FrameworkProfile
    {
        Client = 0,
        Full = 1,
    }
    public class SentryRuntime : System.IEquatable<Sentry.PlatformAbstractions.SentryRuntime>
    {
        public SentryRuntime(string? name = null, string? version = null, string? raw = null, string? identifier = null) { }
        public string? Identifier { get; }
        public string? Name { get; }
        public string? Raw { get; }
        public string? Version { get; }
        public static Sentry.PlatformAbstractions.SentryRuntime Current { get; }
        public bool Equals(Sentry.PlatformAbstractions.SentryRuntime? other) { }
        public override bool Equals(object? obj) { }
        public override int GetHashCode() { }
        public override string? ToString() { }
    }
    public static class SentryRuntimeExtensions
    {
        public static bool IsMono(this Sentry.PlatformAbstractions.SentryRuntime runtime) { }
        public static bool IsNetCore(this Sentry.PlatformAbstractions.SentryRuntime runtime) { }
        public static bool IsNetFx(this Sentry.PlatformAbstractions.SentryRuntime runtime) { }
    }
}
namespace Sentry.Protocol
{
    public sealed class App : Sentry.ISentryJsonSerializable
    {
        public const string Type = "app";
        public App() { }
        public string? Build { get; set; }
        public string? BuildType { get; set; }
        public string? Hash { get; set; }
        public string? Identifier { get; set; }
        public bool? InForeground { get; set; }
        public string? Name { get; set; }
        public System.DateTimeOffset? StartTime { get; set; }
        public string? Version { get; set; }
        public void WriteTo(System.Text.Json.Utf8JsonWriter writer, Sentry.Extensibility.IDiagnosticLogger? _) { }
        public static Sentry.Protocol.App FromJson(System.Text.Json.JsonElement json) { }
    }
    public sealed class Browser : Sentry.ISentryJsonSerializable
    {
        public const string Type = "browser";
        public Browser() { }
        public string? Name { get; set; }
        public string? Version { get; set; }
        public void WriteTo(System.Text.Json.Utf8JsonWriter writer, Sentry.Extensibility.IDiagnosticLogger? _) { }
        public static Sentry.Protocol.Browser FromJson(System.Text.Json.JsonElement json) { }
    }
    public sealed class DebugImage : Sentry.ISentryJsonSerializable
    {
        public DebugImage() { }
        public string? CodeFile { get; set; }
        public string? CodeId { get; set; }
        public string? DebugChecksum { get; set; }
        public string? DebugFile { get; set; }
        public string? DebugId { get; set; }
        public long? ImageAddress { get; set; }
        public long? ImageSize { get; set; }
        public string? Type { get; set; }
        public void WriteTo(System.Text.Json.Utf8JsonWriter writer, Sentry.Extensibility.IDiagnosticLogger? logger) { }
        public static Sentry.Protocol.DebugImage FromJson(System.Text.Json.JsonElement json) { }
    }
    public sealed class Device : Sentry.ISentryJsonSerializable
    {
        public const string Type = "device";
        public Device() { }
        public string? Architecture { get; set; }
        public float? BatteryLevel { get; set; }
        public string? BatteryStatus { get; set; }
        public System.DateTimeOffset? BootTime { get; set; }
        public string? Brand { get; set; }
        public string? CpuDescription { get; set; }
        public string? DeviceType { get; set; }
        public string? DeviceUniqueIdentifier { get; set; }
        public long? ExternalFreeStorage { get; set; }
        public long? ExternalStorageSize { get; set; }
        public string? Family { get; set; }
        public long? FreeMemory { get; set; }
        public long? FreeStorage { get; set; }
        public bool? IsCharging { get; set; }
        public bool? IsOnline { get; set; }
        public bool? LowMemory { get; set; }
        public string? Manufacturer { get; set; }
        public long? MemorySize { get; set; }
        public string? Model { get; set; }
        public string? ModelId { get; set; }
        public string? Name { get; set; }
        public Sentry.Protocol.DeviceOrientation? Orientation { get; set; }
        public int? ProcessorCount { get; set; }
        public float? ProcessorFrequency { get; set; }
        public float? ScreenDensity { get; set; }
        public int? ScreenDpi { get; set; }
        public string? ScreenResolution { get; set; }
        public bool? Simulator { get; set; }
        public long? StorageSize { get; set; }
        public bool? SupportsAccelerometer { get; set; }
        public bool? SupportsAudio { get; set; }
        public bool? SupportsGyroscope { get; set; }
        public bool? SupportsLocationService { get; set; }
        public bool? SupportsVibration { get; set; }
        public System.TimeZoneInfo? Timezone { get; set; }
        public long? UsableMemory { get; set; }
        public void WriteTo(System.Text.Json.Utf8JsonWriter writer, Sentry.Extensibility.IDiagnosticLogger? _) { }
        public static Sentry.Protocol.Device FromJson(System.Text.Json.JsonElement json) { }
    }
    public enum DeviceOrientation
    {
        [System.Runtime.Serialization.EnumMember(Value="portrait")]
        Portrait = 0,
        [System.Runtime.Serialization.EnumMember(Value="landscape")]
        Landscape = 1,
    }
    public sealed class Gpu : Sentry.ISentryJsonSerializable
    {
        public const string Type = "gpu";
        public Gpu() { }
        public string? ApiType { get; set; }
        public string? GraphicsShaderLevel { get; set; }
        public int? Id { get; set; }
        public int? MaxTextureSize { get; set; }
        public int? MemorySize { get; set; }
        public bool? MultiThreadedRendering { get; set; }
        public string? Name { get; set; }
        public string? NpotSupport { get; set; }
        public bool? SupportsComputeShaders { get; set; }
        public bool? SupportsDrawCallInstancing { get; set; }
        public bool? SupportsGeometryShaders { get; set; }
        public bool? SupportsRayTracing { get; set; }
        public string? VendorId { get; set; }
        public string? VendorName { get; set; }
        public string? Version { get; set; }
        public void WriteTo(System.Text.Json.Utf8JsonWriter writer, Sentry.Extensibility.IDiagnosticLogger? _) { }
        public static Sentry.Protocol.Gpu FromJson(System.Text.Json.JsonElement json) { }
    }
    public interface ITraceContext
    {
        string? Description { get; }
        bool? IsSampled { get; }
        string Operation { get; }
        string? Origin { get; }
        Sentry.SpanId? ParentSpanId { get; }
        Sentry.SpanId SpanId { get; }
        Sentry.SpanStatus? Status { get; }
        Sentry.SentryId TraceId { get; }
    }
    public sealed class Measurement : Sentry.ISentryJsonSerializable
    {
        public Sentry.MeasurementUnit Unit { get; }
        public object Value { get; }
        public void WriteTo(System.Text.Json.Utf8JsonWriter writer, Sentry.Extensibility.IDiagnosticLogger? logger) { }
        public static Sentry.Protocol.Measurement FromJson(System.Text.Json.JsonElement json) { }
    }
    public sealed class Mechanism : Sentry.ISentryJsonSerializable
    {
        public static readonly string DescriptionKey;
        public static readonly string HandledKey;
        public static readonly string MechanismKey;
        public Mechanism() { }
        public System.Collections.Generic.IDictionary<string, object> Data { get; }
        public string? Description { get; set; }
        public int? ExceptionId { get; set; }
        public bool? Handled { get; set; }
        public string? HelpLink { get; set; }
        public bool IsExceptionGroup { get; set; }
        public System.Collections.Generic.IDictionary<string, object> Meta { get; }
        public int? ParentId { get; set; }
        public string? Source { get; set; }
        public bool Synthetic { get; set; }
        public string Type { get; set; }
        public void WriteTo(System.Text.Json.Utf8JsonWriter writer, Sentry.Extensibility.IDiagnosticLogger? logger) { }
        public static Sentry.Protocol.Mechanism FromJson(System.Text.Json.JsonElement json) { }
    }
    public sealed class OperatingSystem : Sentry.ISentryJsonSerializable
    {
        public const string Type = "os";
        public OperatingSystem() { }
        public string? Build { get; set; }
        public string? KernelVersion { get; set; }
        public string? Name { get; set; }
        public string? RawDescription { get; set; }
        public bool? Rooted { get; set; }
        public string? Version { get; set; }
        public void WriteTo(System.Text.Json.Utf8JsonWriter writer, Sentry.Extensibility.IDiagnosticLogger? _) { }
        public static Sentry.Protocol.OperatingSystem FromJson(System.Text.Json.JsonElement json) { }
    }
    public sealed class Response : Sentry.ISentryJsonSerializable
    {
        public const string Type = "response";
        public Response() { }
        public long? BodySize { get; set; }
        public string? Cookies { get; set; }
        public object? Data { get; set; }
        public System.Collections.Generic.IDictionary<string, string> Headers { get; }
        public short? StatusCode { get; set; }
        public Sentry.Protocol.Response Clone() { }
        public void UpdateFrom(Sentry.Protocol.Response source) { }
        public void UpdateFrom(object source) { }
        public void WriteTo(System.Text.Json.Utf8JsonWriter writer, Sentry.Extensibility.IDiagnosticLogger? logger) { }
        public static Sentry.Protocol.Response FromJson(System.Text.Json.JsonElement json) { }
    }
    public sealed class Runtime : Sentry.ISentryJsonSerializable
    {
        public const string Type = "runtime";
        public Runtime() { }
        public string? Build { get; set; }
        public string? Identifier { get; set; }
        public string? Name { get; set; }
        public string? RawDescription { get; set; }
        public string? Version { get; set; }
        public void WriteTo(System.Text.Json.Utf8JsonWriter writer, Sentry.Extensibility.IDiagnosticLogger? _) { }
        public static Sentry.Protocol.Runtime FromJson(System.Text.Json.JsonElement json) { }
    }
    public sealed class SentryException : Sentry.ISentryJsonSerializable
    {
        public SentryException() { }
        public Sentry.Protocol.Mechanism? Mechanism { get; set; }
        public string? Module { get; set; }
        public Sentry.SentryStackTrace? Stacktrace { get; set; }
        public int ThreadId { get; set; }
        public string? Type { get; set; }
        public string? Value { get; set; }
        public void WriteTo(System.Text.Json.Utf8JsonWriter writer, Sentry.Extensibility.IDiagnosticLogger? logger) { }
        public static Sentry.Protocol.SentryException FromJson(System.Text.Json.JsonElement json) { }
    }
    public class Trace : Sentry.ISentryJsonSerializable, Sentry.Protocol.ITraceContext
    {
        public const string Type = "trace";
        public Trace() { }
        public System.Collections.Generic.IReadOnlyDictionary<string, object?> Data { get; }
        public string? Description { get; set; }
        public bool? IsSampled { get; }
        public string Operation { get; set; }
        public string? Origin { get; }
        public Sentry.SpanId? ParentSpanId { get; set; }
        public Sentry.SpanId SpanId { get; set; }
        public Sentry.SpanStatus? Status { get; set; }
        public Sentry.SentryId TraceId { get; set; }
        public void SetData(string key, object? value) { }
        public void WriteTo(System.Text.Json.Utf8JsonWriter writer, Sentry.Extensibility.IDiagnosticLogger? logger) { }
        public static Sentry.Protocol.Trace FromJson(System.Text.Json.JsonElement json) { }
    }
}
namespace Sentry.Protocol.Envelopes
{
    public sealed class Envelope : Sentry.Protocol.Envelopes.ISerializable, System.IDisposable
    {
        public Envelope(System.Collections.Generic.IReadOnlyDictionary<string, object?> header, System.Collections.Generic.IReadOnlyList<Sentry.Protocol.Envelopes.EnvelopeItem> items) { }
        public System.Collections.Generic.IReadOnlyDictionary<string, object?> Header { get; }
        public System.Collections.Generic.IReadOnlyList<Sentry.Protocol.Envelopes.EnvelopeItem> Items { get; }
        public void Dispose() { }
        public void Serialize(System.IO.Stream stream, Sentry.Extensibility.IDiagnosticLogger? logger) { }
        public System.Threading.Tasks.Task SerializeAsync(System.IO.Stream stream, Sentry.Extensibility.IDiagnosticLogger? logger, System.Threading.CancellationToken cancellationToken = default) { }
        public Sentry.SentryId? TryGetEventId() { }
        public static System.Threading.Tasks.Task<Sentry.Protocol.Envelopes.Envelope> DeserializeAsync(System.IO.Stream stream, System.Threading.CancellationToken cancellationToken = default) { }
        public static Sentry.Protocol.Envelopes.Envelope FromCheckIn(Sentry.SentryCheckIn checkIn) { }
        public static Sentry.Protocol.Envelopes.Envelope FromEvent(Sentry.SentryEvent @event, Sentry.Extensibility.IDiagnosticLogger? logger = null, System.Collections.Generic.IReadOnlyCollection<Sentry.SentryAttachment>? attachments = null, Sentry.SessionUpdate? sessionUpdate = null) { }
        public static Sentry.Protocol.Envelopes.Envelope FromFeedback(Sentry.SentryEvent @event, Sentry.Extensibility.IDiagnosticLogger? logger = null, System.Collections.Generic.IReadOnlyCollection<Sentry.SentryAttachment>? attachments = null, Sentry.SessionUpdate? sessionUpdate = null) { }
        public static Sentry.Protocol.Envelopes.Envelope FromSession(Sentry.SessionUpdate sessionUpdate) { }
        public static Sentry.Protocol.Envelopes.Envelope FromTransaction(Sentry.SentryTransaction transaction) { }
        [System.Obsolete("Use FromFeedback instead.")]
        public static Sentry.Protocol.Envelopes.Envelope FromUserFeedback(Sentry.UserFeedback sentryUserFeedback) { }
    }
    public sealed class EnvelopeItem : Sentry.Protocol.Envelopes.ISerializable, System.IDisposable
    {
        public EnvelopeItem(System.Collections.Generic.IReadOnlyDictionary<string, object?> header, Sentry.Protocol.Envelopes.ISerializable payload) { }
        public System.Collections.Generic.IReadOnlyDictionary<string, object?> Header { get; }
        public Sentry.Protocol.Envelopes.ISerializable Payload { get; }
        public void Dispose() { }
        public void Serialize(System.IO.Stream stream, Sentry.Extensibility.IDiagnosticLogger? logger) { }
        public System.Threading.Tasks.Task SerializeAsync(System.IO.Stream stream, Sentry.Extensibility.IDiagnosticLogger? logger, System.Threading.CancellationToken cancellationToken = default) { }
        public string? TryGetFileName() { }
        public long? TryGetLength() { }
        public string? TryGetType() { }
        public static System.Threading.Tasks.Task<Sentry.Protocol.Envelopes.EnvelopeItem> DeserializeAsync(System.IO.Stream stream, System.Threading.CancellationToken cancellationToken = default) { }
        public static Sentry.Protocol.Envelopes.EnvelopeItem FromAttachment(Sentry.SentryAttachment attachment) { }
        public static Sentry.Protocol.Envelopes.EnvelopeItem FromCheckIn(Sentry.SentryCheckIn checkIn) { }
        public static Sentry.Protocol.Envelopes.EnvelopeItem FromEvent(Sentry.SentryEvent @event) { }
        public static Sentry.Protocol.Envelopes.EnvelopeItem FromFeedback(Sentry.SentryEvent @event) { }
        public static Sentry.Protocol.Envelopes.EnvelopeItem FromSession(Sentry.SessionUpdate sessionUpdate) { }
        public static Sentry.Protocol.Envelopes.EnvelopeItem FromTransaction(Sentry.SentryTransaction transaction) { }
        [System.Obsolete("Use FromFeedback instead.")]
        public static Sentry.Protocol.Envelopes.EnvelopeItem FromUserFeedback(Sentry.UserFeedback sentryUserFeedback) { }
    }
    public interface ISerializable
    {
        void Serialize(System.IO.Stream stream, Sentry.Extensibility.IDiagnosticLogger? logger);
        System.Threading.Tasks.Task SerializeAsync(System.IO.Stream stream, Sentry.Extensibility.IDiagnosticLogger? logger, System.Threading.CancellationToken cancellationToken = default);
    }
}
namespace Sentry.Reflection
{
    public static class AssemblyExtensions
    {
        public static Sentry.SdkVersion GetNameAndVersion(this System.Reflection.Assembly asm) { }
    }
}
public static class SentryExceptionExtensions
{
    public static void AddSentryContext(this System.Exception ex, string name, System.Collections.Generic.IReadOnlyDictionary<string, object> data) { }
    public static void AddSentryTag(this System.Exception ex, string name, string value) { }
    public static void SetSentryMechanism(this System.Exception ex, string type, string? description = null, bool? handled = default) { }
}<|MERGE_RESOLUTION|>--- conflicted
+++ resolved
@@ -611,10 +611,6 @@
         [System.Runtime.Serialization.EnumMember(Value="fatal")]
         Fatal = 4,
     }
-<<<<<<< HEAD
-    [System.Diagnostics.CodeAnalysis.Experimental("SENTRY0001")]
-=======
->>>>>>> ad849d4a
     [System.Diagnostics.DebuggerDisplay("SentryLog \\{ Level = {Level}, Message = \'{Message}\' \\}")]
     [System.Runtime.CompilerServices.RequiredMember]
     public sealed class SentryLog
