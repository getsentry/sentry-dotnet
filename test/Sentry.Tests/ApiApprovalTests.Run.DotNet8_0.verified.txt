﻿[assembly: System.CLSCompliant(true)]
namespace Sentry
{
    [System.Diagnostics.DebuggerDisplay("{FileName}")]
    public class Attachment
    {
        public Attachment(Sentry.AttachmentType type, Sentry.IAttachmentContent content, string fileName, string? contentType) { }
        public Sentry.IAttachmentContent Content { get; }
        public string? ContentType { get; }
        public string FileName { get; }
        public Sentry.AttachmentType Type { get; }
    }
    public enum AttachmentType
    {
        Default = 0,
        Minidump = 1,
        AppleCrashReport = 2,
        UnrealContext = 3,
        UnrealLogs = 4,
        ViewHierarchy = 5,
    }
    public class BaggageHeader
    {
        public override string ToString() { }
    }
    [System.Diagnostics.DebuggerDisplay("Message: {Message}, Type: {Type}")]
    public sealed class Breadcrumb : Sentry.IJsonSerializable
    {
        public Breadcrumb(string message, string type, System.Collections.Generic.IReadOnlyDictionary<string, string>? data = null, string? category = null, Sentry.BreadcrumbLevel level = 0) { }
        public string? Category { get; }
        public System.Collections.Generic.IReadOnlyDictionary<string, string>? Data { get; }
        public Sentry.BreadcrumbLevel Level { get; }
        public string? Message { get; }
        public System.DateTimeOffset Timestamp { get; }
        public string? Type { get; }
        public void WriteTo(System.Text.Json.Utf8JsonWriter writer, Sentry.Extensibility.IDiagnosticLogger? logger) { }
        public static Sentry.Breadcrumb FromJson(System.Text.Json.JsonElement json) { }
    }
    public enum BreadcrumbLevel
    {
        [System.Runtime.Serialization.EnumMember(Value="debug")]
        Debug = -1,
        [System.Runtime.Serialization.EnumMember(Value="info")]
        Info = 0,
        [System.Runtime.Serialization.EnumMember(Value="warning")]
        Warning = 1,
        [System.Runtime.Serialization.EnumMember(Value="error")]
        Error = 2,
        [System.Runtime.Serialization.EnumMember(Value="critical")]
        Critical = 3,
    }
    public static class BuiltInSystemDiagnosticsMeters
    {
        public static readonly Sentry.SubstringOrRegexPattern MicrosoftAspNetCoreDiagnostics;
        public static readonly Sentry.SubstringOrRegexPattern MicrosoftAspNetCoreHeaderParsing;
        public static readonly Sentry.SubstringOrRegexPattern MicrosoftAspNetCoreHosting;
        public static readonly Sentry.SubstringOrRegexPattern MicrosoftAspNetCoreHttpConnections;
        public static readonly Sentry.SubstringOrRegexPattern MicrosoftAspNetCoreRateLimiting;
        public static readonly Sentry.SubstringOrRegexPattern MicrosoftAspNetCoreRouting;
        public static readonly Sentry.SubstringOrRegexPattern MicrosoftAspNetCoreServerKestrel;
        public static readonly Sentry.SubstringOrRegexPattern MicrosoftExtensionsDiagnosticsHealthChecks;
        public static readonly Sentry.SubstringOrRegexPattern MicrosoftExtensionsDiagnosticsResourceMonitoring;
        public static readonly Sentry.SubstringOrRegexPattern SystemNetHttp;
        public static readonly Sentry.SubstringOrRegexPattern SystemNetNameResolution;
        public static System.Collections.Generic.IList<Sentry.SubstringOrRegexPattern> All { get; }
    }
    public class ByteAttachmentContent : Sentry.IAttachmentContent
    {
        public ByteAttachmentContent(byte[] bytes) { }
        public System.IO.Stream GetStream() { }
    }
    public static class Constants
    {
        public const int DefaultMaxBreadcrumbs = 100;
        public const string DisableSdkDsnValue = "";
        public const string Platform = "csharp";
        public const int ProtocolVersion = 7;
    }
    public sealed class Contexts : Sentry.IJsonSerializable, System.Collections.Generic.ICollection<System.Collections.Generic.KeyValuePair<string, object>>, System.Collections.Generic.IDictionary<string, object>, System.Collections.Generic.IEnumerable<System.Collections.Generic.KeyValuePair<string, object>>, System.Collections.IEnumerable
    {
        public Contexts() { }
        public Sentry.Protocol.App App { get; }
        public Sentry.Protocol.Browser Browser { get; }
        public int Count { get; }
        public Sentry.Protocol.Device Device { get; }
        public Sentry.Protocol.Gpu Gpu { get; }
        public bool IsReadOnly { get; }
        public object this[string key] { get; set; }
        public System.Collections.Generic.ICollection<string> Keys { get; }
        public Sentry.Protocol.OperatingSystem OperatingSystem { get; }
        public Sentry.Protocol.Response Response { get; }
        public Sentry.Protocol.Runtime Runtime { get; }
        public Sentry.Protocol.Trace Trace { get; }
        public System.Collections.Generic.ICollection<object> Values { get; }
        public void Add(System.Collections.Generic.KeyValuePair<string, object> item) { }
        public void Add(string key, object value) { }
        public void Clear() { }
        public bool Contains(System.Collections.Generic.KeyValuePair<string, object> item) { }
        public bool ContainsKey(string key) { }
        public void CopyTo(System.Collections.Generic.KeyValuePair<string, object>[] array, int arrayIndex) { }
        public System.Collections.Generic.IEnumerator<System.Collections.Generic.KeyValuePair<string, object>> GetEnumerator() { }
        public bool Remove(System.Collections.Generic.KeyValuePair<string, object> item) { }
        public bool Remove(string key) { }
        public bool TryGetValue(string key, out object value) { }
        public void WriteTo(System.Text.Json.Utf8JsonWriter writer, Sentry.Extensibility.IDiagnosticLogger? logger) { }
        public static Sentry.Contexts FromJson(System.Text.Json.JsonElement json) { }
    }
    [System.Obsolete("WARNING: This method deliberately causes a crash, and should not be used in a rea" +
        "l application.")]
    public enum CrashType
    {
        Managed = 0,
        ManagedBackgroundThread = 1,
        Native = 2,
    }
    [System.Flags]
    public enum DeduplicateMode
    {
        SameEvent = 1,
        SameExceptionInstance = 2,
        InnerException = 4,
        AggregateException = 8,
        All = 2147483647,
    }
    public class DefaultSentryScopeStateProcessor : Sentry.ISentryScopeStateProcessor
    {
        public DefaultSentryScopeStateProcessor() { }
        public void Apply(Sentry.Scope scope, object state) { }
    }
    [System.AttributeUsage(System.AttributeTargets.Assembly)]
    public class DsnAttribute : System.Attribute
    {
        public DsnAttribute(string dsn) { }
        public string Dsn { get; }
    }
    public static class EventLikeExtensions
    {
        public static void AddBreadcrumb(this Sentry.IEventLike eventLike, string message, string? category, string? type, System.ValueTuple<string, string>? dataPair = default, Sentry.BreadcrumbLevel level = 0) { }
        public static void AddBreadcrumb(this Sentry.IEventLike eventLike, string message, string? category = null, string? type = null, System.Collections.Generic.IReadOnlyDictionary<string, string>? data = null, Sentry.BreadcrumbLevel level = 0) { }
        public static void AddBreadcrumb(this Sentry.IEventLike eventLike, System.DateTimeOffset? timestamp, string message, string? category = null, string? type = null, System.Collections.Generic.IReadOnlyDictionary<string, string>? data = null, Sentry.BreadcrumbLevel level = 0) { }
        public static bool HasUser(this Sentry.IEventLike eventLike) { }
        public static void SetFingerprint(this Sentry.IEventLike eventLike, System.Collections.Generic.IEnumerable<string> fingerprint) { }
        public static void SetFingerprint(this Sentry.IEventLike eventLike, params string[] fingerprint) { }
    }
    public class ExperimentalMetricsOptions
    {
        public ExperimentalMetricsOptions() { }
        public System.Collections.Generic.IList<Sentry.SubstringOrRegexPattern> CaptureSystemDiagnosticsInstruments { get; set; }
        public System.Collections.Generic.IList<Sentry.SubstringOrRegexPattern> CaptureSystemDiagnosticsMeters { get; set; }
        public bool EnableCodeLocations { get; set; }
    }
    public class FileAttachmentContent : Sentry.IAttachmentContent
    {
        public FileAttachmentContent(string filePath) { }
        public FileAttachmentContent(string filePath, bool readFileAsynchronously) { }
        public System.IO.Stream GetStream() { }
    }
    public static class HasExtraExtensions
    {
        public static void SetExtras(this Sentry.IHasExtra hasExtra, System.Collections.Generic.IEnumerable<System.Collections.Generic.KeyValuePair<string, object?>> values) { }
    }
    public static class HasTagsExtensions
    {
        public static void SetTags(this Sentry.IHasTags hasTags, System.Collections.Generic.IEnumerable<System.Collections.Generic.KeyValuePair<string, string>> tags) { }
    }
    public class Hint
    {
        public Hint() { }
        public Hint(string key, object? value) { }
        public System.Collections.Generic.ICollection<Sentry.Attachment> Attachments { get; }
        public System.Collections.Generic.IDictionary<string, object?> Items { get; }
        public void AddAttachment(string filePath, Sentry.AttachmentType type = 0, string? contentType = null) { }
        public static Sentry.Hint WithAttachments(params Sentry.Attachment[] attachments) { }
        public static Sentry.Hint WithAttachments(System.Collections.Generic.IEnumerable<Sentry.Attachment> attachments) { }
    }
    public static class HintTypes
    {
        public const string HttpResponseMessage = "http-response-message";
    }
    public readonly struct HttpStatusCodeRange : System.IEquatable<Sentry.HttpStatusCodeRange>
    {
        public HttpStatusCodeRange(int statusCode) { }
        public HttpStatusCodeRange(int start, int end) { }
        public int End { get; init; }
        public int Start { get; init; }
        public bool Contains(int statusCode) { }
        public bool Contains(System.Net.HttpStatusCode statusCode) { }
        public static Sentry.HttpStatusCodeRange op_Implicit(int statusCode) { }
        public static Sentry.HttpStatusCodeRange op_Implicit(System.Net.HttpStatusCode statusCode) { }
        public static Sentry.HttpStatusCodeRange op_Implicit([System.Runtime.CompilerServices.TupleElementNames(new string[] {
                "Start",
                "End"})] System.ValueTuple<int, int> range) { }
        public static Sentry.HttpStatusCodeRange op_Implicit([System.Runtime.CompilerServices.TupleElementNames(new string[] {
                "start",
                "end"})] System.ValueTuple<System.Net.HttpStatusCode, System.Net.HttpStatusCode> range) { }
    }
    public static class HubExtensions
    {
        public static void AddBreadcrumb(this Sentry.IHub hub, Sentry.Breadcrumb breadcrumb, Sentry.Hint? hint = null) { }
        public static void AddBreadcrumb(this Sentry.IHub hub, string message, string? category = null, string? type = null, System.Collections.Generic.IDictionary<string, string>? data = null, Sentry.BreadcrumbLevel level = 0) { }
        public static void AddBreadcrumb(this Sentry.IHub hub, Sentry.Infrastructure.ISystemClock? clock, string message, string? category = null, string? type = null, System.Collections.Generic.IDictionary<string, string>? data = null, Sentry.BreadcrumbLevel level = 0) { }
        public static Sentry.SentryId CaptureException(this Sentry.IHub hub, System.Exception ex, System.Action<Sentry.Scope> configureScope) { }
        public static Sentry.SentryId CaptureMessage(this Sentry.IHub hub, string message, System.Action<Sentry.Scope> configureScope, Sentry.SentryLevel level = 1) { }
        public static void LockScope(this Sentry.IHub hub) { }
        public static System.IDisposable PushAndLockScope(this Sentry.IHub hub) { }
        public static Sentry.ITransactionTracer StartTransaction(this Sentry.IHub hub, Sentry.ITransactionContext context) { }
        public static Sentry.ITransactionTracer StartTransaction(this Sentry.IHub hub, string name, string operation) { }
        public static Sentry.ITransactionTracer StartTransaction(this Sentry.IHub hub, string name, string operation, Sentry.SentryTraceHeader traceHeader) { }
        public static Sentry.ITransactionTracer StartTransaction(this Sentry.IHub hub, string name, string operation, string? description) { }
        public static void UnlockScope(this Sentry.IHub hub) { }
    }
    public interface IAttachmentContent
    {
        System.IO.Stream GetStream();
    }
    public interface IEventLike : Sentry.IHasExtra, Sentry.IHasTags
    {
        System.Collections.Generic.IReadOnlyCollection<Sentry.Breadcrumb> Breadcrumbs { get; }
        Sentry.Contexts Contexts { get; set; }
        string? Distribution { get; set; }
        string? Environment { get; set; }
        System.Collections.Generic.IReadOnlyList<string> Fingerprint { get; set; }
        Sentry.SentryLevel? Level { get; set; }
        string? Release { get; set; }
        Sentry.Request Request { get; set; }
        Sentry.SdkVersion Sdk { get; }
        string? TransactionName { get; set; }
        Sentry.SentryUser User { get; set; }
        void AddBreadcrumb(Sentry.Breadcrumb breadcrumb);
    }
    public interface IHasExtra
    {
        System.Collections.Generic.IReadOnlyDictionary<string, object?> Extra { get; }
        void SetExtra(string key, object? value);
    }
    public interface IHasTags
    {
        System.Collections.Generic.IReadOnlyDictionary<string, string> Tags { get; }
        void SetTag(string key, string value);
        void UnsetTag(string key);
    }
    public interface IHub : Sentry.ISentryClient, Sentry.ISentryScopeManager
    {
        Sentry.SentryId LastEventId { get; }
        Sentry.IMetricAggregator Metrics { get; }
        void BindException(System.Exception exception, Sentry.ISpan span);
        Sentry.SentryId CaptureEvent(Sentry.SentryEvent evt, System.Action<Sentry.Scope> configureScope);
        Sentry.SentryId CaptureEvent(Sentry.SentryEvent evt, Sentry.Hint? hint, System.Action<Sentry.Scope> configureScope);
        Sentry.TransactionContext ContinueTrace(Sentry.SentryTraceHeader? traceHeader, Sentry.BaggageHeader? baggageHeader, string? name = null, string? operation = null);
        Sentry.TransactionContext ContinueTrace(string? traceHeader, string? baggageHeader, string? name = null, string? operation = null);
        void EndSession(Sentry.SessionEndStatus status = 0);
        Sentry.BaggageHeader? GetBaggage();
        Sentry.ISpan? GetSpan();
        Sentry.SentryTraceHeader? GetTraceHeader();
        void PauseSession();
        void ResumeSession();
        void StartSession();
        Sentry.ITransactionTracer StartTransaction(Sentry.ITransactionContext context, System.Collections.Generic.IReadOnlyDictionary<string, object?> customSamplingContext);
    }
    public interface IJsonSerializable
    {
        void WriteTo(System.Text.Json.Utf8JsonWriter writer, Sentry.Extensibility.IDiagnosticLogger? logger);
    }
    public interface IMetricAggregator : System.IDisposable
    {
        void Distribution(string key, double value = 1, Sentry.MeasurementUnit? unit = default, System.Collections.Generic.IDictionary<string, string>? tags = null, System.DateTimeOffset? timestamp = default, int stackLevel = 1);
        System.Threading.Tasks.Task FlushAsync(bool force = true, System.Threading.CancellationToken cancellationToken = default);
        void Gauge(string key, double value = 1, Sentry.MeasurementUnit? unit = default, System.Collections.Generic.IDictionary<string, string>? tags = null, System.DateTimeOffset? timestamp = default, int stackLevel = 1);
        void Increment(string key, double value = 1, Sentry.MeasurementUnit? unit = default, System.Collections.Generic.IDictionary<string, string>? tags = null, System.DateTimeOffset? timestamp = default, int stackLevel = 1);
        void Set(string key, int value, Sentry.MeasurementUnit? unit = default, System.Collections.Generic.IDictionary<string, string>? tags = null, System.DateTimeOffset? timestamp = default, int stackLevel = 1);
<<<<<<< HEAD
        void Set(string key, string value, Sentry.MeasurementUnit? unit = default, System.Collections.Generic.IDictionary<string, string>? tags = null, System.DateTimeOffset? timestamp = default, int stackLevel = 1);
=======
        System.IDisposable StartTimer(string key, Sentry.MeasurementUnit.Duration unit = 3, System.Collections.Generic.IDictionary<string, string>? tags = null, int stackLevel = 1);
>>>>>>> 467676e3
        void Timing(string key, double value, Sentry.MeasurementUnit.Duration unit = 3, System.Collections.Generic.IDictionary<string, string>? tags = null, System.DateTimeOffset? timestamp = default, int stackLevel = 1);
    }
    public interface IScopeObserver
    {
        void AddBreadcrumb(Sentry.Breadcrumb breadcrumb);
        void SetExtra(string key, object? value);
        void SetTag(string key, string value);
        void SetUser(Sentry.SentryUser? user);
        void UnsetTag(string key);
    }
    public interface ISentryClient
    {
        bool IsEnabled { get; }
        bool CaptureEnvelope(Sentry.Protocol.Envelopes.Envelope envelope);
        Sentry.SentryId CaptureEvent(Sentry.SentryEvent evt, Sentry.Scope? scope = null, Sentry.Hint? hint = null);
        void CaptureSession(Sentry.SessionUpdate sessionUpdate);
        void CaptureTransaction(Sentry.SentryTransaction transaction);
        void CaptureTransaction(Sentry.SentryTransaction transaction, Sentry.Scope? scope, Sentry.Hint? hint);
        void CaptureUserFeedback(Sentry.UserFeedback userFeedback);
        System.Threading.Tasks.Task FlushAsync(System.TimeSpan timeout);
    }
    public interface ISentryScopeManager
    {
        void BindClient(Sentry.ISentryClient client);
        void ConfigureScope(System.Action<Sentry.Scope> configureScope);
        System.Threading.Tasks.Task ConfigureScopeAsync(System.Func<Sentry.Scope, System.Threading.Tasks.Task> configureScope);
        System.IDisposable PushScope();
        System.IDisposable PushScope<TState>(TState state);
    }
    public interface ISentryScopeStateProcessor
    {
        void Apply(Sentry.Scope scope, object state);
    }
    public interface ISentryUserFactory
    {
        Sentry.SentryUser? Create();
    }
    public interface ISession
    {
        string? DistinctId { get; }
        string? Environment { get; }
        int ErrorCount { get; }
        Sentry.SentryId Id { get; }
        string? IpAddress { get; }
        string Release { get; }
        System.DateTimeOffset StartTimestamp { get; }
        string? UserAgent { get; }
    }
    public interface ISpan : Sentry.IHasExtra, Sentry.IHasTags, Sentry.ISpanData, Sentry.Protocol.ITraceContext
    {
        new string? Description { get; set; }
        new string Operation { get; set; }
        new Sentry.SpanStatus? Status { get; set; }
        void Finish();
        void Finish(Sentry.SpanStatus status);
        void Finish(System.Exception exception);
        void Finish(System.Exception exception, Sentry.SpanStatus status);
        Sentry.ISpan StartChild(string operation);
    }
    public interface ISpanData : Sentry.IHasExtra, Sentry.IHasTags, Sentry.Protocol.ITraceContext
    {
        System.DateTimeOffset? EndTimestamp { get; }
        bool IsFinished { get; }
        System.Collections.Generic.IReadOnlyDictionary<string, Sentry.Protocol.Measurement> Measurements { get; }
        System.DateTimeOffset StartTimestamp { get; }
        Sentry.SentryTraceHeader GetTraceHeader();
        void SetMeasurement(string name, Sentry.Protocol.Measurement measurement);
    }
    public interface ITransactionContext : Sentry.Protocol.ITraceContext
    {
        bool? IsParentSampled { get; }
        string Name { get; }
        Sentry.TransactionNameSource NameSource { get; }
    }
    public interface ITransactionData : Sentry.IEventLike, Sentry.IHasExtra, Sentry.IHasTags, Sentry.ISpanData, Sentry.ITransactionContext, Sentry.Protocol.ITraceContext
    {
        string? Platform { get; set; }
    }
    public interface ITransactionTracer : Sentry.IEventLike, Sentry.IHasExtra, Sentry.IHasTags, Sentry.ISpan, Sentry.ISpanData, Sentry.ITransactionContext, Sentry.ITransactionData, Sentry.Protocol.ITraceContext
    {
        new bool? IsParentSampled { get; set; }
        new string Name { get; set; }
        System.Collections.Generic.IReadOnlyCollection<Sentry.ISpan> Spans { get; }
        Sentry.ISpan? GetLastActiveSpan();
    }
    public enum InstructionAddressAdjustment
    {
        Auto = 0,
        All = 1,
        AllButFirst = 2,
        None = 3,
    }
    public enum Instrumenter
    {
        Sentry = 0,
        OpenTelemetry = 1,
    }
    public readonly struct MeasurementUnit : System.IEquatable<Sentry.MeasurementUnit>
    {
        public static Sentry.MeasurementUnit None;
        public bool Equals(Sentry.MeasurementUnit other) { }
        public override bool Equals(object? obj) { }
        public override int GetHashCode() { }
        public override string ToString() { }
        public static Sentry.MeasurementUnit Custom(string name) { }
        public static Sentry.MeasurementUnit op_Implicit(Sentry.MeasurementUnit.Duration unit) { }
        public static Sentry.MeasurementUnit op_Implicit(Sentry.MeasurementUnit.Fraction unit) { }
        public static Sentry.MeasurementUnit op_Implicit(Sentry.MeasurementUnit.Information unit) { }
        public static bool operator !=(Sentry.MeasurementUnit left, Sentry.MeasurementUnit right) { }
        public static bool operator ==(Sentry.MeasurementUnit left, Sentry.MeasurementUnit right) { }
        public enum Duration
        {
            Nanosecond = 0,
            Microsecond = 1,
            Millisecond = 2,
            Second = 3,
            Minute = 4,
            Hour = 5,
            Day = 6,
            Week = 7,
        }
        public enum Fraction
        {
            Ratio = 0,
            Percent = 1,
        }
        public enum Information
        {
            Bit = 0,
            Byte = 1,
            Kilobyte = 2,
            Kibibyte = 3,
            Megabyte = 4,
            Mebibyte = 5,
            Gigabyte = 6,
            Gibibyte = 7,
            Terabyte = 8,
            Tebibyte = 9,
            Petabyte = 10,
            Pebibyte = 11,
            Exabyte = 12,
            Exbibyte = 13,
        }
    }
    public sealed class Package : Sentry.IJsonSerializable
    {
        public Package(string name, string version) { }
        public string Name { get; }
        public string Version { get; }
        public override bool Equals(object? obj) { }
        public override int GetHashCode() { }
        public void WriteTo(System.Text.Json.Utf8JsonWriter writer, Sentry.Extensibility.IDiagnosticLogger? logger) { }
        public static Sentry.Package FromJson(System.Text.Json.JsonElement json) { }
    }
    public enum ReportAssembliesMode
    {
        None = 0,
        Version = 1,
        InformationalVersion = 2,
    }
    public sealed class Request : Sentry.IJsonSerializable
    {
        public Request() { }
        public string? ApiTarget { get; set; }
        public string? Cookies { get; set; }
        public object? Data { get; set; }
        public System.Collections.Generic.IDictionary<string, string> Env { get; }
        public System.Collections.Generic.IDictionary<string, string> Headers { get; }
        public string? Method { get; set; }
        public System.Collections.Generic.IDictionary<string, string> Other { get; }
        public string? QueryString { get; set; }
        public string? Url { get; set; }
        public Sentry.Request Clone() { }
        public void WriteTo(System.Text.Json.Utf8JsonWriter writer, Sentry.Extensibility.IDiagnosticLogger? logger) { }
        public static Sentry.Request FromJson(System.Text.Json.JsonElement json) { }
    }
    public class Scope : Sentry.IEventLike, Sentry.IHasExtra, Sentry.IHasTags
    {
        public Scope(Sentry.SentryOptions? options) { }
        public System.Collections.Generic.IReadOnlyCollection<Sentry.Attachment> Attachments { get; }
        public System.Collections.Generic.IReadOnlyCollection<Sentry.Breadcrumb> Breadcrumbs { get; }
        public Sentry.Contexts Contexts { get; set; }
        public string? Distribution { get; set; }
        public string? Environment { get; set; }
        public System.Collections.Generic.IReadOnlyDictionary<string, object?> Extra { get; }
        public System.Collections.Generic.IReadOnlyList<string> Fingerprint { get; set; }
        public Sentry.SentryLevel? Level { get; set; }
        public string? Release { get; set; }
        public Sentry.Request Request { get; set; }
        public Sentry.SdkVersion Sdk { get; }
        public Sentry.ISpan? Span { get; set; }
        public System.Collections.Generic.IReadOnlyDictionary<string, string> Tags { get; }
        public Sentry.ITransactionTracer? Transaction { get; set; }
        public string? TransactionName { get; set; }
        public Sentry.SentryUser User { get; set; }
        public void AddAttachment(Sentry.Attachment attachment) { }
        public void AddBreadcrumb(Sentry.Breadcrumb breadcrumb) { }
        public void AddBreadcrumb(Sentry.Breadcrumb breadcrumb, Sentry.Hint hint) { }
        public void Apply(Sentry.IEventLike other) { }
        public void Apply(Sentry.Scope other) { }
        public void Apply(object state) { }
        public void Clear() { }
        public void ClearAttachments() { }
        public void ClearBreadcrumbs() { }
        public Sentry.Scope Clone() { }
        public void SetExtra(string key, object? value) { }
        public void SetTag(string key, string value) { }
        public void UnsetTag(string key) { }
    }
    public static class ScopeExtensions
    {
        public static void AddAttachment(this Sentry.Scope scope, string filePath, Sentry.AttachmentType type = 0, string? contentType = null) { }
        public static void AddAttachment(this Sentry.Scope scope, byte[] data, string fileName, Sentry.AttachmentType type = 0, string? contentType = null) { }
        public static void AddAttachment(this Sentry.Scope scope, System.IO.Stream stream, string fileName, Sentry.AttachmentType type = 0, string? contentType = null) { }
        public static void AddEventProcessor(this Sentry.Scope scope, Sentry.Extensibility.ISentryEventProcessor processor) { }
        public static void AddEventProcessor(this Sentry.Scope scope, System.Func<Sentry.SentryEvent, Sentry.SentryEvent> processor) { }
        public static void AddEventProcessors(this Sentry.Scope scope, System.Collections.Generic.IEnumerable<Sentry.Extensibility.ISentryEventProcessor> processors) { }
        public static void AddExceptionProcessor(this Sentry.Scope scope, Sentry.Extensibility.ISentryEventExceptionProcessor processor) { }
        public static void AddExceptionProcessors(this Sentry.Scope scope, System.Collections.Generic.IEnumerable<Sentry.Extensibility.ISentryEventExceptionProcessor> processors) { }
        public static void AddTransactionProcessor(this Sentry.Scope scope, Sentry.Extensibility.ISentryTransactionProcessor processor) { }
        public static void AddTransactionProcessor(this Sentry.Scope scope, System.Func<Sentry.SentryTransaction, Sentry.SentryTransaction?> processor) { }
        public static void AddTransactionProcessors(this Sentry.Scope scope, System.Collections.Generic.IEnumerable<Sentry.Extensibility.ISentryTransactionProcessor> processors) { }
        public static System.Collections.Generic.IEnumerable<Sentry.Extensibility.ISentryEventProcessor> GetAllEventProcessors(this Sentry.Scope scope) { }
        public static System.Collections.Generic.IEnumerable<Sentry.Extensibility.ISentryEventExceptionProcessor> GetAllExceptionProcessors(this Sentry.Scope scope) { }
        public static System.Collections.Generic.IEnumerable<Sentry.Extensibility.ISentryTransactionProcessor> GetAllTransactionProcessors(this Sentry.Scope scope) { }
    }
    public sealed class SdkVersion : Sentry.IJsonSerializable
    {
        public SdkVersion() { }
        public string? Name { get; set; }
        public System.Collections.Generic.IEnumerable<Sentry.Package> Packages { get; }
        public string? Version { get; set; }
        public void AddIntegration(string integration) { }
        public void AddPackage(string name, string version) { }
        public void WriteTo(System.Text.Json.Utf8JsonWriter writer, Sentry.Extensibility.IDiagnosticLogger? logger) { }
        public static Sentry.SdkVersion FromJson(System.Text.Json.JsonElement json) { }
    }
    public class SentryClient : Sentry.ISentryClient, System.IDisposable
    {
        public SentryClient(Sentry.SentryOptions options) { }
        public bool IsEnabled { get; }
        public bool CaptureEnvelope(Sentry.Protocol.Envelopes.Envelope envelope) { }
        public Sentry.SentryId CaptureEvent(Sentry.SentryEvent? @event, Sentry.Scope? scope = null, Sentry.Hint? hint = null) { }
        public void CaptureSession(Sentry.SessionUpdate sessionUpdate) { }
        public void CaptureTransaction(Sentry.SentryTransaction transaction) { }
        public void CaptureTransaction(Sentry.SentryTransaction transaction, Sentry.Scope? scope, Sentry.Hint? hint) { }
        public void CaptureUserFeedback(Sentry.UserFeedback userFeedback) { }
        public void Dispose() { }
        public System.Threading.Tasks.Task FlushAsync(System.TimeSpan timeout) { }
    }
    public static class SentryClientExtensions
    {
        public static Sentry.SentryId CaptureException(this Sentry.ISentryClient client, System.Exception ex) { }
        public static Sentry.SentryId CaptureMessage(this Sentry.ISentryClient client, string message, Sentry.SentryLevel level = 1) { }
        public static void CaptureUserFeedback(this Sentry.ISentryClient client, Sentry.SentryId eventId, string email, string comments, string? name = null) { }
        public static void Flush(this Sentry.ISentryClient client) { }
        public static void Flush(this Sentry.ISentryClient client, System.TimeSpan timeout) { }
        public static System.Threading.Tasks.Task FlushAsync(this Sentry.ISentryClient client) { }
    }
    [System.Diagnostics.DebuggerDisplay("{GetType().Name,nq}: {EventId,nq}")]
    public sealed class SentryEvent : Sentry.IEventLike, Sentry.IHasExtra, Sentry.IHasTags, Sentry.IJsonSerializable
    {
        public SentryEvent() { }
        public SentryEvent(System.Exception? exception) { }
        public System.Collections.Generic.IReadOnlyCollection<Sentry.Breadcrumb> Breadcrumbs { get; }
        public Sentry.Contexts Contexts { get; set; }
        public System.Collections.Generic.List<Sentry.Protocol.DebugImage>? DebugImages { get; set; }
        public string? Distribution { get; set; }
        public string? Environment { get; set; }
        public Sentry.SentryId EventId { get; }
        public System.Exception? Exception { get; }
        public System.Collections.Generic.IReadOnlyDictionary<string, object?> Extra { get; }
        public System.Collections.Generic.IReadOnlyList<string> Fingerprint { get; set; }
        public Sentry.SentryLevel? Level { get; set; }
        public string? Logger { get; set; }
        public Sentry.SentryMessage? Message { get; set; }
        public System.Collections.Generic.IDictionary<string, string> Modules { get; }
        public string? Platform { get; set; }
        public string? Release { get; set; }
        public Sentry.Request Request { get; set; }
        public Sentry.SdkVersion Sdk { get; }
        public System.Collections.Generic.IEnumerable<Sentry.Protocol.SentryException>? SentryExceptions { get; set; }
        public System.Collections.Generic.IEnumerable<Sentry.SentryThread>? SentryThreads { get; set; }
        public string? ServerName { get; set; }
        public System.Collections.Generic.IReadOnlyDictionary<string, string> Tags { get; }
        public System.DateTimeOffset Timestamp { get; }
        public string? TransactionName { get; set; }
        public Sentry.SentryUser User { get; set; }
        public void AddBreadcrumb(Sentry.Breadcrumb breadcrumb) { }
        public void SetExtra(string key, object? value) { }
        public void SetTag(string key, string value) { }
        public void UnsetTag(string key) { }
        public void WriteTo(System.Text.Json.Utf8JsonWriter writer, Sentry.Extensibility.IDiagnosticLogger? logger) { }
        public static Sentry.SentryEvent FromJson(System.Text.Json.JsonElement json) { }
    }
    public class SentryGraphQLHttpMessageHandler : Sentry.SentryMessageHandler
    {
        public SentryGraphQLHttpMessageHandler(System.Net.Http.HttpMessageHandler? innerHandler = null, Sentry.IHub? hub = null) { }
        protected override void HandleResponse(System.Net.Http.HttpResponseMessage response, Sentry.ISpan? span, string method, string url) { }
        protected override Sentry.ISpan? ProcessRequest(System.Net.Http.HttpRequestMessage request, string method, string url) { }
    }
    public class SentryHttpMessageHandler : Sentry.SentryMessageHandler
    {
        public SentryHttpMessageHandler() { }
        public SentryHttpMessageHandler(Sentry.IHub hub) { }
        public SentryHttpMessageHandler(System.Net.Http.HttpMessageHandler innerHandler) { }
        public SentryHttpMessageHandler(System.Net.Http.HttpMessageHandler innerHandler, Sentry.IHub hub) { }
        protected override void HandleResponse(System.Net.Http.HttpResponseMessage response, Sentry.ISpan? span, string method, string url) { }
        protected override Sentry.ISpan? ProcessRequest(System.Net.Http.HttpRequestMessage request, string method, string url) { }
    }
    public readonly struct SentryId : Sentry.IJsonSerializable, System.IEquatable<Sentry.SentryId>
    {
        public static readonly Sentry.SentryId Empty;
        public SentryId(System.Guid guid) { }
        public bool Equals(Sentry.SentryId other) { }
        public override bool Equals(object? obj) { }
        public override int GetHashCode() { }
        public override string ToString() { }
        public void WriteTo(System.Text.Json.Utf8JsonWriter writer, Sentry.Extensibility.IDiagnosticLogger? logger) { }
        public static Sentry.SentryId Create() { }
        public static Sentry.SentryId FromJson(System.Text.Json.JsonElement json) { }
        public static Sentry.SentryId Parse(string value) { }
        public static System.Guid op_Implicit(Sentry.SentryId sentryId) { }
        public static Sentry.SentryId op_Implicit(System.Guid guid) { }
        public static bool operator !=(Sentry.SentryId left, Sentry.SentryId right) { }
        public static bool operator ==(Sentry.SentryId left, Sentry.SentryId right) { }
    }
    public enum SentryLevel : short
    {
        [System.Runtime.Serialization.EnumMember(Value="debug")]
        Debug = 0,
        [System.Runtime.Serialization.EnumMember(Value="info")]
        Info = 1,
        [System.Runtime.Serialization.EnumMember(Value="warning")]
        Warning = 2,
        [System.Runtime.Serialization.EnumMember(Value="error")]
        Error = 3,
        [System.Runtime.Serialization.EnumMember(Value="fatal")]
        Fatal = 4,
    }
    public sealed class SentryMessage : Sentry.IJsonSerializable
    {
        public SentryMessage() { }
        public string? Formatted { get; set; }
        public string? Message { get; set; }
        public System.Collections.Generic.IEnumerable<object>? Params { get; set; }
        public void WriteTo(System.Text.Json.Utf8JsonWriter writer, Sentry.Extensibility.IDiagnosticLogger? logger) { }
        public static Sentry.SentryMessage FromJson(System.Text.Json.JsonElement json) { }
        public static Sentry.SentryMessage op_Implicit(string? message) { }
    }
    public abstract class SentryMessageHandler : System.Net.Http.DelegatingHandler
    {
        protected SentryMessageHandler() { }
        protected SentryMessageHandler(Sentry.IHub hub) { }
        protected SentryMessageHandler(System.Net.Http.HttpMessageHandler innerHandler) { }
        protected SentryMessageHandler(System.Net.Http.HttpMessageHandler innerHandler, Sentry.IHub hub) { }
        protected abstract void HandleResponse(System.Net.Http.HttpResponseMessage response, Sentry.ISpan? span, string method, string url);
        protected abstract Sentry.ISpan? ProcessRequest(System.Net.Http.HttpRequestMessage request, string method, string url);
        protected override System.Net.Http.HttpResponseMessage Send(System.Net.Http.HttpRequestMessage request, System.Threading.CancellationToken cancellationToken) { }
        protected override System.Threading.Tasks.Task<System.Net.Http.HttpResponseMessage> SendAsync(System.Net.Http.HttpRequestMessage request, System.Threading.CancellationToken cancellationToken) { }
    }
    public class SentryOptions
    {
        public SentryOptions() { }
        [System.CLSCompliant(false)]
        public System.Func<string, System.Reflection.PortableExecutable.PEReader?>? AssemblyReader { get; set; }
        public bool AttachStacktrace { get; set; }
        public bool AutoSessionTracking { get; set; }
        public System.TimeSpan AutoSessionTrackingInterval { get; set; }
        public Sentry.Extensibility.IBackgroundWorker? BackgroundWorker { get; set; }
        public string? CacheDirectoryPath { get; set; }
        public bool CaptureFailedRequests { get; set; }
        public System.Action<System.Net.Http.HttpClient>? ConfigureClient { get; set; }
        public System.Func<bool>? CrashedLastRun { get; set; }
        public System.Func<System.Net.Http.HttpMessageHandler>? CreateHttpMessageHandler { get; set; }
        public bool Debug { get; set; }
        public System.Net.DecompressionMethods DecompressionMethods { get; set; }
        public Sentry.DeduplicateMode DeduplicateMode { get; set; }
        public System.Collections.Generic.Dictionary<string, string> DefaultTags { get; }
        public Sentry.StartupTimeDetectionMode DetectStartupTime { get; set; }
        public Sentry.SentryLevel DiagnosticLevel { get; set; }
        public Sentry.Extensibility.IDiagnosticLogger? DiagnosticLogger { get; set; }
        public string? Distribution { get; set; }
        public string? Dsn { get; set; }
        public bool EnableScopeSync { get; set; }
        public bool EnableSpotlight { get; set; }
        public bool? EnableTracing { get; set; }
        public string? Environment { get; set; }
        public Sentry.ExperimentalMetricsOptions? ExperimentalMetrics { get; set; }
        public System.Collections.Generic.IList<Sentry.HttpStatusCodeRange> FailedRequestStatusCodes { get; set; }
        public System.Collections.Generic.IList<Sentry.SubstringOrRegexPattern> FailedRequestTargets { get; set; }
        public System.TimeSpan FlushTimeout { get; set; }
        public System.Net.IWebProxy? HttpProxy { get; set; }
        public System.TimeSpan InitCacheFlushTimeout { get; set; }
        public bool IsEnvironmentUser { get; set; }
        public bool IsGlobalModeEnabled { get; set; }
        public bool JsonPreserveReferences { get; set; }
        public long MaxAttachmentSize { get; set; }
        public int MaxBreadcrumbs { get; set; }
        public int MaxCacheItems { get; set; }
        public int MaxQueueItems { get; set; }
        public Sentry.Extensibility.INetworkStatusListener? NetworkStatusListener { get; set; }
        public double? ProfilesSampleRate { get; set; }
        public string? Release { get; set; }
        public Sentry.ReportAssembliesMode ReportAssembliesMode { get; set; }
        public bool RequestBodyCompressionBuffered { get; set; }
        public System.IO.Compression.CompressionLevel RequestBodyCompressionLevel { get; set; }
        public float? SampleRate { get; set; }
        public Sentry.IScopeObserver? ScopeObserver { get; set; }
        public bool SendClientReports { get; set; }
        public bool SendDefaultPii { get; set; }
        public Sentry.ISentryScopeStateProcessor SentryScopeStateProcessor { get; set; }
        public string? ServerName { get; set; }
        public System.TimeSpan ShutdownTimeout { get; set; }
        public string SpotlightUrl { get; set; }
        public Sentry.StackTraceMode StackTraceMode { get; set; }
        public System.Collections.Generic.ICollection<Sentry.SubstringOrRegexPattern> TagFilters { get; set; }
        public System.Collections.Generic.IList<Sentry.SubstringOrRegexPattern> TracePropagationTargets { get; set; }
        public double? TracesSampleRate { get; set; }
        public System.Func<Sentry.TransactionSamplingContext, double?>? TracesSampler { get; set; }
        public Sentry.Extensibility.ITransport? Transport { get; set; }
        public bool UseAsyncFileIO { get; set; }
        public void AddJsonConverter(System.Text.Json.Serialization.JsonConverter converter) { }
        public void AddJsonSerializerContext<T>(System.Func<System.Text.Json.JsonSerializerOptions, T> contextBuilder)
            where T : System.Text.Json.Serialization.JsonSerializerContext { }
        public void SetBeforeBreadcrumb(System.Func<Sentry.Breadcrumb, Sentry.Breadcrumb?> beforeBreadcrumb) { }
        public void SetBeforeBreadcrumb(System.Func<Sentry.Breadcrumb, Sentry.Hint, Sentry.Breadcrumb?> beforeBreadcrumb) { }
        public void SetBeforeSend(System.Func<Sentry.SentryEvent, Sentry.SentryEvent?> beforeSend) { }
        public void SetBeforeSend(System.Func<Sentry.SentryEvent, Sentry.Hint, Sentry.SentryEvent?> beforeSend) { }
        public void SetBeforeSendTransaction(System.Func<Sentry.SentryTransaction, Sentry.SentryTransaction?> beforeSendTransaction) { }
        public void SetBeforeSendTransaction(System.Func<Sentry.SentryTransaction, Sentry.Hint, Sentry.SentryTransaction?> beforeSendTransaction) { }
    }
    public static class SentryOptionsExtensions
    {
        public static void AddEventProcessor(this Sentry.SentryOptions options, Sentry.Extensibility.ISentryEventProcessor processor) { }
        public static void AddEventProcessorProvider(this Sentry.SentryOptions options, System.Func<System.Collections.Generic.IEnumerable<Sentry.Extensibility.ISentryEventProcessor>> processorProvider) { }
        public static void AddEventProcessors(this Sentry.SentryOptions options, System.Collections.Generic.IEnumerable<Sentry.Extensibility.ISentryEventProcessor> processors) { }
        public static void AddExceptionFilter(this Sentry.SentryOptions options, Sentry.Extensibility.IExceptionFilter exceptionFilter) { }
        public static void AddExceptionFilterForType<TException>(this Sentry.SentryOptions options)
            where TException : System.Exception { }
        public static void AddExceptionProcessor(this Sentry.SentryOptions options, Sentry.Extensibility.ISentryEventExceptionProcessor processor) { }
        public static void AddExceptionProcessorProvider(this Sentry.SentryOptions options, System.Func<System.Collections.Generic.IEnumerable<Sentry.Extensibility.ISentryEventExceptionProcessor>> processorProvider) { }
        public static void AddExceptionProcessors(this Sentry.SentryOptions options, System.Collections.Generic.IEnumerable<Sentry.Extensibility.ISentryEventExceptionProcessor> processors) { }
        public static void AddInAppExclude(this Sentry.SentryOptions options, string prefix) { }
        public static void AddInAppInclude(this Sentry.SentryOptions options, string prefix) { }
        public static void AddIntegration(this Sentry.SentryOptions options, Sentry.Integrations.ISdkIntegration integration) { }
        public static void AddTransactionProcessor(this Sentry.SentryOptions options, Sentry.Extensibility.ISentryTransactionProcessor processor) { }
        public static void AddTransactionProcessorProvider(this Sentry.SentryOptions options, System.Func<System.Collections.Generic.IEnumerable<Sentry.Extensibility.ISentryTransactionProcessor>> processorProvider) { }
        public static void AddTransactionProcessors(this Sentry.SentryOptions options, System.Collections.Generic.IEnumerable<Sentry.Extensibility.ISentryTransactionProcessor> processors) { }
        public static void ApplyDefaultTags(this Sentry.SentryOptions options, Sentry.IHasTags hasTags) { }
        public static void DisableAppDomainProcessExitFlush(this Sentry.SentryOptions options) { }
        public static void DisableAppDomainUnhandledExceptionCapture(this Sentry.SentryOptions options) { }
        public static void DisableDiagnosticSourceIntegration(this Sentry.SentryOptions options) { }
        public static void DisableDuplicateEventDetection(this Sentry.SentryOptions options) { }
        public static void DisableSystemDiagnosticsMetricsIntegration(this Sentry.SentryOptions options) { }
        public static void DisableUnobservedTaskExceptionCapture(this Sentry.SentryOptions options) { }
        public static void DisableWinUiUnhandledExceptionIntegration(this Sentry.SentryOptions options) { }
        public static System.Collections.Generic.IEnumerable<Sentry.Extensibility.ISentryEventProcessor> GetAllEventProcessors(this Sentry.SentryOptions options) { }
        public static System.Collections.Generic.IEnumerable<Sentry.Extensibility.ISentryEventExceptionProcessor> GetAllExceptionProcessors(this Sentry.SentryOptions options) { }
        public static System.Collections.Generic.IEnumerable<Sentry.Extensibility.ISentryTransactionProcessor> GetAllTransactionProcessors(this Sentry.SentryOptions options) { }
        public static void RemoveEventProcessor<TProcessor>(this Sentry.SentryOptions options)
            where TProcessor : Sentry.Extensibility.ISentryEventProcessor { }
        public static void RemoveExceptionFilter<TFilter>(this Sentry.SentryOptions options)
            where TFilter : Sentry.Extensibility.IExceptionFilter { }
        public static void RemoveIntegration<TIntegration>(this Sentry.SentryOptions options)
            where TIntegration : Sentry.Integrations.ISdkIntegration { }
        public static void RemoveTransactionProcessor<TProcessor>(this Sentry.SentryOptions options)
            where TProcessor : Sentry.Extensibility.ISentryTransactionProcessor { }
        public static Sentry.SentryOptions UseStackTraceFactory(this Sentry.SentryOptions options, Sentry.Extensibility.ISentryStackTraceFactory sentryStackTraceFactory) { }
    }
    public static class SentrySdk
    {
        public static bool IsEnabled { get; }
        public static Sentry.SentryId LastEventId { get; }
        public static Sentry.IMetricAggregator Metrics { get; }
        public static void AddBreadcrumb(Sentry.Breadcrumb breadcrumb, Sentry.Hint? hint = null) { }
        public static void AddBreadcrumb(string message, string? category = null, string? type = null, System.Collections.Generic.IDictionary<string, string>? data = null, Sentry.BreadcrumbLevel level = 0) { }
        public static void AddBreadcrumb(Sentry.Infrastructure.ISystemClock? clock, string message, string? category = null, string? type = null, System.Collections.Generic.IDictionary<string, string>? data = null, Sentry.BreadcrumbLevel level = 0) { }
        public static void BindClient(Sentry.ISentryClient client) { }
        public static void BindException(System.Exception exception, Sentry.ISpan span) { }
        public static bool CaptureEnvelope(Sentry.Protocol.Envelopes.Envelope envelope) { }
        public static Sentry.SentryId CaptureEvent(Sentry.SentryEvent evt, System.Action<Sentry.Scope> configureScope) { }
        public static Sentry.SentryId CaptureEvent(Sentry.SentryEvent evt, Sentry.Hint? hint, System.Action<Sentry.Scope> configureScope) { }
        public static Sentry.SentryId CaptureEvent(Sentry.SentryEvent evt, Sentry.Scope? scope = null, Sentry.Hint? hint = null) { }
        public static Sentry.SentryId CaptureException(System.Exception exception) { }
        public static Sentry.SentryId CaptureException(System.Exception exception, System.Action<Sentry.Scope> configureScope) { }
        public static Sentry.SentryId CaptureMessage(string message, Sentry.SentryLevel level = 1) { }
        public static Sentry.SentryId CaptureMessage(string message, System.Action<Sentry.Scope> configureScope, Sentry.SentryLevel level = 1) { }
        public static void CaptureSession(Sentry.SessionUpdate sessionUpdate) { }
        public static void CaptureTransaction(Sentry.SentryTransaction transaction) { }
        public static void CaptureTransaction(Sentry.SentryTransaction transaction, Sentry.Scope? scope, Sentry.Hint? hint) { }
        public static void CaptureUserFeedback(Sentry.UserFeedback userFeedback) { }
        public static void CaptureUserFeedback(Sentry.SentryId eventId, string email, string comments, string? name = null) { }
        [System.Obsolete("WARNING: This method deliberately causes a crash, and should not be used in a rea" +
            "l application.")]
        public static void CauseCrash(Sentry.CrashType crashType) { }
        public static void Close() { }
        public static void ConfigureScope(System.Action<Sentry.Scope> configureScope) { }
        public static System.Threading.Tasks.Task ConfigureScopeAsync(System.Func<Sentry.Scope, System.Threading.Tasks.Task> configureScope) { }
        public static Sentry.TransactionContext ContinueTrace(Sentry.SentryTraceHeader? traceHeader, Sentry.BaggageHeader? baggageHeader, string? name = null, string? operation = null) { }
        public static Sentry.TransactionContext ContinueTrace(string? traceHeader, string? baggageHeader, string? name = null, string? operation = null) { }
        public static void EndSession(Sentry.SessionEndStatus status = 0) { }
        public static void Flush() { }
        public static void Flush(System.TimeSpan timeout) { }
        public static System.Threading.Tasks.Task FlushAsync() { }
        public static System.Threading.Tasks.Task FlushAsync(System.TimeSpan timeout) { }
        public static Sentry.BaggageHeader? GetBaggage() { }
        public static Sentry.ISpan? GetSpan() { }
        public static Sentry.SentryTraceHeader? GetTraceHeader() { }
        public static System.IDisposable Init() { }
        public static System.IDisposable Init(Sentry.SentryOptions options) { }
        public static System.IDisposable Init(System.Action<Sentry.SentryOptions>? configureOptions) { }
        public static System.IDisposable Init(string? dsn) { }
        public static void PauseSession() { }
        public static System.IDisposable PushScope() { }
        public static System.IDisposable PushScope<TState>(TState state) { }
        public static void ResumeSession() { }
        public static void StartSession() { }
        public static Sentry.ITransactionTracer StartTransaction(Sentry.ITransactionContext context) { }
        public static Sentry.ITransactionTracer StartTransaction(Sentry.ITransactionContext context, System.Collections.Generic.IReadOnlyDictionary<string, object?> customSamplingContext) { }
        public static Sentry.ITransactionTracer StartTransaction(string name, string operation) { }
        public static Sentry.ITransactionTracer StartTransaction(string name, string operation, Sentry.SentryTraceHeader traceHeader) { }
        public static Sentry.ITransactionTracer StartTransaction(string name, string operation, string? description) { }
    }
    public class SentrySpan : Sentry.IHasExtra, Sentry.IHasTags, Sentry.IJsonSerializable, Sentry.ISpanData, Sentry.Protocol.ITraceContext
    {
        public SentrySpan(Sentry.ISpan tracer) { }
        public SentrySpan(Sentry.SpanId? parentSpanId, string operation) { }
        public string? Description { get; set; }
        public System.DateTimeOffset? EndTimestamp { get; }
        public System.Collections.Generic.IReadOnlyDictionary<string, object?> Extra { get; }
        public bool IsFinished { get; }
        public bool? IsSampled { get; }
        public System.Collections.Generic.IReadOnlyDictionary<string, Sentry.Protocol.Measurement> Measurements { get; }
        public string Operation { get; set; }
        public Sentry.SpanId? ParentSpanId { get; }
        public Sentry.SpanId SpanId { get; }
        public System.DateTimeOffset StartTimestamp { get; }
        public Sentry.SpanStatus? Status { get; set; }
        public System.Collections.Generic.IReadOnlyDictionary<string, string> Tags { get; }
        public Sentry.SentryId TraceId { get; }
        public Sentry.SentryTraceHeader GetTraceHeader() { }
        public void SetExtra(string key, object? value) { }
        public void SetMeasurement(string name, Sentry.Protocol.Measurement measurement) { }
        public void SetTag(string key, string value) { }
        public void UnsetTag(string key) { }
        public void WriteTo(System.Text.Json.Utf8JsonWriter writer, Sentry.Extensibility.IDiagnosticLogger? logger) { }
        public static Sentry.SentrySpan FromJson(System.Text.Json.JsonElement json) { }
    }
    public sealed class SentryStackFrame : Sentry.IJsonSerializable
    {
        public SentryStackFrame() { }
        public string? AbsolutePath { get; set; }
        public string? AddressMode { get; set; }
        public int? ColumnNumber { get; set; }
        public string? ContextLine { get; set; }
        public string? FileName { get; set; }
        public System.Collections.Generic.IList<int> FramesOmitted { get; }
        public string? Function { get; set; }
        public long? FunctionId { get; set; }
        public long? ImageAddress { get; set; }
        public bool? InApp { get; set; }
        public long? InstructionAddress { get; set; }
        public int? LineNumber { get; set; }
        public string? Module { get; set; }
        public string? Package { get; set; }
        public string? Platform { get; set; }
        public System.Collections.Generic.IList<string> PostContext { get; }
        public System.Collections.Generic.IList<string> PreContext { get; }
        public long? SymbolAddress { get; set; }
        public System.Collections.Generic.IDictionary<string, string> Vars { get; }
        public void ConfigureAppFrame(Sentry.SentryOptions options) { }
        public void WriteTo(System.Text.Json.Utf8JsonWriter writer, Sentry.Extensibility.IDiagnosticLogger? logger) { }
        public static Sentry.SentryStackFrame FromJson(System.Text.Json.JsonElement json) { }
    }
    public class SentryStackTrace : Sentry.IJsonSerializable
    {
        public SentryStackTrace() { }
        public Sentry.InstructionAddressAdjustment? AddressAdjustment { get; set; }
        public System.Collections.Generic.IList<Sentry.SentryStackFrame> Frames { get; set; }
        public void WriteTo(System.Text.Json.Utf8JsonWriter writer, Sentry.Extensibility.IDiagnosticLogger? logger) { }
        public static Sentry.SentryStackTrace FromJson(System.Text.Json.JsonElement json) { }
    }
    public sealed class SentryThread : Sentry.IJsonSerializable
    {
        public SentryThread() { }
        public bool? Crashed { get; set; }
        public bool? Current { get; set; }
        public int? Id { get; set; }
        public string? Name { get; set; }
        public Sentry.SentryStackTrace? Stacktrace { get; set; }
        public void WriteTo(System.Text.Json.Utf8JsonWriter writer, Sentry.Extensibility.IDiagnosticLogger? logger) { }
        public static Sentry.SentryThread FromJson(System.Text.Json.JsonElement json) { }
    }
    public class SentryTraceHeader
    {
        public SentryTraceHeader(Sentry.SentryId traceId, Sentry.SpanId spanSpanId, bool? isSampled) { }
        public bool? IsSampled { get; }
        public Sentry.SpanId SpanId { get; }
        public Sentry.SentryId TraceId { get; }
        public override string ToString() { }
        public static Sentry.SentryTraceHeader Parse(string value) { }
    }
    public class SentryTransaction : Sentry.IEventLike, Sentry.IHasExtra, Sentry.IHasTags, Sentry.IJsonSerializable, Sentry.ISpanData, Sentry.ITransactionContext, Sentry.ITransactionData, Sentry.Protocol.ITraceContext
    {
        public SentryTransaction(Sentry.ITransactionTracer tracer) { }
        public SentryTransaction(string name, string operation) { }
        public SentryTransaction(string name, string operation, Sentry.TransactionNameSource nameSource) { }
        public System.Collections.Generic.IReadOnlyCollection<Sentry.Breadcrumb> Breadcrumbs { get; }
        public Sentry.Contexts Contexts { get; set; }
        public string? Description { get; set; }
        public string? Distribution { get; set; }
        public System.DateTimeOffset? EndTimestamp { get; }
        public string? Environment { get; set; }
        public Sentry.SentryId EventId { get; }
        public System.Collections.Generic.IReadOnlyDictionary<string, object?> Extra { get; }
        public System.Collections.Generic.IReadOnlyList<string> Fingerprint { get; set; }
        public bool IsFinished { get; }
        public bool? IsParentSampled { get; set; }
        public bool? IsSampled { get; }
        public Sentry.SentryLevel? Level { get; set; }
        public System.Collections.Generic.IReadOnlyDictionary<string, Sentry.Protocol.Measurement> Measurements { get; }
        public string Name { get; }
        public Sentry.TransactionNameSource NameSource { get; }
        public string Operation { get; }
        public Sentry.SpanId? ParentSpanId { get; }
        public string? Platform { get; set; }
        public string? Release { get; set; }
        public Sentry.Request Request { get; set; }
        public double? SampleRate { get; }
        public Sentry.SdkVersion Sdk { get; }
        public Sentry.SpanId SpanId { get; }
        public System.Collections.Generic.IReadOnlyCollection<Sentry.SentrySpan> Spans { get; }
        public System.DateTimeOffset StartTimestamp { get; }
        public Sentry.SpanStatus? Status { get; }
        public System.Collections.Generic.IReadOnlyDictionary<string, string> Tags { get; }
        public Sentry.SentryId TraceId { get; }
        public Sentry.SentryUser User { get; set; }
        public void AddBreadcrumb(Sentry.Breadcrumb breadcrumb) { }
        public Sentry.SentryTraceHeader GetTraceHeader() { }
        public void SetExtra(string key, object? value) { }
        public void SetMeasurement(string name, Sentry.Protocol.Measurement measurement) { }
        public void SetTag(string key, string value) { }
        public void UnsetTag(string key) { }
        public void WriteTo(System.Text.Json.Utf8JsonWriter writer, Sentry.Extensibility.IDiagnosticLogger? logger) { }
        public static Sentry.SentryTransaction FromJson(System.Text.Json.JsonElement json) { }
    }
    public sealed class SentryUser : Sentry.IJsonSerializable
    {
        public SentryUser() { }
        public string? Email { get; set; }
        public string? Id { get; set; }
        public string? IpAddress { get; set; }
        public System.Collections.Generic.IDictionary<string, string> Other { get; set; }
        public string? Segment { get; set; }
        public string? Username { get; set; }
        public Sentry.SentryUser Clone() { }
        public void WriteTo(System.Text.Json.Utf8JsonWriter writer, Sentry.Extensibility.IDiagnosticLogger? _) { }
        public static Sentry.SentryUser FromJson(System.Text.Json.JsonElement json) { }
    }
    public class Session : Sentry.ISession
    {
        public Session(string? distinctId, string release, string? environment) { }
        public string? DistinctId { get; }
        public string? Environment { get; }
        public int ErrorCount { get; }
        public Sentry.SentryId Id { get; }
        public string? IpAddress { get; }
        public string Release { get; }
        public System.DateTimeOffset StartTimestamp { get; }
        public string? UserAgent { get; }
        public void ReportError() { }
    }
    public enum SessionEndStatus
    {
        Exited = 0,
        Crashed = 1,
        Abnormal = 2,
    }
    public class SessionUpdate : Sentry.IJsonSerializable, Sentry.ISession
    {
        public SessionUpdate(Sentry.SessionUpdate sessionUpdate, bool isInitial) { }
        public SessionUpdate(Sentry.SessionUpdate sessionUpdate, bool isInitial, Sentry.SessionEndStatus? endStatus) { }
        public SessionUpdate(Sentry.ISession session, bool isInitial, System.DateTimeOffset timestamp, int sequenceNumber, Sentry.SessionEndStatus? endStatus) { }
        public SessionUpdate(Sentry.SentryId id, string? distinctId, System.DateTimeOffset startTimestamp, string release, string? environment, string? ipAddress, string? userAgent, int errorCount, bool isInitial, System.DateTimeOffset timestamp, int sequenceNumber, Sentry.SessionEndStatus? endStatus) { }
        public string? DistinctId { get; }
        public System.TimeSpan Duration { get; }
        public Sentry.SessionEndStatus? EndStatus { get; }
        public string? Environment { get; }
        public int ErrorCount { get; }
        public Sentry.SentryId Id { get; }
        public string? IpAddress { get; }
        public bool IsInitial { get; }
        public string Release { get; }
        public int SequenceNumber { get; }
        public System.DateTimeOffset StartTimestamp { get; }
        public System.DateTimeOffset Timestamp { get; }
        public string? UserAgent { get; }
        public void WriteTo(System.Text.Json.Utf8JsonWriter writer, Sentry.Extensibility.IDiagnosticLogger? logger) { }
        public static Sentry.SessionUpdate FromJson(System.Text.Json.JsonElement json) { }
    }
    public class SpanContext : Sentry.Protocol.ITraceContext
    {
        public SpanContext(string operation, Sentry.SpanId? spanId = default, Sentry.SpanId? parentSpanId = default, Sentry.SentryId? traceId = default, string? description = null, Sentry.SpanStatus? status = default, bool? isSampled = default) { }
        public string? Description { get; }
        public Sentry.Instrumenter Instrumenter { get; }
        public bool? IsSampled { get; }
        public string Operation { get; set; }
        public Sentry.SpanId? ParentSpanId { get; }
        public Sentry.SpanId SpanId { get; }
        public Sentry.SpanStatus? Status { get; }
        public Sentry.SentryId TraceId { get; }
    }
    public static class SpanDataExtensions
    {
        public static void SetMeasurement(this Sentry.ISpanData spanData, string name, double value, Sentry.MeasurementUnit unit = default) { }
        public static void SetMeasurement(this Sentry.ISpanData spanData, string name, int value, Sentry.MeasurementUnit unit = default) { }
        public static void SetMeasurement(this Sentry.ISpanData spanData, string name, long value, Sentry.MeasurementUnit unit = default) { }
        [System.CLSCompliant(false)]
        public static void SetMeasurement(this Sentry.ISpanData spanData, string name, ulong value, Sentry.MeasurementUnit unit = default) { }
    }
    public static class SpanExtensions
    {
        public static Sentry.ITransactionTracer GetTransaction(this Sentry.ISpan span) { }
        public static Sentry.ISpan StartChild(this Sentry.ISpan span, string operation, string? description) { }
    }
    public readonly struct SpanId : Sentry.IJsonSerializable, System.IEquatable<Sentry.SpanId>
    {
        public static readonly Sentry.SpanId Empty;
        public SpanId(long value) { }
        public SpanId(string value) { }
        public bool Equals(Sentry.SpanId other) { }
        public override bool Equals(object? obj) { }
        public override int GetHashCode() { }
        public override string ToString() { }
        public void WriteTo(System.Text.Json.Utf8JsonWriter writer, Sentry.Extensibility.IDiagnosticLogger? _) { }
        public static Sentry.SpanId Create() { }
        public static Sentry.SpanId FromJson(System.Text.Json.JsonElement json) { }
        public static Sentry.SpanId Parse(string value) { }
        public static string op_Implicit(Sentry.SpanId id) { }
        public static bool operator !=(Sentry.SpanId left, Sentry.SpanId right) { }
        public static bool operator ==(Sentry.SpanId left, Sentry.SpanId right) { }
    }
    public enum SpanStatus
    {
        Ok = 0,
        DeadlineExceeded = 1,
        Unauthenticated = 2,
        PermissionDenied = 3,
        NotFound = 4,
        ResourceExhausted = 5,
        InvalidArgument = 6,
        Unimplemented = 7,
        Unavailable = 8,
        InternalError = 9,
        UnknownError = 10,
        Cancelled = 11,
        AlreadyExists = 12,
        FailedPrecondition = 13,
        Aborted = 14,
        OutOfRange = 15,
        DataLoss = 16,
    }
    public class SpanTracer : Sentry.IHasExtra, Sentry.IHasTags, Sentry.ISpan, Sentry.ISpanData, Sentry.Protocol.ITraceContext
    {
        public SpanTracer(Sentry.IHub hub, Sentry.TransactionTracer transaction, Sentry.SpanId? parentSpanId, Sentry.SentryId traceId, string operation) { }
        public string? Description { get; set; }
        public System.DateTimeOffset? EndTimestamp { get; }
        public System.Collections.Generic.IReadOnlyDictionary<string, object?> Extra { get; }
        public bool IsFinished { get; }
        public bool? IsSampled { get; }
        public System.Collections.Generic.IReadOnlyDictionary<string, Sentry.Protocol.Measurement> Measurements { get; }
        public string Operation { get; set; }
        public Sentry.SpanId? ParentSpanId { get; }
        public Sentry.SpanId SpanId { get; }
        public System.DateTimeOffset StartTimestamp { get; }
        public Sentry.SpanStatus? Status { get; set; }
        public System.Collections.Generic.IReadOnlyDictionary<string, string> Tags { get; }
        public Sentry.SentryId TraceId { get; }
        public void Finish() { }
        public void Finish(Sentry.SpanStatus status) { }
        public void Finish(System.Exception exception) { }
        public void Finish(System.Exception exception, Sentry.SpanStatus status) { }
        public Sentry.SentryTraceHeader GetTraceHeader() { }
        public void SetExtra(string key, object? value) { }
        public void SetMeasurement(string name, Sentry.Protocol.Measurement measurement) { }
        public void SetTag(string key, string value) { }
        public Sentry.ISpan StartChild(string operation) { }
        public void UnsetTag(string key) { }
    }
    public enum StackTraceMode
    {
        Original = 0,
        Enhanced = 1,
    }
    public enum StartupTimeDetectionMode
    {
        None = 0,
        Fast = 1,
        Best = 2,
    }
    public class StreamAttachmentContent : Sentry.IAttachmentContent
    {
        public StreamAttachmentContent(System.IO.Stream stream) { }
        public System.IO.Stream GetStream() { }
    }
    [System.ComponentModel.TypeConverter(typeof(Sentry.SubstringOrRegexPatternTypeConverter))]
    public class SubstringOrRegexPattern
    {
        public SubstringOrRegexPattern(System.Text.RegularExpressions.Regex regex) { }
        public SubstringOrRegexPattern(string substringOrRegexPattern, System.StringComparison comparison = 5) { }
        public override bool Equals(object? obj) { }
        public override int GetHashCode() { }
        public override string ToString() { }
        public static Sentry.SubstringOrRegexPattern op_Implicit(string substringOrRegexPattern) { }
        public static Sentry.SubstringOrRegexPattern op_Implicit(System.Text.RegularExpressions.Regex regex) { }
    }
    public class TransactionContext : Sentry.SpanContext, Sentry.ITransactionContext, Sentry.Protocol.ITraceContext
    {
        public TransactionContext(string name, string operation, Sentry.SpanId? spanId = default, Sentry.SpanId? parentSpanId = default, Sentry.SentryId? traceId = default, string? description = "", Sentry.SpanStatus? status = default, bool? isSampled = default, bool? isParentSampled = default, Sentry.TransactionNameSource nameSource = 0) { }
        public bool? IsParentSampled { get; }
        public string Name { get; set; }
        public Sentry.TransactionNameSource NameSource { get; set; }
    }
    public enum TransactionNameSource
    {
        Custom = 0,
        Url = 1,
        Route = 2,
        View = 3,
        Component = 4,
        Task = 5,
    }
    public class TransactionSamplingContext
    {
        public TransactionSamplingContext(Sentry.ITransactionContext transactionContext, System.Collections.Generic.IReadOnlyDictionary<string, object?> customSamplingContext) { }
        public System.Collections.Generic.IReadOnlyDictionary<string, object?> CustomSamplingContext { get; }
        public Sentry.ITransactionContext TransactionContext { get; }
    }
    public class TransactionTracer : Sentry.IEventLike, Sentry.IHasExtra, Sentry.IHasTags, Sentry.ISpan, Sentry.ISpanData, Sentry.ITransactionContext, Sentry.ITransactionData, Sentry.ITransactionTracer, Sentry.Protocol.ITraceContext
    {
        public TransactionTracer(Sentry.IHub hub, Sentry.ITransactionContext context) { }
        public System.Collections.Generic.IReadOnlyCollection<Sentry.Breadcrumb> Breadcrumbs { get; }
        public Sentry.Contexts Contexts { get; set; }
        public string? Description { get; set; }
        public string? Distribution { get; set; }
        public System.DateTimeOffset? EndTimestamp { get; }
        public string? Environment { get; set; }
        public System.Collections.Generic.IReadOnlyDictionary<string, object?> Extra { get; }
        public System.Collections.Generic.IReadOnlyList<string> Fingerprint { get; set; }
        public bool IsFinished { get; }
        public bool? IsParentSampled { get; set; }
        public bool? IsSampled { get; }
        public Sentry.SentryLevel? Level { get; set; }
        public System.Collections.Generic.IReadOnlyDictionary<string, Sentry.Protocol.Measurement> Measurements { get; }
        public string Name { get; set; }
        public Sentry.TransactionNameSource NameSource { get; set; }
        public string Operation { get; set; }
        public Sentry.SpanId? ParentSpanId { get; }
        public string? Platform { get; set; }
        public string? Release { get; set; }
        public Sentry.Request Request { get; set; }
        public double? SampleRate { get; }
        public Sentry.SdkVersion Sdk { get; }
        public Sentry.SpanId SpanId { get; }
        public System.Collections.Generic.IReadOnlyCollection<Sentry.ISpan> Spans { get; }
        public System.DateTimeOffset StartTimestamp { get; }
        public Sentry.SpanStatus? Status { get; set; }
        public System.Collections.Generic.IReadOnlyDictionary<string, string> Tags { get; }
        public Sentry.SentryId TraceId { get; }
        public Sentry.SentryUser User { get; set; }
        public void AddBreadcrumb(Sentry.Breadcrumb breadcrumb) { }
        public void Finish() { }
        public void Finish(Sentry.SpanStatus status) { }
        public void Finish(System.Exception exception) { }
        public void Finish(System.Exception exception, Sentry.SpanStatus status) { }
        public Sentry.ISpan? GetLastActiveSpan() { }
        public Sentry.SentryTraceHeader GetTraceHeader() { }
        public void SetExtra(string key, object? value) { }
        public void SetMeasurement(string name, Sentry.Protocol.Measurement measurement) { }
        public void SetTag(string key, string value) { }
        public Sentry.ISpan StartChild(string operation) { }
        public void UnsetTag(string key) { }
    }
    public sealed class UserFeedback : Sentry.IJsonSerializable
    {
        public UserFeedback(Sentry.SentryId eventId, string? name, string? email, string? comments) { }
        public string? Comments { get; }
        public string? Email { get; }
        public Sentry.SentryId EventId { get; }
        public string? Name { get; }
        public void WriteTo(System.Text.Json.Utf8JsonWriter writer, Sentry.Extensibility.IDiagnosticLogger? logger) { }
        public static Sentry.UserFeedback FromJson(System.Text.Json.JsonElement json) { }
    }
    public sealed class ViewHierarchy : Sentry.IJsonSerializable
    {
        public ViewHierarchy(string renderingSystem) { }
        public string RenderingSystem { get; set; }
        public System.Collections.Generic.List<Sentry.ViewHierarchyNode> Windows { get; }
        public void WriteTo(System.Text.Json.Utf8JsonWriter writer, Sentry.Extensibility.IDiagnosticLogger? logger) { }
    }
    public class ViewHierarchyAttachment : Sentry.Attachment
    {
        public ViewHierarchyAttachment(Sentry.IAttachmentContent content) { }
    }
    public abstract class ViewHierarchyNode : Sentry.IJsonSerializable
    {
        protected ViewHierarchyNode(string type) { }
        public System.Collections.Generic.List<Sentry.ViewHierarchyNode> Children { get; set; }
        public string Type { get; set; }
        protected abstract void WriteAdditionalProperties(System.Text.Json.Utf8JsonWriter writer, Sentry.Extensibility.IDiagnosticLogger? logger);
        public void WriteTo(System.Text.Json.Utf8JsonWriter writer, Sentry.Extensibility.IDiagnosticLogger? logger) { }
    }
}
namespace Sentry.Extensibility
{
    public abstract class BaseRequestPayloadExtractor : Sentry.Extensibility.IRequestPayloadExtractor
    {
        protected BaseRequestPayloadExtractor() { }
        protected abstract object? DoExtractPayLoad(Sentry.Extensibility.IHttpRequest request);
        public object? ExtractPayload(Sentry.Extensibility.IHttpRequest request) { }
        protected abstract bool IsSupported(Sentry.Extensibility.IHttpRequest request);
    }
    public class DefaultRequestPayloadExtractor : Sentry.Extensibility.BaseRequestPayloadExtractor
    {
        public DefaultRequestPayloadExtractor() { }
        protected override object? DoExtractPayLoad(Sentry.Extensibility.IHttpRequest request) { }
        protected override bool IsSupported(Sentry.Extensibility.IHttpRequest request) { }
    }
    public static class DiagnosticLoggerExtensions
    {
        public static void LogDebug(this Sentry.Extensibility.IDiagnosticLogger logger, string message) { }
        public static void LogDebug<TArg>(this Sentry.Extensibility.IDiagnosticLogger logger, string message, TArg arg) { }
        public static void LogDebug<TArg, TArg2>(this Sentry.Extensibility.IDiagnosticLogger logger, string message, TArg arg, TArg2 arg2) { }
        public static void LogError(this Sentry.Extensibility.IDiagnosticLogger logger, string message) { }
        public static void LogError(this Sentry.Extensibility.IDiagnosticLogger logger, System.Exception exception, string message) { }
        public static void LogError<TArg>(this Sentry.Extensibility.IDiagnosticLogger logger, System.Exception exception, string message, TArg arg) { }
        public static void LogError<TArg, TArg2>(this Sentry.Extensibility.IDiagnosticLogger logger, System.Exception exception, string message, TArg arg, TArg2 arg2) { }
        public static void LogError<TArg, TArg2, TArg3>(this Sentry.Extensibility.IDiagnosticLogger logger, System.Exception exception, string message, TArg arg, TArg2 arg2, TArg3 arg3) { }
        public static void LogError<TArg, TArg2, TArg3, TArg4>(this Sentry.Extensibility.IDiagnosticLogger logger, System.Exception exception, string message, TArg arg, TArg2 arg2, TArg3 arg3, TArg4 arg4) { }
        public static void LogFatal(this Sentry.Extensibility.IDiagnosticLogger logger, string message) { }
        public static void LogFatal(this Sentry.Extensibility.IDiagnosticLogger logger, System.Exception exception, string message) { }
        public static void LogInfo(this Sentry.Extensibility.IDiagnosticLogger logger, string message) { }
        public static void LogInfo<TArg>(this Sentry.Extensibility.IDiagnosticLogger logger, string message, TArg arg) { }
        public static void LogInfo<TArg, TArg2>(this Sentry.Extensibility.IDiagnosticLogger logger, string message, TArg arg, TArg2 arg2) { }
        public static void LogInfo<TArg, TArg2, TArg3>(this Sentry.Extensibility.IDiagnosticLogger logger, string message, TArg arg, TArg2 arg2, TArg3 arg3) { }
        public static void LogWarning(this Sentry.Extensibility.IDiagnosticLogger logger, string message) { }
        public static void LogWarning(this Sentry.Extensibility.IDiagnosticLogger logger, System.Exception exception, string message) { }
        public static void LogWarning<TArg>(this Sentry.Extensibility.IDiagnosticLogger logger, string message, TArg arg) { }
        public static void LogWarning<TArg, TArg2>(this Sentry.Extensibility.IDiagnosticLogger logger, string message, TArg arg, TArg2 arg2) { }
    }
    public class DisabledHub : Sentry.IHub, Sentry.ISentryClient, Sentry.ISentryScopeManager, System.IDisposable
    {
        public static readonly Sentry.Extensibility.DisabledHub Instance;
        public bool IsEnabled { get; }
        public Sentry.SentryId LastEventId { get; }
        public Sentry.IMetricAggregator Metrics { get; }
        public void BindClient(Sentry.ISentryClient client) { }
        public void BindException(System.Exception exception, Sentry.ISpan span) { }
        public bool CaptureEnvelope(Sentry.Protocol.Envelopes.Envelope envelope) { }
        public Sentry.SentryId CaptureEvent(Sentry.SentryEvent evt, System.Action<Sentry.Scope> configureScope) { }
        public Sentry.SentryId CaptureEvent(Sentry.SentryEvent evt, Sentry.Hint? hint, System.Action<Sentry.Scope> configureScope) { }
        public Sentry.SentryId CaptureEvent(Sentry.SentryEvent evt, Sentry.Scope? scope = null, Sentry.Hint? hint = null) { }
        public void CaptureSession(Sentry.SessionUpdate sessionUpdate) { }
        public void CaptureTransaction(Sentry.SentryTransaction transaction) { }
        public void CaptureTransaction(Sentry.SentryTransaction transaction, Sentry.Scope? scope, Sentry.Hint? hint) { }
        public void CaptureUserFeedback(Sentry.UserFeedback userFeedback) { }
        public void ConfigureScope(System.Action<Sentry.Scope> configureScope) { }
        public System.Threading.Tasks.Task ConfigureScopeAsync(System.Func<Sentry.Scope, System.Threading.Tasks.Task> configureScope) { }
        public Sentry.TransactionContext ContinueTrace(Sentry.SentryTraceHeader? traceHeader, Sentry.BaggageHeader? baggageHeader, string? name = null, string? operation = null) { }
        public Sentry.TransactionContext ContinueTrace(string? traceHeader, string? baggageHeader, string? name = null, string? operation = null) { }
        public void Dispose() { }
        public void EndSession(Sentry.SessionEndStatus status = 0) { }
        public System.Threading.Tasks.Task FlushAsync(System.TimeSpan timeout) { }
        public Sentry.BaggageHeader? GetBaggage() { }
        public Sentry.ISpan? GetSpan() { }
        public Sentry.SentryTraceHeader? GetTraceHeader() { }
        public void PauseSession() { }
        public System.IDisposable PushScope() { }
        public System.IDisposable PushScope<TState>(TState state) { }
        public void ResumeSession() { }
        public void StartSession() { }
        public Sentry.ITransactionTracer StartTransaction(Sentry.ITransactionContext context, System.Collections.Generic.IReadOnlyDictionary<string, object?> customSamplingContext) { }
    }
    public class FormRequestPayloadExtractor : Sentry.Extensibility.BaseRequestPayloadExtractor
    {
        public FormRequestPayloadExtractor() { }
        protected override object? DoExtractPayLoad(Sentry.Extensibility.IHttpRequest request) { }
        protected override bool IsSupported(Sentry.Extensibility.IHttpRequest request) { }
    }
    public sealed class HubAdapter : Sentry.IHub, Sentry.ISentryClient, Sentry.ISentryScopeManager
    {
        public static readonly Sentry.Extensibility.HubAdapter Instance;
        public bool IsEnabled { get; }
        public Sentry.SentryId LastEventId { get; }
        public Sentry.IMetricAggregator Metrics { get; }
        public void AddBreadcrumb(string message, string? category = null, string? type = null, System.Collections.Generic.IDictionary<string, string>? data = null, Sentry.BreadcrumbLevel level = 0) { }
        public void AddBreadcrumb(Sentry.Infrastructure.ISystemClock clock, string message, string? category = null, string? type = null, System.Collections.Generic.IDictionary<string, string>? data = null, Sentry.BreadcrumbLevel level = 0) { }
        public void BindClient(Sentry.ISentryClient client) { }
        public void BindException(System.Exception exception, Sentry.ISpan span) { }
        public bool CaptureEnvelope(Sentry.Protocol.Envelopes.Envelope envelope) { }
        public Sentry.SentryId CaptureEvent(Sentry.SentryEvent evt) { }
        public Sentry.SentryId CaptureEvent(Sentry.SentryEvent evt, Sentry.Scope? scope) { }
        public Sentry.SentryId CaptureEvent(Sentry.SentryEvent evt, System.Action<Sentry.Scope> configureScope) { }
        public Sentry.SentryId CaptureEvent(Sentry.SentryEvent evt, Sentry.Hint? hint, System.Action<Sentry.Scope> configureScope) { }
        public Sentry.SentryId CaptureEvent(Sentry.SentryEvent evt, Sentry.Scope? scope, Sentry.Hint? hint = null) { }
        public Sentry.SentryId CaptureException(System.Exception exception) { }
        public void CaptureSession(Sentry.SessionUpdate sessionUpdate) { }
        public void CaptureTransaction(Sentry.SentryTransaction transaction) { }
        public void CaptureTransaction(Sentry.SentryTransaction transaction, Sentry.Scope? scope, Sentry.Hint? hint) { }
        public void CaptureUserFeedback(Sentry.UserFeedback sentryUserFeedback) { }
        public void ConfigureScope(System.Action<Sentry.Scope> configureScope) { }
        public System.Threading.Tasks.Task ConfigureScopeAsync(System.Func<Sentry.Scope, System.Threading.Tasks.Task> configureScope) { }
        public Sentry.TransactionContext ContinueTrace(Sentry.SentryTraceHeader? traceHeader, Sentry.BaggageHeader? baggageHeader, string? name = null, string? operation = null) { }
        public Sentry.TransactionContext ContinueTrace(string? traceHeader, string? baggageHeader, string? name = null, string? operation = null) { }
        public void EndSession(Sentry.SessionEndStatus status = 0) { }
        public System.Threading.Tasks.Task FlushAsync(System.TimeSpan timeout) { }
        public Sentry.BaggageHeader? GetBaggage() { }
        public Sentry.ISpan? GetSpan() { }
        public Sentry.SentryTraceHeader? GetTraceHeader() { }
        public void PauseSession() { }
        public System.IDisposable PushScope() { }
        public System.IDisposable PushScope<TState>(TState state) { }
        public void ResumeSession() { }
        public void StartSession() { }
        public Sentry.ITransactionTracer StartTransaction(Sentry.ITransactionContext context, System.Collections.Generic.IReadOnlyDictionary<string, object?> customSamplingContext) { }
    }
    public interface IBackgroundWorker
    {
        int QueuedItems { get; }
        bool EnqueueEnvelope(Sentry.Protocol.Envelopes.Envelope envelope);
        System.Threading.Tasks.Task FlushAsync(System.TimeSpan timeout);
    }
    public interface IDiagnosticLogger
    {
        bool IsEnabled(Sentry.SentryLevel level);
        void Log(Sentry.SentryLevel logLevel, string message, System.Exception? exception = null, params object?[] args);
    }
    public interface IExceptionFilter
    {
        bool Filter(System.Exception ex);
    }
    public interface IHttpRequest
    {
        System.IO.Stream? Body { get; }
        long? ContentLength { get; }
        string? ContentType { get; }
        System.Collections.Generic.IEnumerable<System.Collections.Generic.KeyValuePair<string, System.Collections.Generic.IEnumerable<string>>>? Form { get; }
    }
    public interface INetworkStatusListener
    {
        bool Online { get; }
        System.Threading.Tasks.Task WaitForNetworkOnlineAsync(System.Threading.CancellationToken cancellationToken);
    }
    public interface IRequestPayloadExtractor
    {
        object? ExtractPayload(Sentry.Extensibility.IHttpRequest request);
    }
    public interface ISentryEventExceptionProcessor
    {
        void Process(System.Exception exception, Sentry.SentryEvent sentryEvent);
    }
    public interface ISentryEventProcessor
    {
        Sentry.SentryEvent? Process(Sentry.SentryEvent @event);
    }
    public interface ISentryEventProcessorWithHint : Sentry.Extensibility.ISentryEventProcessor
    {
        Sentry.SentryEvent? Process(Sentry.SentryEvent @event, Sentry.Hint hint);
    }
    public interface ISentryStackTraceFactory
    {
        Sentry.SentryStackTrace? Create(System.Exception? exception = null);
    }
    public interface ISentryTransactionProcessor
    {
        Sentry.SentryTransaction? Process(Sentry.SentryTransaction transaction);
    }
    public interface ISentryTransactionProcessorWithHint : Sentry.Extensibility.ISentryTransactionProcessor
    {
        Sentry.SentryTransaction? Process(Sentry.SentryTransaction transaction, Sentry.Hint hint);
    }
    public interface ITransport
    {
        System.Threading.Tasks.Task SendEnvelopeAsync(Sentry.Protocol.Envelopes.Envelope envelope, System.Threading.CancellationToken cancellationToken = default);
    }
    public class RequestBodyExtractionDispatcher : Sentry.Extensibility.IRequestPayloadExtractor
    {
        public RequestBodyExtractionDispatcher(System.Collections.Generic.IEnumerable<Sentry.Extensibility.IRequestPayloadExtractor> extractors, Sentry.SentryOptions options, System.Func<Sentry.Extensibility.RequestSize> sizeSwitch) { }
        public object? ExtractPayload(Sentry.Extensibility.IHttpRequest request) { }
    }
    public enum RequestSize
    {
        None = 0,
        Small = 1,
        Medium = 2,
        Always = 3,
    }
    public abstract class SentryEventExceptionProcessor<TException> : Sentry.Extensibility.ISentryEventExceptionProcessor
        where TException : System.Exception
    {
        protected SentryEventExceptionProcessor() { }
        public void Process(System.Exception? exception, Sentry.SentryEvent sentryEvent) { }
        protected abstract void ProcessException(TException exception, Sentry.SentryEvent sentryEvent);
    }
    public sealed class SentryStackTraceFactory : Sentry.Extensibility.ISentryStackTraceFactory
    {
        public SentryStackTraceFactory(Sentry.SentryOptions options) { }
        public Sentry.SentryStackTrace? Create(System.Exception? exception = null) { }
    }
}
namespace Sentry.Http
{
    public abstract class HttpTransportBase
    {
        protected HttpTransportBase(Sentry.SentryOptions options, System.Func<string, string?>? getEnvironmentVariable = null, Sentry.Infrastructure.ISystemClock? clock = null) { }
        protected virtual System.Net.Http.HttpRequestMessage CreateRequest(Sentry.Protocol.Envelopes.Envelope envelope) { }
        protected void HandleResponse(System.Net.Http.HttpResponseMessage response, Sentry.Protocol.Envelopes.Envelope envelope) { }
        protected System.Threading.Tasks.Task HandleResponseAsync(System.Net.Http.HttpResponseMessage response, Sentry.Protocol.Envelopes.Envelope envelope, System.Threading.CancellationToken cancellationToken) { }
        protected Sentry.Protocol.Envelopes.Envelope ProcessEnvelope(Sentry.Protocol.Envelopes.Envelope envelope) { }
        protected System.IO.Stream ReadStreamFromHttpContent(System.Net.Http.HttpContent content) { }
    }
    public interface ISentryHttpClientFactory
    {
        System.Net.Http.HttpClient Create(Sentry.SentryOptions options);
    }
}
namespace Sentry.Infrastructure
{
    public class ConsoleDiagnosticLogger : Sentry.Infrastructure.DiagnosticLogger
    {
        public ConsoleDiagnosticLogger(Sentry.SentryLevel minimalLevel) { }
        protected override void LogMessage(string message) { }
    }
    public abstract class DiagnosticLogger : Sentry.Extensibility.IDiagnosticLogger
    {
        protected DiagnosticLogger(Sentry.SentryLevel minimalLevel) { }
        public bool IsEnabled(Sentry.SentryLevel level) { }
        public void Log(Sentry.SentryLevel logLevel, string message, System.Exception? exception = null, params object?[] args) { }
        protected abstract void LogMessage(string message);
    }
    public class FileDiagnosticLogger : Sentry.Infrastructure.DiagnosticLogger
    {
        public FileDiagnosticLogger(string path, bool alsoWriteToConsole = false) { }
        public FileDiagnosticLogger(string path, Sentry.SentryLevel minimalLevel, bool alsoWriteToConsole = false) { }
        protected override void LogMessage(string message) { }
    }
    public interface ISystemClock
    {
        System.DateTimeOffset GetUtcNow();
    }
    public sealed class SystemClock : Sentry.Infrastructure.ISystemClock
    {
        public static readonly Sentry.Infrastructure.SystemClock Clock;
        public System.DateTimeOffset GetUtcNow() { }
    }
    public class TraceDiagnosticLogger : Sentry.Infrastructure.DiagnosticLogger
    {
        public TraceDiagnosticLogger(Sentry.SentryLevel minimalLevel) { }
        protected override void LogMessage(string message) { }
    }
}
namespace Sentry.Integrations
{
    public interface ISdkIntegration
    {
        void Register(Sentry.IHub hub, Sentry.SentryOptions options);
    }
}
namespace Sentry.PlatformAbstractions
{
    public static class FrameworkInfo
    {
        public static System.Collections.Generic.IReadOnlyDictionary<int, string> NetFxReleaseVersionMap { get; }
        public static System.Collections.Generic.IEnumerable<Sentry.PlatformAbstractions.FrameworkInstallation> GetInstallations() { }
        public static Sentry.PlatformAbstractions.FrameworkInstallation? GetLatest(int clr) { }
    }
    public class FrameworkInstallation
    {
        public FrameworkInstallation() { }
        public Sentry.PlatformAbstractions.FrameworkProfile? Profile { get; set; }
        public int? Release { get; set; }
        public int? ServicePack { get; set; }
        public string? ShortName { get; set; }
        public System.Version? Version { get; set; }
        public override string ToString() { }
    }
    public enum FrameworkProfile
    {
        Client = 0,
        Full = 1,
    }
    public class SentryRuntime : System.IEquatable<Sentry.PlatformAbstractions.SentryRuntime>
    {
        public SentryRuntime(string? name = null, string? version = null, string? raw = null, string? identifier = null) { }
        public string? Identifier { get; }
        public string? Name { get; }
        public string? Raw { get; }
        public string? Version { get; }
        public static Sentry.PlatformAbstractions.SentryRuntime Current { get; }
        public bool Equals(Sentry.PlatformAbstractions.SentryRuntime? other) { }
        public override bool Equals(object? obj) { }
        public override int GetHashCode() { }
        public override string? ToString() { }
    }
    public static class SentryRuntimeExtensions
    {
        public static bool IsMono(this Sentry.PlatformAbstractions.SentryRuntime runtime) { }
        public static bool IsNetCore(this Sentry.PlatformAbstractions.SentryRuntime runtime) { }
        public static bool IsNetFx(this Sentry.PlatformAbstractions.SentryRuntime runtime) { }
    }
}
namespace Sentry.Protocol
{
    public sealed class App : Sentry.IJsonSerializable
    {
        public const string Type = "app";
        public App() { }
        public string? Build { get; set; }
        public string? BuildType { get; set; }
        public string? Hash { get; set; }
        public string? Identifier { get; set; }
        public bool? InForeground { get; set; }
        public string? Name { get; set; }
        public System.DateTimeOffset? StartTime { get; set; }
        public string? Version { get; set; }
        public void WriteTo(System.Text.Json.Utf8JsonWriter writer, Sentry.Extensibility.IDiagnosticLogger? _) { }
        public static Sentry.Protocol.App FromJson(System.Text.Json.JsonElement json) { }
    }
    public sealed class Browser : Sentry.IJsonSerializable
    {
        public const string Type = "browser";
        public Browser() { }
        public string? Name { get; set; }
        public string? Version { get; set; }
        public void WriteTo(System.Text.Json.Utf8JsonWriter writer, Sentry.Extensibility.IDiagnosticLogger? _) { }
        public static Sentry.Protocol.Browser FromJson(System.Text.Json.JsonElement json) { }
    }
    public sealed class DebugImage : Sentry.IJsonSerializable
    {
        public DebugImage() { }
        public string? CodeFile { get; set; }
        public string? CodeId { get; set; }
        public string? DebugChecksum { get; set; }
        public string? DebugFile { get; set; }
        public string? DebugId { get; set; }
        public long? ImageAddress { get; set; }
        public long? ImageSize { get; set; }
        public string? Type { get; set; }
        public void WriteTo(System.Text.Json.Utf8JsonWriter writer, Sentry.Extensibility.IDiagnosticLogger? logger) { }
        public static Sentry.Protocol.DebugImage FromJson(System.Text.Json.JsonElement json) { }
    }
    public sealed class Device : Sentry.IJsonSerializable
    {
        public const string Type = "device";
        public Device() { }
        public string? Architecture { get; set; }
        public short? BatteryLevel { get; set; }
        public string? BatteryStatus { get; set; }
        public System.DateTimeOffset? BootTime { get; set; }
        public string? Brand { get; set; }
        public string? CpuDescription { get; set; }
        public string? DeviceType { get; set; }
        public string? DeviceUniqueIdentifier { get; set; }
        public long? ExternalFreeStorage { get; set; }
        public long? ExternalStorageSize { get; set; }
        public string? Family { get; set; }
        public long? FreeMemory { get; set; }
        public long? FreeStorage { get; set; }
        public bool? IsCharging { get; set; }
        public bool? IsOnline { get; set; }
        public bool? LowMemory { get; set; }
        public string? Manufacturer { get; set; }
        public long? MemorySize { get; set; }
        public string? Model { get; set; }
        public string? ModelId { get; set; }
        public string? Name { get; set; }
        public Sentry.Protocol.DeviceOrientation? Orientation { get; set; }
        public int? ProcessorCount { get; set; }
        public int? ProcessorFrequency { get; set; }
        public float? ScreenDensity { get; set; }
        public int? ScreenDpi { get; set; }
        public string? ScreenResolution { get; set; }
        public bool? Simulator { get; set; }
        public long? StorageSize { get; set; }
        public bool? SupportsAccelerometer { get; set; }
        public bool? SupportsAudio { get; set; }
        public bool? SupportsGyroscope { get; set; }
        public bool? SupportsLocationService { get; set; }
        public bool? SupportsVibration { get; set; }
        public System.TimeZoneInfo? Timezone { get; set; }
        public long? UsableMemory { get; set; }
        public void WriteTo(System.Text.Json.Utf8JsonWriter writer, Sentry.Extensibility.IDiagnosticLogger? _) { }
        public static Sentry.Protocol.Device FromJson(System.Text.Json.JsonElement json) { }
    }
    public enum DeviceOrientation
    {
        [System.Runtime.Serialization.EnumMember(Value="portrait")]
        Portrait = 0,
        [System.Runtime.Serialization.EnumMember(Value="landscape")]
        Landscape = 1,
    }
    public sealed class Gpu : Sentry.IJsonSerializable
    {
        public const string Type = "gpu";
        public Gpu() { }
        public string? ApiType { get; set; }
        public string? GraphicsShaderLevel { get; set; }
        public int? Id { get; set; }
        public int? MaxTextureSize { get; set; }
        public int? MemorySize { get; set; }
        public bool? MultiThreadedRendering { get; set; }
        public string? Name { get; set; }
        public string? NpotSupport { get; set; }
        public bool? SupportsComputeShaders { get; set; }
        public bool? SupportsDrawCallInstancing { get; set; }
        public bool? SupportsGeometryShaders { get; set; }
        public bool? SupportsRayTracing { get; set; }
        public string? VendorId { get; set; }
        public string? VendorName { get; set; }
        public string? Version { get; set; }
        public void WriteTo(System.Text.Json.Utf8JsonWriter writer, Sentry.Extensibility.IDiagnosticLogger? _) { }
        public static Sentry.Protocol.Gpu FromJson(System.Text.Json.JsonElement json) { }
    }
    public interface ITraceContext
    {
        string? Description { get; }
        bool? IsSampled { get; }
        string Operation { get; }
        Sentry.SpanId? ParentSpanId { get; }
        Sentry.SpanId SpanId { get; }
        Sentry.SpanStatus? Status { get; }
        Sentry.SentryId TraceId { get; }
    }
    public sealed class Measurement : Sentry.IJsonSerializable
    {
        public Sentry.MeasurementUnit Unit { get; }
        public object Value { get; }
        public void WriteTo(System.Text.Json.Utf8JsonWriter writer, Sentry.Extensibility.IDiagnosticLogger? logger) { }
        public static Sentry.Protocol.Measurement FromJson(System.Text.Json.JsonElement json) { }
    }
    public sealed class Mechanism : Sentry.IJsonSerializable
    {
        public static readonly string DescriptionKey;
        public static readonly string HandledKey;
        public static readonly string MechanismKey;
        public Mechanism() { }
        public System.Collections.Generic.IDictionary<string, object> Data { get; }
        public string? Description { get; set; }
        public int? ExceptionId { get; set; }
        public bool? Handled { get; set; }
        public string? HelpLink { get; set; }
        public bool IsExceptionGroup { get; set; }
        public System.Collections.Generic.IDictionary<string, object> Meta { get; }
        public int? ParentId { get; set; }
        public string? Source { get; set; }
        public bool Synthetic { get; set; }
        public string Type { get; set; }
        public void WriteTo(System.Text.Json.Utf8JsonWriter writer, Sentry.Extensibility.IDiagnosticLogger? logger) { }
        public static Sentry.Protocol.Mechanism FromJson(System.Text.Json.JsonElement json) { }
    }
    public sealed class OperatingSystem : Sentry.IJsonSerializable
    {
        public const string Type = "os";
        public OperatingSystem() { }
        public string? Build { get; set; }
        public string? KernelVersion { get; set; }
        public string? Name { get; set; }
        public string? RawDescription { get; set; }
        public bool? Rooted { get; set; }
        public string? Version { get; set; }
        public void WriteTo(System.Text.Json.Utf8JsonWriter writer, Sentry.Extensibility.IDiagnosticLogger? _) { }
        public static Sentry.Protocol.OperatingSystem FromJson(System.Text.Json.JsonElement json) { }
    }
    public sealed class Response : Sentry.IJsonSerializable
    {
        public const string Type = "response";
        public Response() { }
        public long? BodySize { get; set; }
        public string? Cookies { get; set; }
        public object? Data { get; set; }
        public System.Collections.Generic.IDictionary<string, string> Headers { get; }
        public short? StatusCode { get; set; }
        public Sentry.Protocol.Response Clone() { }
        public void UpdateFrom(Sentry.Protocol.Response source) { }
        public void UpdateFrom(object source) { }
        public void WriteTo(System.Text.Json.Utf8JsonWriter writer, Sentry.Extensibility.IDiagnosticLogger? logger) { }
        public static Sentry.Protocol.Response FromJson(System.Text.Json.JsonElement json) { }
    }
    public sealed class Runtime : Sentry.IJsonSerializable
    {
        public const string Type = "runtime";
        public Runtime() { }
        public string? Build { get; set; }
        public string? Identifier { get; set; }
        public string? Name { get; set; }
        public string? RawDescription { get; set; }
        public string? Version { get; set; }
        public void WriteTo(System.Text.Json.Utf8JsonWriter writer, Sentry.Extensibility.IDiagnosticLogger? _) { }
        public static Sentry.Protocol.Runtime FromJson(System.Text.Json.JsonElement json) { }
    }
    public sealed class SentryException : Sentry.IJsonSerializable
    {
        public SentryException() { }
        public Sentry.Protocol.Mechanism? Mechanism { get; set; }
        public string? Module { get; set; }
        public Sentry.SentryStackTrace? Stacktrace { get; set; }
        public int ThreadId { get; set; }
        public string? Type { get; set; }
        public string? Value { get; set; }
        public void WriteTo(System.Text.Json.Utf8JsonWriter writer, Sentry.Extensibility.IDiagnosticLogger? logger) { }
        public static Sentry.Protocol.SentryException FromJson(System.Text.Json.JsonElement json) { }
    }
    public class Trace : Sentry.IJsonSerializable, Sentry.Protocol.ITraceContext
    {
        public const string Type = "trace";
        public Trace() { }
        public string? Description { get; set; }
        public bool? IsSampled { get; }
        public string Operation { get; set; }
        public Sentry.SpanId? ParentSpanId { get; set; }
        public Sentry.SpanId SpanId { get; set; }
        public Sentry.SpanStatus? Status { get; set; }
        public Sentry.SentryId TraceId { get; set; }
        public void WriteTo(System.Text.Json.Utf8JsonWriter writer, Sentry.Extensibility.IDiagnosticLogger? logger) { }
        public static Sentry.Protocol.Trace FromJson(System.Text.Json.JsonElement json) { }
    }
}
namespace Sentry.Protocol.Envelopes
{
    public sealed class Envelope : Sentry.Protocol.Envelopes.ISerializable, System.IDisposable
    {
        public Envelope(System.Collections.Generic.IReadOnlyDictionary<string, object?> header, System.Collections.Generic.IReadOnlyList<Sentry.Protocol.Envelopes.EnvelopeItem> items) { }
        public System.Collections.Generic.IReadOnlyDictionary<string, object?> Header { get; }
        public System.Collections.Generic.IReadOnlyList<Sentry.Protocol.Envelopes.EnvelopeItem> Items { get; }
        public void Dispose() { }
        public void Serialize(System.IO.Stream stream, Sentry.Extensibility.IDiagnosticLogger? logger) { }
        public System.Threading.Tasks.Task SerializeAsync(System.IO.Stream stream, Sentry.Extensibility.IDiagnosticLogger? logger, System.Threading.CancellationToken cancellationToken = default) { }
        public Sentry.SentryId? TryGetEventId() { }
        public static System.Threading.Tasks.Task<Sentry.Protocol.Envelopes.Envelope> DeserializeAsync(System.IO.Stream stream, System.Threading.CancellationToken cancellationToken = default) { }
        public static Sentry.Protocol.Envelopes.Envelope FromEvent(Sentry.SentryEvent @event, Sentry.Extensibility.IDiagnosticLogger? logger = null, System.Collections.Generic.IReadOnlyCollection<Sentry.Attachment>? attachments = null, Sentry.SessionUpdate? sessionUpdate = null) { }
        public static Sentry.Protocol.Envelopes.Envelope FromSession(Sentry.SessionUpdate sessionUpdate) { }
        public static Sentry.Protocol.Envelopes.Envelope FromTransaction(Sentry.SentryTransaction transaction) { }
        public static Sentry.Protocol.Envelopes.Envelope FromUserFeedback(Sentry.UserFeedback sentryUserFeedback) { }
    }
    public sealed class EnvelopeItem : Sentry.Protocol.Envelopes.ISerializable, System.IDisposable
    {
        public EnvelopeItem(System.Collections.Generic.IReadOnlyDictionary<string, object?> header, Sentry.Protocol.Envelopes.ISerializable payload) { }
        public System.Collections.Generic.IReadOnlyDictionary<string, object?> Header { get; }
        public Sentry.Protocol.Envelopes.ISerializable Payload { get; }
        public void Dispose() { }
        public void Serialize(System.IO.Stream stream, Sentry.Extensibility.IDiagnosticLogger? logger) { }
        public System.Threading.Tasks.Task SerializeAsync(System.IO.Stream stream, Sentry.Extensibility.IDiagnosticLogger? logger, System.Threading.CancellationToken cancellationToken = default) { }
        public string? TryGetFileName() { }
        public long? TryGetLength() { }
        public string? TryGetType() { }
        public static System.Threading.Tasks.Task<Sentry.Protocol.Envelopes.EnvelopeItem> DeserializeAsync(System.IO.Stream stream, System.Threading.CancellationToken cancellationToken = default) { }
        public static Sentry.Protocol.Envelopes.EnvelopeItem FromAttachment(Sentry.Attachment attachment) { }
        public static Sentry.Protocol.Envelopes.EnvelopeItem FromEvent(Sentry.SentryEvent @event) { }
        public static Sentry.Protocol.Envelopes.EnvelopeItem FromSession(Sentry.SessionUpdate sessionUpdate) { }
        public static Sentry.Protocol.Envelopes.EnvelopeItem FromTransaction(Sentry.SentryTransaction transaction) { }
        public static Sentry.Protocol.Envelopes.EnvelopeItem FromUserFeedback(Sentry.UserFeedback sentryUserFeedback) { }
    }
    public interface ISerializable
    {
        void Serialize(System.IO.Stream stream, Sentry.Extensibility.IDiagnosticLogger? logger);
        System.Threading.Tasks.Task SerializeAsync(System.IO.Stream stream, Sentry.Extensibility.IDiagnosticLogger? logger, System.Threading.CancellationToken cancellationToken = default);
    }
}
namespace Sentry.Reflection
{
    public static class AssemblyExtensions
    {
        public static Sentry.SdkVersion GetNameAndVersion(this System.Reflection.Assembly asm) { }
    }
}
public static class SentryExceptionExtensions
{
    public static void AddSentryContext(this System.Exception ex, string name, System.Collections.Generic.IReadOnlyDictionary<string, object> data) { }
    public static void AddSentryTag(this System.Exception ex, string name, string value) { }
    public static void SetSentryMechanism(this System.Exception ex, string type, string? description = null, bool? handled = default) { }
}<|MERGE_RESOLUTION|>--- conflicted
+++ resolved
@@ -268,11 +268,8 @@
         void Gauge(string key, double value = 1, Sentry.MeasurementUnit? unit = default, System.Collections.Generic.IDictionary<string, string>? tags = null, System.DateTimeOffset? timestamp = default, int stackLevel = 1);
         void Increment(string key, double value = 1, Sentry.MeasurementUnit? unit = default, System.Collections.Generic.IDictionary<string, string>? tags = null, System.DateTimeOffset? timestamp = default, int stackLevel = 1);
         void Set(string key, int value, Sentry.MeasurementUnit? unit = default, System.Collections.Generic.IDictionary<string, string>? tags = null, System.DateTimeOffset? timestamp = default, int stackLevel = 1);
-<<<<<<< HEAD
         void Set(string key, string value, Sentry.MeasurementUnit? unit = default, System.Collections.Generic.IDictionary<string, string>? tags = null, System.DateTimeOffset? timestamp = default, int stackLevel = 1);
-=======
         System.IDisposable StartTimer(string key, Sentry.MeasurementUnit.Duration unit = 3, System.Collections.Generic.IDictionary<string, string>? tags = null, int stackLevel = 1);
->>>>>>> 467676e3
         void Timing(string key, double value, Sentry.MeasurementUnit.Duration unit = 3, System.Collections.Generic.IDictionary<string, string>? tags = null, System.DateTimeOffset? timestamp = default, int stackLevel = 1);
     }
     public interface IScopeObserver
