--- conflicted
+++ resolved
@@ -34,13 +34,6 @@
     Args: [
       SentryDiagnosticListenerIntegration
     ]
-<<<<<<< HEAD
-  },
-  {
-    Message: Registering integration: '{0}'.,
-    Args: [
-      WinUIUnhandledExceptionIntegration
-    ]
   },
   {
     Message: Registering integration: '{0}'.,
@@ -51,7 +44,5 @@
   {
     Level: info,
     Message: System.Diagnostics.Metrics Integration is disabled because no listeners configured.
-=======
->>>>>>> d3f2f7a5
   }
 ]