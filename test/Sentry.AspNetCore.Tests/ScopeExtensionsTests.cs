--- conflicted
+++ resolved
@@ -61,14 +61,10 @@
             {
                 var routeFeature = new RoutingFeature
                 {
-<<<<<<< HEAD
                     RouteData = new RouteData
                     {
                         Values = { {"", null} }
                     }
-=======
-                    RouteData = new RouteData { Values = { } }
->>>>>>> 0374f806
                 };
                 var features = new FeatureCollection();
                 features.Set<IRoutingFeature>(routeFeature);
