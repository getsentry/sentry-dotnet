--- conflicted
+++ resolved
@@ -5,15 +5,6 @@
 
 public class SentryLoggingOptionsTests : BindableTests<SentryLoggingOptions>
 {
-<<<<<<< HEAD
-    public SentryLoggingOptionsTests() : base(
-        nameof(SentryOptions.ExperimentalMetrics)
-    )
-    {
-    }
-
-=======
->>>>>>> cdbec911
     [Fact]
     public void BindableProperties_MatchOptionsProperties()
     {
