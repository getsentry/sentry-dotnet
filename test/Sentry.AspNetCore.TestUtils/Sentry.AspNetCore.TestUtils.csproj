--- conflicted
+++ resolved
@@ -1,11 +1,7 @@
 <Project Sdk="Microsoft.NET.Sdk">
 
   <PropertyGroup>
-<<<<<<< HEAD
-    <TargetFrameworks>net7.0;net6.0</TargetFrameworks>
-=======
     <TargetFrameworks>net8.0;net7.0;net6.0;net48</TargetFrameworks>
->>>>>>> 12e23cbd
     <IsTestProject>false</IsTestProject>
   </PropertyGroup>
 
