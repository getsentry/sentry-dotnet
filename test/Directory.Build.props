<Project>

  <Import Project="..\Directory.Build.props" />

  <PropertyGroup>
    <!-- some projects have transive dependencies on legacy TFW https://github.com/dotnet/announcements/issues/190 -->
    <SuppressTfmSupportBuildWarnings>true</SuppressTfmSupportBuildWarnings>
    <IsPackable>false</IsPackable>
    <IsTestProject>true</IsTestProject>
    <!-- Ignore warnings for JSON generated code -->
    <NoWarn>$(NoWarn);SYSLIB0005;SYSLIB0012</NoWarn>
    <!-- Ignore "Naming rule violation: Missing suffix: 'Async'" -->
    <NoWarn>$(NoWarn);IDE1006</NoWarn>
<<<<<<< HEAD
=======

    <!-- Visual tests need net9.0+ mobile and are flaky when using the headless runner on CI -->
    <EnableMauiDeviceTestVisualRunner>false</EnableMauiDeviceTestVisualRunner>
    <EnableMauiDeviceTestVisualRunner Condition="'$(TargetFrameworkIsNet9OrGreater)' == 'true' AND '$(PlatformIsMobile)' == 'true' AND '$(ContinuousIntegrationBuild)' != 'true'">true</EnableMauiDeviceTestVisualRunner>
  </PropertyGroup>
>>>>>>> f04930d3

    <!--set this to true to enable the visual runner in the MAUI device tests - make sure it is false for CI-->
    <EnableMauiDeviceTestVisualRunner>false</EnableMauiDeviceTestVisualRunner>
  </PropertyGroup>
  <!--
    Workaround for Verify issue with scrubbing when running in Rider on Windows.
    Ensures that the volume label is upper cased ("C:" instead of "c:"), which is read
    from ProjectDir and SolutionDir properties during compilation and written to the
    assembly metadata attributes.
  -->
  <PropertyGroup Condition="$([MSBuild]::IsOSPlatform('Windows'))">
    <ProjectDir Condition="'$(ProjectDir)' != ''">$(ProjectDir.Substring(0, 1).ToUpper())$(ProjectDir.Substring(1))</ProjectDir>
    <SolutionDir Condition="'$(SolutionDir)' != ''">$(SolutionDir.Substring(0, 1).ToUpper())$(SolutionDir.Substring(1))</SolutionDir>
  </PropertyGroup>

  <ItemGroup>
    <Using Include="Sentry" />
    <Using Include="Sentry.DsnSamples" Static="True" />
    <Using Include="Sentry.Extensibility" />
    <Using Include="Sentry.Infrastructure" />
    <Using Include="Sentry.Integrations" />
    <Using Include="Sentry.Internal" />
    <Using Include="Sentry.Internal.Extensions" />
    <Using Include="Sentry.Protocol" />
    <Using Include="Sentry.Protocol.Envelopes" />
    <Using Include="Sentry.Reflection" />
    <Using Include="Sentry.Testing" />

    <Using Include="FluentAssertions" />
    <Using Include="FluentAssertions.Execution" />
    <Using Include="NSubstitute" />
    <Using Include="NSubstitute.Core" />
    <Using Include="NSubstitute.ExceptionExtensions" />
    <Using Include="NSubstitute.ReturnsExtensions" />
    <Using Include="Xunit" />
    <Using Include="Xunit.Abstractions" />

    <PackageReference Include="NSubstitute" Version="5.3.0" />
    <PackageReference Include="FluentAssertions" Version="6.12.0" />
    <PackageReference Include="xunit" Version="2.9.2" />
    <PackageReference Include="Xunit.SkippableFact" Version="1.4.13" />
    <PackageReference Include="GitHubActionsTestLogger" Version="2.3.3" />
    <PackageReference Include="TestableIO.System.IO.Abstractions.TestingHelpers" Version="20.0.4" />
  </ItemGroup>

  <!-- only non-platform-specific projects should include these packages -->
  <ItemGroup Condition="'$(TargetPlatformIdentifier)'==''">
    <PackageReference Include="Verify.Xunit" Version="28.5.0" />
    <PackageReference Include="Verify.DiffPlex" Version="2.3.0" />
    <PackageReference Include="PublicApiGenerator" Version="11.1.0" />
    <PackageReference Include="xunit.runner.visualstudio" Version="2.4.5" PrivateAssets="All" />
    <PackageReference Include="Microsoft.NET.Test.Sdk" Version="17.8.0" />
    <PackageReference Include="coverlet.collector" Version="6.0.0" />
  </ItemGroup>

  <!-- these are needed because the versions that are brought in transitively have vulnerability warnings -->
  <ItemGroup>
    <PackageReference Include="Newtonsoft.Json" Version="13.0.3"/>
  </ItemGroup>
  <ItemGroup Condition="$(TargetFramework) != 'net48'">
    <PackageReference Include="System.Net.Http" Version="4.3.4" />
    <PackageReference Include="System.Text.RegularExpressions" Version="4.3.1" />
  </ItemGroup>
</Project><|MERGE_RESOLUTION|>--- conflicted
+++ resolved
@@ -11,14 +11,11 @@
     <NoWarn>$(NoWarn);SYSLIB0005;SYSLIB0012</NoWarn>
     <!-- Ignore "Naming rule violation: Missing suffix: 'Async'" -->
     <NoWarn>$(NoWarn);IDE1006</NoWarn>
-<<<<<<< HEAD
-=======
 
     <!-- Visual tests need net9.0+ mobile and are flaky when using the headless runner on CI -->
     <EnableMauiDeviceTestVisualRunner>false</EnableMauiDeviceTestVisualRunner>
     <EnableMauiDeviceTestVisualRunner Condition="'$(TargetFrameworkIsNet9OrGreater)' == 'true' AND '$(PlatformIsMobile)' == 'true' AND '$(ContinuousIntegrationBuild)' != 'true'">true</EnableMauiDeviceTestVisualRunner>
   </PropertyGroup>
->>>>>>> f04930d3
 
     <!--set this to true to enable the visual runner in the MAUI device tests - make sure it is false for CI-->
     <EnableMauiDeviceTestVisualRunner>false</EnableMauiDeviceTestVisualRunner>
