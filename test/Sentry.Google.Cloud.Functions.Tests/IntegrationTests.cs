--- conflicted
+++ resolved
@@ -24,14 +24,9 @@
         var requests = new List<string>();
         async Task VerifyAsync(HttpRequestMessage message)
         {
-<<<<<<< HEAD
-            requests.Add(message.Content.ReadAsStringAsync().Result);
-            tcs.SetResult(null);
-=======
             var content = await message.Content.ReadAsStringAsync();
             requests.Add(content);
-            evt.Set();
->>>>>>> 7b02cc6f
+            tcs.SetResult(null);
         }
 
         var host = Host.CreateDefaultBuilder()
