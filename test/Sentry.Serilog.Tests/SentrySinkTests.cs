using System;
using System.Collections;
using System.Collections.Generic;
using System.Linq;
using NSubstitute;
using Sentry.Infrastructure;
using Sentry.Protocol;
using Sentry.Reflection;
using Serilog.Events;
using Serilog.Parsing;
using Xunit;

namespace Sentry.Serilog.Tests
{
    public class SentrySinkTests
    {
        private class Fixture
        {
            public SentrySerilogOptions Options { get; set; } = new SentrySerilogOptions();
            public IHub Hub { get; set; } = Substitute.For<IHub>();
            public Func<IHub> HubAccessor { get; set; }
            public IDisposable SdkDisposeHandle { get; set; } = Substitute.For<IDisposable>();
            public ISystemClock Clock { get; set; } = Substitute.For<ISystemClock>();
            public Scope Scope { get; } = new Scope(new SentryOptions());

            public Fixture()
            {
                Hub.IsEnabled.Returns(true);
                HubAccessor = () => Hub;
                Hub.ConfigureScope(Arg.Invoke(Scope));
            }

            public SentrySink GetSut()
                => new SentrySink(
                    Options,
                    HubAccessor,
                    SdkDisposeHandle,
                    Clock);
        }

        private readonly Fixture _fixture = new Fixture();

        [Fact]
        public void Emit_WithException_CreatesEventWithException()
        {
            var sut = _fixture.GetSut();

            var expected = new Exception("expected");

            var evt = new LogEvent(DateTimeOffset.UtcNow, LogEventLevel.Error, expected, MessageTemplate.Empty,
                Enumerable.Empty<LogEventProperty>());

            sut.Emit(evt);

            _fixture.Hub.Received(1)
                .CaptureEvent(Arg.Is<SentryEvent>(e => e.Exception == expected));
        }

        [Fact]
        public void Emit_WithException_BreadcrumbFromException()
        {
            var expectedException = new Exception("expected message");
            const BreadcrumbLevel expectedLevel = BreadcrumbLevel.Critical;

            var sut = _fixture.GetSut();

            var evt = new LogEvent(DateTimeOffset.UtcNow, LogEventLevel.Fatal, expectedException, MessageTemplate.Empty,
                Enumerable.Empty<LogEventProperty>());

            sut.Emit(evt);

            var b = _fixture.Scope.Breadcrumbs.First();
            Assert.Equal(b.Message, expectedException.Message);
            Assert.Equal(b.Timestamp, _fixture.Clock.GetUtcNow());
            Assert.Null(b.Category);
            Assert.Equal(b.Level, expectedLevel);
            Assert.Null(b.Type);
            Assert.Null(b.Data);
        }

        [Fact]
        public void Emit_SerilogSdk_Name()
        {
            var sut = _fixture.GetSut();

            var evt = new LogEvent(DateTimeOffset.UtcNow, LogEventLevel.Error, null, MessageTemplate.Empty,
                Enumerable.Empty<LogEventProperty>());

            sut.Emit(evt);

            var expected = typeof(SentrySink).Assembly.GetNameAndVersion();
            _fixture.Hub.Received(1)
                .CaptureEvent(Arg.Is<SentryEvent>(e => e.Sdk.Name == Constants.SdkName
                                                       && e.Sdk.Version == expected.Version));
        }

        [Fact]
        public void Emit_SerilogSdk_Packages()
        {
            var sut = _fixture.GetSut();

            var evt = new LogEvent(DateTimeOffset.UtcNow, LogEventLevel.Error, null, MessageTemplate.Empty,
                Enumerable.Empty<LogEventProperty>());

            SentryEvent? actual = null;
            _fixture.Hub.When(h => h.CaptureEvent(Arg.Any<SentryEvent>()))
                .Do(c => actual = c.Arg<SentryEvent>());

            sut.Emit(evt);

            var expected = typeof(SentrySink).Assembly.GetNameAndVersion();

            Assert.NotNull(actual);
            var package = Assert.Single(actual.Sdk.Packages);
            Assert.Equal("nuget:" + expected.Name, package.Name);
            Assert.Equal(expected.Version, package.Version);
        }

        internal class EventLogLevelsData : IEnumerable<object[]>
        {
            public IEnumerator<object[]> GetEnumerator()
            {
                yield return new object[] { LogEventLevel.Debug, SentryLevel.Debug };
                yield return new object[] { LogEventLevel.Verbose, SentryLevel.Debug };
                yield return new object[] { LogEventLevel.Information, SentryLevel.Info };
                yield return new object[] { LogEventLevel.Warning, SentryLevel.Warning };
                yield return new object[] { LogEventLevel.Error, SentryLevel.Error };
                yield return new object[] { LogEventLevel.Fatal, SentryLevel.Fatal };
            }
            IEnumerator IEnumerable.GetEnumerator() => GetEnumerator();
        }

        [Theory]
        [ClassData(typeof(EventLogLevelsData))]
        public void Emit_LoggerLevel_Set(LogEventLevel serilogLevel, SentryLevel? sentryLevel)
        {
            // Make sure test cases are not filtered out by the default min levels:
            _fixture.Options.MinimumEventLevel = LogEventLevel.Verbose;
            _fixture.Options.MinimumBreadcrumbLevel = LogEventLevel.Verbose;

            var sut = _fixture.GetSut();
<<<<<<< HEAD

=======
>>>>>>> 5a01c5b6

            var evt = new LogEvent(DateTimeOffset.UtcNow, serilogLevel, null, MessageTemplate.Empty,
                Enumerable.Empty<LogEventProperty>());

            sut.Emit(evt);

            _fixture.Hub.Received(1)
                .CaptureEvent(Arg.Is<SentryEvent>(e => e.Level == sentryLevel));
        }

        [Fact]
        public void Emit_RenderedMessage_Set()
        {
            const string expected = "message";

            var sut = _fixture.GetSut();

            var evt = new LogEvent(DateTimeOffset.UtcNow, LogEventLevel.Error, null,
                new MessageTemplateParser().Parse(expected), Enumerable.Empty<LogEventProperty>());

            sut.Emit(evt);

            _fixture.Hub.Received(1)
                .CaptureEvent(Arg.Is<SentryEvent>(e => e.LogEntry.Formatted == expected));
        }

        [Fact]
        public void Emit_HubAccessorReturnsNull_DoesNotThrow()
        {
            _fixture.HubAccessor = () => null;
            var sut = _fixture.GetSut();

            var evt = new LogEvent(DateTimeOffset.UtcNow, LogEventLevel.Error, null, MessageTemplate.Empty,
                Enumerable.Empty<LogEventProperty>());
            sut.Emit(evt);
        }

        [Fact]
        public void Emit_DisabledHub_CaptureNotCalled()
        {
            _fixture.Hub.IsEnabled.Returns(false);
            var sut = _fixture.GetSut();

            var evt = new LogEvent(DateTimeOffset.UtcNow, LogEventLevel.Error, null, MessageTemplate.Empty,
                Enumerable.Empty<LogEventProperty>());
            sut.Emit(evt);

            _fixture.Hub.DidNotReceive().CaptureEvent(Arg.Any<SentryEvent>());
        }

        [Fact]
        public void Emit_EnabledHub_CaptureCalled()
        {
            _fixture.Hub.IsEnabled.Returns(true);
            var sut = _fixture.GetSut();

            var evt = new LogEvent(DateTimeOffset.UtcNow, LogEventLevel.Error, null, MessageTemplate.Empty,
                Enumerable.Empty<LogEventProperty>());
            sut.Emit(evt);

            _fixture.Hub.Received(1).CaptureEvent(Arg.Any<SentryEvent>());
        }

        [Fact]
        public void Emit_NullLogEvent_CaptureNotCalled()
        {
            var sut = _fixture.GetSut();

            sut.Emit(null);

            _fixture.Hub.DidNotReceive().CaptureEvent(Arg.Any<SentryEvent>());
        }

        [Fact]
        public void Emit_Properties_AsExtra()
        {
            const string expectedIp = "127.0.0.1";

            var sut = _fixture.GetSut();

            var evt = new LogEvent(DateTimeOffset.UtcNow, LogEventLevel.Error, null, MessageTemplate.Empty,
                new[] { new LogEventProperty("IPAddress", new ScalarValue(expectedIp)) });

            sut.Emit(evt);

            _fixture.Hub.Received(1)
                .CaptureEvent(Arg.Is<SentryEvent>(e => e.Extra["IPAddress"].ToString() == expectedIp));
        }

        [Fact]
        public void Close_DisposesSdk()
        {
            var sut = _fixture.GetSut();

            var evt = new LogEvent(DateTimeOffset.UtcNow, LogEventLevel.Error, null, MessageTemplate.Empty,
                Enumerable.Empty<LogEventProperty>());
            sut.Emit(evt);

            _fixture.SdkDisposeHandle.DidNotReceive().Dispose();

            sut.Dispose();

            _fixture.SdkDisposeHandle.Received(1).Dispose();
        }

        [Fact]
        public void Close_NoDisposeHandleProvided_DoesNotThrow()
        {
            _fixture.SdkDisposeHandle = null;
            var sut = _fixture.GetSut();
            sut.Dispose();
        }

        [Fact]
        public void Emit_WithFormat_EventCaptured()
        {
            const string expectedMessage = "Test {structured} log";
            const int param = 10;

            var sut = _fixture.GetSut();

            var evt = new LogEvent(DateTimeOffset.UtcNow, LogEventLevel.Error, null,
                new MessageTemplateParser().Parse(expectedMessage),
                new[] { new LogEventProperty("structured", new ScalarValue(param)) });

            sut.Emit(evt);

            _fixture.Hub.Received(1).CaptureEvent(Arg.Is<SentryEvent>(p =>
                p.LogEntry.Formatted == $"Test {param} log"
                && p.LogEntry.Message == expectedMessage));
        }

        [Fact]
        public void Emit_SourceContextMatchesSentry_NoEventSent()
        {
            var sut = _fixture.GetSut();

            var evt = new LogEvent(DateTimeOffset.UtcNow, LogEventLevel.Error, null,
                new MessageTemplateParser().Parse("message"),
                new[] { new LogEventProperty("SourceContext", new ScalarValue("Sentry.Serilog")) });

            sut.Emit(evt);

            _fixture.Hub.DidNotReceive().CaptureEvent(Arg.Any<SentryEvent>());
        }

        [Fact]
        public void Emit_SourceContextContainsSentry_NoEventSent()
        {
            var sut = _fixture.GetSut();

            var evt = new LogEvent(DateTimeOffset.UtcNow, LogEventLevel.Error, null,
                new MessageTemplateParser().Parse("message"),
                new[] { new LogEventProperty("SourceContext", new ScalarValue("Sentry")) });

            sut.Emit(evt);

            _fixture.Hub.DidNotReceive().CaptureEvent(Arg.Any<SentryEvent>());
        }

        [Fact]
        public void Emit_SourceContextMatchesSentry_NoScopeConfigured()
        {
            var sut = _fixture.GetSut();

            var evt = new LogEvent(DateTimeOffset.UtcNow, LogEventLevel.Error, null,
                new MessageTemplateParser().Parse("message"),
                new[] { new LogEventProperty("SourceContext", new ScalarValue("Sentry.Serilog")) });

            sut.Emit(evt);

            _fixture.Hub.DidNotReceive().ConfigureScope(Arg.Any<Action<BaseScope>>());
        }

        [Fact]
        public void Emit_SourceContextContainsSentry_NoScopeConfigured()
        {
            var sut = _fixture.GetSut();

            var evt = new LogEvent(DateTimeOffset.UtcNow, LogEventLevel.Error, null,
                new MessageTemplateParser().Parse("message"),
                new[] { new LogEventProperty("SourceContext", new ScalarValue("Sentry")) });

            sut.Emit(evt);

            _fixture.Hub.DidNotReceive().ConfigureScope(Arg.Any<Action<BaseScope>>());
        }
    }
}<|MERGE_RESOLUTION|>--- conflicted
+++ resolved
@@ -139,10 +139,6 @@
             _fixture.Options.MinimumBreadcrumbLevel = LogEventLevel.Verbose;
 
             var sut = _fixture.GetSut();
-<<<<<<< HEAD
-
-=======
->>>>>>> 5a01c5b6
 
             var evt = new LogEvent(DateTimeOffset.UtcNow, serilogLevel, null, MessageTemplate.Empty,
                 Enumerable.Empty<LogEventProperty>());
