--- conflicted
+++ resolved
@@ -1,9 +1,4 @@
-<<<<<<< HEAD
 #if !__MOBILE__
-using Sentry.Tests;
-
-=======
->>>>>>> e75d537c
 namespace Sentry.Maui.Tests;
 
 [UsesVerify]
