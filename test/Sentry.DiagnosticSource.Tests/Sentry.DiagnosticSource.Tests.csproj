--- conflicted
+++ resolved
@@ -2,40 +2,12 @@
 
   <PropertyGroup>
     <TargetFrameworks>net6.0;net5.0;netcoreapp3.1;net461</TargetFrameworks>
-<<<<<<< HEAD
-<!--    <TargetFrameworks>net6.0;net5.0;netcoreapp3.1;netcoreapp3.0;netcoreapp2.1;net461</TargetFrameworks>-->
-=======
->>>>>>> f442da58
   </PropertyGroup>
 
   <!-- netcoreapp3.0;netcoreapp2.1;net461 will test Sentry.DiagnosticSource's targets: netstandard2.1;netstandard2.0;net461 -->
   <ItemGroup Condition="'$(TargetFramework)' == 'netcoreapp2.1' OR '$(TargetFramework)' == 'net461'">
     <ProjectReference Include="../../src/Sentry.DiagnosticSource/Sentry.DiagnosticSource.csproj" />
     <ProjectReference Include="../../src/Sentry/Sentry.csproj" />
-<<<<<<< HEAD
-  </ItemGroup>
-  <ItemGroup Condition="'$(TargetFramework)' == 'netcoreapp3.0'">
-    <!-- Use nca3.0 to test the ns2.1 target. nca3.1 will test the nca3.0 target of Sentry instead. -->
-    <ProjectReference Include="../../src/Sentry.DiagnosticSource/Sentry.DiagnosticSource.csproj" SetTargetFramework="TargetFramework=netstandard2.1" />
-    <ProjectReference Include="../../src/Sentry/Sentry.csproj" SetTargetFramework="TargetFramework=netstandard2.1" />
-    <PackageReference Include="System.Text.Json" Version="5.0.2" />
-  </ItemGroup>
-  <ItemGroup Condition="'$(TargetFramework)' != 'netcoreapp3.0' AND '$(TargetFramework)' != 'netcoreapp2.1' AND '$(TargetFramework)' != 'net461'">
-    <!-- .NET Core targets test types through Sentry: -->
-    <ProjectReference Include="../../src/Sentry/Sentry.csproj" />
-  </ItemGroup>
-
-  <ItemGroup Condition="'$(TargetFramework)' == 'netcoreapp3.0' OR '$(TargetFramework)' == 'netcoreapp2.1' OR '$(TargetFramework)' == 'net461'">
-    <PackageReference Include="Microsoft.EntityFrameworkCore" Version="3.1.17" />
-    <PackageReference Include="Microsoft.EntityFrameworkCore.Sqlite" Version="3.1.17" />
-    <PackageReference Include="Microsoft.EntityFrameworkCore.Sqlite.Core" Version="3.1.17" />
-  </ItemGroup>
-
-  <ItemGroup Condition="'$(TargetFramework)' != 'netcoreapp3.0' AND '$(TargetFramework)' != 'netcoreapp2.1' AND '$(TargetFramework)' != 'net461'">
-    <PackageReference Include="Microsoft.EntityFrameworkCore" Version="5.0.8" />
-    <PackageReference Include="Microsoft.EntityFrameworkCore.Sqlite" Version="5.0.8" />
-    <PackageReference Include="Microsoft.EntityFrameworkCore.Sqlite.Core" Version="5.0.8" />
-=======
   </ItemGroup>
   <ItemGroup Condition="'$(TargetFramework)' == 'netcoreapp3.0'">
     <!-- Use nca3.0 to test the ns2.1 target. nca3.1 will test the nca3.0 target of Sentry instead. -->
@@ -61,7 +33,6 @@
     <PackageReference Include="Microsoft.EntityFrameworkCore" Version="$(EFCoreVersion)" />
     <PackageReference Include="Microsoft.EntityFrameworkCore.Sqlite" Version="$(EFCoreVersion)" />
     <PackageReference Include="Microsoft.EntityFrameworkCore.Sqlite.Core" Version="$(EFCoreVersion)" />
->>>>>>> f442da58
   </ItemGroup>
 
   <ItemGroup>
