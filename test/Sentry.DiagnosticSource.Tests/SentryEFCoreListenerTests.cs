--- conflicted
+++ resolved
@@ -205,17 +205,12 @@
 
     private class FakeDiagnosticCommandEventData : FakeDiagnosticEventData
     {
-<<<<<<< HEAD
         public FakeDiagnosticCommandEventData(Guid connectionId, string value) : base(value)
         {
             ConnectionId = connectionId;
         }
 
         public Guid ConnectionId { get; set; }
-=======
-        public FakeDiagnosticCommandEventData(string value) : base(value) { }
-        public Guid ConnectionId { get; set; } = Guid.NewGuid();
->>>>>>> e01334e1
         public Guid CommandId { get; set; } = Guid.NewGuid();
     }
 
@@ -231,11 +226,7 @@
 
         var queryEventData = new FakeDiagnosticEventData(efSql);
         var connectionEventData = new FakeDiagnosticConnectionEventData(efConn);
-<<<<<<< HEAD
         var commandEventData = new FakeDiagnosticCommandEventData(connectionEventData.ConnectionId, efSql);
-=======
-        var commandEventData = new FakeDiagnosticCommandEventData(efSql);
->>>>>>> e01334e1
 
         // Act
         interceptor.OnNext(new(EFQueryCompiling, queryEventData));
@@ -284,11 +275,7 @@
 
         var queryEventData = new FakeDiagnosticEventData(efSql);
         var connectionEventData = new FakeDiagnosticConnectionEventData(efConn);
-<<<<<<< HEAD
         var commandEventData = new FakeDiagnosticCommandEventData(connectionEventData.ConnectionId, efSql);
-=======
-        var commandEventData = new FakeDiagnosticCommandEventData(efSql);
->>>>>>> e01334e1
 
         // Act
         var childSpan = _fixture.Tracer.StartChild("Child Span");
@@ -339,11 +326,7 @@
 
         var queryEventData = new FakeDiagnosticEventData(efSql);
         var connectionEventData = new FakeDiagnosticConnectionEventData(efConn);
-<<<<<<< HEAD
         var commandEventData = new FakeDiagnosticCommandEventData(connectionEventData.ConnectionId, efSql);
-=======
-        var commandEventData = new FakeDiagnosticCommandEventData(efSql);
->>>>>>> e01334e1
 
         // Act
         interceptor.OnNext(new(EFQueryCompiling, queryEventData));
