using Sentry.Internal.DiagnosticSource;
using static Sentry.Internal.DiagnosticSource.SentryEFCoreListener;

namespace Sentry.DiagnosticSource.Tests;

public class SentryEFCoreListenerTests
{
    private static Func<ISpanTracer, bool> GetValidator(string type)
        => type switch
        {
            EFQueryCompiling or EFQueryCompiled =>
                span => span.Operation == "db.query.compile",
            EFConnectionOpening or EFConnectionClosed =>
                span => span.Operation == "db.connection",
            EFCommandExecuting or EFCommandExecuting or EFCommandFailed =>
                span => span.Operation == "db.query",
            _ => throw new NotSupportedException()
        };

    private class ThrowToStringClass
    {
        public override string ToString() => throw new Exception("ThrowToStringClass");
    }

    private class Fixture
    {
        internal TransactionTracer Tracer { get; }

        public SentryOptions Options { get; }

        public IReadOnlyCollection<ISpanTracer> Spans => Tracer?.Spans;

        public IHub Hub { get; }

        public Fixture()
        {
            Hub = Substitute.For<IHub>();
            Tracer = new TransactionTracer(Hub, "foo", "bar")
            {
                IsSampled = true
            };

            var scope = new Scope
            {
                Transaction = Tracer
            };

            var logger = Substitute.For<IDiagnosticLogger>();
            logger.IsEnabled(Arg.Any<SentryLevel>()).Returns(true);

            Options = new SentryOptions
            {
                TracesSampleRate = 1.0,
                Debug = true,
                DiagnosticLogger = logger
            };

            Hub.GetSpan().ReturnsForAnyArgs(_ => Spans?.LastOrDefault(s => !s.IsFinished) ?? Tracer);
            Hub.CaptureEvent(Arg.Any<SentryEvent>(), Arg.Any<Scope>()).Returns(_ =>
            {
                Spans.LastOrDefault(s => !s.IsFinished)?.Finish(SpanStatus.InternalError);
                return SentryId.Empty;
            });

            Hub.When(hub => hub.ConfigureScope(Arg.Any<Action<Scope>>()))
                .Do(callback => callback.Arg<Action<Scope>>().Invoke(scope));
        }
    }

    private readonly Fixture _fixture = new();

    [Fact]
    public void OnNext_UnknownKey_SpanNotInvoked()
    {
        // Assert
        var hub = _fixture.Hub;
        var interceptor = new SentryEFCoreListener(hub, _fixture.Options);

        // Act
        interceptor.OnNext(new("Unknown", null));

        // Assert
        hub.DidNotReceive().ConfigureScope(Arg.Any<Action<Scope>>());
    }

    [Theory]
    [InlineData(EFQueryCompiling, "data")]
    [InlineData(EFConnectionOpening, null)]
    [InlineData(EFCommandExecuting, "data")]
    public void OnNext_KnownKey_GetSpanInvoked(string key, string value)
    {
        // Arrange
        var interceptor = new SentryEFCoreListener(_fixture.Hub, _fixture.Options);

        // Act
        interceptor.OnNext(new(key, value));

        // Assert
        var child = _fixture.Spans.FirstOrDefault(s => GetValidator(key)(s));
        Assert.NotNull(child);
    }

    [Theory]
    [InlineData(EFConnectionOpening, null)]
    [InlineData(EFCommandExecuting, "data")]
    public void OnNext_KnownKeyButDisabled_GetSpanNotInvoked(string key, string value)
    {
        // Arrange
        var hub = _fixture.Hub;
        var interceptor = new SentryEFCoreListener(hub, _fixture.Options);

        if (key == EFCommandExecuting)
        {
            interceptor.DisableQuerySpan();
        }
        else
        {
            interceptor.DisableConnectionSpan();
        }

        // Act
        interceptor.OnNext(new(key, value));

        // Assert
        hub.DidNotReceive().ConfigureScope(Arg.Any<Action<Scope>>());
    }

    [Theory]
    [InlineData(EFConnectionOpening, null)]
    [InlineData(EFCommandExecuting, "data")]
    public void OnNext_KnownKeyButNotSampled_SpanNotCreated(string key, string value)
    {
        // Arrange
        var hub = _fixture.Hub;
        _fixture.Tracer.IsSampled = false;
        var interceptor = new SentryEFCoreListener(hub, _fixture.Options);

        // Act
        interceptor.OnNext(new(key, value));

        // Assert
        hub.Received(1).ConfigureScope(Arg.Any<Action<Scope>>());
        Assert.Empty(_fixture.Tracer.Spans);
    }

    [Theory]
    [InlineData(EFConnectionClosed, null)]
    [InlineData(EFQueryCompiled, "data")]
    [InlineData(EFCommandFailed, "data")]
    [InlineData(EFCommandExecuted, "data")]
    public void OnNext_TakeSpanButNotSampled_LogWarningNotInvoked(string key, string value)
    {
        // Arrange
        var hub = _fixture.Hub;
        _fixture.Tracer.IsSampled = false;
        var interceptor = new SentryEFCoreListener(hub, _fixture.Options);

        // Act
        interceptor.OnNext(new(key, value));

        // Assert
        hub.Received(1).ConfigureScope(Arg.Any<Action<Scope>>());
        _fixture.Options.DiagnosticLogger.DidNotReceiveWithAnyArgs()?.Log(default, default!);
    }

    [Theory]
    [InlineData(EFQueryStartCompiling)]
    [InlineData(EFQueryCompiling)]
    [InlineData(EFQueryCompiled)]
    [InlineData(EFConnectionOpening)]
    [InlineData(EFConnectionClosed)]
    [InlineData(EFCommandExecuting)]
    [InlineData(EFCommandFailed)]
    [InlineData(EFCommandExecuted)]
    public void OnNext_ConfigureScopeInvokedOnce(string key)
    {
        // Arrange
        var hub = _fixture.Hub;
        var interceptor = new SentryEFCoreListener(hub, _fixture.Options);

        // Act
        interceptor.OnNext(new(key, null));

        // Assert
        hub.Received(1).ConfigureScope(Arg.Any<Action<Scope>>());
    }

    private class FakeDiagnosticEventData
    {
        public FakeDiagnosticEventData(string value) { _value = value; }
        private readonly string _value;
        public override string ToString()=> _value;

        public class ConnectionInfo
        {
            public string Database { get; } = "rentals";
            public string DataSource { get; } = "127.0.0.1";
        }
        public ConnectionInfo Connection { get; } = new();

        public class ContextInfo
        {
            public class DatabaseInfo
            {
                public string ProviderName { get; } = "Microsoft.EntityFrameworkCore.SqlServer";
            }
            public DatabaseInfo Database { get; } = new();
        }
        public ContextInfo Context { get; } = new();
    }

    private class FakeDiagnosticConnectionEventData : FakeDiagnosticEventData
    {
        public FakeDiagnosticConnectionEventData(string value) : base(value) { }
        public Guid ConnectionId { get; } = Guid.NewGuid();
    }

    private class FakeDiagnosticCommandEventData : FakeDiagnosticEventData
    {
        public FakeDiagnosticCommandEventData(FakeDiagnosticConnectionEventData connection, string value) : base(value)
        {
            ConnectionId = connection.ConnectionId;
        }

        public Guid ConnectionId { get; set; }
        public Guid CommandId { get; set; } = Guid.NewGuid();
    }

    [Fact]
    public void OnNext_HappyPath_IsValid()
    {
        // Arrange
        var hub = _fixture.Hub;
        var interceptor = new SentryEFCoreListener(hub, _fixture.Options);
        var expectedSql = "SELECT * FROM ...";
        var efSql = "ef Junk\r\nSELECT * FROM ...";
        var efConn = "db username : password";
        var expectedDbName = "rentals";
        var expectedDbSystem = "mssql";
        var expectedDbAddress = "127.0.0.1";

        var queryEventData = new FakeDiagnosticEventData(efSql);
        var connectionEventData = new FakeDiagnosticConnectionEventData(efConn);
        var commandEventData = new FakeDiagnosticCommandEventData(connectionEventData, efSql);

        // Act
        interceptor.OnNext(new(EFQueryCompiling, queryEventData));
        interceptor.OnNext(new(EFQueryCompiled, queryEventData));
        interceptor.OnNext(new(EFConnectionOpening, connectionEventData));
        interceptor.OnNext(new(EFCommandExecuting, commandEventData));
        interceptor.OnNext(new(EFCommandExecuted, commandEventData));
        interceptor.OnNext(new(EFConnectionClosed, connectionEventData));

        // Assert
        var compilerSpan = _fixture.Spans.First(s => GetValidator(EFQueryCompiling)(s));
        var connectionSpan = _fixture.Spans.First(s => GetValidator(EFConnectionOpening)(s));
        var commandSpan = _fixture.Spans.First(s => GetValidator(EFCommandExecuting)(s));

        // Validate if all spans were finished.
        // ReSharper disable once ParameterOnlyUsedForPreconditionCheck.Local
        Assert.All(_fixture.Spans, span =>
        {
            Assert.True(span.IsFinished);
            Assert.Equal(SpanStatus.Ok, span.Status);
        });

        // Assert span descriptions
        Assert.Equal(expectedDbName,connectionSpan.Description);
        Assert.Equal(expectedSql, compilerSpan.Description);
        Assert.Equal(expectedSql, commandSpan.Description);

        // Check DB Name is stored correctly
        Assert.Equal(expectedDbName, compilerSpan.Data.TryGetValue<string, string>(OTelKeys.DbName));
        Assert.Equal(expectedDbName, connectionSpan.Data.TryGetValue<string, string>(OTelKeys.DbName));
        Assert.Equal(expectedDbName, commandSpan.Data.TryGetValue<string, string>(OTelKeys.DbName));

        // Check DB System is stored correctly
        Assert.Equal(expectedDbSystem, compilerSpan.Data.TryGetValue<string, string>(OTelKeys.DbSystem));
        Assert.Equal(expectedDbSystem, connectionSpan.Data.TryGetValue<string, string>(OTelKeys.DbSystem));
        Assert.Equal(expectedDbSystem, commandSpan.Data.TryGetValue<string, string>(OTelKeys.DbSystem));

        // Check DB Server is stored correctly. The compiler span does not have access to the connection so it gets to skip
        Assert.Equal(expectedDbAddress, connectionSpan.Data.TryGetValue<string, string>(OTelKeys.DbServer));
        Assert.Equal(expectedDbAddress, commandSpan.Data.TryGetValue<string, string>(OTelKeys.DbServer));

        // Check connections between spans.
        Assert.Equal(_fixture.Tracer.SpanId, compilerSpan.ParentSpanId);
        Assert.Equal(_fixture.Tracer.SpanId, connectionSpan.ParentSpanId);
        Assert.Equal(_fixture.Tracer.SpanId, commandSpan.ParentSpanId);
        _fixture.Options.DiagnosticLogger.DidNotReceive()?
            .Log(Arg.Is(SentryLevel.Warning), Arg.Is("Trying to close a span that was already garbage collected. {0}"),
                null, Arg.Any<object[]>());
    }

    [Fact]
    public void OnNext_HappyPathInsideChildSpan_IsValid()
    {
        // Arrange
        var hub = _fixture.Hub;
        var interceptor = new SentryEFCoreListener(hub, _fixture.Options);
        var expectedSql = "SELECT * FROM ...";
        var efSql = "ef Junk\r\nSELECT * FROM ...";
        var efConn = "db username : password";
        var expectedDbName = "rentals";
        var expectedDbSystem = "mssql";
        var expectedDbAddress = "127.0.0.1";

        var queryEventData = new FakeDiagnosticEventData(efSql);
        var connectionEventData = new FakeDiagnosticConnectionEventData(efConn);
        var commandEventData = new FakeDiagnosticCommandEventData(connectionEventData, efSql);

        // Act
        var childSpan = _fixture.Tracer.StartChild("Child Span");
        interceptor.OnNext(new(EFQueryCompiling, queryEventData));
        interceptor.OnNext(new(EFQueryCompiled, queryEventData));
        interceptor.OnNext(new(EFConnectionOpening, connectionEventData));
        interceptor.OnNext(new(EFCommandExecuting, commandEventData));
        interceptor.OnNext(new(EFCommandExecuted, commandEventData));
        interceptor.OnNext(new(EFConnectionClosed, connectionEventData));
        childSpan.Finish();

        // Assert
        var compilerSpan = _fixture.Spans.First(s => GetValidator(EFQueryCompiling)(s));
        var connectionSpan = _fixture.Spans.First(s => GetValidator(EFConnectionOpening)(s));
        var commandSpan = _fixture.Spans.First(s => GetValidator(EFCommandExecuting)(s));

        // Validate if all spans were finished.
        // ReSharper disable once ParameterOnlyUsedForPreconditionCheck.Local
        Assert.All(_fixture.Spans, span =>
        {
            Assert.True(span.IsFinished);
            Assert.Equal(SpanStatus.Ok, span.Status);
        });

        // Assert span descriptions
        Assert.Equal(expectedDbName, connectionSpan.Description);
        Assert.Equal(expectedSql, compilerSpan.Description);
        Assert.Equal(expectedSql, commandSpan.Description);

        // Check DB Name is stored correctly
        Assert.Equal(expectedDbName, compilerSpan.Data.TryGetValue<string, string>(OTelKeys.DbName));
        Assert.Equal(expectedDbName, connectionSpan.Data.TryGetValue<string, string>(OTelKeys.DbName));
        Assert.Equal(expectedDbName, commandSpan.Data.TryGetValue<string, string>(OTelKeys.DbName));

        // Check DB System is stored correctly
        Assert.Equal(expectedDbSystem, compilerSpan.Data.TryGetValue<string, string>(OTelKeys.DbSystem));
        Assert.Equal(expectedDbSystem, connectionSpan.Data.TryGetValue<string, string>(OTelKeys.DbSystem));
        Assert.Equal(expectedDbSystem, commandSpan.Data.TryGetValue<string, string>(OTelKeys.DbSystem));

        // Check DB Server is stored correctly. The compiler span does not have access to the connection so it gets to skip
        Assert.Equal(expectedDbAddress, connectionSpan.Data.TryGetValue<string, string>(OTelKeys.DbServer));
        Assert.Equal(expectedDbAddress, commandSpan.Data.TryGetValue<string, string>(OTelKeys.DbServer));

        // Check connections between spans.
        Assert.Equal(childSpan.SpanId, compilerSpan.ParentSpanId);
        Assert.Equal(childSpan.SpanId, connectionSpan.ParentSpanId);
        Assert.Equal(childSpan.SpanId, commandSpan.ParentSpanId);
        _fixture.Options.DiagnosticLogger.DidNotReceive()?
            .Log(Arg.Is(SentryLevel.Warning), Arg.Is("Trying to close a span that was already garbage collected. {0}"),
                null, Arg.Any<object[]>());
    }

    [Fact]
    public void OnNext_HappyPathWithError_TransactionWithErroredCommand()
    {
        // Arrange
        var hub = _fixture.Hub;
        var interceptor = new SentryEFCoreListener(hub, _fixture.Options);
        var expectedSql = "SELECT * FROM ...";
        var efSql = "ef Junk\r\nSELECT * FROM ...";
        var efConn = "db username : password";

        var queryEventData = new FakeDiagnosticEventData(efSql);
        var connectionEventData = new FakeDiagnosticConnectionEventData(efConn);
        var commandEventData = new FakeDiagnosticCommandEventData(connectionEventData, efSql);

        // Act
        interceptor.OnNext(new(EFQueryCompiling, queryEventData));
        interceptor.OnNext(new(EFQueryCompiled, queryEventData));
        interceptor.OnNext(new(EFConnectionOpening, connectionEventData));
        interceptor.OnNext(new(EFCommandExecuting, commandEventData));
        interceptor.OnNext(new(EFCommandFailed, commandEventData));
        interceptor.OnNext(new(EFConnectionClosed, connectionEventData));

        // Assert
        var compilerSpan = _fixture.Spans.First(s => GetValidator(EFQueryCompiling)(s));
        var connectionSpan = _fixture.Spans.First(s => GetValidator(EFConnectionOpening)(s));
        var commandSpan = _fixture.Spans.First(s => GetValidator(EFCommandFailed)(s));

        // Validate if all spans were finished.
        Assert.True(compilerSpan.IsFinished);
        Assert.True(connectionSpan.IsFinished);
        Assert.Equal(SpanStatus.Ok, compilerSpan.Status);
        Assert.Equal(SpanStatus.Ok, connectionSpan.Status);

        // Assert the failed command.
        Assert.True(commandSpan.IsFinished);
        Assert.Equal(SpanStatus.InternalError, commandSpan.Status);

        // Check connections between spans.
        Assert.Equal(_fixture.Tracer.SpanId, compilerSpan.ParentSpanId);
        Assert.Equal(_fixture.Tracer.SpanId, connectionSpan.ParentSpanId);
        Assert.Equal(_fixture.Tracer.SpanId, commandSpan.ParentSpanId);

        Assert.Equal(expectedSql, commandSpan.Description);
    }

    [Fact]
    public void OnNext_HappyPathWithError_TransactionWithErroredCompiler()
    {
        // Arrange
        var hub = _fixture.Hub;
        var interceptor = new SentryEFCoreListener(hub, _fixture.Options);
        var expectedSql = "SELECT * FROM ...";
        var efSql = "ef Junk\r\nSELECT * FROM ...";

        // Act
        interceptor.OnNext(new(EFQueryCompiling, efSql));
        hub.CaptureEvent(new SentryEvent(), null as Scope);

        // Assert
        var compilerSpan = _fixture.Spans.First(s => GetValidator(EFQueryCompiling)(s));

        Assert.True(compilerSpan.IsFinished);
        Assert.Equal(SpanStatus.InternalError, compilerSpan.Status);

        Assert.Equal(_fixture.Tracer.SpanId, compilerSpan.ParentSpanId);

        Assert.Equal(expectedSql, compilerSpan.Description);
    }

    [Fact]
    public void OnNext_Same_Connections_Consolidated()
    {
        // Arrange
        var hub = _fixture.Hub;
        var interceptor = new SentryEFCoreListener(hub, _fixture.Options);
        var efSql = "ef Junk\r\nSELECT * FROM ...";
        var efConn = "db username : password";

        // Fake a connection pool with two connections
        var connectionA = new FakeDiagnosticConnectionEventData(efConn);
        var connectionB = new FakeDiagnosticConnectionEventData(efConn);
        var commandA = new FakeDiagnosticCommandEventData(connectionA, efSql);
        var commandB = new FakeDiagnosticCommandEventData(connectionB, efSql);
        var commandC = new FakeDiagnosticCommandEventData(connectionA, efSql);

        void Pause() => Thread.Sleep(200);

        // Act
        interceptor.OnNext(new(EFConnectionOpening, connectionA));
        Pause();
        interceptor.OnNext(new(EFCommandExecuting, commandA));
        interceptor.OnNext(new(EFCommandExecuted, commandA));
        interceptor.OnNext(new(EFConnectionClosed, connectionA));

        interceptor.OnNext(new(EFConnectionOpening, connectionA));

            // These are for Connection B... interleaved somewhat
            interceptor.OnNext(new(EFConnectionOpening, connectionB));
            Pause();
            interceptor.OnNext(new(EFCommandExecuting, commandB));
            interceptor.OnNext(new(EFCommandExecuted, commandB));

        interceptor.OnNext(new(EFCommandExecuting, commandC));

            // These are for Connection B... interleaved somewhat
            Pause();
            interceptor.OnNext(new(EFConnectionClosed, connectionB));

        interceptor.OnNext(new(EFCommandExecuted, commandC));
        Pause();
        interceptor.OnNext(new(EFConnectionClosed, connectionA));

        // Assert
<<<<<<< HEAD
        bool IsDbSpan(ISpan s) => s.Operation == "db.connection";
        bool IsCommandSpan(ISpan s) => s.Operation == "db.query";
        Func<ISpan, FakeDiagnosticConnectionEventData, bool> forConnection = (s, e) =>
            s.Data.ContainsKey(EFKeys.DbConnectionId)
            && s.Data[EFKeys.DbConnectionId] is Guid connectionId
            && connectionId == e.ConnectionId;
        Func<ISpan, FakeDiagnosticCommandEventData, bool> forCommand = (s, e) =>
            s.Data.ContainsKey(EFKeys.DbCommandId)
            && s.Data[EFKeys.DbCommandId] is Guid commandId
=======
        bool IsDbSpan(ISpanTracer s) => s.Operation == "db.connection";
        bool IsCommandSpan(ISpanTracer s) => s.Operation == "db.query";
        Func<ISpanTracer, FakeDiagnosticConnectionEventData, bool> forConnection = (s, e) =>
            s.Extra.ContainsKey(EFKeys.DbConnectionId)
            && s.Extra[EFKeys.DbConnectionId] is Guid connectionId
            && connectionId == e.ConnectionId;
        Func<ISpanTracer, FakeDiagnosticCommandEventData, bool> forCommand = (s, e) =>
            s.Extra.ContainsKey(EFKeys.DbCommandId)
            && s.Extra[EFKeys.DbCommandId] is Guid commandId
>>>>>>> ebbb5001
            && commandId == e.CommandId;

        using (new AssertionScope())
        {
            var dbSpans = _fixture.Spans.Where(IsDbSpan).ToArray();
            dbSpans.Count().Should().Be(2);
            dbSpans.Should().Contain(s => forConnection(s, connectionA));
            dbSpans.Should().Contain(s => forConnection(s, connectionB));

            var commandSpans = _fixture.Spans.Where(IsCommandSpan).ToArray();
            commandSpans.Count().Should().Be(3);
            commandSpans.Should().Contain(s => forCommand(s, commandA));
            commandSpans.Should().Contain(s => forCommand(s, commandB));
            commandSpans.Should().Contain(s => forCommand(s, commandC));

            var connectionASpan = dbSpans.Single(s => forConnection(s, connectionA));
            var connectionBSpan = dbSpans.Single(s => forConnection(s, connectionB));
            var commandASpan = commandSpans.Single(s => forCommand(s, commandA));
            var commandBSpan = commandSpans.Single(s => forCommand(s, commandB));
            var commandCSpan = commandSpans.Single(s => forCommand(s, commandC));

            // Commands for connectionA should take place after it starts and before it finishes
            connectionASpan.StartTimestamp.Should().BeBefore(commandASpan.StartTimestamp);
            connectionASpan.StartTimestamp.Should().BeBefore(commandCSpan.StartTimestamp);
            connectionASpan.EndTimestamp.Should().BeAfter(commandASpan.EndTimestamp ?? DateTimeOffset.MinValue);
            connectionASpan.EndTimestamp.Should().BeAfter(commandCSpan.EndTimestamp ?? DateTimeOffset.MinValue);

            // Commands for connectionB should take place after it starts and before it finishes
            connectionBSpan.StartTimestamp.Should().BeBefore(commandBSpan.StartTimestamp);
            connectionBSpan.EndTimestamp.Should().BeAfter(commandBSpan.EndTimestamp ?? DateTimeOffset.MinValue);

            // Connection B starts after Connection A and finishes before Connection A
            connectionBSpan.StartTimestamp.Should().BeAfter(connectionASpan.StartTimestamp);
            connectionBSpan.EndTimestamp.Should().BeBefore(connectionASpan.EndTimestamp ?? DateTimeOffset.MinValue);
        }
    }

    [Fact]
    public void OnNext_ThrowsException_ExceptionIsolated()
    {
        // Arrange
        var hub = _fixture.Hub;
        var interceptor = new SentryEFCoreListener(hub, _fixture.Options);
        var exceptionReceived = false;

        // Act
        try
        {
            interceptor.OnNext(new(EFQueryCompiling, new ThrowToStringClass()));
        }
        catch (Exception)
        {
            exceptionReceived = true;
        }

        // Assert
        Assert.False(exceptionReceived);
    }

    [Theory]
    [InlineData(EFCommandExecuted)]
    [InlineData(EFConnectionClosed)]
    [InlineData(EFQueryCompiled)]
    public void OnNext_TakeSpanWithoutSpan_ShowsGarbageCollectorError(string operation)
    {
        // Arrange
        var hub = _fixture.Hub;
        var interceptor = new SentryEFCoreListener(hub, _fixture.Options);

        // Act
        interceptor.OnNext(new(operation, "ef Junk\r\nSELECT * FROM ..."));

        // Assert
        _fixture.Options.DiagnosticLogger.Received(1)?
            .Log(Arg.Is(SentryLevel.Warning), Arg.Is("Tried to close {0} span but no matching span could be found."),
                null, Arg.Any<object[]>());
    }
}<|MERGE_RESOLUTION|>--- conflicted
+++ resolved
@@ -473,27 +473,15 @@
         interceptor.OnNext(new(EFConnectionClosed, connectionA));
 
         // Assert
-<<<<<<< HEAD
-        bool IsDbSpan(ISpan s) => s.Operation == "db.connection";
-        bool IsCommandSpan(ISpan s) => s.Operation == "db.query";
-        Func<ISpan, FakeDiagnosticConnectionEventData, bool> forConnection = (s, e) =>
+        bool IsDbSpan(ISpanTracer s) => s.Operation == "db.connection";
+        bool IsCommandSpan(ISpanTracer s) => s.Operation == "db.query";
+        Func<ISpanTracer, FakeDiagnosticConnectionEventData, bool> forConnection = (s, e) =>
             s.Data.ContainsKey(EFKeys.DbConnectionId)
             && s.Data[EFKeys.DbConnectionId] is Guid connectionId
             && connectionId == e.ConnectionId;
-        Func<ISpan, FakeDiagnosticCommandEventData, bool> forCommand = (s, e) =>
+        Func<ISpanTracer, FakeDiagnosticCommandEventData, bool> forCommand = (s, e) =>
             s.Data.ContainsKey(EFKeys.DbCommandId)
             && s.Data[EFKeys.DbCommandId] is Guid commandId
-=======
-        bool IsDbSpan(ISpanTracer s) => s.Operation == "db.connection";
-        bool IsCommandSpan(ISpanTracer s) => s.Operation == "db.query";
-        Func<ISpanTracer, FakeDiagnosticConnectionEventData, bool> forConnection = (s, e) =>
-            s.Extra.ContainsKey(EFKeys.DbConnectionId)
-            && s.Extra[EFKeys.DbConnectionId] is Guid connectionId
-            && connectionId == e.ConnectionId;
-        Func<ISpanTracer, FakeDiagnosticCommandEventData, bool> forCommand = (s, e) =>
-            s.Extra.ContainsKey(EFKeys.DbCommandId)
-            && s.Extra[EFKeys.DbCommandId] is Guid commandId
->>>>>>> ebbb5001
             && commandId == e.CommandId;
 
         using (new AssertionScope())
