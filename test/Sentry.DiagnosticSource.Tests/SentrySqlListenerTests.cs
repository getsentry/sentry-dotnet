--- conflicted
+++ resolved
@@ -76,15 +76,10 @@
                         type == SqlMicrosoftWriteConnectionOpenAfterCommand ||
                         type == SqlDataWriteConnectionOpenAfterCommand ||
                         type == SqlMicrosoftWriteConnectionCloseAfterCommand ||
-<<<<<<< HEAD
                         type == SqlDataWriteConnectionCloseAfterCommand ||
                         type == SqlDataWriteTransactionCommitAfter ||
                         type == SqlMicrosoftWriteTransactionCommitAfter
-                    => (span) => span.Description is null && span.Operation == "db.connection",
-=======
-                        type == SqlDataWriteConnectionCloseAfterCommand
                     => span => span.Description is null && span.Operation == "db.connection",
->>>>>>> 38bd5e29
                 _ when
                         type == SqlDataBeforeExecuteCommand ||
                         type == SqlMicrosoftBeforeExecuteCommand ||
