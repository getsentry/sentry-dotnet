--- conflicted
+++ resolved
@@ -1,10 +1,6 @@
-<<<<<<< HEAD
-using DeviceRunners.VisualRunners;
-=======
 #if VISUAL_RUNNER
 using DeviceRunners.VisualRunners;
 #endif
->>>>>>> d0c58f4d
 using DeviceRunners.XHarness;
 using Microsoft.Maui.LifecycleEvents;
 
@@ -14,10 +10,6 @@
 {
     public static MauiApp CreateMauiApp()
     {
-<<<<<<< HEAD
-        var appBuilder = MauiApp
-            .CreateBuilder()
-=======
         var assemblies = new List<Assembly>(
         [
             typeof(Sentry.Tests.SentrySdkTests).Assembly,
@@ -28,7 +20,6 @@
 #endif
         ]);
         var appBuilder = MauiApp.CreateBuilder()
->>>>>>> d0c58f4d
             .ConfigureLifecycleEvents(life =>
             {
 #if __ANDROID__
@@ -44,20 +35,6 @@
                 conf.AddXunit();
             });
 
-<<<<<<< HEAD
-        //             .UseVisualTestRunner(conf =>
-        //             {
-        //                 conf.AddTestAssemblies([
-        //                     typeof(Sentry.Tests.SentrySdkTests).Assembly,
-        //                     typeof(Sentry.Extensions.Logging.Tests.LogLevelExtensionsTests).Assembly,
-        //                     typeof(Sentry.Maui.Tests.SentryMauiOptionsTests).Assembly,
-        // #if ANDROID
-        //                     typeof(Sentry.Android.AssemblyReader.Tests.AndroidAssemblyReaderTests).Assembly,
-        // #endif
-        //                 ]);
-        //                 conf.AddXunit();
-        //             });
-=======
 #if VISUAL_RUNNER
         appBuilder.UseVisualTestRunner(conf =>
         {
@@ -65,7 +42,6 @@
             conf.AddXunit();
         });
 #endif
->>>>>>> d0c58f4d
 
         return appBuilder.Build();
     }
