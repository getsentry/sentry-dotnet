--- conflicted
+++ resolved
@@ -5,15 +5,6 @@
 
 public class BindableSentryAzureFunctionsOptionsTests : BindableTests<SentryAzureFunctionsOptions>
 {
-<<<<<<< HEAD
-    public BindableSentryAzureFunctionsOptionsTests() : base(
-        nameof(SentryOptions.ExperimentalMetrics)
-    )
-    {
-    }
-
-=======
->>>>>>> cdbec911
     [Fact]
     public void BindableProperties_MatchOptionsProperties()
     {
