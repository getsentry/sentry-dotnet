--- conflicted
+++ resolved
@@ -6,13 +6,9 @@
 
 namespace Microsoft.Maui.TestUtils.DeviceTests.Runners.HeadlessRunner
 {
-<<<<<<< HEAD
 	public class MauiTestViewController : UIViewController
 	{
 		Task? _task;
-=======
-    private Task? _task;
->>>>>>> 5b11e899
 
 		public MauiTestViewController()
 		{
