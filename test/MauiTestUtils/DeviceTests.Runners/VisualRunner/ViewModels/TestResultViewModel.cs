#nullable enable
using System;
using System.Collections.Generic;
using System.IO;
using Microsoft.Maui.Controls;
using Xunit.Abstractions;

namespace Microsoft.Maui.TestUtils.DeviceTests.Runners.VisualRunner
{
<<<<<<< HEAD
	public class TestResultViewModel : ViewModelBase
	{
		TimeSpan _duration;
		string? _errorMessage;
		string? _errorStackTrace;
		ImageSource? _errorImage;

		public TestResultViewModel(TestCaseViewModel testCase, ITestResultMessage? testResult)
		{
			TestCase = testCase ?? throw new ArgumentNullException(nameof(testCase));
			TestResultMessage = testResult;

			if (testResult != null)
				testCase.UpdateTestState(this);
		}

		public TestCaseViewModel TestCase { get; }

		public ITestResultMessage? TestResultMessage { get; }
=======
    private TimeSpan _duration;
    private string? _errorMessage;
    private string? _errorStackTrace;
>>>>>>> 5b11e899

		public TimeSpan Duration
		{
			get => _duration;
			set => Set(ref _duration, value, () => TestCase?.UpdateTestState(this));
		}

		public string? ErrorMessage
		{
			get => _errorMessage;
			set
			{
				if (Set(ref _errorMessage, value))
				{
					ExtractErrorMessage(value);
				}
			}
		}

		public string? ErrorStackTrace
		{
			get => _errorStackTrace;
			set => Set(ref _errorStackTrace, value);
		}

		public ImageSource? ErrorImage
		{
			get => _errorImage;
			set => Set(ref _errorImage, value);
		}

		public string? Output => TestResultMessage?.Output;

		public bool HasOutput => !string.IsNullOrWhiteSpace(Output);

		void ExtractErrorMessage(string? message)
		{
			if (message == null)
			{
				ErrorImage = null;
				return;
			}

			const string openTag = "<img>";
			const string closeTag = "</img>";
			var openTagIndex = message.IndexOf("<img>");
			var closeTagIndex = message.IndexOf("</img>");

			if (openTagIndex >= 0 && closeTagIndex > openTagIndex)
			{
				var imgString = message.Substring(openTagIndex + openTag.Length, closeTagIndex - openTagIndex - openTag.Length);
				var messageBefore = message.Substring(0, openTagIndex);
				var messageAfter = message.Substring(closeTagIndex + closeTag.Length);
				var imgBytes = Convert.FromBase64String(imgString);
				var stream = new MemoryStream(imgBytes);
				ErrorImage = ImageSource.FromStream(() => stream);
			}
		}
	}
}<|MERGE_RESOLUTION|>--- conflicted
+++ resolved
@@ -7,7 +7,6 @@
 
 namespace Microsoft.Maui.TestUtils.DeviceTests.Runners.VisualRunner
 {
-<<<<<<< HEAD
 	public class TestResultViewModel : ViewModelBase
 	{
 		TimeSpan _duration;
@@ -27,11 +26,6 @@
 		public TestCaseViewModel TestCase { get; }
 
 		public ITestResultMessage? TestResultMessage { get; }
-=======
-    private TimeSpan _duration;
-    private string? _errorMessage;
-    private string? _errorStackTrace;
->>>>>>> 5b11e899
 
 		public TimeSpan Duration
 		{
