--- conflicted
+++ resolved
@@ -3,7 +3,6 @@
 using System.Text;
 using Microsoft.Extensions.Logging;
 
-<<<<<<< HEAD
 namespace Microsoft.Maui.TestUtils.DeviceTests.Runners.VisualRunner
 {
 	class TestRunLogger
@@ -17,19 +16,6 @@
 		int _failed;
 		int _passed;
 		int _skipped;
-=======
-namespace Microsoft.Maui.TestUtils.DeviceTests.Runners.VisualRunner;
-
-internal class TestRunLogger
-{
-    private static readonly char[] NewLineCharacters = { '\r', '\n' };
-    private readonly object _locker = new();
-    private readonly ILogger _logger;
-    private readonly StringBuilder _builder;
-    private int _failed;
-    private int _passed;
-    private int _skipped;
->>>>>>> 5b11e899
 
 		public TestRunLogger(ILogger logger)
 		{
