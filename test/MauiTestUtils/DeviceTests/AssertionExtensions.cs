using System;
using System.Reflection.Metadata;
using System.Threading;
using System.Threading.Tasks;
using Microsoft.Extensions.DependencyInjection;
using Microsoft.Maui.Dispatching;
using Microsoft.Maui.Platform;
using Xunit;
using Xunit.Sdk;

namespace Microsoft.Maui.DeviceTests
{
<<<<<<< HEAD
	public static partial class AssertionExtensions
	{
		static readonly Random rnd = new Random();

		public static async Task<bool> Wait(Func<bool> exitCondition, int timeout = 1000)
		{
			while ((timeout -= 100) > 0)
			{
				if (!exitCondition.Invoke())
					await Task.Delay(rnd.Next(100, 200));
				else
					break;
			}

			return exitCondition.Invoke();
		}

		public static Task<bool> WaitForGC(params WeakReference[] references)
		{
			// Check all the WeakReference values are non-null
			Assert.NotEmpty(references);
			foreach (var reference in references)
			{
				Assert.NotNull(reference);
			}

			return Wait(() =>
			{
				GC.Collect();
				GC.WaitForPendingFinalizers();

				foreach (var reference in references)
				{
					if (reference.IsAlive)
						return false;
				}

				return true; // No references alive
			}, timeout: 10000);
		}

		public static void AssertHasFlag(this Enum self, Enum flag)
		{
			var hasFlag = self.HasFlag(flag);

			if (!hasFlag)
				throw ContainsException.ForSetItemNotFound(flag.ToString(), self.ToString());
		}

		public static void CloseEnough(double expected, double actual, double epsilon = 0.2, string? message = null)
		{
			if (!String.IsNullOrWhiteSpace(message))
				message = " " + message;

			var diff = Math.Abs(expected - actual);
			Assert.True(diff <= epsilon, $"Expected: {expected}. Actual: {actual}. Diff: {diff} Epsilon: {epsilon}.{message}");
		}

		public static Task AssertHasContainer(this IView view, bool expectation)
		{
			// On Windows the `Parent` of an element only initializes when the view is added
			// to the Visual Tree
			var platformViewHandler = (IPlatformViewHandler)view.Handler!;
			var platformView = platformViewHandler.PlatformView!;
			var mauiContext = platformViewHandler.MauiContext ?? throw new InvalidOperationException("MauiContext cannot be null here");
			var dispatcher = mauiContext.GetDispatcher();

#if WINDOWS
			return dispatcher.DispatchAsync(async () =>
			{
				if (platformView.XamlRoot is null)
				{
					if (!expectation)
						await AttachAndRun(platformView, RunAssertions, mauiContext);
					else
						await AttachAndRun(platformViewHandler.ContainerView!, RunAssertions, mauiContext);
				}
				else
					RunAssertions();
			});

#else
			return dispatcher.DispatchAsync(RunAssertions);
#endif
			void RunAssertions()
			{
				Assert.Equal(expectation, view.Handler?.HasContainer ?? false);
				Assert.Equal(expectation, view.Handler?.ContainerView is not null);
				var parentView = platformView?.GetParent();
				Assert.Equal(expectation, parentView is WrapperView);
			}
		}

		public static Task AttachAndRun<THandler>(this IView view, Action<THandler> action, IMauiContext mauiContext, Func<IView, Task<THandler>> createHandler)
		where THandler : IPlatformViewHandler =>
			view.AttachAndRun<bool, THandler>((handler) =>
			{
				action(handler);
				return Task.FromResult(true);
			}, mauiContext, createHandler);

		public static Task AttachAndRun<THandler>(this IView view, Func<THandler, Task> action, IMauiContext mauiContext, Func<IView, Task<THandler>> createHandler)
			where THandler : IPlatformViewHandler =>
				view.AttachAndRun<bool, THandler>(async (handler) =>
				{
					await action(handler);
					return true;
				}, mauiContext, createHandler);

		public static Task<T> AttachAndRun<T, THandler>(this IView view, Func<THandler, T> action, IMauiContext mauiContext, Func<IView, Task<THandler>> createHandler)
			where THandler : IPlatformViewHandler
		{
			Func<THandler, Task<T>> boop = (handler) =>
			{
				return Task.FromResult(action.Invoke(handler));
			};

			return view.AttachAndRun<T, THandler>(boop, mauiContext, createHandler);
		}

		public static Task<T> AttachAndRun<T, THandler>(this IView view, Func<THandler, Task<T>> action, IMauiContext mauiContext, Func<IView, Task<THandler>> createHandler)
			where THandler : IPlatformViewHandler
		{
			var dispatcher = mauiContext.GetDispatcher();

			if (dispatcher.IsDispatchRequired)
				return dispatcher.DispatchAsync(Run);

			return Run();

			async Task<T> Run()
			{
				var handler = await createHandler(view);
#if WINDOWS
				return await view.ToPlatform(mauiContext).AttachAndRun<T>((window) => action(handler), mauiContext);
#else
				return await view.ToPlatform().AttachAndRun(() => action(handler));
#endif
			}
		}

		public static Task WaitForKeyboardToShow(this IView view, int timeout = 1000)
		{
			return view.ToPlatform().WaitForKeyboardToShow(timeout);
		}

		public static Task WaitForKeyboardToHide(this IView view, int timeout = 1000) =>
			view.ToPlatform().WaitForKeyboardToHide(timeout);

		/// <summary>
		/// Shane: I haven't fully tested this API. I was trying to use this to send "ReturnType"
		/// and then found the correct API. But, I figured this would be useful to have so I left it here
		/// so a future tester can hopefully use it and be successful!
		/// </summary>
		/// <param name="view"></param>
		/// <param name="value"></param>
		/// <param name="timeout"></param>
		/// <returns></returns>
		public static Task SendValueToKeyboard(this IView view, char value, int timeout = 1000) =>
			view.ToPlatform().SendValueToKeyboard(value, timeout);

		public static Task SendKeyboardReturnType(this IView view, ReturnType returnType, int timeout = 1000) =>
			view.ToPlatform().SendKeyboardReturnType(returnType, timeout);

		public static Task ShowKeyboardForView(this IView view, int timeout = 1000, string? message = null)
		{
			try
			{
				return view.ToPlatform().ShowKeyboardForView(timeout);
			}
			catch (Exception ex)
			{
				if (!string.IsNullOrEmpty(message))
					throw new Exception(message, ex);
				else
					throw;
			}
		}

		public static Task HideKeyboardForView(this IView view, int timeout = 1000, string? message = null) =>
			view.ToPlatform().HideKeyboardForView(timeout, message);

		public static Task WaitForUnFocused(this IView view, int timeout = 1000) =>
			view.ToPlatform().WaitForUnFocused(timeout);

		public static Task WaitForFocused(this IView view, int timeout = 1000) =>
			view.ToPlatform().WaitForFocused(timeout);

		public static Task FocusView(this IView view, int timeout = 1000) =>
			view.ToPlatform().FocusView(timeout);

		public static bool IsAccessibilityElement(this IView view) =>
			(view.Handler as IPlatformViewHandler)?.PlatformView?.IsAccessibilityElement() == true;

		public static bool IsExcludedWithChildren(this IView view) =>
			(view.Handler as IPlatformViewHandler)?.PlatformView?.IsExcludedWithChildren() == true;

		public static IDisposable OnUnloaded(this IElement element, Action action)
		{
			if (element.Handler is IPlatformViewHandler platformViewHandler &&
				platformViewHandler.PlatformView is not null)
			{
				return platformViewHandler.PlatformView.OnUnloaded(action);
			}

			throw new InvalidOperationException("Handler is not set on element");
		}

		public static IDisposable OnLoaded(this IElement element, Action action)
		{
			if (element.Handler is IPlatformViewHandler platformViewHandler &&
				platformViewHandler.PlatformView is not null)
			{
				return platformViewHandler.PlatformView.OnLoaded(action);
			}

			throw new InvalidOperationException("Handler is not set on element");
		}

		public static bool IsLoadedOnPlatform(this IElement element)
		{
			if (element.Handler is not IPlatformViewHandler pvh)
				return false;

			return pvh.PlatformView?.IsLoaded() == true;
		}

		public static async Task AssertEventually(this Func<bool> assertion, int timeout = 1000, int interval = 100, string message = "Assertion timed out")
		{
			do
			{
				if (assertion())
				{
					return;
				}

				await Task.Delay(interval);
				timeout -= interval;

			}
			while (timeout >= 0);

			if (!assertion())
			{
				throw new XunitException(message);
			}
		}
	}
=======
    static private readonly Random rnd = new Random();

    public static async Task<bool> Wait(Func<bool> exitCondition, int timeout = 1000)
    {
        while ((timeout -= 100) > 0)
        {
            if (!exitCondition.Invoke())
                await Task.Delay(rnd.Next(100, 200));
            else
                break;
        }

        return exitCondition.Invoke();
    }

    public static void AssertWithMessage(Action assertion, string message)
    {
        try
        {
            assertion();
        }
        catch (Exception e)
        {
            Assert.Fail($"Message: {message} Failure: {e}");
        }
    }

    public static void CloseEnough(double expected, double actual, double epsilon = 0.2, string? message = null)
    {
        if (!string.IsNullOrWhiteSpace(message))
            message = " " + message;

        var diff = Math.Abs(expected - actual);
        Assert.True(diff <= epsilon, $"Expected: {expected}. Actual: {actual}. Diff: {diff} Epsilon: {epsilon}.{message}");
    }
>>>>>>> 5b11e899
}<|MERGE_RESOLUTION|>--- conflicted
+++ resolved
@@ -10,7 +10,6 @@
 
 namespace Microsoft.Maui.DeviceTests
 {
-<<<<<<< HEAD
 	public static partial class AssertionExtensions
 	{
 		static readonly Random rnd = new Random();
@@ -25,45 +24,33 @@
 					break;
 			}
 
-			return exitCondition.Invoke();
-		}
-
-		public static Task<bool> WaitForGC(params WeakReference[] references)
-		{
-			// Check all the WeakReference values are non-null
-			Assert.NotEmpty(references);
-			foreach (var reference in references)
-			{
-				Assert.NotNull(reference);
-			}
-
-			return Wait(() =>
-			{
-				GC.Collect();
-				GC.WaitForPendingFinalizers();
-
-				foreach (var reference in references)
-				{
-					if (reference.IsAlive)
-						return false;
-				}
-
-				return true; // No references alive
-			}, timeout: 10000);
-		}
-
-		public static void AssertHasFlag(this Enum self, Enum flag)
-		{
-			var hasFlag = self.HasFlag(flag);
-
-			if (!hasFlag)
-				throw ContainsException.ForSetItemNotFound(flag.ToString(), self.ToString());
-		}
-
-		public static void CloseEnough(double expected, double actual, double epsilon = 0.2, string? message = null)
-		{
-			if (!String.IsNullOrWhiteSpace(message))
-				message = " " + message;
+        return exitCondition.Invoke();
+    }
+
+    public static void AssertHasFlag(this Enum self, Enum flag)
+    {
+        var hasFlag = self.HasFlag(flag);
+
+        if (!hasFlag)
+            throw new ContainsException(flag, self);
+    }
+
+    public static void AssertWithMessage(Action assertion, string message)
+    {
+        try
+        {
+            assertion();
+        }
+        catch (Exception e)
+        {
+            Assert.True(false, $"Message: {message} Failure: {e}");
+        }
+    }
+
+    public static void CloseEnough(double expected, double actual, double epsilon = 0.2, string? message = null)
+    {
+        if (!String.IsNullOrWhiteSpace(message))
+            message = " " + message;
 
 			var diff = Math.Abs(expected - actual);
 			Assert.True(diff <= epsilon, $"Expected: {expected}. Actual: {actual}. Diff: {diff} Epsilon: {epsilon}.{message}");
@@ -259,41 +246,4 @@
 			}
 		}
 	}
-=======
-    static private readonly Random rnd = new Random();
-
-    public static async Task<bool> Wait(Func<bool> exitCondition, int timeout = 1000)
-    {
-        while ((timeout -= 100) > 0)
-        {
-            if (!exitCondition.Invoke())
-                await Task.Delay(rnd.Next(100, 200));
-            else
-                break;
-        }
-
-        return exitCondition.Invoke();
-    }
-
-    public static void AssertWithMessage(Action assertion, string message)
-    {
-        try
-        {
-            assertion();
-        }
-        catch (Exception e)
-        {
-            Assert.Fail($"Message: {message} Failure: {e}");
-        }
-    }
-
-    public static void CloseEnough(double expected, double actual, double epsilon = 0.2, string? message = null)
-    {
-        if (!string.IsNullOrWhiteSpace(message))
-            message = " " + message;
-
-        var diff = Math.Abs(expected - actual);
-        Assert.True(diff <= epsilon, $"Expected: {expected}. Actual: {actual}. Diff: {diff} Epsilon: {epsilon}.{message}");
-    }
->>>>>>> 5b11e899
 }