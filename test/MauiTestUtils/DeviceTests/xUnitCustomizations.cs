#nullable enable
using System;
using System.Collections.Generic;
using System.Linq;
using System.Runtime.CompilerServices;
using System.Threading;
using System.Threading.Tasks;
using Xunit.Abstractions;
using Xunit.Sdk;

namespace Microsoft.Maui
{
	/// <summary>
	/// Custom trait discoverer which adds a Category trait for filtering, etc.
	/// </summary>
	public class CategoryDiscoverer : ITraitDiscoverer
	{
		public const string Category = "Category";

		public IEnumerable<KeyValuePair<string, string>> GetTraits(IAttributeInfo traitAttribute)
		{
			var args = traitAttribute.GetConstructorArguments().FirstOrDefault();

			if (args is string[] categories)
			{
				foreach (var category in categories)
				{
					yield return new KeyValuePair<string, string>(Category, category.ToString());
				}
			}
		}
	}

	/// <summary>
	/// Custom fact discoverer which wraps the resulting test cases to provide custom names
	/// </summary>
	public class FactDiscoverer : Xunit.Sdk.FactDiscoverer
	{
		public FactDiscoverer(IMessageSink diagnosticMessageSink) : base(diagnosticMessageSink)
		{
		}

		public override IEnumerable<IXunitTestCase> Discover(ITestFrameworkDiscoveryOptions discoveryOptions,
			ITestMethod testMethod, IAttributeInfo factAttribute)
		{
			var cases = base.Discover(discoveryOptions, testMethod, factAttribute);

			foreach (var testCase in cases)
			{
				yield return new DeviceTestCase(testCase);
			}
		}
	}

	/// <summary>
	/// Custom theory discoverer which wraps the resulting test cases to provide custom names
	/// </summary>
	public class TheoryDiscoverer : Xunit.Sdk.TheoryDiscoverer
	{
		public TheoryDiscoverer(IMessageSink diagnosticMessageSink) : base(diagnosticMessageSink)
		{
		}

		public override IEnumerable<IXunitTestCase> Discover(ITestFrameworkDiscoveryOptions discoveryOptions,
			ITestMethod testMethod, IAttributeInfo factAttribute)
		{
			var testCases = base.Discover(discoveryOptions, testMethod, factAttribute);

			foreach (var testCase in testCases)
			{
				yield return new DeviceTestCase(testCase);
			}
		}
	}

	/// <summary>
	/// Conveninence attribute for setting a Category trait on a test or test class
	/// </summary>
	[TraitDiscoverer("Microsoft.Maui.CategoryDiscoverer", "Microsoft.Maui.TestUtils.DeviceTests")]
	[AttributeUsage(AttributeTargets.Method | AttributeTargets.Class, AllowMultiple = true)]
	public class CategoryAttribute : Attribute, ITraitAttribute
	{
		// Yes, it looks like the cateory parameter is not used. Don't worry, CategoryDiscoverer uses it. 
		public CategoryAttribute(params string[] categories) { }
	}

	/// <summary>
	/// Custom Fact attribute which defaults to using the test method name for the DisplayName property
	/// </summary>
	[AttributeUsage(AttributeTargets.Method, AllowMultiple = false)]
	[XunitTestCaseDiscoverer("Microsoft.Maui.FactDiscoverer", "Microsoft.Maui.TestUtils.DeviceTests")]
	public class FactAttribute : Xunit.FactAttribute
	{
		public FactAttribute([CallerMemberName] string displayName = "")
		{
			base.DisplayName = displayName;
		}
	}

	/// <summary>
	/// Custom Theory attribute which defaults to using the test method name for the DisplayName property
	/// </summary>
	[AttributeUsage(AttributeTargets.Method, AllowMultiple = false)]
	[XunitTestCaseDiscoverer("Microsoft.Maui.TheoryDiscoverer", "Microsoft.Maui.TestUtils.DeviceTests")]
	public class TheoryAttribute : Xunit.TheoryAttribute
	{
		public TheoryAttribute([CallerMemberName] string displayName = "")
		{
			base.DisplayName = displayName;
		}
	}

#pragma warning disable xUnit3000 // Test case classes must derive directly or indirectly from Xunit.LongLivedMarshalByRefObject
	// If we try to actually subclass Xunit.LongLivedMarshalByRefObject here, we get a version conflict between the XUnit and 
	// the runner. LLMBRO is only a concern if we're worried about app domains, and for the moment we aren't. If we have to 
	// worry about that later, we can work out the conflict issues.
	public class DeviceTestCase : IXunitTestCase
#pragma warning restore xUnit3000 // Test case classes must derive directly or indirectly from Xunit.LongLivedMarshalByRefObject
<<<<<<< HEAD
	{
		readonly IXunitTestCase _inner = null!;
=======
{
    private readonly IXunitTestCase _inner = null!;
>>>>>>> 5b11e899

		public DeviceTestCase() { }

		public DeviceTestCase(IXunitTestCase inner)
		{
			_inner = inner;
		}

		public Exception InitializationException => _inner.InitializationException;

		public IMethodInfo Method => _inner.Method;

		public int Timeout => _inner.Timeout;

<<<<<<< HEAD
		string? _categoryPrefix;

		string GetCategoryPrefix()
		{
			if (_categoryPrefix == null)
			{
				if (!Traits.ContainsKey(CategoryDiscoverer.Category))
				{
					_categoryPrefix = string.Empty;
				}
				else
				{
					_categoryPrefix = $"[{string.Join(", ", Traits[CategoryDiscoverer.Category])}] ";
				}
			}
=======
    private string? _categoryPrefix;

    private string GetCategoryPrefix()
    {
        if (_categoryPrefix == null)
        {
            if (!Traits.ContainsKey(CategoryDiscoverer.Category))
            {
                _categoryPrefix = string.Empty;
            }
            else
            {
                _categoryPrefix = $"[{string.Join(", ", Traits[CategoryDiscoverer.Category])}] ";
            }
        }
>>>>>>> 5b11e899

			return _categoryPrefix;
		}

<<<<<<< HEAD
		string? _displayName;
=======
    private string? _displayName;
>>>>>>> 5b11e899

		public string DisplayName
		{
			get
			{
				_displayName = _displayName ?? $"{GetCategoryPrefix()}{_inner.DisplayName}";
				return _displayName;
			}
		}

		public string SkipReason => _inner.SkipReason;

		public ISourceInformation SourceInformation { get => _inner.SourceInformation; set => _inner.SourceInformation = value; }

		public ITestMethod TestMethod => _inner.TestMethod;

		public object[] TestMethodArguments => _inner.TestMethodArguments;

		public Dictionary<string, List<string>> Traits => _inner.Traits;

		public string UniqueID => _inner.UniqueID;

		public void Deserialize(IXunitSerializationInfo info)
		{
			_inner.Deserialize(info);
		}

		public Task<RunSummary> RunAsync(IMessageSink diagnosticMessageSink, IMessageBus messageBus, object[] constructorArguments, ExceptionAggregator aggregator, CancellationTokenSource cancellationTokenSource)
		{
			return _inner.RunAsync(diagnosticMessageSink, messageBus, constructorArguments, aggregator, cancellationTokenSource);
		}

		public void Serialize(IXunitSerializationInfo info)
		{
			_inner.Serialize(info);
		}
	}
}<|MERGE_RESOLUTION|>--- conflicted
+++ resolved
@@ -80,7 +80,7 @@
 	[AttributeUsage(AttributeTargets.Method | AttributeTargets.Class, AllowMultiple = true)]
 	public class CategoryAttribute : Attribute, ITraitAttribute
 	{
-		// Yes, it looks like the cateory parameter is not used. Don't worry, CategoryDiscoverer uses it. 
+		// Yes, it looks like the cateory parameter is not used. Don't worry, CategoryDiscoverer uses it.
 		public CategoryAttribute(params string[] categories) { }
 	}
 
@@ -111,18 +111,13 @@
 	}
 
 #pragma warning disable xUnit3000 // Test case classes must derive directly or indirectly from Xunit.LongLivedMarshalByRefObject
-	// If we try to actually subclass Xunit.LongLivedMarshalByRefObject here, we get a version conflict between the XUnit and 
-	// the runner. LLMBRO is only a concern if we're worried about app domains, and for the moment we aren't. If we have to 
+	// If we try to actually subclass Xunit.LongLivedMarshalByRefObject here, we get a version conflict between the XUnit and
+	// the runner. LLMBRO is only a concern if we're worried about app domains, and for the moment we aren't. If we have to
 	// worry about that later, we can work out the conflict issues.
 	public class DeviceTestCase : IXunitTestCase
 #pragma warning restore xUnit3000 // Test case classes must derive directly or indirectly from Xunit.LongLivedMarshalByRefObject
-<<<<<<< HEAD
 	{
 		readonly IXunitTestCase _inner = null!;
-=======
-{
-    private readonly IXunitTestCase _inner = null!;
->>>>>>> 5b11e899
 
 		public DeviceTestCase() { }
 
@@ -137,26 +132,9 @@
 
 		public int Timeout => _inner.Timeout;
 
-<<<<<<< HEAD
-		string? _categoryPrefix;
+    string? _categoryPrefix;
 
-		string GetCategoryPrefix()
-		{
-			if (_categoryPrefix == null)
-			{
-				if (!Traits.ContainsKey(CategoryDiscoverer.Category))
-				{
-					_categoryPrefix = string.Empty;
-				}
-				else
-				{
-					_categoryPrefix = $"[{string.Join(", ", Traits[CategoryDiscoverer.Category])}] ";
-				}
-			}
-=======
-    private string? _categoryPrefix;
-
-    private string GetCategoryPrefix()
+    string GetCategoryPrefix()
     {
         if (_categoryPrefix == null)
         {
@@ -169,16 +147,11 @@
                 _categoryPrefix = $"[{string.Join(", ", Traits[CategoryDiscoverer.Category])}] ";
             }
         }
->>>>>>> 5b11e899
 
 			return _categoryPrefix;
 		}
 
-<<<<<<< HEAD
-		string? _displayName;
-=======
-    private string? _displayName;
->>>>>>> 5b11e899
+    string? _displayName;
 
 		public string DisplayName
 		{
