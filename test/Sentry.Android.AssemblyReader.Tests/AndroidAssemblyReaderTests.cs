using Sentry.Android.AssemblyReader.V2;

namespace Sentry.Android.AssemblyReader.Tests;

public class AndroidAssemblyReaderTests
{
    private readonly ITestOutputHelper _output;
<<<<<<< HEAD
=======

>>>>>>> 9e2f5f22
#if NET10_0
    private static string TargetFramework => "net10.0";
#elif NET9_0
    private static string TargetFramework => "net9.0";
#else
    // Adding a new TFM to the project? Include it above
#error "Target Framework not yet supported for AndroidAssemblyReader"
#endif

    public AndroidAssemblyReaderTests(ITestOutputHelper output)
    {
        _output = output;
    }

    private IAndroidAssemblyReader GetSut(bool isAot, bool isAssemblyStore, bool isCompressed)
    {
#if ANDROID
        var logger = new TestOutputDiagnosticLogger(_output);
        return AndroidHelpers.GetAndroidAssemblyReader(logger)!;
#else
        var apkPath =
            Path.GetFullPath(Path.Combine(
                Path.GetDirectoryName(Assembly.GetExecutingAssembly().Location)!,
                "..", "..", "..", "TestAPKs",
                $"{TargetFramework}-android-A={isAot}-S={isAssemblyStore}-C={isCompressed}.apk"));

        _output.WriteLine($"Checking if APK exists: {apkPath}");
        File.Exists(apkPath).Should().BeTrue();

        // Note: This needs to match the RID used when publishing the test APK
        string[] supportedAbis = { "x86_64" };
        return AndroidAssemblyReaderFactory.Open(apkPath, supportedAbis,
            logger: (_, message, args) => _output.WriteLine(message, args));
#endif
    }

    [SkippableFact]
    public void CreatesCorrectStoreReader()
    {
#if ANDROID
        Skip.If(true, "It's unknown whether the current Android app APK is an assembly store or not.");
#endif
        using var sut = GetSut(isAot: false, isAssemblyStore: true, isCompressed: true);
        switch (TargetFramework)
        {
            case "net10.0":
                Assert.IsType<AndroidAssemblyStoreReader>(sut);
                break;
            case "net9.0":
                Assert.IsType<AndroidAssemblyStoreReader>(sut);
                break;
            default:
                throw new NotSupportedException($"Unsupported target framework: {TargetFramework}");
        }
    }

    [SkippableFact]
    public void CreatesCorrectArchiveReader()
    {
#if ANDROID
        Skip.If(true, "It's unknown whether the current Android app APK is an assembly store or not.");
#endif
        using var sut = GetSut(isAot: false, isAssemblyStore: false, isCompressed: true);
        switch (TargetFramework)
        {
            case "net10.0":
                Assert.IsType<AndroidAssemblyDirectoryReader>(sut);
                break;
            case "net9.0":
                Assert.IsType<AndroidAssemblyDirectoryReader>(sut);
                break;
            default:
                throw new NotSupportedException($"Unsupported target framework: {TargetFramework}");
        }
    }

    [SkippableTheory]
    [InlineData(false)]
    [InlineData(true)]
    public void ReturnsNullIfAssemblyDoesntExist(bool isAssemblyStore)
    {
        using var sut = GetSut(isAot: false, isAssemblyStore, isCompressed: true);
        Assert.Null(sut.TryReadAssembly("NonExistent.dll"));
    }

    public static IEnumerable<object[]> ReadsAssemblyPermutations =>
        from isAot in new[] { true, false }
        from isStore in new[] { true, false }
        from isCompressed in new[] { true, false }
        from assemblyName in new[] { "Mono.Android.dll", "System.Private.CoreLib.dll" }
        select new object[] { isAot, isStore, isCompressed, assemblyName };

    [SkippableTheory]
    [MemberData(nameof(ReadsAssemblyPermutations))]
    public void ReadsAssembly(bool isAot, bool isAssemblyStore, bool isCompressed, string assemblyName)
    {
#if ANDROID
        // No need to run all combinations - we only test the current APK which is likely JIT compressed assembly store.
        Skip.If(isAot);
        Skip.If(!isAssemblyStore);
        Skip.If(!isCompressed);
#endif
        using var sut = GetSut(isAot, isAssemblyStore, isCompressed);

        var peReader = sut.TryReadAssembly(assemblyName);
        Assert.NotNull(peReader);
        Assert.True(peReader.HasMetadata);

        var headers = peReader.PEHeaders;
        Assert.True(headers.IsDll);
        headers.MetadataSize.Should().BeGreaterThan(0);
        Assert.NotNull(headers.PEHeader);
        headers.PEHeader.SizeOfImage.Should().BeGreaterThan(0);
        var debugDirs = peReader.ReadDebugDirectory();
        debugDirs.Length.Should().BeGreaterThan(0);
    }
}<|MERGE_RESOLUTION|>--- conflicted
+++ resolved
@@ -5,10 +5,7 @@
 public class AndroidAssemblyReaderTests
 {
     private readonly ITestOutputHelper _output;
-<<<<<<< HEAD
-=======
 
->>>>>>> 9e2f5f22
 #if NET10_0
     private static string TargetFramework => "net10.0";
 #elif NET9_0
