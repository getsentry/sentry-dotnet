--- conflicted
+++ resolved
@@ -5,26 +5,13 @@
   </PropertyGroup>
 
   <ItemGroup>
-<<<<<<< HEAD
     <PackageReference Include="Grpc.AspNetCore.Server" Version="2.40.0" />
-=======
-    <PackageReference Include="Grpc.AspNetCore.Server" Version="2.33.1" />
->>>>>>> 1246aff3
     <PackageReference Include="Grpc.Net.Client" Version="2.40.0" />
     <PackageReference Include="Grpc.Tools" Version="2.41.1" PrivateAssets="All" />
-  </ItemGroup>
-
-  <ItemGroup>
     <ProjectReference Include="..\..\src\Sentry.AspNetCore.Grpc\Sentry.AspNetCore.Grpc.csproj" />
     <ProjectReference Include="..\Sentry.AspNetCore.Tests\Sentry.AspNetCore.Tests.csproj" />
     <ProjectReference Include="..\Sentry.Testing\Sentry.Testing.csproj" />
-  </ItemGroup>
-
-  <ItemGroup>
     <Protobuf Include="Proto\tests.proto" GrpcServices="Both" />
-  </ItemGroup>
-
-  <ItemGroup>
     <None Update="*.json">
       <CopyToOutputDirectory>PreserveNewest</CopyToOutputDirectory>
     </None>
