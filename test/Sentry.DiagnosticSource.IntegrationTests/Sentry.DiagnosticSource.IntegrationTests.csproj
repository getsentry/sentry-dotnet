﻿<Project Sdk="Microsoft.NET.Sdk">

  <PropertyGroup>
    <TargetFrameworks>net6.0;netcoreapp3.1;net48</TargetFrameworks>
  </PropertyGroup>

  <ItemGroup Condition="'$(TargetFramework)' == 'net6.0'">
<<<<<<< HEAD
    <PackageReference Include="Verify.EntityFramework" Version="6.6.0" />
    <PackageReference Include="Microsoft.EntityFrameworkCore" Version="6.0.8" />
    <PackageReference Include="Microsoft.EntityFrameworkCore.SqlServer" Version="6.0.8" />
=======
    <PackageReference Include="Microsoft.EntityFrameworkCore" Version="6.0.9" />
    <PackageReference Include="Microsoft.EntityFrameworkCore.SqlServer" Version="6.0.9" />
>>>>>>> c8c3c2e7
  </ItemGroup>

  <ItemGroup Condition="'$(TargetFramework)' == 'netcoreapp3.1'">
    <PackageReference Include="Microsoft.EntityFrameworkCore" Version="5.0.17" />
    <PackageReference Include="Microsoft.EntityFrameworkCore.SqlServer" Version="5.0.17" />
  </ItemGroup>

  <ItemGroup Condition="'$(TargetFramework)' == 'net48' ">
    <ProjectReference Include="..\..\src\Sentry.DiagnosticSource\Sentry.DiagnosticSource.csproj" />
    <PackageReference Include="Microsoft.EntityFrameworkCore" Version="3.1.29" />
    <PackageReference Include="Microsoft.EntityFrameworkCore.SqlServer" Version="3.1.29" />
  </ItemGroup>

  <ItemGroup>
    <PackageReference Include="LocalDb" Version="13.9.4" />
    <ProjectReference Include="..\..\src\Sentry.Extensions.Logging\Sentry.Extensions.Logging.csproj" />
    <ProjectReference Include="..\Sentry.Testing\Sentry.Testing.csproj" />
    <ProjectReference Include="..\..\src\Sentry\Sentry.csproj" />
  </ItemGroup>

</Project><|MERGE_RESOLUTION|>--- conflicted
+++ resolved
@@ -5,14 +5,9 @@
   </PropertyGroup>
 
   <ItemGroup Condition="'$(TargetFramework)' == 'net6.0'">
-<<<<<<< HEAD
     <PackageReference Include="Verify.EntityFramework" Version="6.6.0" />
-    <PackageReference Include="Microsoft.EntityFrameworkCore" Version="6.0.8" />
-    <PackageReference Include="Microsoft.EntityFrameworkCore.SqlServer" Version="6.0.8" />
-=======
     <PackageReference Include="Microsoft.EntityFrameworkCore" Version="6.0.9" />
     <PackageReference Include="Microsoft.EntityFrameworkCore.SqlServer" Version="6.0.9" />
->>>>>>> c8c3c2e7
   </ItemGroup>
 
   <ItemGroup Condition="'$(TargetFramework)' == 'netcoreapp3.1'">
