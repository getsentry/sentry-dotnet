using System;
using System.Collections.Generic;
using System.Threading;
using Sentry.Extensibility;

namespace Sentry.Internals.DiagnosticSource
{
    /// <summary>
    /// Class that consumes Entity Framework Core events.
    /// </summary>
    internal class SentryEFCoreListener : IObserver<KeyValuePair<string, object?>>
    {
        private enum SentryEFSpanType
        {
            Connection,
            QueryExecution,
            QueryCompiler
        }

        internal const string EFConnectionOpening = "Microsoft.EntityFrameworkCore.Database.Connection.ConnectionOpening";
        internal const string EFConnectionClosed = "Microsoft.EntityFrameworkCore.Database.Connection.ConnectionClosed";
        internal const string EFCommandExecuting = "Microsoft.EntityFrameworkCore.Database.Command.CommandExecuting";
        internal const string EFCommandExecuted = "Microsoft.EntityFrameworkCore.Database.Command.CommandExecuted";
        internal const string EFCommandFailed = "Microsoft.EntityFrameworkCore.Database.Command.CommandError";

        /// <summary>
        /// Used for EF Core 2.X and 3.X. 
        /// <seealso href="https://docs.microsoft.com/dotnet/api/microsoft.entityframeworkcore.diagnostics.coreeventid.querymodelcompiling?view=efcore-3.1"></seealso>
        /// </summary>
        internal const string EFQueryStartCompiling = "Microsoft.EntityFrameworkCore.Query.QueryCompilationStarting";
        /// <summary>
        /// Used for EF Core 2.X and 3.X.
        /// <seealso href="https://docs.microsoft.com/dotnet/api/microsoft.entityframeworkcore.diagnostics.coreeventid.querymodelcompiling?view=efcore-3.1"></seealso>
        /// </summary>
        internal const string EFQueryCompiling = "Microsoft.EntityFrameworkCore.Query.QueryModelCompiling";
        internal const string EFQueryCompiled = "Microsoft.EntityFrameworkCore.Query.QueryExecutionPlanned";

        private IHub _hub { get; }
        private SentryOptions _options { get; }

        private AsyncLocal<WeakReference<ISpan>> _spansCompilerLocal = new();
        private AsyncLocal<WeakReference<ISpan>> _spansQueryLocal = new();
        private AsyncLocal<WeakReference<ISpan>> _spansConnectionLocal = new();

        private bool _logConnectionEnabled = true;
        private bool _logQueryEnabled = true;

        public SentryEFCoreListener(IHub hub, SentryOptions options)
        {
            _hub = hub;
            _options = options;
        }

        internal void DisableConnectionSpan() => _logConnectionEnabled = false;

        internal bool DisableQuerySpan() => _logQueryEnabled = false;

        private ISpan? AddSpan(SentryEFSpanType type, string operation, string? description)
        {
            ISpan? span = null;
            _hub.ConfigureScope(scope =>
            {
                if (scope.Transaction?.IsSampled != true)
                {
                    return;
                }

                if (scope.GetSpan()?.StartChild(operation, description) is not { } startedChild)
                {
                    return;
                }

                if (GetSpanBucket(type) is not { } asyncLocalSpan)
                {
                    return;
                }

                asyncLocalSpan.Value = new WeakReference<ISpan>(startedChild);
                span = startedChild;
            });
            return span;
        }

        private ISpan? TakeSpan(SentryEFSpanType type)
        {
            ISpan? span = null;
            _hub.ConfigureScope(scope =>
            {
<<<<<<< HEAD
                if (scope.Transaction?.IsSampled == true)
                {
                    if (GetSpanBucket(type)?.Value is { } reference &&
                        reference.TryGetTarget(out var startedSpan))
                    {
                        span = startedSpan;
                    }
                    _options.DiagnosticLogger?.LogWarning("Trying to close a span that was already garbage collected. {0}", type);
                }
            });
            return span;
=======
                return span;
            }
            _options.LogWarning("Trying to close a span that was already garbage collected. {0}", type);
            return null;
>>>>>>> 9d4f5e07
        }

        private AsyncLocal<WeakReference<ISpan>>? GetSpanBucket(SentryEFSpanType type)
            => type switch
            {
                SentryEFSpanType.QueryCompiler => _spansCompilerLocal,
                SentryEFSpanType.QueryExecution => _spansQueryLocal,
                SentryEFSpanType.Connection => _spansConnectionLocal,
                _ => null
            };

        public void OnCompleted() { }

        public void OnError(Exception error) { }

        public void OnNext(KeyValuePair<string, object?> value)
        {
            try
            {
                //Query compiler Span
                if (value.Key == EFQueryStartCompiling || value.Key == EFQueryCompiling)
                {
                    AddSpan(SentryEFSpanType.QueryCompiler, "db.query_compiler", FilterNewLineValue(value.Value));
                }
                else if (value.Key == EFQueryCompiled)
                {
                    TakeSpan(SentryEFSpanType.QueryCompiler)?.Finish(SpanStatus.Ok);
                }

                //Connection Span
                //A transaction may or may not show a connection with it.
                else if (_logConnectionEnabled && value.Key == EFConnectionOpening)
                {
                    AddSpan(SentryEFSpanType.Connection, "db.connection", null);
                }
                else if (_logConnectionEnabled && value.Key == EFConnectionClosed)
                {
                    TakeSpan(SentryEFSpanType.Connection)?.Finish(SpanStatus.Ok);
                }

                //Query Execution Span
                else if (_logQueryEnabled)
                {
                    if (value.Key == EFCommandExecuting)
                    {
                        AddSpan(SentryEFSpanType.QueryExecution, "db.query", FilterNewLineValue(value.Value));
                    }
                    else if (value.Key == EFCommandFailed)
                    {
                        TakeSpan(SentryEFSpanType.QueryExecution)?.Finish(SpanStatus.InternalError);
                    }
                    else if (value.Key == EFCommandExecuted)
                    {
                        TakeSpan(SentryEFSpanType.QueryExecution)?.Finish(SpanStatus.Ok);
                    }
                }
            }
            catch (Exception ex)
            {
                _options.LogError("Failed to intercept EF Core event.", ex);
            }
        }

        /// <summary>
        /// Get the Query with error message and remove the uneeded values.
        /// </summary>
        /// <example>
        /// Compiling query model:
        /// EF initialize...\r\nEF Query...
        /// becomes:
        /// EF Query...
        /// </example>
        /// <param name="value">the query to be parsed value</param>
        /// <returns>the filtered query</returns>
        internal static string? FilterNewLineValue(object? value)
        {
            var str = value?.ToString();
            return str?.Substring(str.IndexOf('\n') + 1);
        }
    }
}<|MERGE_RESOLUTION|>--- conflicted
+++ resolved
@@ -86,7 +86,6 @@
             ISpan? span = null;
             _hub.ConfigureScope(scope =>
             {
-<<<<<<< HEAD
                 if (scope.Transaction?.IsSampled == true)
                 {
                     if (GetSpanBucket(type)?.Value is { } reference &&
@@ -94,16 +93,10 @@
                     {
                         span = startedSpan;
                     }
-                    _options.DiagnosticLogger?.LogWarning("Trying to close a span that was already garbage collected. {0}", type);
+                    _options.LogWarning("Trying to close a span that was already garbage collected. {0}", type);
                 }
             });
             return span;
-=======
-                return span;
-            }
-            _options.LogWarning("Trying to close a span that was already garbage collected. {0}", type);
-            return null;
->>>>>>> 9d4f5e07
         }
 
         private AsyncLocal<WeakReference<ISpan>>? GetSpanBucket(SentryEFSpanType type)
