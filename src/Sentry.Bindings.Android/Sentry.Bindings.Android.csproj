<Project Sdk="Microsoft.NET.Sdk">
  <PropertyGroup>
<<<<<<< HEAD
<!--    <TargetFrameworks>net8.0-android34.0</TargetFrameworks>-->
    <TargetFrameworks>net8.0-android34.0;net9.0-android35.0</TargetFrameworks>
    <SentryAndroidSdkVersion>7.20.1</SentryAndroidSdkVersion>
    <SentryAndroidSdkDirectory>$(BaseIntermediateOutputPath)sdks\$(TargetFramework)\Sentry\Android\$(SentryAndroidSdkVersion)\</SentryAndroidSdkDirectory>
=======
    <TargetFrameworks>net8.0-android34.0</TargetFrameworks>
    <!-- BG8605 and BG8606 happen because there's a missing androidx.lifecycle dependency, but we don't need it here.  (The native Android Sentry SDK will use it if it exists.) -->
    <NoWarn>$(NoWarn);BG8605;BG8606</NoWarn>
    <SentryAndroidSdkVersion>8.6.0</SentryAndroidSdkVersion>
    <SentryAndroidSdkDirectory>$(BaseIntermediateOutputPath)sdks\Sentry\Android\$(SentryAndroidSdkVersion)\</SentryAndroidSdkDirectory>
    <!-- This gets resolved by the DownloadSentryAndroidSdk target -->
    <SentryNativeNdkVersion></SentryNativeNdkVersion>
>>>>>>> b3b705cf
    <Description>.NET Bindings for the Sentry Android SDK</Description>
  </PropertyGroup>

  <!-- Use a separate readme, and don't add the changelog to the nuget. -->
  <ItemGroup>
    <None Remove="$(MSBuildThisFileDirectory)..\..\README.md" />
    <None Include="$(MSBuildThisFileDirectory)README.md" Pack="true" PackagePath="" />
    <!--
    Normally we'd put this in a TFM specific directory, however this package only targets one TFM:
      https://learn.microsoft.com/en-us/nuget/concepts/msbuild-props-and-targets
    -->
    <None Include="$(MSBuildThisFileDirectory)build/Sentry.Bindings.Android.targets" Pack="true" PackagePath="build/Sentry.Bindings.Android.targets" />
    <None Include="$(MSBuildThisFileDirectory)sentry-proguard.cfg" Pack="true" PackagePath="" />
    <PackageReference Remove="SIL.ReleaseTasks" />
  </ItemGroup>

  <!-- Dependencies for AndroidMavenLibrary references -->
  <!-- Note: versions match what was shipped with net8.0-android34.0 in MAUI -->
  <ItemGroup Condition="$(TargetFramework.StartsWith('net8'))">
    <PackageReference Include="Xamarin.AndroidX.Lifecycle.Process" Version="2.6.1.3" />
    <PackageReference Include="Xamarin.AndroidX.Lifecycle.Common.Java8" Version="2.6.1.3" />
    <!-- MAUI 8 references this version indirectly via Xamarin.AndroidX.SwipeRefreshLayout (>= 1.1.0.14)   -->
    <PackageReference Include="Xamarin.AndroidX.Core" Version="1.10.1.2" />
  </ItemGroup>

  <!-- Dependencies for AndroidMavenLibrary references -->
  <!-- Note: versions match what was shipped with net9.0-android35.0 in MAUI -->
  <ItemGroup Condition="$(TargetFramework.StartsWith('net9'))">
    <PackageReference Include="Xamarin.AndroidX.Lifecycle.Process" Version="2.8.5.1" />
    <PackageReference Include="Xamarin.AndroidX.Lifecycle.Common.Java8" Version="2.8.5.1" />
    <!-- MAUI 9 references this version indirectly via Xamarin.AndroidX.SwipeRefreshLayout (>= 1.1.0.24)   -->
    <PackageReference Include="Xamarin.AndroidX.Core" Version="1.13.1.5" />
  </ItemGroup>

  <ItemGroup>
    <InternalsVisibleTo Include="Sentry" PublicKey="$(SentryPublicKey)" />
    <InternalsVisibleTo Include="Sentry.Testing" PublicKey="$(SentryPublicKey)" />
    <InternalsVisibleTo Include="Sentry.Tests" PublicKey="$(SentryPublicKey)" />
    <InternalsVisibleTo Include="Sentry.Extensions.Logging.Tests" PublicKey="$(SentryPublicKey)" />
    <InternalsVisibleTo Include="Sentry.Maui.Tests" PublicKey="$(SentryPublicKey)" />
  </ItemGroup>

  <ItemGroup Condition="$(TargetFramework.StartsWith('net8'))">
    <AndroidLibrary Include="$(SentryAndroidSdkDirectory)sentry-$(SentryAndroidSdkVersion).jar" />
    <AndroidLibrary Include="$(SentryAndroidSdkDirectory)sentry-android-core-$(SentryAndroidSdkVersion).aar" />
    <AndroidLibrary Include="$(SentryAndroidSdkDirectory)sentry-android-ndk-$(SentryAndroidSdkVersion).aar" />
  </ItemGroup>

  <ItemGroup Condition="!$(TargetFramework.StartsWith('net8'))">
    <!-- AndroidMavenLibrary include format is {GroupId}:{ArtifactId} -->
    <AndroidLibrary
      Include="$(SentryAndroidSdkDirectory)sentry-$(SentryAndroidSdkVersion).jar"
      Manifest="$(SentryAndroidSdkDirectory)sentry-$(SentryAndroidSdkVersion).pom"
      JavaArtifact="io.sentry:sentry:$(SentryAndroidSdkVersion)"
    />
    <AndroidMavenLibrary Include="io.sentry:sentry-android-core" Version="$(SentryAndroidSdkVersion)" />
    <AndroidMavenLibrary Include="io.sentry:sentry-android-ndk" Version="$(SentryAndroidSdkVersion)" />
  </ItemGroup>

  <ItemGroup>
    <AndroidLibrary Include="..\..\lib\sentry-android-supplemental\bin\sentry-android-supplemental.jar" />
    <AndroidNativeLibrary Include="..\..\lib\sentrysupplemental\bin\arm64-v8a\libsentrysupplemental.so" Abi="arm64-v8a" />
    <AndroidNativeLibrary Include="..\..\lib\sentrysupplemental\bin\armeabi-v7a\libsentrysupplemental.so" Abi="armeabi-v7a" />
    <AndroidNativeLibrary Include="..\..\lib\sentrysupplemental\bin\x86\libsentrysupplemental.so" Abi="x86" />
    <AndroidNativeLibrary Include="..\..\lib\sentrysupplemental\bin\x86_64\libsentrysupplemental.so" Abi="x86_64" />
  </ItemGroup>

  <Target Name="DownloadSentryAndroidSdk" BeforeTargets="CollectPackageReferences">
    <DownloadFile
      SourceUrl="https://repo1.maven.org/maven2/io/sentry/sentry-android-core/$(SentryAndroidSdkVersion)/sentry-android-core-$(SentryAndroidSdkVersion).aar"
      DestinationFolder="$(SentryAndroidSdkDirectory)"
      Condition="!Exists('$(SentryAndroidSdkDirectory)sentry-android-core-$(SentryAndroidSdkVersion).aar') And $(TargetFramework.StartsWith('net8'))"
      Retries="3"
    />
    <DownloadFile
      SourceUrl="https://repo1.maven.org/maven2/io/sentry/sentry-android-ndk/$(SentryAndroidSdkVersion)/sentry-android-ndk-$(SentryAndroidSdkVersion).aar"
      DestinationFolder="$(SentryAndroidSdkDirectory)"
      Condition="!Exists('$(SentryAndroidSdkDirectory)sentry-android-ndk-$(SentryAndroidSdkVersion).aar') And $(TargetFramework.StartsWith('net8'))"
      Retries="3"
    />
    <DownloadFile
      SourceUrl="https://repo1.maven.org/maven2/io/sentry/sentry/$(SentryAndroidSdkVersion)/sentry-$(SentryAndroidSdkVersion).jar"
      DestinationFolder="$(SentryAndroidSdkDirectory)"
      Condition="!Exists('$(SentryAndroidSdkDirectory)sentry-$(SentryAndroidSdkVersion).jar')"
      Retries="3"
    />
<<<<<<< HEAD
    <DownloadFile
      SourceUrl="https://repo1.maven.org/maven2/io/sentry/sentry/$(SentryAndroidSdkVersion)/sentry-$(SentryAndroidSdkVersion).pom"
      DestinationFolder="$(SentryAndroidSdkDirectory)"
      Condition="!Exists('$(SentryAndroidSdkDirectory)sentry-$(SentryAndroidSdkVersion).pom') And !$(TargetFramework.StartsWith('net8'))"
      Retries="3"
    />
=======
    <!-- The native-ndk exists outside of the android-ndk now. We're downloading the POM file to get the version of the native-ndk. -->
    <DownloadFile
      SourceUrl="https://repo1.maven.org/maven2/io/sentry/sentry-android-ndk/$(SentryAndroidSdkVersion)/sentry-android-ndk-$(SentryAndroidSdkVersion).pom"
      DestinationFolder="$(SentryAndroidSdkDirectory)"
      Condition="!Exists('$(SentryAndroidSdkDirectory)sentry-android-ndk-$(SentryAndroidSdkVersion).pom')"
      Retries="3"
    />
    
    <XmlPeek
      XmlInputPath="$(SentryAndroidSdkDirectory)sentry-android-ndk-$(SentryAndroidSdkVersion).pom"
      Query="//*[local-name()='dependency' and .//*[local-name()='artifactId' and text()='sentry-native-ndk']]/*[local-name()='version']/text()"
      Condition="Exists('$(SentryAndroidSdkDirectory)sentry-android-ndk-$(SentryAndroidSdkVersion).pom')">
      <Output TaskParameter="Result" PropertyName="SentryNativeNdkVersion" />
    </XmlPeek>
    
    <DownloadFile
      SourceUrl="https://repo1.maven.org/maven2/io/sentry/sentry-native-ndk/$(SentryNativeNdkVersion)/sentry-native-ndk-$(SentryNativeNdkVersion).aar"
      DestinationFolder="$(SentryAndroidSdkDirectory)"
      Condition="'$(SentryNativeNdkVersion)' != '' And !Exists('$(SentryAndroidSdkDirectory)sentry-native-ndk-$(SentryNativeNdkVersion).aar')"
      Retries="3"
    />
    
    <!-- Since we're reading the version from the POM file, we need to create an item for the downloaded sentry-native-ndk -->
    <ItemGroup Condition="'$(SentryNativeNdkVersion)' != ''">
      <AndroidLibrary Include="$(SentryAndroidSdkDirectory)sentry-native-ndk-$(SentryNativeNdkVersion).aar" />
    </ItemGroup>
>>>>>>> b3b705cf
  </Target>

  <UsingTask TaskName="XmlPeek" AssemblyName="Microsoft.Build.Tasks.Core, Version=15.1.0.0, Culture=neutral, PublicKeyToken=b03f5f7f11d50a3a"/>
</Project><|MERGE_RESOLUTION|>--- conflicted
+++ resolved
@@ -1,19 +1,10 @@
 <Project Sdk="Microsoft.NET.Sdk">
   <PropertyGroup>
-<<<<<<< HEAD
-<!--    <TargetFrameworks>net8.0-android34.0</TargetFrameworks>-->
     <TargetFrameworks>net8.0-android34.0;net9.0-android35.0</TargetFrameworks>
-    <SentryAndroidSdkVersion>7.20.1</SentryAndroidSdkVersion>
+    <SentryAndroidSdkVersion>8.6.0</SentryAndroidSdkVersion>
     <SentryAndroidSdkDirectory>$(BaseIntermediateOutputPath)sdks\$(TargetFramework)\Sentry\Android\$(SentryAndroidSdkVersion)\</SentryAndroidSdkDirectory>
-=======
-    <TargetFrameworks>net8.0-android34.0</TargetFrameworks>
-    <!-- BG8605 and BG8606 happen because there's a missing androidx.lifecycle dependency, but we don't need it here.  (The native Android Sentry SDK will use it if it exists.) -->
-    <NoWarn>$(NoWarn);BG8605;BG8606</NoWarn>
-    <SentryAndroidSdkVersion>8.6.0</SentryAndroidSdkVersion>
-    <SentryAndroidSdkDirectory>$(BaseIntermediateOutputPath)sdks\Sentry\Android\$(SentryAndroidSdkVersion)\</SentryAndroidSdkDirectory>
     <!-- This gets resolved by the DownloadSentryAndroidSdk target -->
     <SentryNativeNdkVersion></SentryNativeNdkVersion>
->>>>>>> b3b705cf
     <Description>.NET Bindings for the Sentry Android SDK</Description>
   </PropertyGroup>
 
@@ -30,24 +21,6 @@
     <PackageReference Remove="SIL.ReleaseTasks" />
   </ItemGroup>
 
-  <!-- Dependencies for AndroidMavenLibrary references -->
-  <!-- Note: versions match what was shipped with net8.0-android34.0 in MAUI -->
-  <ItemGroup Condition="$(TargetFramework.StartsWith('net8'))">
-    <PackageReference Include="Xamarin.AndroidX.Lifecycle.Process" Version="2.6.1.3" />
-    <PackageReference Include="Xamarin.AndroidX.Lifecycle.Common.Java8" Version="2.6.1.3" />
-    <!-- MAUI 8 references this version indirectly via Xamarin.AndroidX.SwipeRefreshLayout (>= 1.1.0.14)   -->
-    <PackageReference Include="Xamarin.AndroidX.Core" Version="1.10.1.2" />
-  </ItemGroup>
-
-  <!-- Dependencies for AndroidMavenLibrary references -->
-  <!-- Note: versions match what was shipped with net9.0-android35.0 in MAUI -->
-  <ItemGroup Condition="$(TargetFramework.StartsWith('net9'))">
-    <PackageReference Include="Xamarin.AndroidX.Lifecycle.Process" Version="2.8.5.1" />
-    <PackageReference Include="Xamarin.AndroidX.Lifecycle.Common.Java8" Version="2.8.5.1" />
-    <!-- MAUI 9 references this version indirectly via Xamarin.AndroidX.SwipeRefreshLayout (>= 1.1.0.24)   -->
-    <PackageReference Include="Xamarin.AndroidX.Core" Version="1.13.1.5" />
-  </ItemGroup>
-
   <ItemGroup>
     <InternalsVisibleTo Include="Sentry" PublicKey="$(SentryPublicKey)" />
     <InternalsVisibleTo Include="Sentry.Testing" PublicKey="$(SentryPublicKey)" />
@@ -56,14 +29,36 @@
     <InternalsVisibleTo Include="Sentry.Maui.Tests" PublicKey="$(SentryPublicKey)" />
   </ItemGroup>
 
+  <!-- Dependencies for AndroidMavenLibrary references
+       Note: versions match what was shipped with net8.0-android34.0 in:
+       https://www.nuget.org/packages/Microsoft.Maui.Core/8.0.3#dependencies-body-tab
+       -->
+  <ItemGroup Condition="$(TargetFramework.StartsWith('net8'))">
+    <PackageReference Include="Xamarin.AndroidX.Lifecycle.Process" Version="2.6.1.3" />
+    <PackageReference Include="Xamarin.AndroidX.Lifecycle.Common.Java8" Version="2.6.1.3" />
+    <!-- MAUI 8 references this version indirectly via Xamarin.AndroidX.SwipeRefreshLayout (>= 1.1.0.14)   -->
+    <PackageReference Include="Xamarin.AndroidX.Core" Version="1.10.1.2" />
+  </ItemGroup>
+
+  <!-- Dependencies for AndroidMavenLibrary references
+       Note: versions match what was shipped with net9.0-android35.0 in:
+       https://www.nuget.org/packages/Microsoft.Maui.Core/9.0.0#dependencies-body-tab
+       -->
+  <ItemGroup Condition="$(TargetFramework.StartsWith('net9'))">
+    <PackageReference Include="Xamarin.AndroidX.Lifecycle.Process" Version="2.8.5.1" />
+    <PackageReference Include="Xamarin.AndroidX.Lifecycle.Common.Java8" Version="2.8.5.1" />
+    <!-- MAUI 9 references this version indirectly via Xamarin.AndroidX.SwipeRefreshLayout (>= 1.1.0.24)   -->
+    <PackageReference Include="Xamarin.AndroidX.Core" Version="1.13.1.5" />
+  </ItemGroup>
+
   <ItemGroup Condition="$(TargetFramework.StartsWith('net8'))">
     <AndroidLibrary Include="$(SentryAndroidSdkDirectory)sentry-$(SentryAndroidSdkVersion).jar" />
     <AndroidLibrary Include="$(SentryAndroidSdkDirectory)sentry-android-core-$(SentryAndroidSdkVersion).aar" />
     <AndroidLibrary Include="$(SentryAndroidSdkDirectory)sentry-android-ndk-$(SentryAndroidSdkVersion).aar" />
   </ItemGroup>
 
+  <!-- Starting with .NET 9 we can detect Java dependencies using POM files and AndroidMavenLibrary references -->
   <ItemGroup Condition="!$(TargetFramework.StartsWith('net8'))">
-    <!-- AndroidMavenLibrary include format is {GroupId}:{ArtifactId} -->
     <AndroidLibrary
       Include="$(SentryAndroidSdkDirectory)sentry-$(SentryAndroidSdkVersion).jar"
       Manifest="$(SentryAndroidSdkDirectory)sentry-$(SentryAndroidSdkVersion).pom"
@@ -100,14 +95,13 @@
       Condition="!Exists('$(SentryAndroidSdkDirectory)sentry-$(SentryAndroidSdkVersion).jar')"
       Retries="3"
     />
-<<<<<<< HEAD
     <DownloadFile
       SourceUrl="https://repo1.maven.org/maven2/io/sentry/sentry/$(SentryAndroidSdkVersion)/sentry-$(SentryAndroidSdkVersion).pom"
       DestinationFolder="$(SentryAndroidSdkDirectory)"
       Condition="!Exists('$(SentryAndroidSdkDirectory)sentry-$(SentryAndroidSdkVersion).pom') And !$(TargetFramework.StartsWith('net8'))"
       Retries="3"
     />
-=======
+
     <!-- The native-ndk exists outside of the android-ndk now. We're downloading the POM file to get the version of the native-ndk. -->
     <DownloadFile
       SourceUrl="https://repo1.maven.org/maven2/io/sentry/sentry-android-ndk/$(SentryAndroidSdkVersion)/sentry-android-ndk-$(SentryAndroidSdkVersion).pom"
@@ -115,26 +109,27 @@
       Condition="!Exists('$(SentryAndroidSdkDirectory)sentry-android-ndk-$(SentryAndroidSdkVersion).pom')"
       Retries="3"
     />
-    
+
     <XmlPeek
       XmlInputPath="$(SentryAndroidSdkDirectory)sentry-android-ndk-$(SentryAndroidSdkVersion).pom"
       Query="//*[local-name()='dependency' and .//*[local-name()='artifactId' and text()='sentry-native-ndk']]/*[local-name()='version']/text()"
       Condition="Exists('$(SentryAndroidSdkDirectory)sentry-android-ndk-$(SentryAndroidSdkVersion).pom')">
       <Output TaskParameter="Result" PropertyName="SentryNativeNdkVersion" />
     </XmlPeek>
-    
+
     <DownloadFile
       SourceUrl="https://repo1.maven.org/maven2/io/sentry/sentry-native-ndk/$(SentryNativeNdkVersion)/sentry-native-ndk-$(SentryNativeNdkVersion).aar"
       DestinationFolder="$(SentryAndroidSdkDirectory)"
-      Condition="'$(SentryNativeNdkVersion)' != '' And !Exists('$(SentryAndroidSdkDirectory)sentry-native-ndk-$(SentryNativeNdkVersion).aar')"
+      Condition="'$(SentryNativeNdkVersion)' != '' And !Exists('$(SentryAndroidSdkDirectory)sentry-native-ndk-$(SentryNativeNdkVersion).aar') And $(TargetFramework.StartsWith('net8'))"
       Retries="3"
     />
-    
-    <!-- Since we're reading the version from the POM file, we need to create an item for the downloaded sentry-native-ndk -->
-    <ItemGroup Condition="'$(SentryNativeNdkVersion)' != ''">
+
+    <ItemGroup Condition="'$(SentryNativeNdkVersion)' != '' And $(TargetFramework.StartsWith('net8'))">
       <AndroidLibrary Include="$(SentryAndroidSdkDirectory)sentry-native-ndk-$(SentryNativeNdkVersion).aar" />
     </ItemGroup>
->>>>>>> b3b705cf
+    <ItemGroup Condition="'$(SentryNativeNdkVersion)' != '' And !$(TargetFramework.StartsWith('net8'))">
+      <AndroidMavenLibrary Include="io.sentry:sentry-native-ndk" Version="$(SentryNativeNdkVersion)" />
+    </ItemGroup>
   </Target>
 
   <UsingTask TaskName="XmlPeek" AssemblyName="Microsoft.Build.Tasks.Core, Version=15.1.0.0, Culture=neutral, PublicKeyToken=b03f5f7f11d50a3a"/>
