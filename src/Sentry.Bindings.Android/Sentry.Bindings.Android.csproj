<Project Sdk="Microsoft.NET.Sdk">
  <PropertyGroup>
    <TargetFrameworks>net8.0-android34.0;net9.0-android35.0</TargetFrameworks>
    <SentryAndroidSdkVersion>8.6.0</SentryAndroidSdkVersion>
    <SentryAndroidSdkDirectory>$(BaseIntermediateOutputPath)sdks\$(TargetFramework)\Sentry\Android\$(SentryAndroidSdkVersion)\</SentryAndroidSdkDirectory>
    <!-- This gets resolved by the DownloadSentryAndroidSdk target -->
    <SentryNativeNdkVersion></SentryNativeNdkVersion>
    <Description>.NET Bindings for the Sentry Android SDK</Description>
  </PropertyGroup>

  <!-- Use a separate readme, and don't add the changelog to the nuget. -->
  <ItemGroup>
    <None Remove="$(MSBuildThisFileDirectory)..\..\README.md" />
    <None Include="$(MSBuildThisFileDirectory)README.md" Pack="true" PackagePath="" />
    <!--
    Normally we'd put this in a TFM specific directory, however this package only targets one TFM:
      https://learn.microsoft.com/en-us/nuget/concepts/msbuild-props-and-targets
    -->
    <None Include="$(MSBuildThisFileDirectory)build/Sentry.Bindings.Android.targets" Pack="true" PackagePath="build/Sentry.Bindings.Android.targets" />
    <None Include="$(MSBuildThisFileDirectory)sentry-proguard.cfg" Pack="true" PackagePath="" />
    <PackageReference Remove="SIL.ReleaseTasks" />
  </ItemGroup>

  <ItemGroup>
    <InternalsVisibleTo Include="Sentry" PublicKey="$(SentryPublicKey)" />
    <InternalsVisibleTo Include="Sentry.Testing" PublicKey="$(SentryPublicKey)" />
    <InternalsVisibleTo Include="Sentry.Tests" PublicKey="$(SentryPublicKey)" />
    <InternalsVisibleTo Include="Sentry.Extensions.Logging.Tests" PublicKey="$(SentryPublicKey)" />
    <InternalsVisibleTo Include="Sentry.Maui.Tests" PublicKey="$(SentryPublicKey)" />
  </ItemGroup>

  <!-- Dependencies for AndroidMavenLibrary references
       Note: versions match what was shipped with net8.0-android34.0 in:
       https://www.nuget.org/packages/Microsoft.Maui.Core/8.0.3#dependencies-body-tab

       Transitive dependencies from this main nuget which we use will pull in Java8 Common and AndroidX.Core
       -->
  <ItemGroup Condition="$(TargetFramework.StartsWith('net8'))">
    <PackageReference Include="Xamarin.AndroidX.Lifecycle.Process" Version="2.6.1.3" />
<<<<<<< HEAD
=======
    <PackageReference Include="Xamarin.AndroidX.Lifecycle.Common.Java8" Version="2.6.1.3" />
    <!-- MAUI 8 references this version indirectly via Xamarin.AndroidX.SwipeRefreshLayout (>= 1.1.0.14)   -->
    <PackageReference Include="Xamarin.AndroidX.Core" Version="1.10.1.2" />
    <!-- We need 1.9.24 but there's no NuGet package for that version... the lowest version we can use is 2.0.0 -->
    <PackageReference Include="Xamarin.Kotlin.StdLib.Jdk8" Version="2.0.0" />
>>>>>>> c7ebf258
  </ItemGroup>

  <!-- Dependencies for AndroidMavenLibrary references
       Note: versions match what was shipped with net9.0-android35.0 in:
       https://www.nuget.org/packages/Microsoft.Maui.Core/9.0.0#dependencies-body-tab

       Transitive dependencies from this main nuget which we use will pull in Java8 Common and AndroidX.Core
       -->
  <ItemGroup Condition="$(TargetFramework.StartsWith('net9'))">
    <PackageReference Include="Xamarin.AndroidX.Lifecycle.Process" Version="2.8.5.1" />
<<<<<<< HEAD
=======
    <PackageReference Include="Xamarin.AndroidX.Lifecycle.Common.Java8" Version="2.8.5.1" />
    <!-- MAUI 9 references this version indirectly via Xamarin.AndroidX.SwipeRefreshLayout (>= 1.1.0.24)   -->
    <PackageReference Include="Xamarin.AndroidX.Core" Version="1.13.1.5" />
    <!-- We need 1.9.24 but there's no NuGet package for that version... the lowest version we can use is 2.0.0 -->
    <PackageReference Include="Xamarin.Kotlin.StdLib.Jdk8" Version="2.0.0" />
>>>>>>> c7ebf258
  </ItemGroup>

  <ItemGroup Condition="$(TargetFramework.StartsWith('net8'))">
    <AndroidLibrary Include="$(SentryAndroidSdkDirectory)sentry-$(SentryAndroidSdkVersion).jar" />
    <AndroidLibrary Include="$(SentryAndroidSdkDirectory)sentry-android-core-$(SentryAndroidSdkVersion).aar" />
    <AndroidLibrary Include="$(SentryAndroidSdkDirectory)sentry-android-ndk-$(SentryAndroidSdkVersion).aar" />
    <AndroidLibrary Include="$(SentryAndroidSdkDirectory)sentry-android-replay-$(SentryAndroidSdkVersion).aar" />
  </ItemGroup>

  <!-- Starting with .NET 9 we can detect Java dependencies using POM files and AndroidMavenLibrary references -->
  <ItemGroup Condition="!$(TargetFramework.StartsWith('net8'))">
    <AndroidLibrary
      Include="$(SentryAndroidSdkDirectory)sentry-$(SentryAndroidSdkVersion).jar"
      Manifest="$(SentryAndroidSdkDirectory)sentry-$(SentryAndroidSdkVersion).pom"
      JavaArtifact="io.sentry:sentry:$(SentryAndroidSdkVersion)"
    />
    <AndroidMavenLibrary Include="io.sentry:sentry-android-core" Version="$(SentryAndroidSdkVersion)" />
    <AndroidMavenLibrary Include="io.sentry:sentry-android-ndk" Version="$(SentryAndroidSdkVersion)" />
    <AndroidMavenLibrary Include="io.sentry:sentry-android-replay" Version="$(SentryAndroidSdkVersion)" />
  </ItemGroup>

  <ItemGroup>
    <AndroidLibrary Include="..\..\lib\sentry-android-supplemental\bin\sentry-android-supplemental.jar" />
    <AndroidNativeLibrary Include="..\..\lib\sentrysupplemental\bin\arm64-v8a\libsentrysupplemental.so" Abi="arm64-v8a" />
    <AndroidNativeLibrary Include="..\..\lib\sentrysupplemental\bin\armeabi-v7a\libsentrysupplemental.so" Abi="armeabi-v7a" />
    <AndroidNativeLibrary Include="..\..\lib\sentrysupplemental\bin\x86\libsentrysupplemental.so" Abi="x86" />
    <AndroidNativeLibrary Include="..\..\lib\sentrysupplemental\bin\x86_64\libsentrysupplemental.so" Abi="x86_64" />
  </ItemGroup>

  <Target Name="DownloadSentryAndroidSdk" BeforeTargets="CollectPackageReferences">
    <DownloadFile
      SourceUrl="https://repo1.maven.org/maven2/io/sentry/sentry-android-core/$(SentryAndroidSdkVersion)/sentry-android-core-$(SentryAndroidSdkVersion).aar"
      DestinationFolder="$(SentryAndroidSdkDirectory)"
      Condition="!Exists('$(SentryAndroidSdkDirectory)sentry-android-core-$(SentryAndroidSdkVersion).aar') And $(TargetFramework.StartsWith('net8'))"
      Retries="3"
    />
    <DownloadFile
      SourceUrl="https://repo1.maven.org/maven2/io/sentry/sentry-android-ndk/$(SentryAndroidSdkVersion)/sentry-android-ndk-$(SentryAndroidSdkVersion).aar"
      DestinationFolder="$(SentryAndroidSdkDirectory)"
      Condition="!Exists('$(SentryAndroidSdkDirectory)sentry-android-ndk-$(SentryAndroidSdkVersion).aar') And $(TargetFramework.StartsWith('net8'))"
      Retries="3"
    />
    <DownloadFile
      SourceUrl="https://repo1.maven.org/maven2/io/sentry/sentry-android-replay/$(SentryAndroidSdkVersion)/sentry-android-replay-$(SentryAndroidSdkVersion).aar"
      DestinationFolder="$(SentryAndroidSdkDirectory)"
      Condition="!Exists('$(SentryAndroidSdkDirectory)sentry-android-replay-$(SentryAndroidSdkVersion).aar') And $(TargetFramework.StartsWith('net8'))"
      Retries="3"
    />
    <DownloadFile
      SourceUrl="https://repo1.maven.org/maven2/io/sentry/sentry/$(SentryAndroidSdkVersion)/sentry-$(SentryAndroidSdkVersion).jar"
      DestinationFolder="$(SentryAndroidSdkDirectory)"
      Condition="!Exists('$(SentryAndroidSdkDirectory)sentry-$(SentryAndroidSdkVersion).jar')"
      Retries="3"
    />
    <DownloadFile
      SourceUrl="https://repo1.maven.org/maven2/io/sentry/sentry/$(SentryAndroidSdkVersion)/sentry-$(SentryAndroidSdkVersion).pom"
      DestinationFolder="$(SentryAndroidSdkDirectory)"
      Condition="!Exists('$(SentryAndroidSdkDirectory)sentry-$(SentryAndroidSdkVersion).pom') And !$(TargetFramework.StartsWith('net8'))"
      Retries="3"
    />

    <!-- The native-ndk exists outside of the android-ndk now. We're downloading the POM file to get the version of the native-ndk. -->
    <DownloadFile
      SourceUrl="https://repo1.maven.org/maven2/io/sentry/sentry-android-ndk/$(SentryAndroidSdkVersion)/sentry-android-ndk-$(SentryAndroidSdkVersion).pom"
      DestinationFolder="$(SentryAndroidSdkDirectory)"
      Condition="!Exists('$(SentryAndroidSdkDirectory)sentry-android-ndk-$(SentryAndroidSdkVersion).pom')"
      Retries="3"
    />

    <XmlPeek
      XmlInputPath="$(SentryAndroidSdkDirectory)sentry-android-ndk-$(SentryAndroidSdkVersion).pom"
      Query="//*[local-name()='dependency' and .//*[local-name()='artifactId' and text()='sentry-native-ndk']]/*[local-name()='version']/text()"
      Condition="Exists('$(SentryAndroidSdkDirectory)sentry-android-ndk-$(SentryAndroidSdkVersion).pom')">
      <Output TaskParameter="Result" PropertyName="SentryNativeNdkVersion" />
    </XmlPeek>

    <DownloadFile
      SourceUrl="https://repo1.maven.org/maven2/io/sentry/sentry-native-ndk/$(SentryNativeNdkVersion)/sentry-native-ndk-$(SentryNativeNdkVersion).aar"
      DestinationFolder="$(SentryAndroidSdkDirectory)"
      Condition="'$(SentryNativeNdkVersion)' != '' And !Exists('$(SentryAndroidSdkDirectory)sentry-native-ndk-$(SentryNativeNdkVersion).aar') And $(TargetFramework.StartsWith('net8'))"
      Retries="3"
    />

    <ItemGroup Condition="'$(SentryNativeNdkVersion)' != '' And $(TargetFramework.StartsWith('net8'))">
      <AndroidLibrary Include="$(SentryAndroidSdkDirectory)sentry-native-ndk-$(SentryNativeNdkVersion).aar" />
    </ItemGroup>
    <ItemGroup Condition="'$(SentryNativeNdkVersion)' != '' And !$(TargetFramework.StartsWith('net8'))">
      <AndroidMavenLibrary Include="io.sentry:sentry-native-ndk" Version="$(SentryNativeNdkVersion)" />
    </ItemGroup>
  </Target>

  <UsingTask TaskName="XmlPeek" AssemblyName="Microsoft.Build.Tasks.Core, Version=15.1.0.0, Culture=neutral, PublicKeyToken=b03f5f7f11d50a3a"/>
</Project><|MERGE_RESOLUTION|>--- conflicted
+++ resolved
@@ -37,14 +37,6 @@
        -->
   <ItemGroup Condition="$(TargetFramework.StartsWith('net8'))">
     <PackageReference Include="Xamarin.AndroidX.Lifecycle.Process" Version="2.6.1.3" />
-<<<<<<< HEAD
-=======
-    <PackageReference Include="Xamarin.AndroidX.Lifecycle.Common.Java8" Version="2.6.1.3" />
-    <!-- MAUI 8 references this version indirectly via Xamarin.AndroidX.SwipeRefreshLayout (>= 1.1.0.14)   -->
-    <PackageReference Include="Xamarin.AndroidX.Core" Version="1.10.1.2" />
-    <!-- We need 1.9.24 but there's no NuGet package for that version... the lowest version we can use is 2.0.0 -->
-    <PackageReference Include="Xamarin.Kotlin.StdLib.Jdk8" Version="2.0.0" />
->>>>>>> c7ebf258
   </ItemGroup>
 
   <!-- Dependencies for AndroidMavenLibrary references
@@ -55,14 +47,6 @@
        -->
   <ItemGroup Condition="$(TargetFramework.StartsWith('net9'))">
     <PackageReference Include="Xamarin.AndroidX.Lifecycle.Process" Version="2.8.5.1" />
-<<<<<<< HEAD
-=======
-    <PackageReference Include="Xamarin.AndroidX.Lifecycle.Common.Java8" Version="2.8.5.1" />
-    <!-- MAUI 9 references this version indirectly via Xamarin.AndroidX.SwipeRefreshLayout (>= 1.1.0.24)   -->
-    <PackageReference Include="Xamarin.AndroidX.Core" Version="1.13.1.5" />
-    <!-- We need 1.9.24 but there's no NuGet package for that version... the lowest version we can use is 2.0.0 -->
-    <PackageReference Include="Xamarin.Kotlin.StdLib.Jdk8" Version="2.0.0" />
->>>>>>> c7ebf258
   </ItemGroup>
 
   <ItemGroup Condition="$(TargetFramework.StartsWith('net8'))">
