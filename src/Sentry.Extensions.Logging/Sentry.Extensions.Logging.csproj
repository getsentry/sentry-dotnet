﻿<Project Sdk="Microsoft.NET.Sdk">

  <PropertyGroup>
    <TargetFrameworks>net6.0;net5.0;netcoreapp3.0;netstandard2.0</TargetFrameworks>
    <PackageTags>$(PackageTags);Logging;Microsoft.Extensions.Logging</PackageTags>
    <Description>Official Microsoft.Extensions.Logging integration for Sentry - Open-source error tracking that helps developers monitor and fix crashes in real time.</Description>
  </PropertyGroup>

  <ItemGroup>
    <ProjectReference Include="../../src/Sentry/Sentry.csproj" />
  </ItemGroup>

<<<<<<< HEAD
  <!-- using the net6 package for all TFMs until sorted: https://github.com/dotnet/runtime/issues/53454 -->
=======
  <ItemGroup Condition="'$(TargetFramework)' == 'netstandard2.0'">
    <PackageReference Include="System.Diagnostics.DiagnosticSource" Version="4.5.0"/>
    <PackageReference Include="Microsoft.Extensions.Logging.Configuration" Version="2.1.0" />
    <PackageReference Include="Microsoft.Extensions.Http" Version="2.1.0" />
  </ItemGroup>
>>>>>>> 4a013509

  <ItemGroup>
    <PackageReference Include="Microsoft.Extensions.Logging.Configuration" Version="6.0.0-preview.6.21352.12" />
    <PackageReference Include="Microsoft.Extensions.Http" Version="6.0.0-preview.6.21352.12" />
  </ItemGroup>

<!--  <ItemGroup Condition="'$(TargetFramework)' == 'netstandard2.0'">-->
<!--    <PackageReference Include="Microsoft.Extensions.Logging.Configuration" Version="2.1.0" />-->
<!--    <PackageReference Include="Microsoft.Extensions.Http" Version="2.1.0" />-->
<!--  </ItemGroup>-->

<!--  <ItemGroup Condition="'$(TargetFramework)' == 'netcoreapp3.0'">-->
<!--    <PackageReference Include="Microsoft.Extensions.Logging.Configuration" Version="3.0.0" />-->
<!--    <PackageReference Include="Microsoft.Extensions.Http" Version="3.0.0" />-->
<!--  </ItemGroup>-->

<!--  <ItemGroup Condition="'$(TargetFramework)' == 'net5.0'">-->
<!--    <PackageReference Include="Microsoft.Extensions.Logging.Configuration" Version="5.0.0" />-->
<!--    <PackageReference Include="Microsoft.Extensions.Http" Version="5.0.0" />-->
<!--  </ItemGroup>-->

<!--  <ItemGroup Condition="'$(TargetFramework)' == 'net6.0'">-->
<!--    <PackageReference Include="Microsoft.Extensions.Logging.Configuration" Version="6.0.0-preview.6.21352.12" />-->
<!--    <PackageReference Include="Microsoft.Extensions.Http" Version="6.0.0-preview.6.21352.12" />-->
<!--  </ItemGroup>-->

</Project><|MERGE_RESOLUTION|>--- conflicted
+++ resolved
@@ -10,22 +10,14 @@
     <ProjectReference Include="../../src/Sentry/Sentry.csproj" />
   </ItemGroup>
 
-<<<<<<< HEAD
   <!-- using the net6 package for all TFMs until sorted: https://github.com/dotnet/runtime/issues/53454 -->
-=======
-  <ItemGroup Condition="'$(TargetFramework)' == 'netstandard2.0'">
-    <PackageReference Include="System.Diagnostics.DiagnosticSource" Version="4.5.0"/>
-    <PackageReference Include="Microsoft.Extensions.Logging.Configuration" Version="2.1.0" />
-    <PackageReference Include="Microsoft.Extensions.Http" Version="2.1.0" />
-  </ItemGroup>
->>>>>>> 4a013509
-
   <ItemGroup>
     <PackageReference Include="Microsoft.Extensions.Logging.Configuration" Version="6.0.0-preview.6.21352.12" />
     <PackageReference Include="Microsoft.Extensions.Http" Version="6.0.0-preview.6.21352.12" />
   </ItemGroup>
 
 <!--  <ItemGroup Condition="'$(TargetFramework)' == 'netstandard2.0'">-->
+    <!-- <PackageReference Include="System.Diagnostics.DiagnosticSource" Version="4.5.0"/> -->
 <!--    <PackageReference Include="Microsoft.Extensions.Logging.Configuration" Version="2.1.0" />-->
 <!--    <PackageReference Include="Microsoft.Extensions.Http" Version="2.1.0" />-->
 <!--  </ItemGroup>-->
