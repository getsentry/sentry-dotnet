--- conflicted
+++ resolved
@@ -31,7 +31,6 @@
     // Exposed only for benchmarks.
     internal static EventPipeProvider[] Providers = new[]
     {
-<<<<<<< HEAD
         new EventPipeProvider(ClrTraceEventParser.ProviderName, EventLevel.Verbose, (long) (
             ClrTraceEventParser.Keywords.Jit
             | ClrTraceEventParser.Keywords.NGen
@@ -39,15 +38,6 @@
             | ClrTraceEventParser.Keywords.Binder
             | ClrTraceEventParser.Keywords.JittedMethodILToNativeMap
             )),
-=======
-        // Note: all events we need issued by "DotNETRuntime" provider are at "EventLevel.Informational"
-        // see https://learn.microsoft.com/en-us/dotnet/fundamentals/diagnostics/runtime-events
-        // TODO replace Keywords.Default with a subset. Currently it is:
-        //   Default = GC | Type | GCHeapSurvivalAndMovement | Binder | Loader | Jit | NGen | SupressNGen
-        //                | StopEnumeration | Security | AppDomainResourceManagement | Exception | Threading | Contention | Stack | JittedMethodILToNativeMap
-        //                | ThreadTransfer | GCHeapAndTypeNames | Codesymbols | Compilation,
-        new EventPipeProvider(ClrTraceEventParser.ProviderName, EventLevel.Verbose, (long) ClrTraceEventParser.Keywords.Default),
->>>>>>> 1d2df6d5
         new EventPipeProvider(SampleProfilerTraceEventParser.ProviderName, EventLevel.Informational),
         // new EventPipeProvider(TplEtwProviderTraceEventParser.ProviderName, EventLevel.Informational, (long) TplEtwProviderTraceEventParser.Keywords.Default)
     };
