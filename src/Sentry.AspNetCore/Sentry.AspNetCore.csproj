--- conflicted
+++ resolved
@@ -1,11 +1,7 @@
 ﻿<Project Sdk="Microsoft.NET.Sdk">
 
   <PropertyGroup>
-<<<<<<< HEAD
-    <TargetFramework>net6.0</TargetFramework>
-=======
     <TargetFrameworks>net8.0;net6.0;netstandard2.0</TargetFrameworks>
->>>>>>> 12e23cbd
     <PackageTags>$(PackageTags);AspNetCore;MVC</PackageTags>
     <Description>Official ASP.NET Core integration for Sentry - Open-source error tracking that helps developers monitor and fix crashes in real time.</Description>
   </PropertyGroup>
