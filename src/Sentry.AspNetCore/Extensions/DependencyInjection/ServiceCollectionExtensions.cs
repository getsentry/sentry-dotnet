using System.ComponentModel;
using System.Linq;
using Microsoft.AspNetCore.Hosting;
using Microsoft.Extensions.DependencyInjection.Extensions;
using Sentry.AspNetCore;
using Sentry.Extensibility;
using Sentry.Extensions.Logging.Extensions.DependencyInjection;

// ReSharper disable once CheckNamespace -- Discoverability
namespace Microsoft.Extensions.DependencyInjection;

/// <summary>
/// Extension methods for <see cref="IServiceCollection"/>
/// </summary>
[EditorBrowsable(EditorBrowsableState.Never)]
public static class ServiceCollectionExtensions
{
    /// <summary>
    /// Adds Sentry's services to the <see cref="IServiceCollection"/>
    /// </summary>
    /// <param name="services">The services.</param>
    public static ISentryBuilder AddSentry(this IServiceCollection services)
    {
<<<<<<< HEAD
        /// <summary>
        /// Adds Sentry's services to the <see cref="IServiceCollection"/>
        /// </summary>
        /// <param name="services">The services.</param>
        /// <returns></returns>
        public static ISentryBuilder AddSentry(this IServiceCollection services)
        {
            if (!services.IsRegistered<ISentryEventProcessor, AspNetCoreEventProcessor>())
            {
                services.AddSingleton<ISentryEventProcessor, AspNetCoreEventProcessor>();
            }

            services.TryAddSingleton<IUserFactory, DefaultUserFactory>();


            if (!services.IsRegistered<IRequestPayloadExtractor, FormRequestPayloadExtractor>())
            {
                services.AddSingleton<IRequestPayloadExtractor, FormRequestPayloadExtractor>();
            }

            // Last
            if (!services.IsRegistered<IRequestPayloadExtractor, DefaultRequestPayloadExtractor>())
            {
                services.AddSingleton<IRequestPayloadExtractor, DefaultRequestPayloadExtractor>();
            }
=======
        services.AddSingleton<ISentryEventProcessor, AspNetCoreEventProcessor>();
        services.AddSingleton<ISentryEventExceptionProcessor, AspNetCoreExceptionProcessor>();
        services.TryAddSingleton<IUserFactory, DefaultUserFactory>();

        services
            .AddSingleton<IRequestPayloadExtractor, FormRequestPayloadExtractor>()
            // Last
            .AddSingleton<IRequestPayloadExtractor, DefaultRequestPayloadExtractor>();
>>>>>>> c6a660b1

        services.AddSentry<SentryAspNetCoreOptions>();

<<<<<<< HEAD
            return new SentryAspNetCoreBuilder(services);
        }

        /// <summary>
        /// Checks if a specific ServiceDescriptor was previously registered in the <see cref="IServiceCollection"/>
        /// </summary>
        /// <param name="serviceCollection"></param>
        /// <typeparam name="T"></typeparam>
        /// <typeparam name="TU"></typeparam>
        /// <returns></returns>
        internal static bool IsRegistered<T, TU>(this IServiceCollection serviceCollection)
        {
            return serviceCollection.Any(x => x.ImplementationType == typeof(T) && x.ServiceType == typeof(TU));
        }

        /// <summary>
        /// Adds Sentry's StartupFilter to the <see cref="IServiceCollection"/>
        /// </summary>
        /// <param name="serviceCollection"></param>
        /// <returns></returns>
        internal static IServiceCollection AddSentryStartupFilter(this IServiceCollection serviceCollection)
        {
            if (!serviceCollection.IsRegistered<IStartupFilter, SentryStartupFilter>())
            {
                _ = serviceCollection.AddTransient<IStartupFilter, SentryStartupFilter>();
            }

            return serviceCollection;
        }
=======
        return new SentryAspNetCoreBuilder(services);
>>>>>>> c6a660b1
    }
}<|MERGE_RESOLUTION|>--- conflicted
+++ resolved
@@ -21,77 +21,58 @@
     /// <param name="services">The services.</param>
     public static ISentryBuilder AddSentry(this IServiceCollection services)
     {
-<<<<<<< HEAD
-        /// <summary>
-        /// Adds Sentry's services to the <see cref="IServiceCollection"/>
-        /// </summary>
-        /// <param name="services">The services.</param>
-        /// <returns></returns>
-        public static ISentryBuilder AddSentry(this IServiceCollection services)
+        if (!services.IsRegistered<ISentryEventProcessor, AspNetCoreEventProcessor>())
         {
-            if (!services.IsRegistered<ISentryEventProcessor, AspNetCoreEventProcessor>())
-            {
-                services.AddSingleton<ISentryEventProcessor, AspNetCoreEventProcessor>();
-            }
+            services.AddSingleton<ISentryEventProcessor, AspNetCoreEventProcessor>();
+        }
 
-            services.TryAddSingleton<IUserFactory, DefaultUserFactory>();
+        if (!services.IsRegistered<ISentryEventExceptionProcessor, AspNetCoreExceptionProcessor>())
+        {
+            services.AddSingleton<ISentryEventExceptionProcessor, AspNetCoreExceptionProcessor>();
+        }
 
-
-            if (!services.IsRegistered<IRequestPayloadExtractor, FormRequestPayloadExtractor>())
-            {
-                services.AddSingleton<IRequestPayloadExtractor, FormRequestPayloadExtractor>();
-            }
-
-            // Last
-            if (!services.IsRegistered<IRequestPayloadExtractor, DefaultRequestPayloadExtractor>())
-            {
-                services.AddSingleton<IRequestPayloadExtractor, DefaultRequestPayloadExtractor>();
-            }
-=======
-        services.AddSingleton<ISentryEventProcessor, AspNetCoreEventProcessor>();
-        services.AddSingleton<ISentryEventExceptionProcessor, AspNetCoreExceptionProcessor>();
         services.TryAddSingleton<IUserFactory, DefaultUserFactory>();
 
-        services
-            .AddSingleton<IRequestPayloadExtractor, FormRequestPayloadExtractor>()
-            // Last
-            .AddSingleton<IRequestPayloadExtractor, DefaultRequestPayloadExtractor>();
->>>>>>> c6a660b1
+        if (!services.IsRegistered<IRequestPayloadExtractor, FormRequestPayloadExtractor>())
+        {
+            services.AddSingleton<IRequestPayloadExtractor, FormRequestPayloadExtractor>();
+        }
+
+        // Last
+        if (!services.IsRegistered<IRequestPayloadExtractor, DefaultRequestPayloadExtractor>())
+        {
+            services.AddSingleton<IRequestPayloadExtractor, DefaultRequestPayloadExtractor>();
+        }
 
         services.AddSentry<SentryAspNetCoreOptions>();
 
-<<<<<<< HEAD
-            return new SentryAspNetCoreBuilder(services);
+        return new SentryAspNetCoreBuilder(services);
+    }
+
+    /// <summary>
+    /// Checks if a specific ServiceDescriptor was previously registered in the <see cref="IServiceCollection"/>
+    /// </summary>
+    /// <param name="serviceCollection"></param>
+    /// <typeparam name="T"></typeparam>
+    /// <typeparam name="TU"></typeparam>
+    /// <returns></returns>
+    internal static bool IsRegistered<T, TU>(this IServiceCollection serviceCollection)
+    {
+        return serviceCollection.Any(x => x.ImplementationType == typeof(T) && x.ServiceType == typeof(TU));
+    }
+
+    /// <summary>
+    /// Adds Sentry's StartupFilter to the <see cref="IServiceCollection"/>
+    /// </summary>
+    /// <param name="serviceCollection"></param>
+    /// <returns></returns>
+    internal static IServiceCollection AddSentryStartupFilter(this IServiceCollection serviceCollection)
+    {
+        if (!serviceCollection.IsRegistered<IStartupFilter, SentryStartupFilter>())
+        {
+            _ = serviceCollection.AddTransient<IStartupFilter, SentryStartupFilter>();
         }
 
-        /// <summary>
-        /// Checks if a specific ServiceDescriptor was previously registered in the <see cref="IServiceCollection"/>
-        /// </summary>
-        /// <param name="serviceCollection"></param>
-        /// <typeparam name="T"></typeparam>
-        /// <typeparam name="TU"></typeparam>
-        /// <returns></returns>
-        internal static bool IsRegistered<T, TU>(this IServiceCollection serviceCollection)
-        {
-            return serviceCollection.Any(x => x.ImplementationType == typeof(T) && x.ServiceType == typeof(TU));
-        }
-
-        /// <summary>
-        /// Adds Sentry's StartupFilter to the <see cref="IServiceCollection"/>
-        /// </summary>
-        /// <param name="serviceCollection"></param>
-        /// <returns></returns>
-        internal static IServiceCollection AddSentryStartupFilter(this IServiceCollection serviceCollection)
-        {
-            if (!serviceCollection.IsRegistered<IStartupFilter, SentryStartupFilter>())
-            {
-                _ = serviceCollection.AddTransient<IStartupFilter, SentryStartupFilter>();
-            }
-
-            return serviceCollection;
-        }
-=======
-        return new SentryAspNetCoreBuilder(services);
->>>>>>> c6a660b1
+        return serviceCollection;
     }
 }