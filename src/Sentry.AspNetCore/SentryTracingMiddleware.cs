--- conflicted
+++ resolved
@@ -33,30 +33,11 @@
                 return;
             }
 
-<<<<<<< HEAD
-            var transaction = hub.StartTransaction(
-                "Unknown Route",
-                "http.server"
-            );
-
-            try
-            {
-                await _next(context).ConfigureAwait(false);
-            }
-            finally
-            {
-                // We get the transaction name here since the MVC middleware might modify the route
-                transaction.Name = context.GetTransactionName();
-
-                transaction.Finish(
-                    GetSpanStatusFromCode(context.Response.StatusCode)
-=======
             await hub.ConfigureScopeAsync(async scope =>
             {
                 var transaction = hub.StartTransaction(
-                    context.GetTransactionName(),
+                    "Unknown Route",
                     "http.server"
->>>>>>> 248e7b81
                 );
 
                 // Put the transaction on the scope
@@ -68,6 +49,9 @@
                 }
                 finally
                 {
+                    // We get the transaction name here since the MVC middleware might modify the route
+                    transaction.Name = context.GetTransactionName();
+                  
                     transaction.Finish(
                         GetSpanStatusFromCode(context.Response.StatusCode)
                     );
