--- conflicted
+++ resolved
@@ -6,15 +6,6 @@
     <!-- Link statically -->
     <NativeLibrary Include="$(MSBuildThisFileDirectory)..\runtimes\win-x64\native\sentry-native.lib" />
     <NativeLibrary Include="dbghelp.lib" />
-<<<<<<< HEAD
-
-    <!-- Copy debug symbols to the app output directory so that it can get uploaded by Sentry CLI. -->
-    <Content Include="$(MSBuildThisFileDirectory)..\runtimes\win-x64\native\sentry-native.pdb">
-      <CopyToOutputDirectory>Always</CopyToOutputDirectory>
-      <Link>%(FileName)%(Extension)</Link>
-    </Content>
-=======
->>>>>>> 835226b5
   </ItemGroup>
 
   <ItemGroup Condition="'$(OutputType)' == 'Exe' And '$(RuntimeIdentifier)' == 'linux-x64'">
