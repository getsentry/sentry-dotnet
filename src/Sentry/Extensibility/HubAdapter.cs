--- conflicted
+++ resolved
@@ -270,20 +270,14 @@
     /// <summary>
     /// Forwards the call to <see cref="SentrySdk"/>.
     /// </summary>
-<<<<<<< HEAD
     public SentryId CaptureCheckIn(
         string monitorSlug,
         CheckInStatus status,
         SentryId? sentryId = null,
+        TimeSpan? duration = null,
         Scope? scope = null,
-        TimeSpan? duration = null,
         SentryMonitorConfig? monitorConfig = null)
-            => SentrySdk.CaptureCheckIn(monitorSlug, status, sentryId, duration, monitorConfig);
-=======
-    public SentryId CaptureCheckIn(string monitorSlug, CheckInStatus status, SentryId? sentryId = null,
-        TimeSpan? duration = null, Scope? scope = null)
-        => SentrySdk.CaptureCheckIn(monitorSlug, status, sentryId, duration);
->>>>>>> 7cad4763
+            => SentrySdk.CaptureCheckIn(monitorSlug, status, sentryId, duration, scope, monitorConfig);
 
     /// <summary>
     /// Forwards the call to <see cref="SentrySdk"/>
