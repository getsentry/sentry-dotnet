--- conflicted
+++ resolved
@@ -15,16 +15,12 @@
         /// <returns></returns>
         protected override bool IsSupported(IHttpRequest request) => true;
 
-<<<<<<< HEAD
-        protected override object? DoExtractPayLoad(IHttpRequest request)
-=======
         /// <summary>
         /// Extracts the request body of the <see cref="IHttpRequest"/> as a string.
         /// </summary>
         /// <param name="request"></param>
         /// <returns></returns>
-        protected override object DoExtractPayLoad(IHttpRequest request)
->>>>>>> 5a01c5b6
+        protected override object? DoExtractPayLoad(IHttpRequest request)
         {
             // https://github.com/dotnet/corefx/blob/master/src/Common/src/CoreLib/System/IO/StreamReader.cs#L186
             // Default parameters other than 'leaveOpen'
