using System;
using System.Collections.Generic;
using System.Diagnostics;
using System.Linq;
using System.Reflection;
using System.Text.RegularExpressions;
using Sentry.Protocol;

namespace Sentry.Extensibility
{
    /// <summary>
    /// Default factory to <see cref="SentryStackTrace" /> from an <see cref="Exception" />.
    /// </summary>
    public class SentryStackTraceFactory : ISentryStackTraceFactory
    {
        private readonly SentryOptions _options;

        /// <summary>
        /// Creates an instance of <see cref="SentryStackTraceFactory"/>
        /// </summary>
        /// <param name="options"></param>
        public SentryStackTraceFactory(SentryOptions options) => _options = options;

        /// <summary>
        /// Creates a <see cref="SentryStackTrace" /> from the optional <see cref="Exception" />.
        /// </summary>
        /// <param name="exception">The exception to create the stacktrace from.</param>
        /// <returns>A Sentry stack trace.</returns>
        public SentryStackTrace? Create(Exception? exception = null)
        {
            var isCurrentStackTrace = exception == null && _options.AttachStacktrace;

            if (exception == null && !isCurrentStackTrace)
            {
                _options.DiagnosticLogger?.LogDebug("No Exception and AttachStacktrace is off. No stack trace will be collected.");
                return null;
            }

            _options.DiagnosticLogger?.LogDebug("Creating SentryStackTrace. isCurrentStackTrace: {0}.", isCurrentStackTrace);

            return Create(CreateStackTrace(exception), isCurrentStackTrace);
        }

<<<<<<< HEAD
        protected virtual StackTrace? CreateStackTrace(Exception? exception) =>
            exception == null ? new StackTrace(true) : new StackTrace(exception, true);

        internal SentryStackTrace? Create(StackTrace? stackTrace, bool isCurrentStackTrace)
=======
        /// <summary>
        /// Creates a s<see cref="StackTrace"/> from the <see cref="Exception"/>.
        /// </summary>
        /// <param name="exception">The exception.</param>
        /// <returns>A StackTrace.</returns>
        protected virtual StackTrace CreateStackTrace(Exception exception) =>
            exception == null ? new StackTrace(true) : new StackTrace(exception, true);

        /// <summary>
        /// Creates a <see cref="SentryStackTrace"/> from the <see cref="StackTrace"/>.
        /// </summary>
        /// <param name="stackTrace">The stack trace.</param>
        /// <param name="isCurrentStackTrace">Whether this is the current stack trace.</param>
        /// <returns>SentryStackTrace</returns>
        internal SentryStackTrace Create(StackTrace stackTrace, bool isCurrentStackTrace)
>>>>>>> 5a01c5b6
        {
            var frames = CreateFrames(stackTrace, isCurrentStackTrace)
                // Sentry expects the frames to be sent in reversed order
                .Reverse();

            var stacktrace = new SentryStackTrace();

            foreach (var frame in frames)
            {
                stacktrace.Frames.Add(frame);
            }

            return stacktrace.Frames.Count == 0
                ? null
                : stacktrace;
        }

<<<<<<< HEAD
        internal IEnumerable<SentryStackFrame> CreateFrames(StackTrace? stackTrace, bool isCurrentStackTrace)
=======
        /// <summary>
        /// Creates an enumerator of <see cref="SentryStackFrame"/> from a <see cref="StackTrace"/>.
        /// </summary>
        /// <param name="stackTrace"></param>
        /// <param name="isCurrentStackTrace"></param>
        /// <returns></returns>
        internal IEnumerable<SentryStackFrame> CreateFrames(StackTrace stackTrace, bool isCurrentStackTrace)
>>>>>>> 5a01c5b6
        {
            var frames = stackTrace?.GetFrames();
            if (frames == null)
            {
                _options.DiagnosticLogger?.LogDebug("No stack frames found. AttachStacktrace: '{0}', isCurrentStackTrace: '{1}'",
                    _options.AttachStacktrace, isCurrentStackTrace);

                yield break;
            }

            var firstFrames = true;
            foreach (var stackFrame in frames)
            {
                // Remove the frames until the call for capture with the SDK
                if (firstFrames
                    && isCurrentStackTrace
                    && stackFrame.GetMethod() is MethodBase method
                    && method.DeclaringType?.AssemblyQualifiedName?.StartsWith("Sentry") == true)
                {
                    continue;
                }

                firstFrames = false;

                var frame = CreateFrame(stackFrame, isCurrentStackTrace);
                if (frame != null)
                {
                    yield return frame;
                }
            }
        }

        internal SentryStackFrame CreateFrame(StackFrame stackFrame) => InternalCreateFrame(stackFrame, true);

        /// <summary>
        /// Create a <see cref="SentryStackFrame"/> from a <see cref="StackFrame"/>.
        /// </summary>
        /// <param name="stackFrame"></param>
        /// <param name="isCurrentStackTrace"></param>
        /// <returns></returns>
        protected virtual SentryStackFrame CreateFrame(StackFrame stackFrame, bool isCurrentStackTrace) => InternalCreateFrame(stackFrame, true);

        /// <summary>
        /// Default the implementation of CreateFrame.
        /// </summary>
        protected SentryStackFrame InternalCreateFrame(StackFrame stackFrame, bool demangle)
        {
            const string unknownRequiredField = "(unknown)";
            var frame = new SentryStackFrame();
            if (GetMethod(stackFrame) is MethodBase method)
            {
                // TODO: SentryStackFrame.TryParse and skip frame instead of these unknown values:
                frame.Module = method.DeclaringType?.FullName ?? unknownRequiredField;
                frame.Package = method.DeclaringType?.Assembly.FullName;
                frame.Function = method.Name;
            }

            frame.InApp = !IsSystemModuleName(frame.Module);
            frame.FileName = stackFrame.GetFileName();

            // stackFrame.HasILOffset() throws NotImplemented on Mono 5.12
            var ilOffset = stackFrame.GetILOffset();
            if (ilOffset != 0)
            {
                frame.InstructionOffset = stackFrame.GetILOffset();
            }

            var lineNo = stackFrame.GetFileLineNumber();
            if (lineNo != 0)
            {
                frame.LineNumber = lineNo;
            }

            var colNo = stackFrame.GetFileColumnNumber();
            if (lineNo != 0)
            {
                frame.ColumnNumber = colNo;
            }

            if (demangle)
            {
                DemangleAsyncFunctionName(frame);
                DemangleAnonymousFunction(frame);
            }

            return frame;
        }

        /// <summary>
        /// Get a <see cref="MethodBase"/> from <see cref="StackFrame"/>.
        /// </summary>
        /// <param name="stackFrame">The <see cref="StackFrame"/></param>.
        /// <returns></returns>
        protected virtual MethodBase GetMethod(StackFrame stackFrame) => stackFrame.GetMethod();

        private bool IsSystemModuleName(string moduleName)
        {
            if (string.IsNullOrEmpty(moduleName))
            {
                return false;
            }

            foreach (var include in _options.InAppInclude)
            {
                if (moduleName.StartsWith(include, StringComparison.Ordinal))
                {
                    return false;
                }
            }

            foreach (var exclude in _options.InAppExclude)
            {
                if (moduleName.StartsWith(exclude, StringComparison.Ordinal))
                {
                    return true;
                }
            }

            return false;
        }

        /// <summary>
        /// Clean up function and module names produced from `async` state machine calls.
        /// </summary>
        /// <para>
        /// When the Microsoft cs.exe compiler compiles some modern C# features,
        /// such as async/await calls, it can create synthetic function names that
        /// do not match the function names in the original source code. Here we
        /// reverse some of these transformations, so that the function and module
        /// names that appears in the Sentry UI will match the function and module
        /// names in the original source-code.
        /// </para>
        private static void DemangleAsyncFunctionName(SentryStackFrame frame)
        {
            if (frame.Module == null || frame.Function != "MoveNext")
            {
                return;
            }

            //  Search for the function name in angle brackets followed by d__<digits>.
            //
            // Change:
            //   RemotePrinterService+<UpdateNotification>d__24 in MoveNext at line 457:13
            // to:
            //   RemotePrinterService in UpdateNotification at line 457:13

            var match = Regex.Match(frame.Module, @"^(.*)\+<(\w*)>d__\d*$");
            if (match.Success && match.Groups.Count == 3)
            {
                frame.Module = match.Groups[1].Value;
                frame.Function = match.Groups[2].Value;
            }
        }

        /// <summary>
        /// Clean up function names for anonymous lambda calls.
        /// </summary>
        internal static void DemangleAnonymousFunction(SentryStackFrame frame)
        {
            if (frame?.Function == null)
            {
                return;
            }

            // Search for the function name in angle brackets followed by b__<digits/letters>.
            //
            // Change:
            //   <BeginInvokeAsynchronousActionMethod>b__36
            // to:
            //   BeginInvokeAsynchronousActionMethod { <lambda> }

            var match = Regex.Match(frame.Function, @"^<(\w*)>b__\w+$");
            if (match.Success && match.Groups.Count == 2)
            {
                frame.Function = match.Groups[1].Value + " { <lambda> }";
            }
        }
    }
}<|MERGE_RESOLUTION|>--- conflicted
+++ resolved
@@ -41,18 +41,12 @@
             return Create(CreateStackTrace(exception), isCurrentStackTrace);
         }
 
-<<<<<<< HEAD
-        protected virtual StackTrace? CreateStackTrace(Exception? exception) =>
-            exception == null ? new StackTrace(true) : new StackTrace(exception, true);
-
-        internal SentryStackTrace? Create(StackTrace? stackTrace, bool isCurrentStackTrace)
-=======
         /// <summary>
         /// Creates a s<see cref="StackTrace"/> from the <see cref="Exception"/>.
         /// </summary>
         /// <param name="exception">The exception.</param>
         /// <returns>A StackTrace.</returns>
-        protected virtual StackTrace CreateStackTrace(Exception exception) =>
+        protected virtual StackTrace? CreateStackTrace(Exception? exception) =>
             exception == null ? new StackTrace(true) : new StackTrace(exception, true);
 
         /// <summary>
@@ -61,8 +55,7 @@
         /// <param name="stackTrace">The stack trace.</param>
         /// <param name="isCurrentStackTrace">Whether this is the current stack trace.</param>
         /// <returns>SentryStackTrace</returns>
-        internal SentryStackTrace Create(StackTrace stackTrace, bool isCurrentStackTrace)
->>>>>>> 5a01c5b6
+        internal SentryStackTrace? Create(StackTrace stackTrace, bool isCurrentStackTrace)
         {
             var frames = CreateFrames(stackTrace, isCurrentStackTrace)
                 // Sentry expects the frames to be sent in reversed order
@@ -80,17 +73,13 @@
                 : stacktrace;
         }
 
-<<<<<<< HEAD
-        internal IEnumerable<SentryStackFrame> CreateFrames(StackTrace? stackTrace, bool isCurrentStackTrace)
-=======
         /// <summary>
         /// Creates an enumerator of <see cref="SentryStackFrame"/> from a <see cref="StackTrace"/>.
         /// </summary>
         /// <param name="stackTrace"></param>
         /// <param name="isCurrentStackTrace"></param>
         /// <returns></returns>
-        internal IEnumerable<SentryStackFrame> CreateFrames(StackTrace stackTrace, bool isCurrentStackTrace)
->>>>>>> 5a01c5b6
+        internal IEnumerable<SentryStackFrame> CreateFrames(StackTrace? stackTrace, bool isCurrentStackTrace)
         {
             var frames = stackTrace?.GetFrames();
             if (frames == null)
