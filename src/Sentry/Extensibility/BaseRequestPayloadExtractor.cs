namespace Sentry.Extensibility
{
    /// <summary>
    /// Base type for payload extraction.
    /// </summary>
    public abstract class BaseRequestPayloadExtractor : IRequestPayloadExtractor
    {
<<<<<<< HEAD
        public object? ExtractPayload(IHttpRequest request)
=======
        /// <summary>
        /// Extract the payload of the <see cref="IHttpRequest"/>
        /// </summary>
        /// <param name="request"></param>
        /// <returns></returns>
        public object ExtractPayload(IHttpRequest request)
>>>>>>> 5a01c5b6
        {
            if (request.Body == null
                || !request.Body.CanSeek
                || !request.Body.CanRead
                || !IsSupported(request))
            {
                return null;
            }

            var originalPosition = request.Body.Position;
            try
            {
                request.Body.Position = 0;

                return DoExtractPayLoad(request);
            }
            finally
            {
                request.Body.Position = originalPosition;
            }
        }

        /// <summary>
        /// Whether this implementation supports the <see cref="IHttpRequest"/>
        /// </summary>
        /// <param name="request"></param>
        /// <returns></returns>
        protected abstract bool IsSupported(IHttpRequest request);

<<<<<<< HEAD
        protected abstract object? DoExtractPayLoad(IHttpRequest request);
=======
        /// <summary>
        /// The extraction that gets called in case <see cref="IsSupported"/> is true.
        /// </summary>
        /// <param name="request"></param>
        /// <returns></returns>
        protected abstract object DoExtractPayLoad(IHttpRequest request);
>>>>>>> 5a01c5b6
    }
}<|MERGE_RESOLUTION|>--- conflicted
+++ resolved
@@ -5,16 +5,12 @@
     /// </summary>
     public abstract class BaseRequestPayloadExtractor : IRequestPayloadExtractor
     {
-<<<<<<< HEAD
-        public object? ExtractPayload(IHttpRequest request)
-=======
         /// <summary>
         /// Extract the payload of the <see cref="IHttpRequest"/>
         /// </summary>
         /// <param name="request"></param>
         /// <returns></returns>
-        public object ExtractPayload(IHttpRequest request)
->>>>>>> 5a01c5b6
+        public object? ExtractPayload(IHttpRequest request)
         {
             if (request.Body == null
                 || !request.Body.CanSeek
@@ -44,15 +40,11 @@
         /// <returns></returns>
         protected abstract bool IsSupported(IHttpRequest request);
 
-<<<<<<< HEAD
-        protected abstract object? DoExtractPayLoad(IHttpRequest request);
-=======
         /// <summary>
         /// The extraction that gets called in case <see cref="IsSupported"/> is true.
         /// </summary>
         /// <param name="request"></param>
         /// <returns></returns>
-        protected abstract object DoExtractPayLoad(IHttpRequest request);
->>>>>>> 5a01c5b6
+        protected abstract object? DoExtractPayLoad(IHttpRequest request);
     }
 }