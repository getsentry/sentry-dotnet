--- conflicted
+++ resolved
@@ -21,7 +21,6 @@
 
     private DisabledHub()
     {
-        Logger = SentryStructuredLogger.CreateDisabled(this);
     }
 
     /// <summary>
@@ -249,9 +248,5 @@
     /// <para>This API is experimental and it may change in the future.</para>
     /// </summary>
     [Experimental(Infrastructure.DiagnosticId.ExperimentalFeature)]
-<<<<<<< HEAD
-    public SentryStructuredLogger Logger { get; }
-=======
     public SentryStructuredLogger Logger => DisabledSentryStructuredLogger.Instance;
->>>>>>> 479cab87
 }