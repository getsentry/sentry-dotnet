--- conflicted
+++ resolved
@@ -56,14 +56,10 @@
         /// </summary>
         public void BindClient(ISentryClient client) { }
 
-<<<<<<< HEAD
-        public SentryId CaptureEvent(SentryEvent evt, Scope? scope = null) => SentryId.Empty;
-=======
         /// <summary>
         /// No-Op.
         /// </summary>
-        public SentryId CaptureEvent(SentryEvent evt, Scope scope = null) => SentryId.Empty;
->>>>>>> 5a01c5b6
+        public SentryId CaptureEvent(SentryEvent evt, Scope? scope = null) => SentryId.Empty;
 
         /// <summary>
         /// No-Op.
