using Sentry.Extensibility;
using Sentry.Infrastructure;
using Sentry.Internal;
using Sentry.Internal.Extensions;
using Sentry.Protocol.Envelopes;

namespace Sentry;

/// <summary>
/// Sentry SDK entrypoint.
/// </summary>
/// <remarks>
/// This is a facade to the SDK instance.
/// It allows safe static access to a client and scope management.
/// When the SDK is uninitialized, calls to this class result in no-op so no callbacks are invoked.
/// </remarks>
public static partial class SentrySdk
{
    internal static IHub CurrentHub = DisabledHub.Instance;

    internal static SentryOptions? CurrentOptions => CurrentHub.GetSentryOptions();

    /// <summary>
    /// Last event id recorded in the current scope.
    /// </summary>
    public static SentryId LastEventId { [DebuggerStepThrough] get => CurrentHub.LastEventId; }

    internal static IHub InitHub(SentryOptions options)
    {
        options.SetupLogging();

        ProcessInfo.Instance ??= new ProcessInfo(options);

        // Locate the DSN
        var dsnString = options.SettingLocator.GetDsn();

        // If it's either explicitly disabled or we couldn't resolve the DSN
        // from anywhere else, return a disabled hub.
        if (Dsn.IsDisabled(dsnString))
        {
            options.LogWarning("Init called with an empty string as the DSN. Sentry SDK will be disabled.");
            return DisabledHub.Instance;
        }

        // Validate DSN for an early exception in case it's malformed
        var dsn = Dsn.Parse(dsnString);
        if (dsn.SecretKey != null)
        {
            options.LogWarning("The provided DSN that contains a secret key. This is not required and will be ignored.");
        }

#pragma warning disable CS0162 // Unreachable code detected
#pragma warning disable 0162 // Unreachable code on old .NET frameworks
        options.LogDebug(AotHelper.IsTrimmed
            ? "This looks like a Native AOT application build."
            : "This doesn't look like a Native AOT application build."
        );
#pragma warning restore 0162
#pragma warning restore CS0162 // Unreachable code detected

        // Initialize native platform SDKs here
        if (options.InitNativeSdks)
        {
#if __IOS__
            InitSentryCocoaSdk(options);
#elif ANDROID
            InitSentryAndroidSdk(options);
#elif NET8_0_OR_GREATER
            // TODO: Is this working properly? Currently we don't have any way to check if the app is being compiled AOT
            // All we know is whether trimming has been enabled or not. I think at the moment we'll be initialising
            // SentryNative for managed applications when they've been trimmed!
            if (SentryNative.IsAvailable)
            {
                InitNativeSdk(options);
            }
#endif
        }

        // We init the hub after native SDK in case the native init needs to adapt some options.
        var hub = new Hub(options);

        // Run all post-init callbacks set up by native integrations.
        foreach (var callback in options.PostInitCallbacks)
        {
            callback.Invoke(hub);
        }
        options.PostInitCallbacks.Clear();

        // Platform specific check for profiler misconfiguration.
#if __IOS__
        // No user-facing warning necessary - the integration is part of InitSentryCocoaSdk().
        Debug.Assert(options.IsProfilingEnabled == (options.TransactionProfilerFactory is not null));
#elif ANDROID
        LogWarningIfProfilingMisconfigured(options, " on Android");
#else
#if NET8_0_OR_GREATER
        if (AotHelper.IsTrimmed)
        {
            LogWarningIfProfilingMisconfigured(options, " for NativeAOT");
        }
        else
#endif
        {
            LogWarningIfProfilingMisconfigured(options, ", because ProfilingIntegration from package Sentry.Profiling" +
            " hasn't been registered. You can do that by calling 'options.AddProfilingIntegration()'");
        }
#endif

        return hub;
    }

    private static void LogWarningIfProfilingMisconfigured(SentryOptions options, string info)
    {
        if (options.IsProfilingEnabled && (options.TransactionProfilerFactory is null))
        {
            options.LogWarning("You've tried to enable profiling in options, but it is not available{0}.", info);
        }
    }

    /// <summary>
    /// Initializes the SDK while attempting to locate the DSN.
    /// </summary>
    /// <remarks>
    /// If the DSN is not found, the SDK will not change state.
    /// </remarks>
    /// <returns>An object that can be disposed to disable the Sentry SDK, if desired.</returns>
    /// <remarks>
    /// Disposing the result will flush previously-captured events and disable the SDK.
    /// In most cases there's no need to dispose the result.  There are only a few exceptions where it makes
    /// sense to dispose:
    /// <list type="bullet">
    /// <item>You have additional work to perform that you don't want Sentry to monitor.</item>
    /// <item>You have used <see cref="SentryOptions.DisableAppDomainProcessExitFlush"/>.</item>
    /// <item>You are integrating Sentry into an environment that has custom application lifetime events.</item>
    /// </list>
    /// </remarks>
    public static IDisposable Init() => Init((string?)null);

    /// <summary>
    /// Initializes the SDK with the specified DSN.
    /// </summary>
    /// <remarks>
    /// An empty string is interpreted as a disabled SDK.
    /// </remarks>
    /// <seealso href="https://develop.sentry.dev/sdk/overview/#usage-for-end-users"/>
    /// <param name="dsn">The dsn.</param>
    /// <returns>An object that can be disposed to disable the Sentry SDK, if desired.</returns>
    /// <remarks>
    /// Disposing the result will flush previously-captured events and disable the SDK.
    /// In most cases there's no need to dispose the result.  There are only a few exceptions where it makes
    /// sense to dispose:
    /// <list type="bullet">
    /// <item>You have additional work to perform that you don't want Sentry to monitor.</item>
    /// <item>You have used <see cref="SentryOptions.DisableAppDomainProcessExitFlush"/>.</item>
    /// <item>You are integrating Sentry into an environment that has custom application lifetime events.</item>
    /// </list>
    /// </remarks>
    public static IDisposable Init(string? dsn) => !Dsn.IsDisabled(dsn)
        ? Init(c => c.Dsn = dsn)
        : DisabledHub.Instance;

    /// <summary>
    /// Initializes the SDK with an optional configuration options callback.
    /// </summary>
    /// <param name="configureOptions">The configuration options callback.</param>
    /// <returns>An object that can be disposed to disable the Sentry SDK, if desired.</returns>
    /// <remarks>
    /// Disposing the result will flush previously-captured events and disable the SDK.
    /// In most cases there's no need to dispose the result.  There are only a few exceptions where it makes
    /// sense to dispose:
    /// <list type="bullet">
    /// <item>You have additional work to perform that you don't want Sentry to monitor.</item>
    /// <item>You have used <see cref="SentryOptions.DisableAppDomainProcessExitFlush"/>.</item>
    /// <item>You are integrating Sentry into an environment that has custom application lifetime events.</item>
    /// </list>
    /// </remarks>
    public static IDisposable Init(Action<SentryOptions>? configureOptions)
    {
        var options = new SentryOptions();
        configureOptions?.Invoke(options);

        return Init(options);
    }

    /// <summary>
    /// Initializes the SDK with the specified options instance.
    /// </summary>
    /// <param name="options">The options instance</param>
    /// <remarks>
    /// Used by integrations which have their own delegates.
    /// </remarks>
    /// <returns>An object that can be disposed to disable the Sentry SDK, if desired.</returns>
    /// <remarks>
    /// Disposing the result will flush previously-captured events and disable the SDK.
    /// In most cases there's no need to dispose the result.  There are only a few exceptions where it makes
    /// sense to dispose:
    /// <list type="bullet">
    /// <item>You have additional work to perform that you don't want Sentry to monitor.</item>
    /// <item>You have used <see cref="SentryOptions.DisableAppDomainProcessExitFlush"/>.</item>
    /// <item>You are integrating Sentry into an environment that has custom application lifetime events.</item>
    /// </list>
    /// </remarks>
    [EditorBrowsable(EditorBrowsableState.Never)]
    public static IDisposable Init(SentryOptions options) => UseHub(InitHub(options));

    internal static IDisposable UseHub(IHub hub)
    {
        var oldHub = Interlocked.Exchange(ref CurrentHub, hub);
        (oldHub as IDisposable)?.Dispose();
        return new DisposeHandle(hub);
    }

    /// <summary>
    /// Flushes the queue of captured events until the timeout set in <see cref="SentryOptions.FlushTimeout"/>
    /// is reached.
    /// </summary>
    /// <remarks>
    /// Blocks synchronously. Prefer <see cref="FlushAsync()"/> in async code.
    /// </remarks>
    [DebuggerStepThrough]
    public static void Flush() => CurrentHub.Flush();

    /// <summary>
    /// Flushes the queue of captured events until the timeout is reached.
    /// </summary>
    /// <param name="timeout">The amount of time allowed for flushing.</param>
    /// <remarks>
    /// Blocks synchronously. Prefer <see cref="FlushAsync(TimeSpan)"/> in async code.
    /// </remarks>
    [DebuggerStepThrough]
    public static void Flush(TimeSpan timeout) => CurrentHub.Flush(timeout);

    /// <summary>
    /// Flushes the queue of captured events until the timeout set in <see cref="SentryOptions.FlushTimeout"/>
    /// is reached.
    /// </summary>
    /// <returns>A task to await for the flush operation.</returns>
    [DebuggerStepThrough]
    public static Task FlushAsync() => CurrentHub.FlushAsync();

    /// <summary>
    /// Flushes the queue of captured events until the timeout is reached.
    /// </summary>
    /// <param name="timeout">The amount of time allowed for flushing.</param>
    /// <returns>A task to await for the flush operation.</returns>
    [DebuggerStepThrough]
    public static Task FlushAsync(TimeSpan timeout) => CurrentHub.FlushAsync(timeout);

    /// <summary>
    /// Close the SDK.
    /// </summary>
    /// <remarks>
    /// Flushes the events and disables the SDK.
    /// This method is mostly used for testing the library since
    /// Init returns a IDisposable that can be used to shutdown the SDK.
    /// </remarks>
    [EditorBrowsable(EditorBrowsableState.Never)]
    public static void Close()
    {
        var oldHub = Interlocked.Exchange(ref CurrentHub, DisabledHub.Instance);
        (oldHub as IDisposable)?.Dispose();
        ProcessInfo.Instance = null;
    }

    private class DisposeHandle : IDisposable
    {
        private IHub _localHub;
        public DisposeHandle(IHub hub) => _localHub = hub;

        public void Dispose()
        {
            _ = Interlocked.CompareExchange(ref CurrentHub, DisabledHub.Instance, _localHub);
            (_localHub as IDisposable)?.Dispose();
            _localHub = null!;
        }
    }

    /// <summary>
    /// Whether the SDK is enabled or not.
    /// </summary>
    public static bool IsEnabled { [DebuggerStepThrough] get => CurrentHub.IsEnabled; }

    /// <summary>
    /// Creates a new scope that will terminate when disposed.
    /// </summary>
    /// <remarks>
    /// Pushes a new scope while inheriting the current scope's data.
    /// </remarks>
    /// <param name="state">A state object to be added to the scope.</param>
    /// <returns>A disposable that when disposed, ends the created scope.</returns>
    [DebuggerStepThrough]
    public static IDisposable PushScope<TState>(TState state) => CurrentHub.PushScope(state);

    /// <summary>
    /// Creates a new scope that will terminate when disposed.
    /// </summary>
    /// <returns>A disposable that when disposed, ends the created scope.</returns>
    [DebuggerStepThrough]
    public static IDisposable PushScope() => CurrentHub.PushScope();

    /// <summary>
    /// Binds the client to the current scope.
    /// </summary>
    /// <param name="client">The client.</param>
    [DebuggerStepThrough]
    public static void BindClient(ISentryClient client) => CurrentHub.BindClient(client);

    /// <summary>
    /// Adds a breadcrumb to the current Scope.
    /// </summary>
    /// <param name="message">
    /// If a message is provided it’s rendered as text and the whitespace is preserved.
    /// Very long text might be abbreviated in the UI.</param>
    /// <param name="category">
    /// Categories are dotted strings that indicate what the crumb is or where it comes from.
    /// Typically it’s a module name or a descriptive string.
    /// For instance ui.click could be used to indicate that a click happened in the UI or flask could be used to indicate that the event originated in the Flask framework.
    /// </param>
    /// <param name="type">
    /// The type of breadcrumb.
    /// The default type is default which indicates no specific handling.
    /// Other types are currently http for HTTP requests and navigation for navigation events.
    /// <seealso href="https://develop.sentry.dev/sdk/event-payloads/breadcrumbs/#breadcrumb-types"/>
    /// </param>
    /// <param name="data">
    /// Data associated with this breadcrumb.
    /// Contains a sub-object whose contents depend on the breadcrumb type.
    /// Additional parameters that are unsupported by the type are rendered as a key/value table.
    /// </param>
    /// <param name="level">Breadcrumb level.</param>
    /// <seealso href="https://develop.sentry.dev/sdk/event-payloads/breadcrumbs/"/>
    [DebuggerStepThrough]
    public static void AddBreadcrumb(
        string message,
        string? category = null,
        string? type = null,
        IDictionary<string, string>? data = null,
        BreadcrumbLevel level = default)
        => CurrentHub.AddBreadcrumb(message, category, type, data, level);

    /// <summary>
    /// Adds a breadcrumb to the current scope.
    /// </summary>
    /// <remarks>
    /// This overload is intended to be used by integrations only.
    /// The objective is to allow better testability by allowing control of the timestamp set to the breadcrumb.
    /// </remarks>
    /// <param name="clock">An optional <see cref="ISystemClock"/>.</param>
    /// <param name="message">The message.</param>
    /// <param name="category">The category.</param>
    /// <param name="type">The type.</param>
    /// <param name="data">The data.</param>
    /// <param name="level">The level.</param>
    [DebuggerStepThrough]
    [EditorBrowsable(EditorBrowsableState.Never)]
    public static void AddBreadcrumb(
        ISystemClock? clock,
        string message,
        string? category = null,
        string? type = null,
        IDictionary<string, string>? data = null,
        BreadcrumbLevel level = default)
        => CurrentHub.AddBreadcrumb(clock, message, category, type, data, level);

    /// <summary>
    /// Adds a breadcrumb to the current Scope.
    /// </summary>
    /// <param name="breadcrumb">The breadcrumb to be added</param>
    /// <param name="hint">A hint providing additional context that can be used in the BeforeBreadcrumb callback</param>
    /// <see cref="AddBreadcrumb(string, string?, string?, IDictionary{string, string}?, BreadcrumbLevel)"/>
    [DebuggerStepThrough]
    public static void AddBreadcrumb(Breadcrumb breadcrumb, SentryHint? hint = null)
        => CurrentHub.AddBreadcrumb(breadcrumb, hint);

    /// <summary>
    /// Configures the scope through the callback.
    /// </summary>
    /// <param name="configureScope">The configure scope callback.</param>
    [DebuggerStepThrough]
    public static void ConfigureScope(Action<Scope> configureScope)
        => CurrentHub.ConfigureScope(configureScope);

    /// <summary>
    /// Configures the scope through the callback.
    /// <example>
    /// <code>
    /// object someValue = ...;
    /// SentrySdk.ConfigureScope(static (scope, arg) => scope.SetExtra("key", arg), someValue);
    /// </code>
    /// </example>
    /// </summary>
    /// <param name="configureScope">The configure scope callback.</param>
    /// <param name="arg">The argument to pass to the configure scope callback.</param>
    public static void ConfigureScope<TArg>(Action<Scope, TArg> configureScope, TArg arg)
        => CurrentHub.ConfigureScope(configureScope, arg);

    /// <summary>
    /// Configures the scope through the callback asynchronously.
    /// </summary>
    /// <param name="configureScope">The configure scope callback.</param>
    /// <returns>A task that completes when the callback is done or a completed task if the SDK is disabled.</returns>
    [DebuggerStepThrough]
    public static Task ConfigureScopeAsync(Func<Scope, Task> configureScope)
        => CurrentHub.ConfigureScopeAsync(configureScope);

    /// <summary>
    /// Configures the scope through the callback asynchronously.
    /// <example>
    /// <code>
    /// object someValue = ...;
    /// SentrySdk.ConfigureScopeAsync(static async (scope, arg) =>
    /// {
    ///     scope.SetExtra("key", arg);
    /// }, someValue);
    /// </code>
    /// </example>
    /// </summary>
    /// <param name="configureScope">The configure scope callback.</param>
    /// <param name="arg">The argument to pass to the configure scope callback.</param>
    /// <returns>A task that completes when the callback is done or a completed task if the SDK is disabled.</returns>
    [DebuggerStepThrough]
    public static Task ConfigureScopeAsync<TArg>(Func<Scope, TArg, Task> configureScope, TArg arg)
        => CurrentHub.ConfigureScopeAsync(configureScope, arg);

    /// <summary>
    /// Sets a tag on the current scope.
    /// </summary>
    [DebuggerStepThrough]
    public static void SetTag(string key, string value)
        => CurrentHub.SetTag(key, value);

    /// <summary>
    /// Removes a tag from the current scope.
    /// </summary>
    [DebuggerStepThrough]
    public static void UnsetTag(string key)
        => CurrentHub.UnsetTag(key);

    /// <inheritdoc cref="ISentryClient.CaptureEnvelope"/>
    [DebuggerStepThrough]
    [EditorBrowsable(EditorBrowsableState.Never)]
    public static bool CaptureEnvelope(Envelope envelope)
        => CurrentHub.CaptureEnvelope(envelope);

    /// <summary>
    /// Captures the event, passing a hint, using the specified scope.
    /// </summary>
    /// <param name="evt">The event.</param>
    /// <param name="scope">The scope.</param>
    /// <param name="hint">a hint for the event.</param>
    /// <returns>The Id of the event.</returns>
    [DebuggerStepThrough]
    [EditorBrowsable(EditorBrowsableState.Never)]
    public static SentryId CaptureEvent(SentryEvent evt, Scope? scope = null, SentryHint? hint = null)
        => CurrentHub.CaptureEvent(evt, scope, hint);

    /// <summary>
    /// Captures an event with a configurable scope.
    /// </summary>
    /// <remarks>
    /// This allows modifying a scope without affecting other events.
    /// </remarks>
    /// <param name="evt">The event.</param>
    /// <param name="configureScope">The callback to configure the scope.</param>
    /// <returns>The Id of the event.</returns>
    [DebuggerStepThrough]
    [EditorBrowsable(EditorBrowsableState.Never)]
    public static SentryId CaptureEvent(SentryEvent evt, Action<Scope> configureScope)
        => CurrentHub.CaptureEvent(evt, null, configureScope);

    /// <summary>
    /// Captures an event with a configurable scope.
    /// </summary>
    /// <remarks>
    /// This allows modifying a scope without affecting other events.
    /// </remarks>
    /// <param name="evt">The event.</param>
    /// <param name="hint">An optional hint to be provided with the event</param>
    /// <param name="configureScope">The callback to configure the scope.</param>
    /// <returns>The Id of the event.</returns>
    [DebuggerStepThrough]
    [EditorBrowsable(EditorBrowsableState.Never)]
    public static SentryId CaptureEvent(SentryEvent evt, SentryHint? hint, Action<Scope> configureScope)
        => CurrentHub.CaptureEvent(evt, hint, configureScope);

    /// <summary>
    /// Captures the exception.
    /// </summary>
    /// <param name="exception">The exception.</param>
    /// <returns>The Id of the event.</returns>
    [DebuggerStepThrough]
    public static SentryId CaptureException(Exception exception)
        => CurrentHub.CaptureException(exception);

    /// <summary>
    /// Captures the exception with a configurable scope.
    /// </summary>
    /// <remarks>
    /// This allows modifying a scope without affecting other events.
    /// </remarks>
    /// <param name="exception">The exception.</param>
    /// <param name="configureScope">The callback to configure the scope.</param>
    /// <returns>The Id of the event.</returns>
    [DebuggerStepThrough]
    public static SentryId CaptureException(Exception exception, Action<Scope> configureScope)
        => CurrentHub.CaptureException(exception, configureScope);

    /// <summary>
    /// Captures the message.
    /// </summary>
    /// <param name="message">The message to send.</param>
    /// <param name="level">The message level.</param>
    /// <returns>The Id of the event.</returns>
    [DebuggerStepThrough]
    public static SentryId CaptureMessage(string message, SentryLevel level = SentryLevel.Info)
        => CurrentHub.CaptureMessage(message, level);

    /// <summary>
    /// Captures the message with a configurable scope.
    /// </summary>
    /// <remarks>
    /// This allows modifying a scope without affecting other events.
    /// </remarks>
    /// <param name="message">The message to send.</param>
    /// <param name="configureScope">The callback to configure the scope.</param>
    /// <param name="level">The message level.</param>
    /// <returns>The Id of the event.</returns>
    [DebuggerStepThrough]
    public static SentryId CaptureMessage(string message, Action<Scope> configureScope, SentryLevel level = SentryLevel.Info)
        => CurrentHub.CaptureMessage(message, configureScope, level);

    /// <summary>
    /// Captures feedback from the user.
    /// </summary>
    [DebuggerStepThrough]
    public static void CaptureFeedback(SentryFeedback feedback, Action<Scope> configureScope, SentryHint? hint = null)
        => CurrentHub.CaptureFeedback(feedback, configureScope, hint);

    /// <summary>
    /// Captures feedback from the user.
    /// </summary>
    [DebuggerStepThrough]
    public static void CaptureFeedback(SentryFeedback feedback, Scope? scope = null, SentryHint? hint = null)
        => CurrentHub.CaptureFeedback(feedback, scope, hint);

    /// <summary>
    /// Captures feedback from the user.
    /// </summary>
    [DebuggerStepThrough]
    public static void CaptureFeedback(string message, string? contactEmail = null, string? name = null,
        string? replayId = null, string? url = null, SentryId? associatedEventId = null, Scope? scope = null,
        SentryHint? hint = null)
        => CurrentHub.CaptureFeedback(new SentryFeedback(message, contactEmail, name, replayId, url, associatedEventId),
            scope, hint);

    /// <summary>
    /// Captures a user feedback.
    /// </summary>
    /// <param name="userFeedback">The user feedback to send to Sentry.</param>
    [DebuggerStepThrough]
    [Obsolete("Use CaptureFeedback instead.")]
    public static void CaptureUserFeedback(UserFeedback userFeedback)
        => CurrentHub.CaptureUserFeedback(userFeedback);

    /// <summary>
    /// Captures a user feedback.
    /// </summary>
    /// <param name="eventId">The event Id.</param>
    /// <param name="email">The user email.</param>
    /// <param name="comments">The user comments.</param>
    /// <param name="name">The optional username.</param>
    [DebuggerStepThrough]
    [Obsolete("Use CaptureFeedback instead.")]
    public static void CaptureUserFeedback(SentryId eventId, string email, string comments, string? name = null)
        => CurrentHub.CaptureUserFeedback(new UserFeedback(eventId, name, email, comments));

    /// <summary>
    /// Captures a transaction.
    /// </summary>
    /// <remarks>
    /// Note: this method is NOT meant to be called from user code!
    /// Instead, call <see cref="ISpan.Finish()"/> on the transaction.
    /// </remarks>
    [DebuggerStepThrough]
    [EditorBrowsable(EditorBrowsableState.Never)]
    public static void CaptureTransaction(SentryTransaction transaction)
        => CurrentHub.CaptureTransaction(transaction);

    /// <summary>
    /// Captures a transaction.
    /// </summary>
    /// <remarks>
    /// Note: this method is NOT meant to be called from user code!
    /// Instead, call <see cref="ISpan.Finish()"/> on the transaction.
    /// </remarks>
    [DebuggerStepThrough]
    [EditorBrowsable(EditorBrowsableState.Never)]
    public static void CaptureTransaction(SentryTransaction transaction, Scope? scope, SentryHint? hint)
        => CurrentHub.CaptureTransaction(transaction, scope, hint);

    /// <summary>
    /// Captures a session update.
    /// </summary>
    [DebuggerStepThrough]
    public static void CaptureSession(SessionUpdate sessionUpdate)
        => CurrentHub.CaptureSession(sessionUpdate);

    /// <summary>
    /// Captures a check-in.
    /// </summary>
    /// <remarks>
    /// Capturing a check-in returns an ID. The ID can be used to update the status. I.e. to update a check-in you
    /// captured from `CheckInStatus.InProgress` to `CheckInStatus.Ok`.
    /// </remarks>
    /// <param name="monitorSlug">The monitor slug of the check-in.</param>
    /// <param name="status">The status of the check-in.</param>
    /// <param name="sentryId">The <see cref="SentryId"/> associated with the check-in.</param>
    /// <param name="duration">The duration of the check-in.</param>
    /// <param name="scope">The scope of the check-in.</param>
    /// <param name="configureMonitorOptions">The optional monitor config used to create a Check-In programmatically.</param>
    /// <returns>The ID of the check-in.</returns>
    [DebuggerStepThrough]
    public static SentryId CaptureCheckIn(string monitorSlug,
        CheckInStatus status,
        SentryId? sentryId = null,
        TimeSpan? duration = null,
        Scope? scope = null,
        Action<SentryMonitorOptions>? configureMonitorOptions = null)
        => CurrentHub.CaptureCheckIn(
            monitorSlug,
            status,
            sentryId,
            duration,
            scope,
            configureMonitorOptions);

    /// <summary>
    /// Starts a transaction if there is not already one active on the scope, otherwise starts a new child span on the
    /// currently active transaction.
    /// </summary>
    public static ISpan StartSpan(string operation, string description) => CurrentHub.StartSpan(operation, description);

    /// <summary>
    /// Starts a transaction.
    /// </summary>
    [DebuggerStepThrough]
    public static ITransactionTracer StartTransaction(
        ITransactionContext context,
        IReadOnlyDictionary<string, object?> customSamplingContext)
        => CurrentHub.StartTransaction(context, customSamplingContext);

    /// <summary>
    /// Starts a transaction.
    /// </summary>
    [DebuggerStepThrough]
    internal static ITransactionTracer StartTransaction(
        ITransactionContext context,
        IReadOnlyDictionary<string, object?> customSamplingContext,
        DynamicSamplingContext? dynamicSamplingContext)
        => CurrentHub.StartTransaction(context, customSamplingContext, dynamicSamplingContext);

    /// <summary>
    /// Starts a transaction.
    /// </summary>
    [DebuggerStepThrough]
    public static ITransactionTracer StartTransaction(ITransactionContext context)
        => CurrentHub.StartTransaction(context);

    /// <summary>
    /// Starts a transaction.
    /// </summary>
    [DebuggerStepThrough]
    public static ITransactionTracer StartTransaction(string name, string operation)
        => CurrentHub.StartTransaction(name, operation);

    /// <summary>
    /// Starts a transaction.
    /// </summary>
    [DebuggerStepThrough]
    public static ITransactionTracer StartTransaction(string name, string operation, string? description)
        => CurrentHub.StartTransaction(name, operation, description);

    /// <summary>
    /// Starts a transaction.
    /// </summary>
    [DebuggerStepThrough]
    public static ITransactionTracer StartTransaction(string name, string operation, SentryTraceHeader traceHeader)
        => CurrentHub.StartTransaction(name, operation, traceHeader);

    /// <summary>
    /// Binds specified exception the specified span.
    /// </summary>
    /// <remarks>
    /// This method is used internally and is not meant for public use.
    /// </remarks>
    [DebuggerStepThrough]
    public static void BindException(Exception exception, ISpan span)
        => CurrentHub.BindException(exception, span);

    /// <summary>
<<<<<<< HEAD
    /// Gets the currently active transaction
=======
    /// Gets the currently active transaction.
>>>>>>> bba8d4cf
    /// </summary>
    [DebuggerStepThrough]
    public static ITransactionTracer? GetTransaction() => CurrentHub.GetTransaction();

    /// <summary>
    /// Gets the last active span
    /// </summary>
    [DebuggerStepThrough]
    public static ISpan? GetSpan()
        => CurrentHub.GetSpan();

    /// <summary>
    /// Gets the Sentry trace header of the parent that allows tracing across services
    /// </summary>
    [DebuggerStepThrough]
    public static SentryTraceHeader? GetTraceHeader()
        => CurrentHub.GetTraceHeader();

    /// <summary>
    /// Gets the Sentry "baggage" header that allows tracing across services
    /// </summary>
    [DebuggerStepThrough]
    public static BaggageHeader? GetBaggage()
        => CurrentHub.GetBaggage();

    /// <summary>
    /// Continues a trace based on HTTP header values provided as strings.
    /// </summary>
    /// <remarks>
    /// If no "sentry-trace" header is provided a random trace ID and span ID is created.
    /// </remarks>
    [DebuggerStepThrough]
    public static TransactionContext ContinueTrace(
        string? traceHeader,
        string? baggageHeader,
        string? name = null,
        string? operation = null)
        => CurrentHub.ContinueTrace(traceHeader, baggageHeader, name, operation);

    /// <summary>
    /// Continues a trace based on HTTP header values.
    /// </summary>
    /// <remarks>
    /// If no "sentry-trace" header is provided a random trace ID and span ID is created.
    /// </remarks>
    [DebuggerStepThrough]
    public static TransactionContext ContinueTrace(
        SentryTraceHeader? traceHeader,
        BaggageHeader? baggageHeader,
        string? name = null,
        string? operation = null)
        => CurrentHub.ContinueTrace(traceHeader, baggageHeader, name, operation);

    /// <inheritdoc cref="IHub.StartSession"/>
    [DebuggerStepThrough]
    public static void StartSession()
        => CurrentHub.StartSession();

    /// <inheritdoc cref="IHub.EndSession"/>
    [DebuggerStepThrough]
    public static void EndSession(SessionEndStatus status = SessionEndStatus.Exited)
        => CurrentHub.EndSession(status);

    /// <inheritdoc cref="IHub.PauseSession"/>
    [DebuggerStepThrough]
    public static void PauseSession()
        => CurrentHub.PauseSession();

    /// <inheritdoc cref="IHub.ResumeSession"/>
    [DebuggerStepThrough]
    public static void ResumeSession()
        => CurrentHub.ResumeSession();

    /// <summary>
    /// Deliberately crashes an application, which is useful for testing and demonstration purposes.
    /// </summary>
    /// <remarks>
    /// The method is marked obsolete only to discourage accidental misuse.
    /// We do not intend to remove it.
    /// </remarks>
    [Obsolete("WARNING: This method deliberately causes a crash, and should not be used in a real application.")]
    public static void CauseCrash(CrashType crashType)
    {
        var info = $"{nameof(SentrySdk)}.{nameof(CauseCrash)}({nameof(CrashType)}.{crashType})";
        var msg = $"This exception was caused deliberately by {info}.";
        CurrentOptions?.LogDebug("Triggering a deliberate exception because {0} was called", info);

        switch (crashType)
        {
            case CrashType.Managed:
                throw new ApplicationException(msg);

            case CrashType.ManagedBackgroundThread:
                var thread = new Thread(() => throw new ApplicationException(msg));
                thread.Start();
                break;

#if ANDROID
            case CrashType.Java:
                JavaSdk.Android.Supplemental.Buggy.ThrowRuntimeException(msg);
                break;

            case CrashType.JavaBackgroundThread:
                JavaSdk.Android.Supplemental.Buggy.ThrowRuntimeExceptionOnBackgroundThread(msg);
                break;

            case CrashType.Native:
                NativeCrash();
                break;
#elif __IOS__
            case CrashType.Native:
                SentryCocoaSdk.Crash();
                break;
#elif NET8_0_OR_GREATER
            case CrashType.Native:
                if (!SentryNative.IsAvailable)
                {
                    CurrentOptions?.LogError("The support for capturing native crashes is limited to AOT compilation on platforms with SentryNative support.");
                    return;
                }

                if (RuntimeInformation.IsOSPlatform(OSPlatform.Windows))
                {
                    NativeStrlenMSVCRT(IntPtr.Zero);
                }
                else
                {
                    NativeStrlenLibC(IntPtr.Zero);
                }
                break;
#endif
            default:
                throw new ArgumentOutOfRangeException(nameof(crashType), crashType, null);
        }
        CurrentOptions?.LogWarning("Something went wrong in {0}, execution should never reach this.", info);
    }

#if ANDROID
    [System.Runtime.InteropServices.DllImport("libsentrysupplemental.so", EntryPoint = "crash")]
    private static extern void NativeCrash();
#elif NET8_0_OR_GREATER
    [DllImport("msvcrt", EntryPoint = "strlen")]
    private static extern IntPtr NativeStrlenMSVCRT(IntPtr str);

    [DllImport("libc", EntryPoint = "strlen")]
    private static extern IntPtr NativeStrlenLibC(IntPtr strt);
#endif
}<|MERGE_RESOLUTION|>--- conflicted
+++ resolved
@@ -698,11 +698,7 @@
         => CurrentHub.BindException(exception, span);
 
     /// <summary>
-<<<<<<< HEAD
-    /// Gets the currently active transaction
-=======
     /// Gets the currently active transaction.
->>>>>>> bba8d4cf
     /// </summary>
     [DebuggerStepThrough]
     public static ITransactionTracer? GetTransaction() => CurrentHub.GetTransaction();
