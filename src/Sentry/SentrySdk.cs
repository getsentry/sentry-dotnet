--- conflicted
+++ resolved
@@ -55,13 +55,9 @@
             // Initialize bundled platform SDKs here
 #if ANDROID
             InitSentryAndroidSdk(options);
-<<<<<<< HEAD
 #elif IOS || MACCATALYST
             InitSentryCocoaSdk(options);
-=======
->>>>>>> fc737cb4
 #endif
-
             return new Hub(options);
         }
 
