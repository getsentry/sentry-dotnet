using Sentry.Protocol.Envelopes;

namespace Sentry;

/// <summary>
/// Sentry Client interface.
/// </summary>
public interface ISentryClient
{
    /// <summary>
    /// Whether the client is enabled or not.
    /// </summary>
    bool IsEnabled { get; }

    /// <summary>
    /// Capture an envelope and queue it.
    /// </summary>
    /// <param name="envelope">The envelope.</param>
    /// <returns>true if the enveloped was queued, false otherwise.</returns>
    bool CaptureEnvelope(Envelope envelope);

    /// <summary>
    /// Capture the event
    /// </summary>
    /// <param name="evt">The event to be captured.</param>
    /// <param name="scope">An optional scope to be applied to the event.</param>
    /// <param name="hint">An optional hint providing high level context for the source of the event</param>
    /// <returns>The Id of the event.</returns>
    SentryId CaptureEvent(SentryEvent evt, Scope? scope = null, SentryHint? hint = null);

    /// <summary>
    /// Captures a user feedback.
    /// </summary>
    /// <param name="userFeedback">The user feedback to send to Sentry.</param>
    void CaptureUserFeedback(UserFeedback userFeedback);

    /// <summary>
    /// Captures a transaction.
    /// </summary>
    /// <remarks>
    /// Note: this method is NOT meant to be called from user code!
    /// Instead, call <see cref="ISpan.Finish()"/> on the transaction.
    /// </remarks>
    /// <param name="transaction">The transaction.</param>
    [EditorBrowsable(EditorBrowsableState.Never)]
    void CaptureTransaction(SentryTransaction transaction);

    /// <summary>
    /// Captures a transaction.
    /// </summary>
    /// <remarks>
    /// Note: this method is NOT meant to be called from user code!
    /// Instead, call <see cref="ISpan.Finish()"/> on the transaction.
    /// </remarks>
    /// <param name="transaction">The transaction.</param>
    /// <param name="scope">The scope to be applied to the transaction</param>
    /// <param name="hint">
    /// A hint providing extra context.
    /// This will be available in callbacks prior to processing the transaction.
    /// </param>
    [EditorBrowsable(EditorBrowsableState.Never)]
    void CaptureTransaction(SentryTransaction transaction, Scope? scope, SentryHint? hint);

    /// <summary>
    /// Captures a session update.
    /// </summary>
    /// <remarks>
    /// Note: this method is NOT meant to be called from user code!
    /// It will be called automatically by the SDK.
    /// </remarks>
    /// <param name="sessionUpdate">The update to send to Sentry.</param>
    void CaptureSession(SessionUpdate sessionUpdate);

    /// <summary>
    /// Captures a Checkin.
    /// </summary>
    /// <param name="monitorSlug"></param>
    /// <param name="status"></param>
    /// <param name="sentryId"></param>
    /// <param name="duration"></param>
<<<<<<< HEAD
    /// /// <param name="monitorConfig"></param>
    SentryId CaptureCheckIn(
        string monitorSlug,
        CheckInStatus status,
        SentryId? sentryId = null,
        Scope? scope = null,
        TimeSpan? duration = null,
        SentryMonitorConfig? monitorConfig = null);
=======
    /// <param name="scope"></param>
    SentryId CaptureCheckIn(string monitorSlug, CheckInStatus status, SentryId? sentryId = null,
        TimeSpan? duration = null, Scope? scope = null);
>>>>>>> 7cad4763

    /// <summary>
    /// Flushes the queue of captured events until the timeout is reached.
    /// </summary>
    /// <param name="timeout">The amount of time allowed for flushing.</param>
    /// <returns>A task to await for the flush operation.</returns>
    Task FlushAsync(TimeSpan timeout);
}<|MERGE_RESOLUTION|>--- conflicted
+++ resolved
@@ -78,20 +78,15 @@
     /// <param name="status"></param>
     /// <param name="sentryId"></param>
     /// <param name="duration"></param>
-<<<<<<< HEAD
+    /// /// <param name="scope"></param>
     /// /// <param name="monitorConfig"></param>
     SentryId CaptureCheckIn(
         string monitorSlug,
         CheckInStatus status,
         SentryId? sentryId = null,
+        TimeSpan? duration = null,
         Scope? scope = null,
-        TimeSpan? duration = null,
         SentryMonitorConfig? monitorConfig = null);
-=======
-    /// <param name="scope"></param>
-    SentryId CaptureCheckIn(string monitorSlug, CheckInStatus status, SentryId? sentryId = null,
-        TimeSpan? duration = null, Scope? scope = null);
->>>>>>> 7cad4763
 
     /// <summary>
     /// Flushes the queue of captured events until the timeout is reached.
