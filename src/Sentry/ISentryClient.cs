using Sentry.Protocol.Envelopes;

namespace Sentry;

/// <summary>
/// Sentry Client interface.
/// </summary>
public interface ISentryClient
{
    /// <summary>
    /// Whether the client is enabled or not.
    /// </summary>
    bool IsEnabled { get; }

    /// <summary>
    /// Capture an envelope and queue it.
    /// </summary>
    /// <param name="envelope">The envelope.</param>
    /// <returns>true if the enveloped was queued, false otherwise.</returns>
    bool CaptureEnvelope(Envelope envelope);

    /// <summary>
    /// Capture the event
    /// </summary>
    /// <param name="evt">The event to be captured.</param>
    /// <param name="scope">An optional scope to be applied to the event.</param>
    /// <param name="hint">An optional hint providing high level context for the source of the event</param>
    /// <returns>The Id of the event.</returns>
    SentryId CaptureEvent(SentryEvent evt, Scope? scope = null, SentryHint? hint = null);

    /// <summary>
    /// Captures a user feedback.
    /// </summary>
    /// <param name="userFeedback">The user feedback to send to Sentry.</param>
    void CaptureUserFeedback(UserFeedback userFeedback);

    /// <summary>
    /// Captures a transaction.
    /// </summary>
    /// <remarks>
    /// Note: this method is NOT meant to be called from user code!
    /// Instead, call <see cref="ISpan.Finish()"/> on the transaction.
    /// </remarks>
    /// <param name="transaction">The transaction.</param>
    [EditorBrowsable(EditorBrowsableState.Never)]
    void CaptureTransaction(SentryTransaction transaction);

    /// <summary>
    /// Captures a transaction.
    /// </summary>
    /// <remarks>
    /// Note: this method is NOT meant to be called from user code!
    /// Instead, call <see cref="ISpan.Finish()"/> on the transaction.
    /// </remarks>
    /// <param name="transaction">The transaction.</param>
    /// <param name="scope">The scope to be applied to the transaction</param>
    /// <param name="hint">
    /// A hint providing extra context.
    /// This will be available in callbacks prior to processing the transaction.
    /// </param>
    [EditorBrowsable(EditorBrowsableState.Never)]
    void CaptureTransaction(SentryTransaction transaction, Scope? scope, SentryHint? hint);

    /// <summary>
    /// Captures a session update.
    /// </summary>
    /// <remarks>
    /// Note: this method is NOT meant to be called from user code!
    /// It will be called automatically by the SDK.
    /// </remarks>
    /// <param name="sessionUpdate">The update to send to Sentry.</param>
    void CaptureSession(SessionUpdate sessionUpdate);

    /// <summary>
    /// Captures a Checkin.
    /// </summary>
    /// <param name="monitorSlug"></param>
    /// <param name="status"></param>
    /// <param name="sentryId"></param>
    /// <param name="duration"></param>
<<<<<<< HEAD
    /// /// <param name="scope"></param>
    /// /// <param name="monitorOptions"></param>
    SentryId CaptureCheckIn(
        string monitorSlug,
        CheckInStatus status,
        SentryId? sentryId = null,
        TimeSpan? duration = null,
        Scope? scope = null,
        SentryMonitorOptions? monitorOptions = null);
=======
    /// <param name="scope"></param>
    SentryId CaptureCheckIn(string monitorSlug, CheckInStatus status, SentryId? sentryId = null,
        TimeSpan? duration = null, Scope? scope = null);
>>>>>>> 9884fdc7

    /// <summary>
    /// Flushes the queue of captured events until the timeout is reached.
    /// </summary>
    /// <param name="timeout">The amount of time allowed for flushing.</param>
    /// <returns>A task to await for the flush operation.</returns>
    Task FlushAsync(TimeSpan timeout);
}<|MERGE_RESOLUTION|>--- conflicted
+++ resolved
@@ -78,9 +78,8 @@
     /// <param name="status"></param>
     /// <param name="sentryId"></param>
     /// <param name="duration"></param>
-<<<<<<< HEAD
-    /// /// <param name="scope"></param>
-    /// /// <param name="monitorOptions"></param>
+    /// <param name="scope"></param>
+    /// <param name="monitorOptions"></param>
     SentryId CaptureCheckIn(
         string monitorSlug,
         CheckInStatus status,
@@ -88,11 +87,6 @@
         TimeSpan? duration = null,
         Scope? scope = null,
         SentryMonitorOptions? monitorOptions = null);
-=======
-    /// <param name="scope"></param>
-    SentryId CaptureCheckIn(string monitorSlug, CheckInStatus status, SentryId? sentryId = null,
-        TimeSpan? duration = null, Scope? scope = null);
->>>>>>> 9884fdc7
 
     /// <summary>
     /// Flushes the queue of captured events until the timeout is reached.
