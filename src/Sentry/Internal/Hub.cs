--- conflicted
+++ resolved
@@ -380,37 +380,6 @@
             var currentScope = ScopeManager.GetCurrent();
             var actualScope = scope ?? currentScope.Key;
 
-<<<<<<< HEAD
-=======
-            // Inject trace information from a linked span
-            if (GetLinkedSpan(evt, actualScope) is { } linkedSpan)
-            {
-                evt.Contexts.Trace.SpanId = linkedSpan.SpanId;
-                evt.Contexts.Trace.TraceId = linkedSpan.TraceId;
-                evt.Contexts.Trace.ParentSpanId = linkedSpan.ParentSpanId;
-                // Try to read the DSC from the transaction associated with the linked span
-                if (linkedSpan?.GetTransaction() is TransactionTracer transactionTracer)
-                {
-                    evt.DynamicSamplingContext = transactionTracer.DynamicSamplingContext;
-                }
-            }
-
->>>>>>> 1608a84b
-            var hasTerminalException = evt.HasTerminalException();
-            if (hasTerminalException)
-            {
-                // Event contains a terminal exception -> end session as crashed
-                _options.LogDebug("Ending session as Crashed, due to unhandled exception.");
-                actualScope.SessionUpdate = _sessionManager.EndSession(SessionEndStatus.Crashed);
-            }
-            else if (evt.HasException())
-            {
-                // Event contains a non-terminal exception -> report error
-                // (this might return null if the session has already reported errors before)
-                actualScope.SessionUpdate = _sessionManager.ReportError();
-            }
-
-<<<<<<< HEAD
             TransactionTracer? transaction = null;
             if(_options.IsTracingEnabled)
             {
@@ -436,11 +405,6 @@
                 evt.Contexts.Trace.ParentSpanId = propagationContext.ParentSpanId;
                 evt.DynamicSamplingContext = propagationContext.DynamicSamplingContext;
             }
-=======
-            // Try to get the DSC from the transaction, if we didn't get it already from the linked span
-            var transaction = actualScope.Transaction as TransactionTracer;
-            evt.DynamicSamplingContext ??= transaction?.DynamicSamplingContext;
->>>>>>> 1608a84b
 
             // Now capture the event with the Sentry client on the current scope.
             var sentryClient = currentScope.Value;
@@ -448,7 +412,7 @@
             actualScope.LastEventId = id;
             actualScope.SessionUpdate = null;
 
-            if (hasTerminalException)
+            if (evt.HasTerminalException())
             {
                 // Event contains a terminal exception -> finish any current transaction as aborted
                 // Do this *after* the event was captured, so that the event is still linked to the transaction.
