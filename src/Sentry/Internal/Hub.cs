using Sentry.Extensibility;
using Sentry.Infrastructure;
using Sentry.Integrations;
using Sentry.Internal.ScopeStack;

namespace Sentry.Internal;

internal class Hub : IHubEx, IDisposable
{
    private readonly object _sessionPauseLock = new();

    private readonly ISentryClient _ownedClient;
    private readonly ISystemClock _clock;
    private readonly ISessionManager _sessionManager;
    private readonly SentryOptions _options;
    private readonly RandomValuesFactory _randomValuesFactory;
    private readonly Enricher _enricher;

    private int _isPersistedSessionRecovered;

    // Internal for testability
    internal ConditionalWeakTable<Exception, ISpan> ExceptionToSpanMap { get; } = new();

    internal IInternalScopeManager ScopeManager { get; }

    private int _isEnabled = 1;
    public bool IsEnabled => _isEnabled == 1;

    internal SentryOptions Options => _options;

    internal Hub(
        SentryOptions options,
        ISentryClient? client = null,
        ISessionManager? sessionManager = null,
        ISystemClock? clock = null,
        IInternalScopeManager? scopeManager = null,
        RandomValuesFactory? randomValuesFactory = null)
    {
        if (string.IsNullOrWhiteSpace(options.Dsn))
        {
            const string msg = "Attempt to instantiate a Hub without a DSN.";
            options.LogFatal(msg);
            throw new InvalidOperationException(msg);
        }

        options.LogDebug("Initializing Hub for Dsn: '{0}'.", options.Dsn);

        _options = options;
        _randomValuesFactory = randomValuesFactory ?? new SynchronizedRandomValuesFactory();
        _ownedClient = client ?? new SentryClient(options, randomValuesFactory: _randomValuesFactory);
        _clock = clock ?? SystemClock.Clock;
        _sessionManager = sessionManager ?? new GlobalSessionManager(options);

        ScopeManager = scopeManager ?? new SentryScopeManager(options, _ownedClient);

        if (!options.IsGlobalModeEnabled)
        {
            // Push the first scope so the async local starts from here
            PushScope();
        }

        _enricher = new Enricher(options);

        // An integration _can_ deregister itself, so make a copy of the list before iterating.
        var integrations = options.Integrations?.ToList() ?? Enumerable.Empty<ISdkIntegration>();
        foreach (var integration in integrations)
        {
            options.LogDebug("Registering integration: '{0}'.", integration.GetType().Name);
            integration.Register(this, options);
        }
    }

    public void ConfigureScope(Action<Scope> configureScope)
    {
        try
        {
            ScopeManager.ConfigureScope(configureScope);
        }
        catch (Exception e)
        {
            _options.LogError(e, "Failure to ConfigureScope");
        }
    }

    public async Task ConfigureScopeAsync(Func<Scope, Task> configureScope)
    {
        try
        {
            await ScopeManager.ConfigureScopeAsync(configureScope).ConfigureAwait(false);
        }
        catch (Exception e)
        {
            _options.LogError(e, "Failure to ConfigureScopeAsync");
        }
    }

    public IDisposable PushScope() => ScopeManager.PushScope();

    public IDisposable PushScope<TState>(TState state) => ScopeManager.PushScope(state);

<<<<<<< HEAD
=======
    public void RestoreScope(Scope savedScope) => ScopeManager.RestoreScope(savedScope);

    [Obsolete]
    public void WithScope(Action<Scope> scopeCallback) => ScopeManager.WithScope(scopeCallback);

    [Obsolete]
    public T? WithScope<T>(Func<Scope, T?> scopeCallback) => ScopeManager.WithScope(scopeCallback);

    [Obsolete]
    public Task WithScopeAsync(Func<Scope, Task> scopeCallback) => ScopeManager.WithScopeAsync(scopeCallback);

    [Obsolete]
    public Task<T?> WithScopeAsync<T>(Func<Scope, Task<T?>> scopeCallback) => ScopeManager.WithScopeAsync(scopeCallback);

>>>>>>> 5aa32804
    public void BindClient(ISentryClient client) => ScopeManager.BindClient(client);

    public ITransaction StartTransaction(
        ITransactionContext context,
        IReadOnlyDictionary<string, object?> customSamplingContext)
        => StartTransaction(context, customSamplingContext, null);

    internal ITransaction StartTransaction(
        ITransactionContext context,
        IReadOnlyDictionary<string, object?> customSamplingContext,
        DynamicSamplingContext? dynamicSamplingContext)
    {
        var instrumenter = (context as SpanContext)?.Instrumenter;
        if (instrumenter != _options.Instrumenter)
        {
            _options.LogWarning(
                $"Attempted to start a transaction via {instrumenter} instrumentation when the SDK is" +
                $" configured for {_options.Instrumenter} instrumentation.  The transaction will not be created.");

            return NoOpTransaction.Instance;
        }

        var transaction = new TransactionTracer(this, context);

        // If the hub is disabled, we will always sample out.  In other words, starting a transaction
        // after disposing the hub will result in that transaction not being sent to Sentry.
        // Additionally, we will always sample out if tracing is explicitly disabled.
        // Do not invoke the TracesSampler, evaluate the TracesSampleRate, and override any sampling decision
        // that may have been already set (i.e.: from a sentry-trace header).
        if (!IsEnabled || _options.EnableTracing is false)
        {
            transaction.IsSampled = false;
            transaction.SampleRate = 0.0;
        }
        else
        {
            // Except when tracing is disabled, TracesSampler runs regardless of whether a decision
            // has already been made, as it can be used to override it.
            if (_options.TracesSampler is { } tracesSampler)
            {
                var samplingContext = new TransactionSamplingContext(
                    context,
                    customSamplingContext);

                if (tracesSampler(samplingContext) is { } sampleRate)
                {
                    transaction.IsSampled = _randomValuesFactory.NextBool(sampleRate);
                    transaction.SampleRate = sampleRate;
                }
            }

            // Random sampling runs only if the sampling decision hasn't been made already.
            if (transaction.IsSampled == null)
            {
                var sampleRate = _options.TracesSampleRate ?? (_options.EnableTracing is true ? 1.0 : 0.0);
                transaction.IsSampled = _randomValuesFactory.NextBool(sampleRate);
                transaction.SampleRate = sampleRate;
            }

            if (transaction.IsSampled is true && _options.TransactionProfilerFactory is { } profilerFactory)
            {
                // TODO cancellation token based on Hub being closed?
                transaction.TransactionProfiler = profilerFactory.Start(transaction, CancellationToken.None);
            }
        }

        // Use the provided DSC, or create one based on this transaction.
        // DSC creation must be done AFTER the sampling decision has been made.
        transaction.DynamicSamplingContext =
            dynamicSamplingContext ?? transaction.CreateDynamicSamplingContext(_options);

        // A sampled out transaction still appears fully functional to the user
        // but will be dropped by the client and won't reach Sentry's servers.
        return transaction;
    }

    public void BindException(Exception exception, ISpan span)
    {
        // Don't bind on sampled out spans
        if (span.IsSampled == false)
        {
            return;
        }

        // Don't overwrite existing pair in the unlikely event that it already exists
        _ = ExceptionToSpanMap.GetValue(exception, _ => span);
    }

    public ISpan? GetSpan() => ScopeManager.GetCurrent().Key.Span;

    public SentryTraceHeader GetTraceHeader()
    {
        if (GetSpan()?.GetTraceHeader() is { } traceHeader)
        {
            return traceHeader;
        }

        // With either tracing disabled or no active span on the current scope we fall back to the propagation context
        var propagationContext = ScopeManager.GetCurrent().Key.PropagationContext;
        // In either case, we must not append a sampling decision.
        return new SentryTraceHeader(propagationContext.TraceId, propagationContext.SpanId, null);
    }

    public BaggageHeader GetBaggage()
    {
        if (GetSpan() is TransactionTracer { DynamicSamplingContext: { IsEmpty: false } dsc } )
        {
            return dsc.ToBaggageHeader();
        }

        var propagationContext = ScopeManager.GetCurrent().Key.PropagationContext;
        return propagationContext.GetOrCreateDynamicSamplingContext(_options).ToBaggageHeader();
    }

    public TransactionContext ContinueTrace(
        string? traceHeader,
        string? baggageHeader,
        string? name = null,
        string? operation = null)
    {
        SentryTraceHeader? sentryTraceHeader = null;
        if (traceHeader is not null)
        {
            sentryTraceHeader = SentryTraceHeader.Parse(traceHeader);
        }

        BaggageHeader? sentryBaggageHeader = null;
        if (baggageHeader is not null)
        {
            sentryBaggageHeader = BaggageHeader.TryParse(baggageHeader, onlySentry: true);
        }

        return ContinueTrace(sentryTraceHeader, sentryBaggageHeader, name, operation);
    }

    public TransactionContext ContinueTrace(
        SentryTraceHeader? traceHeader,
        BaggageHeader? baggageHeader,
        string? name = null,
        string? operation = null)
    {
        var propagationContext = SentryPropagationContext.CreateFromHeaders(_options.DiagnosticLogger, traceHeader, baggageHeader);
        ConfigureScope(scope => scope.PropagationContext = propagationContext);

        // If we have to create a new SentryTraceHeader we don't make a sampling decision
        traceHeader ??= new SentryTraceHeader(propagationContext.TraceId, propagationContext.SpanId, null);
        return new TransactionContext(
            name ?? string.Empty,
            operation ?? string.Empty,
            traceHeader);
    }

    public void StartSession()
    {
        // Attempt to recover persisted session left over from previous run
        if (Interlocked.Exchange(ref _isPersistedSessionRecovered, 1) != 1)
        {
            try
            {
                var recoveredSessionUpdate = _sessionManager.TryRecoverPersistedSession();
                if (recoveredSessionUpdate is not null)
                {
                    CaptureSession(recoveredSessionUpdate);
                }
            }
            catch (Exception ex)
            {
                _options.LogError(ex, "Failed to recover persisted session.");
            }
        }

        // Start a new session
        try
        {
            var sessionUpdate = _sessionManager.StartSession();
            if (sessionUpdate is not null)
            {
                CaptureSession(sessionUpdate);
            }
        }
        catch (Exception ex)
        {
            _options.LogError(ex, "Failed to start a session.");
        }
    }

    public void PauseSession()
    {
        lock (_sessionPauseLock)
        {
            try
            {
                _sessionManager.PauseSession();
            }
            catch (Exception ex)
            {
                _options.LogError(ex, "Failed to pause a session.");
            }
        }
    }

    public void ResumeSession()
    {
        lock (_sessionPauseLock)
        {
            try
            {
                foreach (var update in _sessionManager.ResumeSession())
                {
                    CaptureSession(update);
                }
            }
            catch (Exception ex)
            {
                _options.LogError(ex, "Failed to resume a session.");
            }
        }
    }

    private void EndSession(DateTimeOffset timestamp, SessionEndStatus status)
    {
        try
        {
            var sessionUpdate = _sessionManager.EndSession(timestamp, status);
            if (sessionUpdate is not null)
            {
                CaptureSession(sessionUpdate);
            }
        }
        catch (Exception ex)
        {
            _options.LogError(ex, "Failed to end a session.");
        }
    }

    public void EndSession(SessionEndStatus status = SessionEndStatus.Exited) =>
        EndSession(_clock.GetUtcNow(), status);

    private ISpan? GetLinkedSpan(SentryEvent evt)
    {
        // Find the span which is bound to the same exception
        if (evt.Exception is { } exception &&
            ExceptionToSpanMap.TryGetValue(exception, out var spanBoundToException))
        {
            return spanBoundToException;
        }

        return null;
    }

    private void ApplyTraceContextToEvent(SentryEvent evt, ISpan span)
    {
        evt.Contexts.Trace.SpanId = span.SpanId;
        evt.Contexts.Trace.TraceId = span.TraceId;
        evt.Contexts.Trace.ParentSpanId = span.ParentSpanId;

        if (span.GetTransaction() is TransactionTracer transactionTracer)
        {
            evt.DynamicSamplingContext = transactionTracer.DynamicSamplingContext;
        }
    }

    private void ApplyTraceContextToEvent(SentryEvent evt, SentryPropagationContext propagationContext)
    {
        evt.Contexts.Trace.TraceId = propagationContext.TraceId;
        evt.Contexts.Trace.SpanId = propagationContext.SpanId;
        evt.Contexts.Trace.ParentSpanId = propagationContext.ParentSpanId;
        evt.DynamicSamplingContext = propagationContext.GetOrCreateDynamicSamplingContext(_options);
    }

    public SentryId CaptureEvent(SentryEvent evt, Action<Scope> configureScope) =>
        CaptureEvent(evt, null, configureScope);

    public SentryId CaptureEvent(SentryEvent evt, Hint? hint, Action<Scope> configureScope)
    {
        if (!IsEnabled)
        {
            return SentryId.Empty;
        }

        try
        {
            var clonedScope = ScopeManager.GetCurrent().Key.Clone();
            configureScope(clonedScope);

            return CaptureEvent(evt, hint, clonedScope);
        }
        catch (Exception e)
        {
            _options.LogError(e, "Failure to capture event: {0}", evt.EventId);
            return SentryId.Empty;
        }
    }

    public SentryId CaptureEvent(SentryEvent evt, Scope? scope = null) =>
        CaptureEvent(evt, null, scope);

    public SentryId CaptureEvent(SentryEvent evt, Hint? hint, Scope? scope = null) =>
        IsEnabled ? ((IHubEx)this).CaptureEventInternal(evt, hint, scope) : SentryId.Empty;

    SentryId IHubEx.CaptureEventInternal(SentryEvent evt, Hint? hint, Scope? scope)
    {
        try
        {
            ScopeManager.GetCurrent().Deconstruct(out var currentScope, out var sentryClient);
            var actualScope = scope ?? currentScope;

            // We get the span linked to the event or fall back to the current span
            var span = GetLinkedSpan(evt) ?? actualScope.Span;
            if (span is not null)
            {
                if (span.IsSampled is not false)
                {
                    ApplyTraceContextToEvent(evt, span);
                }
            }
            else
            {
                // If there is no span on the scope (and not just no sampled one), fall back to the propagation context
                ApplyTraceContextToEvent(evt, actualScope.PropagationContext);
            }

            // Now capture the event with the Sentry client on the current scope.
            var id = sentryClient.CaptureEvent(evt, hint, actualScope);
            actualScope.LastEventId = id;
            actualScope.SessionUpdate = null;

            if (evt.HasTerminalException())
            {
                // Event contains a terminal exception -> finish any current transaction as aborted
                // Do this *after* the event was captured, so that the event is still linked to the transaction.
                _options.LogDebug("Ending transaction as Aborted, due to unhandled exception.");
                actualScope.Transaction?.Finish(SpanStatus.Aborted);
            }

            return id;
        }
        catch (Exception e)
        {
            _options.LogError(e, "Failure to capture event: {0}", evt.EventId);
            return SentryId.Empty;
        }
    }

    public void CaptureUserFeedback(UserFeedback userFeedback)
    {
        if (!IsEnabled)
        {
            return;
        }

        try
        {
            _ownedClient.CaptureUserFeedback(userFeedback);
        }
        catch (Exception e)
        {
            _options.LogError(e, "Failure to capture user feedback: {0}", userFeedback.EventId);
        }
    }

    public void CaptureTransaction(Transaction transaction) => CaptureTransaction(transaction, null);

    public void CaptureTransaction(Transaction transaction, Hint? hint)
    {
        // Note: The hub should capture transactions even if it is disabled.
        // This allows transactions to be reported as failed when they encountered an unhandled exception,
        // in the case where the hub was disabled before the transaction was captured.
        // For example, that can happen with a top-level async main because IDisposables are processed before
        // the unhandled exception event fires.
        //
        // Any transactions started after the hub was disabled will already be sampled out and thus will
        // not be passed along to sentry when captured here.

        try
        {
            // Apply scope data
            var (scope, client) = ScopeManager.GetCurrent();
            scope.Evaluate();
            scope.Apply(transaction);

            // Apply enricher
            _enricher.Apply(transaction);

            // Add attachments to the hint for processors and callbacks
            hint ??= new Hint();
            hint.AddAttachmentsFromScope(scope);

            var processedTransaction = transaction;
            if (transaction.IsSampled != false)
            {
                foreach (var processor in scope.GetAllTransactionProcessors())
                {
                    processedTransaction = processor.DoProcessTransaction(transaction, hint);
                    if (processedTransaction == null)
                    {
                        _options.ClientReportRecorder.RecordDiscardedEvent(DiscardReason.EventProcessor, DataCategory.Transaction);
                        _options.LogInfo("Event dropped by processor {0}", processor.GetType().Name);
                        return;
                    }
                }
            }

            client.CaptureTransaction(processedTransaction, hint);
        }
        catch (Exception e)
        {
            _options.LogError(e, "Failure to capture transaction: {0}", transaction.SpanId);
        }
    }

    public void CaptureSession(SessionUpdate sessionUpdate)
    {
        if (!IsEnabled)
        {
            return;
        }

        try
        {
            _ownedClient.CaptureSession(sessionUpdate);
        }
        catch (Exception e)
        {
            _options.LogError(e, "Failure to capture session update: {0}", sessionUpdate.Id);
        }
    }

    public async Task FlushAsync(TimeSpan timeout)
    {
        try
        {
            var (_, client) = ScopeManager.GetCurrent();
            await client.FlushAsync(timeout).ConfigureAwait(false);
        }
        catch (Exception e)
        {
            _options.LogError(e, "Failure to Flush events");
        }
    }

    public void Dispose()
    {
        _options.LogInfo("Disposing the Hub.");

        if (Interlocked.Exchange(ref _isEnabled, 0) != 1)
        {
            return;
        }

        _ownedClient.Flush(_options.ShutdownTimeout);
        //Dont dispose of ScopeManager since we want dangling transactions to still be able to access tags.
    }

    public SentryId LastEventId
    {
        get
        {
            var currentScope = ScopeManager.GetCurrent();
            return currentScope.Key.LastEventId;
        }
    }
}<|MERGE_RESOLUTION|>--- conflicted
+++ resolved
@@ -98,23 +98,6 @@
 
     public IDisposable PushScope<TState>(TState state) => ScopeManager.PushScope(state);
 
-<<<<<<< HEAD
-=======
-    public void RestoreScope(Scope savedScope) => ScopeManager.RestoreScope(savedScope);
-
-    [Obsolete]
-    public void WithScope(Action<Scope> scopeCallback) => ScopeManager.WithScope(scopeCallback);
-
-    [Obsolete]
-    public T? WithScope<T>(Func<Scope, T?> scopeCallback) => ScopeManager.WithScope(scopeCallback);
-
-    [Obsolete]
-    public Task WithScopeAsync(Func<Scope, Task> scopeCallback) => ScopeManager.WithScopeAsync(scopeCallback);
-
-    [Obsolete]
-    public Task<T?> WithScopeAsync<T>(Func<Scope, Task<T?>> scopeCallback) => ScopeManager.WithScopeAsync(scopeCallback);
-
->>>>>>> 5aa32804
     public void BindClient(ISentryClient client) => ScopeManager.BindClient(client);
 
     public ITransaction StartTransaction(
