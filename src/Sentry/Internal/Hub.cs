using System;
using System.Collections.Generic;
using System.Runtime.CompilerServices;
using System.Threading;
using System.Threading.Tasks;
using Sentry.Extensibility;
using Sentry.Infrastructure;
using Sentry.Integrations;
using Sentry.Internal.ScopeStack;

namespace Sentry.Internal
{
    internal class Hub : IHub, IDisposable
    {
        private readonly ISentryClient _ownedClient;
        private readonly ISystemClock _clock;
        private readonly ISessionManager _sessionManager;
        private readonly SentryOptions _options;
        private readonly ISdkIntegration[]? _integrations;
        private readonly IDisposable _rootScope;
        private readonly Enricher _enricher;

        // Internal for testability
        internal ConditionalWeakTable<Exception, ISpan> ExceptionToSpanMap { get; } = new();

        internal IInternalScopeManager ScopeManager { get; }

        private int _isEnabled = 1;
        public bool IsEnabled => _isEnabled == 1;

        internal Hub(
            SentryOptions options,
            ISentryClient? client = null,
            ISessionManager? sessionManager = null,
            ISystemClock? clock = null,
            IInternalScopeManager? scopeManager = null)
        {
            if (string.IsNullOrWhiteSpace(options.Dsn))
            {
                const string msg = "Attempt to instantiate a Hub without a DSN.";
                options.DiagnosticLogger?.LogFatal(msg);
                throw new InvalidOperationException(msg);
            }

            options.DiagnosticLogger?.LogDebug("Initializing Hub for Dsn: '{0}'.", options.Dsn);

            _options = options;
            _ownedClient = client ?? new SentryClient(options);
            _clock = clock ?? SystemClock.Clock;

            ScopeManager = scopeManager ?? new SentryScopeManager(
                options.ScopeStackContainer ?? new AsyncLocalScopeStackContainer(),
                options,
                _ownedClient
            );

            _sessionManager = sessionManager ?? GetSessionManager(options, _clock);

            _rootScope = options.IsGlobalModeEnabled
                ? DisabledHub.Instance
                // Push the first scope so the async local starts from here
                : PushScope();

            _enricher = new Enricher(options);

            _integrations = options.Integrations;
            if (_integrations?.Length > 0)
            {
                foreach (var integration in _integrations)
                {
                    options.DiagnosticLogger?.LogDebug("Registering integration: '{0}'.", integration.GetType().Name);
                    integration.Register(this, options);
                }
            }
        }

        private ISessionManager GetSessionManager(SentryOptions options, ISystemClock clock)
            => options.SessionMode is SessionMode.Client ? new GlobalSessionManager(options, _ownedClient, ScopeManager, clock) :
                new ServerSessionManager(options, _ownedClient, clock);

        public void ConfigureScope(Action<Scope> configureScope)
        {
            try
            {
                ScopeManager.ConfigureScope(configureScope);
            }
            catch (Exception e)
            {
                _options.DiagnosticLogger?.LogError("Failure to ConfigureScope", e);
            }
        }

        public async Task ConfigureScopeAsync(Func<Scope, Task> configureScope)
        {
            try
            {
                await ScopeManager.ConfigureScopeAsync(configureScope).ConfigureAwait(false);
            }
            catch (Exception e)
            {
                _options.DiagnosticLogger?.LogError("Failure to ConfigureScopeAsync", e);
            }
        }

        public IDisposable PushScope() => ScopeManager.PushScope();

        public IDisposable PushScope<TState>(TState state) => ScopeManager.PushScope(state);

        public void WithScope(Action<Scope> scopeCallback)
        {
            try
            {
                ScopeManager.WithScope(scopeCallback);
            }
            catch (Exception e)
            {
                _options.DiagnosticLogger?.LogError("Failure to run callback WithScope", e);
            }
        }

        public void BindClient(ISentryClient client) => ScopeManager.BindClient(client);

        public ITransaction StartTransaction(
            ITransactionContext context,
            IReadOnlyDictionary<string, object?> customSamplingContext)
        {
            var transaction = new TransactionTracer(this, context);

            // Tracing sampler callback runs regardless of whether a decision
            // has already been made, as it can be used to override it.
            if (_options.TracesSampler is { } tracesSampler)
            {
                var samplingContext = new TransactionSamplingContext(
                    context,
                    customSamplingContext
                );

                if (tracesSampler(samplingContext) is { } sampleRate)
                {
                    transaction.IsSampled = SynchronizedRandom.NextBool(sampleRate);
                }
            }

            // Random sampling runs only if the sampling decision hasn't
            // been made already.
            transaction.IsSampled ??= SynchronizedRandom.NextBool(_options.TracesSampleRate);

            // A sampled out transaction still appears fully functional to the user
            // but will be dropped by the client and won't reach Sentry's servers.

            return transaction;
        }

        public void BindException(Exception exception, ISpan span)
        {
            // Don't bind on sampled out spans
            if (span.IsSampled == false)
            {
                return;
            }

            // Don't overwrite existing pair in the unlikely event that it already exists
            _ = ExceptionToSpanMap.GetValue(exception, _ => span);
        }

        public ISpan? GetSpan()
        {
            var (currentScope, _) = ScopeManager.GetCurrent();
            return currentScope.GetSpan();
        }

        public SentryTraceHeader? GetTraceHeader() => GetSpan()?.GetTraceHeader();

        public void StartSession()
        {
            try
            {
                _sessionManager.StartSession();
            }
            catch (Exception ex)
            {
                _options.DiagnosticLogger?.LogError(
                    "Failed to start a session.",
                    ex
                );
            }
        }

        public void PauseSession()
        {
            try
            {
                _sessionManager.PauseSession();
            }
            catch (Exception ex)
            {
                _options.DiagnosticLogger?.LogError(
                    "Failed to pause a session.",
                    ex
                );
            }
        }

        public void ResumeSession()
        {
            try
            {
                _sessionManager.ResumeSession();
            }
            catch (Exception ex)
            {
                _options.DiagnosticLogger?.LogError(
                    "Failed to resume a session.",
                    ex
                );
            }
        }

        public void EndSession(SessionEndStatus status = SessionEndStatus.Exited)
        {
            try
            {
                _sessionManager.EndSession(status);
            }
            catch (Exception ex)
            {
                _options.DiagnosticLogger?.LogError(
                    "Failed to end a session.",
                    ex
                );
            }
        }

        private ISpan? GetLinkedSpan(SentryEvent evt, Scope scope)
        {
            // Find the span which is bound to the same exception
            if (evt.Exception is { } exception &&
                ExceptionToSpanMap.TryGetValue(exception, out var spanBoundToException))
            {
                return spanBoundToException;
            }

            // Otherwise just get the currently active span on the scope (unless it's sampled out)
            if (scope.GetSpan() is {IsSampled: not false} span)
            {
                return span;
            }

            return null;
        }

        public SentryId CaptureEvent(SentryEvent evt, Scope? scope = null)
        {
            try
            {
                var currentScope = ScopeManager.GetCurrent();
                var actualScope = scope ?? currentScope.Key;

                // Inject trace information from a linked span
                if (GetLinkedSpan(evt, actualScope) is { } linkedSpan)
                {
                    evt.Contexts.Trace.SpanId = linkedSpan.SpanId;
                    evt.Contexts.Trace.TraceId = linkedSpan.TraceId;
                    evt.Contexts.Trace.ParentSpanId = linkedSpan.ParentSpanId;
                } else if (evt.IsErrored() && scope?.LastCreatedSpan() is { } lastSpan && lastSpan?.IsFinished == false) {
                    // Can still be reset by the owner but lets consider it finished and errored for now.
                    lastSpan.Finish(SpanStatus.InternalError);
                }

                // End session on unhandled exceptions
                if (evt.HasUnhandledException)
                {
<<<<<<< HEAD
                    _sessionManager.EndSession(SessionEndStatus.Crashed);
                }
                // Report error on other exceptions
                else if (evt.HasException)
                {
                    _sessionManager.ReportError();
                }
=======
                    // TODO: Extract both braches as internal extension methods (IsCrashed and IsErrored):

                    // Event contains a terminal exception -> end session as crashed
                    var e when e.SentryExceptions?.Any(x => !(x.Mechanism?.Handled ?? true)) ?? false =>
                        _sessionManager.EndSession(SessionEndStatus.Crashed),

                    // Event contains a non-terminal exception -> report error
                    // (this might return null if the session has already reported errors before)
                    var e when e.Exception is not null || e.SentryExceptions?.Any() == true =>
                        _sessionManager.ReportError(),

                    // Event doesn't contain any kind of exception -> no reason to attach session update
                    _ => null
                };
>>>>>>> fb2372a5

                var id = currentScope.Value.CaptureEvent(evt, actualScope);
                actualScope.LastEventId = id;

                return id;
            }
            catch (Exception e)
            {
                _options.DiagnosticLogger?.LogError("Failure to capture event: {0}", e, evt.EventId);
                return SentryId.Empty;
            }
        }

        public void CaptureUserFeedback(UserFeedback userFeedback)
        {
            try
            {
                _ownedClient.CaptureUserFeedback(userFeedback);
            }
            catch (Exception e)
            {
                _options.DiagnosticLogger?.LogError("Failure to capture user feedback: {0}", e, userFeedback.EventId);
            }
        }

        public void CaptureTransaction(Transaction transaction)
        {
            try
            {
                // Apply scope data
                var currentScope = ScopeManager.GetCurrent();
                currentScope.Key.Evaluate();
                currentScope.Key.Apply(transaction);

                // Apply enricher
                _enricher.Apply(transaction);

                currentScope.Value.CaptureTransaction(transaction);
            }
            catch (Exception e)
            {
                _options.DiagnosticLogger?.LogError("Failure to capture transaction: {0}", e, transaction.SpanId);
            }
        }

        public void CaptureSession(SessionUpdate sessionUpdate)
        {
            try
            {
                _ownedClient.CaptureSession(sessionUpdate);
            }
            catch (Exception e)
            {
                _options.DiagnosticLogger?.LogError("Failure to capture session update: {0}", e, sessionUpdate.Id);
            }
        }

        public void CaptureSessionAggregate(SessionAggregate sessionAggregate)
        {
            try
            {
                _ownedClient.CaptureSessionAggregate(sessionAggregate);
            }
            catch (Exception e)
            {
                _options.DiagnosticLogger?.LogError("Failure to capture session aggregate: {0}", e, sessionAggregate.StartTimestamp);
            }
        }

        public async Task FlushAsync(TimeSpan timeout)
        {
            try
            {
                var currentScope = ScopeManager.GetCurrent();
                await currentScope.Value.FlushAsync(timeout).ConfigureAwait(false);
            }
            catch (Exception e)
            {
                _options.DiagnosticLogger?.LogError("Failure to Flush events", e);
            }
        }

        public void Dispose()
        {
            _options.DiagnosticLogger?.LogInfo("Disposing the Hub.");

            if (Interlocked.Exchange(ref _isEnabled, 0) != 1)
            {
                return;
            }

            if (_integrations?.Length > 0)
            {
                foreach (var integration in _integrations)
                {
                    if (integration is IInternalSdkIntegration internalIntegration)
                    {
                        internalIntegration.Unregister(this);
                    }
                }
            }

            (_ownedClient as IDisposable)?.Dispose();
            _rootScope.Dispose();
            ScopeManager.Dispose();
        }

        public SentryId LastEventId
        {
            get
            {
                var currentScope = ScopeManager.GetCurrent();
                return currentScope.Key.LastEventId;
            }
        }
    }
}<|MERGE_RESOLUTION|>--- conflicted
+++ resolved
@@ -270,7 +270,6 @@
                 // End session on unhandled exceptions
                 if (evt.HasUnhandledException)
                 {
-<<<<<<< HEAD
                     _sessionManager.EndSession(SessionEndStatus.Crashed);
                 }
                 // Report error on other exceptions
@@ -278,22 +277,6 @@
                 {
                     _sessionManager.ReportError();
                 }
-=======
-                    // TODO: Extract both braches as internal extension methods (IsCrashed and IsErrored):
-
-                    // Event contains a terminal exception -> end session as crashed
-                    var e when e.SentryExceptions?.Any(x => !(x.Mechanism?.Handled ?? true)) ?? false =>
-                        _sessionManager.EndSession(SessionEndStatus.Crashed),
-
-                    // Event contains a non-terminal exception -> report error
-                    // (this might return null if the session has already reported errors before)
-                    var e when e.Exception is not null || e.SentryExceptions?.Any() == true =>
-                        _sessionManager.ReportError(),
-
-                    // Event doesn't contain any kind of exception -> no reason to attach session update
-                    _ => null
-                };
->>>>>>> fb2372a5
 
                 var id = currentScope.Value.CaptureEvent(evt, actualScope);
                 actualScope.LastEventId = id;
