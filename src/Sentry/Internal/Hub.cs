--- conflicted
+++ resolved
@@ -66,11 +66,7 @@
             PushScope();
         }
 
-<<<<<<< HEAD
-        Logger = new SentryStructuredLogger(this, ScopeManager, options, _clock);
-=======
         Logger = new DefaultSentryStructuredLogger(this, ScopeManager, options, _clock);
->>>>>>> 479cab87
 
 #if MEMORY_DUMP_SUPPORTED
         if (options.HeapDumpOptions is not null)
