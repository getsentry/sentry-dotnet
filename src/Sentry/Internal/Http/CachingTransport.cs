using System;
using System.Collections.Generic;
using System.IO;
using System.Linq;
using System.Net.Http;
using System.Net.Sockets;
using System.Threading;
using System.Threading.Tasks;
using Sentry.Extensibility;
using Sentry.Protocol.Envelopes;

namespace Sentry.Internal.Http
{
    internal class CachingTransport : IFlushableTransport, IAsyncDisposable, IDisposable
    {
        private const string EnvelopeFileExt = "envelope";

        private readonly ITransport _innerTransport;
        private readonly SentryOptions _options;
        private readonly string _isolatedCacheDirectoryPath;
        private readonly int _keepCount;

        // When a file is getting processed, it's moved to a child directory
        // to avoid getting picked up by other threads.
        private readonly string _processingDirectoryPath;

        // Signal that tells the worker whether there's work it can do.
        // Pre-released because the directory might already have files from previous sessions.
        private readonly Signal _workerSignal = new(true);

        // Lock to synchronize file system operations inside the cache directory.
        // It's required because there are multiple threads that may attempt to both read
        // and write from/to the cache directory.
        // Lock usage is minimized by moving files that are being processed to a special directory
        // where collisions are not expected.
        private readonly Lock _cacheDirectoryLock = new();

        private readonly CancellationTokenSource _workerCts = new();
        private readonly Task _worker;

        public CachingTransport(ITransport innerTransport, SentryOptions options)
        {
            _innerTransport = innerTransport;
            _options = options;

            _keepCount = _options.MaxCacheItems >= 1
                ? _options.MaxCacheItems - 1
                : 0; // just in case MaxCacheItems is set to an invalid value somehow (shouldn't happen)

            _isolatedCacheDirectoryPath =
                options.TryGetProcessSpecificCacheDirectoryPath() ??
                throw new InvalidOperationException("Cache directory or DSN is not set.");

            Directory.CreateDirectory(_isolatedCacheDirectoryPath);
            _processingDirectoryPath = Path.Combine(_isolatedCacheDirectoryPath, "__processing");

            // Ensure that the processing directory exists
            Directory.CreateDirectory(_processingDirectoryPath);

            _worker = Task.Run(CachedTransportBackgroundTaskAsync);
        }

        private async Task CachedTransportBackgroundTaskAsync()
        {
            try
            {
                // Processing directory may already contain some files left from previous session
                // if the worker has been terminated unexpectedly.
                // Move everything from that directory back to cache directory.
                if (Directory.Exists(_processingDirectoryPath))
                {
                    foreach (var filePath in Directory.EnumerateFiles(_processingDirectoryPath))
                    {
                        var destinationPath = Path.Combine(_isolatedCacheDirectoryPath, Path.GetFileName(filePath));
                        _options.LogDebug("Moving unprocessed file back to cache: {0} to {1}.",
                            filePath, destinationPath);

                        File.Move(filePath, destinationPath);
                    }
                }
            }
            catch (Exception e)
            {
                _options.LogError("Failed to move unprocessed files back to cache.", e);
            }

            while (!_workerCts.IsCancellationRequested)
            {
                try
                {
                    await _workerSignal.WaitAsync(_workerCts.Token).ConfigureAwait(false);
                    _options.LogDebug("Worker signal triggered: flushing cached envelopes.");
                    await ProcessCacheAsync(_workerCts.Token).ConfigureAwait(false);
                }
                catch (OperationCanceledException) when
                    (_workerCts.IsCancellationRequested)
                {
                    // Swallow if IsCancellationRequested as it'll get out of the loop
                    // Other exceptions will be handled by generic catch
                }
                catch (Exception ex)
                {
                    _options.LogError("Exception in background worker of CachingTransport.", ex);

                    try
                    {
                        // Wait a bit before retrying
                        await Task.Delay(500, _workerCts.Token).ConfigureAwait(false);
                    }
                    catch (OperationCanceledException)
                    {
                        break; // Shutting down triggered while waiting
                    }
                }
            }
            _options.LogDebug("Background worker of CachingTransport has shutdown.");
        }

        private void EnsureFreeSpaceInCache()
        {
            // Trim files, leaving only (X - 1) of the newest ones.
            // X-1 because we need at least 1 empty space for an envelope we're about to add.
            // Example:
            // Limit: 3
            // [f1] [f2] [f3] [f4] [f5]
            //                |-------| <- keep these ones
            // |------------|           <- delete these ones
            var excessCacheFilePaths = GetCacheFilePaths().SkipLast(_keepCount).ToArray();

            foreach (var filePath in excessCacheFilePaths)
            {
                try
                {
                    File.Delete(filePath);
                    _options.LogDebug("Deleted cached file {0}.", filePath);
                }
                catch (FileNotFoundException)
                {
                    // File has already been deleted (unexpected but not critical)
                    _options.LogWarning(
                        "Cached envelope '{0}' has already been deleted.",
                        filePath);
                }
            }
        }

        private IEnumerable<string> GetCacheFilePaths() =>
            Directory
                .EnumerateFiles(_isolatedCacheDirectoryPath, $"*.{EnvelopeFileExt}")
                .OrderBy(f => new FileInfo(f).CreationTimeUtc);

        private async Task ProcessCacheAsync(CancellationToken cancellation)
        {
            while (await TryPrepareNextCacheFileAsync(cancellation).ConfigureAwait(false) is { } file)
            {
                await InnerProcessCacheAsync(file, cancellation).ConfigureAwait(false);
            }
        }

        private async Task InnerProcessCacheAsync(string file, CancellationToken cancellation)
        {
            _options.LogDebug("Reading cached envelope: {0}", file);

            using (var envelope = await ReadEnvelope(file, cancellation).ConfigureAwait(false))
            {
                try
                {
                    _options.LogDebug("Sending cached envelope: {0}", envelope.TryGetEventId());

                    await _innerTransport.SendEnvelopeAsync(envelope, cancellation).ConfigureAwait(false);

                    _options.LogDebug("Successfully sent cached envelope: {0}", envelope.TryGetEventId());
                }
                // OperationCancel should not log an error
                catch (OperationCanceledException ex)
                {
                    _options.LogDebug("Canceled sending cached envelope: {0}, retrying after a delay.", ex, file);
                    // Let the worker catch, log, wait a bit and retry.
                    throw;
                }
                catch (Exception ex) when (IsNetworkRelated(ex))
                {
                    _options.LogError("Failed to send cached envelope: {0}, retrying after a delay.", ex, file);
                    // Let the worker catch, log, wait a bit and retry.
                    throw;
                }
                catch (Exception ex)
                {
<<<<<<< HEAD
                    _options.LogError("Failed to send cached envelope: {0}, discarding cached envelope.", ex, file);
=======
                    string? envelopeContents = null;
                    try
                    {
                        if (File.Exists(envelopeFilePath))
                        {
#if NET461 || NETSTANDARD2_0
                            envelopeContents = File.ReadAllText(envelopeFilePath);
#else
                            envelopeContents = await File.ReadAllTextAsync(envelopeFilePath, cancellationToken).ConfigureAwait(false);
#endif
                        }
                    }
                    catch
                    {
                    }

                    if (envelopeContents == null)
                    {
                        _options.LogError(
                            "Failed to send cached envelope: {0}, discarding cached envelope.",
                            ex,
                            envelopeFilePath);
                    }
                    else
                    {
                        _options.LogError(
                            "Failed to send cached envelope: {0}, discarding cached envelope. Envelope contents: {1}",
                            ex,
                            envelopeFilePath,
                            envelopeContents);
                    }
>>>>>>> 945c3d97
                }
            }

            // Envelope & file stream must be disposed prior to reaching this point

            // Delete the envelope file and move on to the next one
            File.Delete(file);
        }

        private static async Task<Envelope> ReadEnvelope(string file, CancellationToken cancellation)
        {
            var stream = File.OpenRead(file);
#if NET461 || NETSTANDARD2_0
            using (stream)
#else
            await using (stream.ConfigureAwait(false))
#endif
            {
                return await Envelope.DeserializeAsync(stream, cancellation).ConfigureAwait(false);
            }
        }

        // Loading an Envelope only reads the headers. The payload is read lazily, so we do
        // Disk -> Network I/O via stream directly instead of loading the whole file in memory.
        private static bool IsNetworkRelated(Exception exception) =>
            exception is
                HttpRequestException or
                SocketException or
                IOException;

        // Gets the next cache file and moves it to "processing"
        private async Task<string?> TryPrepareNextCacheFileAsync(
            CancellationToken cancellationToken = default)
        {
            using var lockClaim = await _cacheDirectoryLock.AcquireAsync(cancellationToken).ConfigureAwait(false);

            var filePath = GetCacheFilePaths().FirstOrDefault();
            if (string.IsNullOrWhiteSpace(filePath))
            {
                _options.LogDebug("No cached file to process.");
                return null;
            }

            var targetFilePath = Path.Combine(_processingDirectoryPath, Path.GetFileName(filePath));

            // Move the file to processing.
            // We move with overwrite just in case a file with the same name
            // already exists in the output directory.
            // That should never happen under normal workflows because the filenames
            // have high variance.
#if NETCOREAPP3_0_OR_GREATER
            File.Move(filePath, targetFilePath, true);
#else
            File.Copy(filePath, targetFilePath, true);
            File.Delete(filePath);
#endif

            return targetFilePath;
        }

        private async Task StoreToCacheAsync(
            Envelope envelope,
            CancellationToken cancellationToken = default)
        {
            // Envelope file name can be either:
            // 1604679692_2035_b2495755f67e4bb8a75504e5ce91d6c1_17754019.envelope
            // 1604679692_2035__17754019_2035660868.envelope
            // (depending on whether event ID is present or not)
            var envelopeFilePath = Path.Combine(
                _isolatedCacheDirectoryPath,
                $"{DateTimeOffset.UtcNow.ToUnixTimeSeconds()}_" + // timestamp for variance & sorting
                $"{Guid.NewGuid().GetHashCode() % 1_0000}_" + // random 1-4 digits for extra variance
                $"{envelope.TryGetEventId()}_" + // event ID (may be empty)
                $"{envelope.GetHashCode()}" + // envelope hash code
                $".{EnvelopeFileExt}");

            _options.LogDebug("Storing file {0}.", envelopeFilePath);

            using var lockClaim = await _cacheDirectoryLock.AcquireAsync(cancellationToken).ConfigureAwait(false);

            EnsureFreeSpaceInCache();

            var stream = File.Create(envelopeFilePath);
#if NET461 || NETSTANDARD2_0
            using(stream)
#else
            await using (stream.ConfigureAwait(false))
#endif
            {
                await envelope.SerializeAsync(stream, _options.DiagnosticLogger, cancellationToken).ConfigureAwait(false);
            }

            // Tell the worker that there is work available
            // (file stream MUST BE DISPOSED prior to this)
            _workerSignal.Release();
        }

        // Used locally and in tests
        internal int GetCacheLength() => GetCacheFilePaths().Count();

        // This method asynchronously blocks until the envelope is written to cache, but not until it's sent
        public async Task SendEnvelopeAsync(
            Envelope envelope,
            CancellationToken cancellationToken = default)
        {
            // Store the envelope in a file without actually sending it anywhere.
            // The envelope will get picked up by the background thread eventually.
            await StoreToCacheAsync(envelope, cancellationToken).ConfigureAwait(false);
        }

        public async Task StopWorkerAsync()
        {
            // Stop worker and wait until it finishes
            _workerCts.Cancel();
            await _worker.ConfigureAwait(false);
        }

        public async Task FlushAsync(CancellationToken cancellationToken = default)
        {
            _options.LogDebug("External FlushAsync invocation: flushing cached envelopes.");
            await ProcessCacheAsync(cancellationToken).ConfigureAwait(false);
        }

        public async ValueTask DisposeAsync()
        {
            try
            {
                await StopWorkerAsync().ConfigureAwait(false);
            }
            catch (Exception ex)
            {
                // Don't throw inside dispose
                _options.LogError(
                    "Error stopping worker during dispose.",
                    ex);
            }

            _workerSignal.Dispose();
            _workerCts.Dispose();
            _worker.Dispose();
            _cacheDirectoryLock.Dispose();

            (_innerTransport as IDisposable)?.Dispose();
        }

        public void Dispose() => DisposeAsync().GetAwaiter().GetResult();
    }
}<|MERGE_RESOLUTION|>--- conflicted
+++ resolved
@@ -186,9 +186,6 @@
                 }
                 catch (Exception ex)
                 {
-<<<<<<< HEAD
-                    _options.LogError("Failed to send cached envelope: {0}, discarding cached envelope.", ex, file);
-=======
                     string? envelopeContents = null;
                     try
                     {
@@ -220,7 +217,6 @@
                             envelopeFilePath,
                             envelopeContents);
                     }
->>>>>>> 945c3d97
                 }
             }
 
