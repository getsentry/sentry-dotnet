--- conflicted
+++ resolved
@@ -156,13 +156,8 @@
                             var task = _transport.SendEnvelopeAsync(envelope, shutdownTimeout.Token);
 
                             _options.LogDebug(
-<<<<<<< HEAD
-                                "Envelope {0} handed off to transport. #{1} in queue.",
-                                eventId,
-=======
                                 "Envelope {0} handed off to transport. {1} items in queue.",
                                 envelope.TryGetEventId(),
->>>>>>> b7786b72
                                 _queue.Count);
 
                             await task.ConfigureAwait(false);
