using System;
using System.Collections.Concurrent;
using System.Diagnostics;
using System.Threading;
using System.Threading.Tasks;
using Sentry.Extensibility;
using Sentry.Protocol;

namespace Sentry.Internal
{
    internal class BackgroundWorker : IBackgroundWorker, IDisposable
    {
        private readonly ITransport _transport;
        private readonly SentryOptions _options;
        private readonly ConcurrentQueue<Envelope> _queue;
        private readonly int _maxItems;
        private readonly CancellationTokenSource _shutdownSource;
        private readonly SemaphoreSlim _queuedEnvelopeSemaphore;

        private volatile bool _disposed;
        private int _currentItems;

        private event EventHandler? OnFlushObjectReceived;

        internal Task WorkerTask { get; }

        public int QueuedItems => _queue.Count;

        public BackgroundWorker(
            ITransport transport,
            SentryOptions options)
            : this(transport, options, null)
        {
        }

        internal BackgroundWorker(
            ITransport transport,
            SentryOptions options,
            CancellationTokenSource? shutdownSource = null,
            ConcurrentQueue<Envelope>? queue = null)
        {
            _transport = transport;
            _options = options;
            _queue = queue ?? new ConcurrentQueue<Envelope>();
            _maxItems = options.MaxQueueItems;
            _shutdownSource = shutdownSource ?? new CancellationTokenSource();
<<<<<<< HEAD
            _queue = queue ?? new ConcurrentQueue<SentryEvent>();

            WorkerTask = Task.Run(
                async () => await WorkerAsync(
                    _queue,
                    _options,
                    transport,
                    _queuedEventSemaphore,
                    _shutdownSource.Token));
=======
            _queuedEnvelopeSemaphore = new SemaphoreSlim(0, _maxItems);

            WorkerTask = Task.Run(async () => await WorkerAsync().ConfigureAwait(false));
>>>>>>> afbd55ed
        }

        public bool EnqueueEnvelope(Envelope envelope)
        {
            if (_disposed)
            {
                throw new ObjectDisposedException(nameof(BackgroundWorker));
            }

            if (Interlocked.Increment(ref _currentItems) > _maxItems)
            {
                _ = Interlocked.Decrement(ref _currentItems);
                return false;
            }

            _queue.Enqueue(envelope);
            _ = _queuedEnvelopeSemaphore.Release();

            return true;
        }

        private async Task WorkerAsync()
        {
            var cancellation = _shutdownSource.Token;

            using var shutdownTimeout = new CancellationTokenSource();
            var shutdownRequested = false;

            try
            {
                while (!shutdownTimeout.IsCancellationRequested)
                {
                    // If the cancellation was signaled,
                    // set the latest we can keep reading off of the queue (while there's still stuff to read)
                    // No longer synchronized with queuedEnvelopeSemaphore (Enqueue will throw object disposed),
                    // run until the end of the queue or shutdownTimeout
                    if (!shutdownRequested)
                    {
                        try
                        {
<<<<<<< HEAD
                            await queuedEventSemaphore.WaitAsync(cancellation);
=======
                            await _queuedEnvelopeSemaphore.WaitAsync(cancellation).ConfigureAwait(false);
>>>>>>> afbd55ed
                        }
                        // Cancellation requested, scheduled shutdown but continue in case there are more items
                        catch (OperationCanceledException)
                        {
                            if (_options.ShutdownTimeout == TimeSpan.Zero)
                            {
                                _options.DiagnosticLogger?.LogDebug(
                                    "Exiting immediately due to 0 shutdown timeout. #{0} in queue.",
                                    _queue.Count
                                );

                                return;
                            }
                            else
                            {
                                _options.DiagnosticLogger?.LogDebug(
                                    "Shutdown scheduled. Stopping by: {0}. #{1} in queue.",
                                    _options.ShutdownTimeout,
                                    _queue.Count
                                );

                                shutdownTimeout.CancelAfter(_options.ShutdownTimeout);
                            }

                            shutdownRequested = true;
                        }
                    }

                    if (_queue.TryPeek(out var envelope)) // Work with the envelope while it's in the queue
                    {
                        try
                        {
<<<<<<< HEAD
                            var task = transport.CaptureEventAsync(@event, shutdownTimeout.Token);
                            options.DiagnosticLogger?.LogDebug("Event {0} in-flight to Sentry. #{1} in queue.", @event.EventId, queue.Count);
                            await task;
=======
                            var task = _transport.SendEnvelopeAsync(envelope, shutdownTimeout.Token);

                            _options.DiagnosticLogger?.LogDebug(
                                "Envelope {0} in-flight to Sentry. #{1} in queue.",
                                envelope.TryGetEventId(),
                                _queue.Count
                            );

                            await task.ConfigureAwait(false);
>>>>>>> afbd55ed
                        }
                        catch (OperationCanceledException)
                        {
                            _options.DiagnosticLogger?.LogInfo(
                                "Shutdown token triggered. Time to exit. #{0} in queue.",
                                _queue.Count
                            );

                            return;
                        }
                        catch (Exception exception)
                        {
                            _options.DiagnosticLogger?.LogError(
                                "Error while processing event {1}: {0}. #{2} in queue.",
                                exception,
                                envelope.TryGetEventId(),
                                _queue.Count
                            );
                        }
                        finally
                        {
                            _ = _queue.TryDequeue(out _);
                            _ = Interlocked.Decrement(ref _currentItems);
                            OnFlushObjectReceived?.Invoke(envelope, EventArgs.Empty);
                        }
                    }
                    else
                    {
                        Debug.Assert(shutdownRequested);
                        _options.DiagnosticLogger?.LogInfo("Exiting the worker with an empty queue.");

                        // Empty queue. Exit.
                        return;
                    }
                }
            }
            catch (Exception e)
            {
                _options.DiagnosticLogger?.LogFatal("Exception in the background worker.", e);
                throw;
            }
            finally
            {
                _queuedEnvelopeSemaphore.Dispose();
            }
        }

        public async Task FlushAsync(TimeSpan timeout)
        {
            if (_disposed)
            {
                _options.DiagnosticLogger?.LogDebug("Worker disposed. Nothing to flush.");
                return;
            }

            if (_queue.Count == 0)
            {
                _options.DiagnosticLogger?.LogDebug("No events to flush.");
                return;
            }

            // Start timer from here.
            var timeoutSource = new CancellationTokenSource();
            timeoutSource.CancelAfter(timeout);
            var flushSuccessSource = new CancellationTokenSource();

            var timeoutWithShutdown = CancellationTokenSource.CreateLinkedTokenSource(
                timeoutSource.Token,
                _shutdownSource.Token,
                flushSuccessSource.Token);

            var counter = 0;
            var depth = int.MaxValue;

            void EventFlushedCallback(object objProcessed, EventArgs _)
            {
                // ReSharper disable once AccessToModifiedClosure
                if (Interlocked.Increment(ref counter) >= depth)
                {
                    try
                    {
                        _options.DiagnosticLogger?.LogDebug("Signaling flush completed.");
                        // ReSharper disable once AccessToDisposedClosure
                        flushSuccessSource.Cancel();
                    }
                    catch // Timeout or Shutdown might have been called so this token was disposed.
                    {
                        // Flush will release when timeout is hit.
                    }
                }
            }

            OnFlushObjectReceived += EventFlushedCallback; // Started counting events
            try
            {
                var trackedDepth = _queue.Count;
                if (trackedDepth == 0) // now we're subscribed and counting, make sure it's not already empty.
                {
                    return;
                }

                _ = Interlocked.Exchange(ref depth, trackedDepth);
                _options.DiagnosticLogger?.LogDebug("Tracking depth: {0}.", trackedDepth);

                if (counter >= depth) // When the worker finished flushing before we set the depth
                {
                    return;
                }

                // Await until event is flushed or one of the tokens triggers
                await Task.Delay(timeout, timeoutWithShutdown.Token);
                _options.DiagnosticLogger?.LogDebug("Timeout when trying to flush queue.");
            }
            catch (OperationCanceledException)
            {
                _options.DiagnosticLogger?.LogDebug(flushSuccessSource.IsCancellationRequested
                    ? "Successfully flushed all events up to call to FlushAsync."
                    : "Timeout when trying to flush queue.");
            }
            finally
            {
                OnFlushObjectReceived -= EventFlushedCallback;
                timeoutWithShutdown.Dispose();
            }
        }

        /// <summary>
        /// Stops the background worker and waits for it to empty the queue until 'shutdownTimeout' is reached
        /// </summary>
        /// <inheritdoc />
        public void Dispose()
        {
            _options.DiagnosticLogger?.LogDebug("Disposing BackgroundWorker.");

            if (_disposed)
            {
                return;
            }

            _disposed = true;

            try
            {
                // Immediately requests the Worker to stop.
                _shutdownSource.Cancel();

                // If there's anything in the queue, it'll keep running until 'shutdownTimeout' is reached
                // If the queue is empty it will quit immediately
                _ = WorkerTask.Wait(_options.ShutdownTimeout);
            }
            catch (OperationCanceledException)
            {
                 _options.DiagnosticLogger?.LogDebug("Stopping the background worker due to a cancellation");
            }
            catch (Exception exception)
            {
                _options.DiagnosticLogger?.LogError("Stopping the background worker threw an exception.", exception);
            }

            if (_queue.Count > 0)
            {
                _options.DiagnosticLogger?.LogWarning("Worker stopped while {0} were still in the queue.",
                    _queue.Count);
            }
        }
    }
}<|MERGE_RESOLUTION|>--- conflicted
+++ resolved
@@ -44,21 +44,9 @@
             _queue = queue ?? new ConcurrentQueue<Envelope>();
             _maxItems = options.MaxQueueItems;
             _shutdownSource = shutdownSource ?? new CancellationTokenSource();
-<<<<<<< HEAD
-            _queue = queue ?? new ConcurrentQueue<SentryEvent>();
-
-            WorkerTask = Task.Run(
-                async () => await WorkerAsync(
-                    _queue,
-                    _options,
-                    transport,
-                    _queuedEventSemaphore,
-                    _shutdownSource.Token));
-=======
             _queuedEnvelopeSemaphore = new SemaphoreSlim(0, _maxItems);
 
             WorkerTask = Task.Run(async () => await WorkerAsync().ConfigureAwait(false));
->>>>>>> afbd55ed
         }
 
         public bool EnqueueEnvelope(Envelope envelope)
@@ -99,11 +87,7 @@
                     {
                         try
                         {
-<<<<<<< HEAD
-                            await queuedEventSemaphore.WaitAsync(cancellation);
-=======
                             await _queuedEnvelopeSemaphore.WaitAsync(cancellation).ConfigureAwait(false);
->>>>>>> afbd55ed
                         }
                         // Cancellation requested, scheduled shutdown but continue in case there are more items
                         catch (OperationCanceledException)
@@ -136,11 +120,6 @@
                     {
                         try
                         {
-<<<<<<< HEAD
-                            var task = transport.CaptureEventAsync(@event, shutdownTimeout.Token);
-                            options.DiagnosticLogger?.LogDebug("Event {0} in-flight to Sentry. #{1} in queue.", @event.EventId, queue.Count);
-                            await task;
-=======
                             var task = _transport.SendEnvelopeAsync(envelope, shutdownTimeout.Token);
 
                             _options.DiagnosticLogger?.LogDebug(
@@ -150,7 +129,6 @@
                             );
 
                             await task.ConfigureAwait(false);
->>>>>>> afbd55ed
                         }
                         catch (OperationCanceledException)
                         {
@@ -261,7 +239,7 @@
                 }
 
                 // Await until event is flushed or one of the tokens triggers
-                await Task.Delay(timeout, timeoutWithShutdown.Token);
+                await Task.Delay(timeout, timeoutWithShutdown.Token).ConfigureAwait(false);
                 _options.DiagnosticLogger?.LogDebug("Timeout when trying to flush queue.");
             }
             catch (OperationCanceledException)
