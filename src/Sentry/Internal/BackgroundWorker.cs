--- conflicted
+++ resolved
@@ -45,23 +45,9 @@
             _queue = queue ?? new ConcurrentQueue<Envelope>();
             _maxItems = options.MaxQueueItems;
             _shutdownSource = shutdownSource ?? new CancellationTokenSource();
-<<<<<<< HEAD
-            _queue = queue ?? new ConcurrentQueue<SentryEvent>();
-
-            _transport = transport;
-            WorkerTask = Task.Run(
-                async () => await WorkerAsync(
-                    _queue,
-                    _options,
-                    transport,
-                    _queuedEventSemaphore,
-                    _shutdownSource.Token)
-                    .ConfigureAwait(false));
-=======
             _queuedEnvelopeSemaphore = new SemaphoreSlim(0, _maxItems);
 
             WorkerTask = Task.Run(async () => await WorkerAsync().ConfigureAwait(false));
->>>>>>> db6d5907
         }
 
         public bool EnqueueEnvelope(Envelope envelope)
