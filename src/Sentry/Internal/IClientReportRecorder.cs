--- conflicted
+++ resolved
@@ -25,12 +25,7 @@
         /// <remarks>
         /// Useful when recovering from failures while sending client reports.
         /// </remarks>
-<<<<<<< HEAD
-        /// <param name="report">The client report to load into the recorder.</param>
+        /// <param name="report">The client report to load.</param>
         void Load(ClientReport report);
-=======
-        /// <param name="clientReport">The client report to load.</param>
-        void Load(ClientReport clientReport);
->>>>>>> 9299970e
     }
 }