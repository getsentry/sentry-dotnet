--- conflicted
+++ resolved
@@ -49,6 +49,26 @@
         return result;
     }
 
+    public static Dictionary<string, TValue>? GetDictionaryOrNull<TValue>(
+        this JsonElement json,
+        Func<JsonElement, TValue> factory)
+        where TValue : IJsonSerializable?
+    {
+        if (json.ValueKind != JsonValueKind.Object)
+        {
+            return null;
+        }
+
+        var result = new Dictionary<string, TValue>();
+
+        foreach (var (name, value) in json.EnumerateObject())
+        {
+            result[name] = factory(value);
+        }
+
+        return result;
+    }
+
     public static Dictionary<string, string?>? GetStringDictionaryOrNull(this JsonElement json)
     {
         if (json.ValueKind != JsonValueKind.Object)
@@ -56,36 +76,7 @@
             return null;
         }
 
-<<<<<<< HEAD
         var result = new Dictionary<string, string?>(StringComparer.Ordinal);
-=======
-        public static Dictionary<string, TValue>? GetDictionaryOrNull<TValue>(
-            this JsonElement json,
-            Func<JsonElement, TValue> factory)
-            where TValue : IJsonSerializable?
-        {
-            if (json.ValueKind != JsonValueKind.Object)
-            {
-                return null;
-            }
-
-            var result = new Dictionary<string, TValue>();
-
-            foreach (var (name, value) in json.EnumerateObject())
-            {
-                result[name] = factory(value);
-            }
-
-            return result;
-        }
-
-        public static Dictionary<string, string?>? GetStringDictionaryOrNull(this JsonElement json)
-        {
-            if (json.ValueKind != JsonValueKind.Object)
-            {
-                return null;
-            }
->>>>>>> 3b73dd3f
 
         foreach (var (name, value) in json.EnumerateObject())
         {
@@ -165,7 +156,7 @@
 #if NETCOREAPP || NETSTANDARD2_1_OR_GREATER
         var substring = s[2..];
 #else
-            var substring = s.Substring(2);
+        var substring = s.Substring(2);
 #endif
         if (s.StartsWith("0x") &&
             long.TryParse(substring, NumberStyles.HexNumber, CultureInfo.InvariantCulture, out var result))
@@ -207,46 +198,40 @@
                 }
             }
 
-<<<<<<< HEAD
             writer.WriteEndObject();
         }
         else
-=======
-        public static void WriteDictionaryValue<TValue>(
-            this Utf8JsonWriter writer,
-            IEnumerable<KeyValuePair<string, TValue>>? dic,
-            IDiagnosticLogger? logger,
-            bool includeNullValues = true)
-            where TValue : IJsonSerializable?
-        {
-            if (dic is not null)
-            {
-                writer.WriteStartObject();
-
-                foreach (var (key, value) in dic)
+        {
+            writer.WriteNullValue();
+        }
+    }
+
+    public static void WriteDictionaryValue<TValue>(
+        this Utf8JsonWriter writer,
+        IEnumerable<KeyValuePair<string, TValue>>? dic,
+        IDiagnosticLogger? logger,
+        bool includeNullValues = true)
+        where TValue : IJsonSerializable?
+    {
+        if (dic is not null)
+        {
+            writer.WriteStartObject();
+
+            foreach (var (key, value) in dic)
+            {
+                if (value is not null)
                 {
-                    if (value is not null)
-                    {
-                        writer.WriteSerializable(key, value, logger);
-                    }
-                    else if (includeNullValues)
-                    {
-                        writer.WriteNull(key);
-                    }
+                    writer.WriteSerializable(key, value, logger);
                 }
-
-                writer.WriteEndObject();
-            }
-            else
-            {
-                writer.WriteNullValue();
-            }
-        }
-
-        public static void WriteStringDictionaryValue(
-            this Utf8JsonWriter writer,
-            IEnumerable<KeyValuePair<string, string?>>? dic)
->>>>>>> 3b73dd3f
+                else if (includeNullValues)
+                {
+                    writer.WriteNull(key);
+                }
+            }
+
+            writer.WriteEndObject();
+        }
+        else
         {
             writer.WriteNullValue();
         }
@@ -267,26 +252,7 @@
 
             writer.WriteEndObject();
         }
-<<<<<<< HEAD
         else
-=======
-
-        public static void WriteDictionary<TValue>(
-            this Utf8JsonWriter writer,
-            string propertyName,
-            IEnumerable<KeyValuePair<string, TValue>>? dic,
-            IDiagnosticLogger? logger)
-            where TValue : IJsonSerializable?
-        {
-            writer.WritePropertyName(propertyName);
-            writer.WriteDictionaryValue(dic, logger);
-        }
-
-        public static void WriteStringDictionary(
-            this Utf8JsonWriter writer,
-            string propertyName,
-            IEnumerable<KeyValuePair<string, string?>>? dic)
->>>>>>> 3b73dd3f
         {
             writer.WriteNullValue();
         }
@@ -297,6 +263,17 @@
         string propertyName,
         IEnumerable<KeyValuePair<string, object?>>? dic,
         IDiagnosticLogger? logger)
+    {
+        writer.WritePropertyName(propertyName);
+        writer.WriteDictionaryValue(dic, logger);
+    }
+
+    public static void WriteDictionary<TValue>(
+        this Utf8JsonWriter writer,
+        string propertyName,
+        IEnumerable<KeyValuePair<string, TValue>>? dic,
+        IDiagnosticLogger? logger)
+        where TValue : IJsonSerializable?
     {
         writer.WritePropertyName(propertyName);
         writer.WriteDictionaryValue(dic, logger);
@@ -634,32 +611,24 @@
         IEnumerable<KeyValuePair<string, object?>>? dic,
         IDiagnosticLogger? logger)
     {
-        var asDictionary = dic as IReadOnlyDictionary<string, object?> ?? dic?.ToDictionary();
-        if (asDictionary is not null && asDictionary.Count > 0)
-        {
-<<<<<<< HEAD
-            writer.WriteDictionary(propertyName, asDictionary, logger);
-=======
-            var dictionary = dic as IReadOnlyDictionary<string, object?> ?? dic?.ToDictionary();
-            if (dictionary is not null && dictionary.Count > 0)
-            {
-                writer.WriteDictionary(propertyName, dictionary, logger);
-            }
-        }
-
-        public static void WriteDictionaryIfNotEmpty<TValue>(
-            this Utf8JsonWriter writer,
-            string propertyName,
-            IEnumerable<KeyValuePair<string, TValue>>? dic,
-            IDiagnosticLogger? logger)
-            where TValue : IJsonSerializable?
-        {
-            var dictionary = dic as IReadOnlyDictionary<string, TValue> ?? dic?.ToDictionary();
-            if (dictionary is not null && dictionary.Count > 0)
-            {
-                writer.WriteDictionary(propertyName, dictionary, logger);
-            }
->>>>>>> 3b73dd3f
+        var dictionary = dic as IReadOnlyDictionary<string, object?> ?? dic?.ToDictionary();
+        if (dictionary is not null && dictionary.Count > 0)
+        {
+            writer.WriteDictionary(propertyName, dictionary, logger);
+        }
+    }
+
+    public static void WriteDictionaryIfNotEmpty<TValue>(
+        this Utf8JsonWriter writer,
+        string propertyName,
+        IEnumerable<KeyValuePair<string, TValue>>? dic,
+        IDiagnosticLogger? logger)
+        where TValue : IJsonSerializable?
+    {
+        var dictionary = dic as IReadOnlyDictionary<string, TValue> ?? dic?.ToDictionary();
+        if (dictionary is not null && dictionary.Count > 0)
+        {
+            writer.WriteDictionary(propertyName, dictionary, logger);
         }
     }
 
@@ -668,18 +637,10 @@
         string propertyName,
         IEnumerable<KeyValuePair<string, string?>>? dic)
     {
-        var asDictionary = dic as IReadOnlyDictionary<string, string?> ?? dic?.ToDictionary();
-        if (asDictionary is not null && asDictionary.Count > 0)
-        {
-<<<<<<< HEAD
-            writer.WriteStringDictionary(propertyName, asDictionary);
-=======
-            var dictionary = dic as IReadOnlyDictionary<string, string?> ?? dic?.ToDictionary();
-            if (dictionary is not null && dictionary.Count > 0)
-            {
-                writer.WriteStringDictionary(propertyName, dictionary);
-            }
->>>>>>> 3b73dd3f
+        var dictionary = dic as IReadOnlyDictionary<string, string?> ?? dic?.ToDictionary();
+        if (dictionary is not null && dictionary.Count > 0)
+        {
+            writer.WriteStringDictionary(propertyName, dictionary);
         }
     }
 
@@ -689,18 +650,10 @@
         IEnumerable<object?>? arr,
         IDiagnosticLogger? logger)
     {
-        var asList = arr as IReadOnlyList<object?> ?? arr?.ToArray();
-        if (asList is not null && asList.Count > 0)
-        {
-<<<<<<< HEAD
-            writer.WriteArray(propertyName, asList, logger);
-=======
-            var list = arr as IReadOnlyList<object?> ?? arr?.ToArray();
-            if (list is not null && list.Count > 0)
-            {
-                writer.WriteArray(propertyName, list, logger);
-            }
->>>>>>> 3b73dd3f
+        var list = arr as IReadOnlyList<object?> ?? arr?.ToArray();
+        if (list is not null && list.Count > 0)
+        {
+            writer.WriteArray(propertyName, list, logger);
         }
     }
 
@@ -709,18 +662,10 @@
         string propertyName,
         IEnumerable<string?>? arr)
     {
-        var asList = arr as IReadOnlyList<string?> ?? arr?.ToArray();
-        if (asList is not null && asList.Count > 0)
-        {
-<<<<<<< HEAD
-            writer.WriteStringArray(propertyName, asList);
-=======
-            var list = arr as IReadOnlyList<string?> ?? arr?.ToArray();
-            if (list is not null && list.Count > 0)
-            {
-                writer.WriteStringArray(propertyName, list);
-            }
->>>>>>> 3b73dd3f
+        var list = arr as IReadOnlyList<string?> ?? arr?.ToArray();
+        if (list is not null && list.Count > 0)
+        {
+            writer.WriteStringArray(propertyName, list);
         }
     }
 
