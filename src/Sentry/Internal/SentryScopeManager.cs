--- conflicted
+++ resolved
@@ -10,11 +10,7 @@
     internal class SentryScopeManager : IInternalScopeManager, IDisposable
     {
         private readonly SentryOptions _options;
-<<<<<<< HEAD
-        private readonly AsyncLocal<ImmutableStack<(Scope, ISentryClient)>?> _asyncLocalScope = new AsyncLocal<ImmutableStack<(Scope, ISentryClient)>?>();
-=======
-        private readonly AsyncLocal<ImmutableStack<Tuple<Scope, ISentryClient>>> _asyncLocalScope = new AsyncLocal<ImmutableStack<Tuple<Scope, ISentryClient>>>();
->>>>>>> 5a01c5b6
+        private readonly AsyncLocal<ImmutableStack<Tuple<Scope, ISentryClient>>?> _asyncLocalScope = new AsyncLocal<ImmutableStack<Tuple<Scope, ISentryClient>>?>();
 
         internal ImmutableStack<Tuple<Scope, ISentryClient>> ScopeAndClientStack
         {
@@ -121,13 +117,7 @@
                 // Only reset the parent if this is still the current scope
                 foreach (var tuple in _scopeManager.ScopeAndClientStack)
                 {
-<<<<<<< HEAD
-                    // TODO: Work around for: https://github.com/dotnet/roslyn/issues/34724
-                    var (scope, _) = tuple;
-                    if (ReferenceEquals(scope, _snapshot.Peek().scope))
-=======
-                    if (ReferenceEquals(scope, _snapshot.Peek().Item1))
->>>>>>> 5a01c5b6
+                    if (ReferenceEquals(tuple.Item1, _snapshot.Peek().Item1))
                     {
                         _scopeManager.ScopeAndClientStack = _snapshot;
                         break;
