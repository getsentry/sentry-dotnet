--- conflicted
+++ resolved
@@ -88,64 +88,6 @@
         return scopeSnapshot;
     }
 
-<<<<<<< HEAD
-=======
-    public void RestoreScope(Scope savedScope)
-    {
-        if (IsGlobalMode)
-        {
-            _options.LogWarning("RestoreScope called in global mode, returning.");
-            return;
-        }
-
-        var currentScopeAndClientStack = ScopeAndClientStack;
-        var (previousScope, client) = currentScopeAndClientStack[^1];
-
-        _options.LogDebug("Scope restored");
-        var newScopeAndClientStack = new KeyValuePair<Scope, ISentryClient>[currentScopeAndClientStack.Length + 1];
-        Array.Copy(currentScopeAndClientStack, newScopeAndClientStack, currentScopeAndClientStack.Length);
-        newScopeAndClientStack[^1] = new KeyValuePair<Scope, ISentryClient>(savedScope, client);
-
-        ScopeAndClientStack = newScopeAndClientStack;
-    }
-
-    public void WithScope(Action<Scope> scopeCallback)
-    {
-        using (PushScope())
-        {
-            var (scope, _) = GetCurrent();
-            scopeCallback.Invoke(scope);
-        }
-    }
-
-    public T? WithScope<T>(Func<Scope, T?> scopeCallback)
-    {
-        using (PushScope())
-        {
-            var (scope, _) = GetCurrent();
-            return scopeCallback.Invoke(scope);
-        }
-    }
-
-    public async Task WithScopeAsync(Func<Scope, Task> scopeCallback)
-    {
-        using (PushScope())
-        {
-            var (scope, _) = GetCurrent();
-            await scopeCallback.Invoke(scope).ConfigureAwait(false);
-        }
-    }
-
-    public async Task<T?> WithScopeAsync<T>(Func<Scope, Task<T?>> scopeCallback)
-    {
-        using (PushScope())
-        {
-            var (scope, _) = GetCurrent();
-            return await scopeCallback.Invoke(scope).ConfigureAwait(false);
-        }
-    }
-
->>>>>>> 5aa32804
     public void BindClient(ISentryClient? client)
     {
         _options.LogDebug("Binding a new client to the current scope.");
