using System;
using System.Collections.Generic;
using System.Diagnostics;
using System.Threading;
using System.Threading.Tasks;
using Sentry.Extensibility;

namespace Sentry.Internal
{
    internal sealed class SentryScopeManager : IInternalScopeManager, IDisposable
    {
        private readonly SentryOptions _options;
        private KeyValuePair<Scope, ISentryClient>[] _localScope;

        internal KeyValuePair<Scope, ISentryClient>[] ScopeAndClientStack
        {
            get => _localScope ?? (_localScope = NewStack());
            set => _localScope = value;
        }

        private Func<KeyValuePair<Scope, ISentryClient>[]> NewStack { get; }

        public SentryScopeManager(
            SentryOptions options,
            ISentryClient rootClient)
        {
            Debug.Assert(rootClient != null);
            _options = options;
            NewStack = () => new [] { new KeyValuePair<Scope, ISentryClient>(new Scope(options), rootClient) };
        }

        public KeyValuePair<Scope, ISentryClient> GetCurrent()
        {
            var current = ScopeAndClientStack;
            return current[current.Length - 1];
        }

        public void ConfigureScope(Action<Scope> configureScope)
        {
            _options?.DiagnosticLogger?.LogDebug("Configuring the scope.");
            var scope = GetCurrent();
            configureScope?.Invoke(scope.Key);
        }

        public Task ConfigureScopeAsync(Func<Scope, Task> configureScope)
        {
            _options?.DiagnosticLogger?.LogDebug("Configuring the scope asynchronously.");
            var scope = GetCurrent();
            return configureScope?.Invoke(scope.Key) ?? Task.CompletedTask;
        }

        public IDisposable PushScope() => PushScope<object>(null);

        public IDisposable PushScope<TState>(TState state)
        {
            var currentScopeAndClientStack = ScopeAndClientStack;
            var scope = currentScopeAndClientStack[currentScopeAndClientStack.Length - 1];

            if (scope.Key.Locked)
            {
                // TODO: keep state on current scope?
                _options?.DiagnosticLogger?.LogDebug("Locked scope. No new scope pushed.");
                return DisabledHub.Instance;
            }

            var clonedScope = scope.Key.Clone();

            if (state != null)
            {
                clonedScope.Apply(state);
            }

            var scopeSnapshot = new ScopeSnapshot(_options, currentScopeAndClientStack, this);

            _options?.DiagnosticLogger?.LogDebug("New scope pushed.");
            var newScopeAndClientStack = new KeyValuePair<Scope, ISentryClient>[currentScopeAndClientStack.Length + 1];
            Array.Copy(currentScopeAndClientStack, newScopeAndClientStack, currentScopeAndClientStack.Length);
            newScopeAndClientStack[newScopeAndClientStack.Length - 1] = new KeyValuePair<Scope, ISentryClient>(clonedScope, scope.Value);

            ScopeAndClientStack = newScopeAndClientStack;
            return scopeSnapshot;
        }

        public void WithScope(Action<Scope> scopeCallback)
        {
            using (PushScope())
            {
                var scope = GetCurrent();
                scopeCallback?.Invoke(scope.Key);
            }
        }

        public void BindClient(ISentryClient client)
        {
            _options?.DiagnosticLogger?.LogDebug("Binding a new client to the current scope.");

            var currentScopeAndClientStack = ScopeAndClientStack;
            var top = currentScopeAndClientStack[currentScopeAndClientStack.Length - 1];

            var newScopeAndClientStack = new KeyValuePair<Scope, ISentryClient>[currentScopeAndClientStack.Length];
            Array.Copy(currentScopeAndClientStack, newScopeAndClientStack, currentScopeAndClientStack.Length);
            newScopeAndClientStack[newScopeAndClientStack.Length - 1] = new KeyValuePair<Scope, ISentryClient>(top.Key, client ?? DisabledHub.Instance);
            ScopeAndClientStack = newScopeAndClientStack;
        }

        private sealed class ScopeSnapshot : IDisposable
        {
            private readonly SentryOptions _options;
            private readonly KeyValuePair<Scope, ISentryClient>[] _snapshot;
            private readonly SentryScopeManager _scopeManager;

            public ScopeSnapshot(
                SentryOptions options,
                KeyValuePair<Scope, ISentryClient>[] snapshot,
                SentryScopeManager scopeManager)
            {
                Debug.Assert(snapshot != null);
                Debug.Assert(scopeManager != null);
                _options = options;
                _snapshot = snapshot;
                _scopeManager = scopeManager;
            }

            public void Dispose()
            {
                _options?.DiagnosticLogger?.LogDebug("Disposing scope.");

                var previousScopeKey = _snapshot[_snapshot.Length - 1].Key;
                var currentScope = _scopeManager.ScopeAndClientStack;

                // Only reset the parent if this is still the current scope
                for (int i = currentScope.Length - 1; i >= 0; --i)
                {
                    if (ReferenceEquals(currentScope[i].Key, previousScopeKey))
                    {
                        _scopeManager.ScopeAndClientStack = _snapshot;
                        break;
                    }
                }
            }
        }

        public void Dispose()
        {
<<<<<<< HEAD
            _options?.DiagnosticLogger?.LogDebug("Disposing SentryClient.");
            _localScope = null;
=======
            _options?.DiagnosticLogger?.LogDebug($"Disposing {nameof(SentryScopeManager)}.");
            _asyncLocalScope.Value = null;
>>>>>>> f7efa8bd
        }
    }
}<|MERGE_RESOLUTION|>--- conflicted
+++ resolved
@@ -142,13 +142,8 @@
 
         public void Dispose()
         {
-<<<<<<< HEAD
-            _options?.DiagnosticLogger?.LogDebug("Disposing SentryClient.");
+            _options?.DiagnosticLogger?.LogDebug($"Disposing {nameof(SentryScopeManager)}.");
             _localScope = null;
-=======
-            _options?.DiagnosticLogger?.LogDebug($"Disposing {nameof(SentryScopeManager)}.");
-            _asyncLocalScope.Value = null;
->>>>>>> f7efa8bd
         }
     }
 }