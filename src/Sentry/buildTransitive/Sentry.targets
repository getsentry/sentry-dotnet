<?xml version="1.0" encoding="utf-8"?>
<Project ToolsVersion="4.0" xmlns="http://schemas.microsoft.com/developer/msbuild/2003">

  <PropertyGroup>
    <SentryAttributesFile>Sentry.Attributes$(MSBuildProjectExtension.Replace('proj', ''))</SentryAttributesFile>
  </PropertyGroup>

  <Target Name="WriteSentryAttributes"
          Condition="$(Language) == 'VB' or $(Language) == 'C#' or $(Language) == 'F#'"
          BeforeTargets="BeforeCompile;CoreCompile"
          Inputs="$(MSBuildAllProjects)"
          Outputs="$(IntermediateOutputPath)$(SentryAttributesFile)">
    <PropertyGroup>
      <SentryAttributesFilePath>$(IntermediateOutputPath)$(SentryAttributesFile)</SentryAttributesFilePath>
    </PropertyGroup>
    <ItemGroup>
      <SentryAttributes Include="System.Reflection.AssemblyMetadata">
        <_Parameter1>Sentry.ProjectDirectory</_Parameter1>
        <_Parameter2>$(ProjectDir)</_Parameter2>
      </SentryAttributes>
      <!-- Ensure not part of Compile, as a workaround for https://github.com/dotnet/sdk/issues/114 -->
      <Compile Remove="$(SentryAttributesFilePath)" />
    </ItemGroup>
    <WriteCodeFragment AssemblyAttributes="@(SentryAttributes)" Language="$(Language)" OutputFile="$(SentryAttributesFilePath)">
      <Output Condition="$(Language) != 'F#'" TaskParameter="OutputFile" ItemName="Compile" />
      <Output Condition="$(Language) == 'F#'" TaskParameter="OutputFile" ItemName="CompileBefore" />
      <Output TaskParameter="OutputFile" ItemName="FileWrites" />
    </WriteCodeFragment>
  </Target>

  <Target Name="CheckSentryCLI" AfterTargets="Build" Condition="'$(InnerTargets)' == ''">
    <PropertyGroup>
      <!-- Set defaults for the Sentry properties. -->
      <SentryUploadSymbols Condition="'$(SentryUploadSymbols)' == ''">false</SentryUploadSymbols>
      <SentryUploadSources Condition="'$(SentryUploadSources)' == ''">false</SentryUploadSources>

      <!-- This property controls if the Sentry CLI is to be used at all.  Setting false will disable all Sentry CLI usage. -->
      <UseSentryCLI Condition="'$(UseSentryCLI)' == '' And ('$(SentryUploadSymbols)' == 'true' Or '$(SentryUploadSources)' == 'true')">true</UseSentryCLI>
    </PropertyGroup>
  </Target>

  <Target Name="PrepareSentryCLI" AfterTargets="CheckSentryCLI" Condition="'$(UseSentryCLI)' == 'true'">

    <!--
      The Sentry configuration can be set manually in MSBuild properties if desired.
      Otherwise the default configuration will be used, as reported by "sentry-cli info".
      The defaults can be set either via config file, or environment variables, per: https://docs.sentry.io/product/cli/configuration/
    -->
    <PropertyGroup>
<<<<<<< HEAD
      <!--
        The Sentry configuration can be set manually in MSBuild properties if desired.
        Otherwise the default configuration will be used, as reported by "sentry-cli info".
        The defaults can be set either via config file, or environment variables, per: https://docs.sentry.io/product/cli/configuration/
      -->
      <SentryCLIBaseOptions Condition="'$(SentryApiKey)' != ''">$(SentryCLIBaseOptions) --api-key $(SentryApiKey)</SentryCLIBaseOptions>
      <SentryCLIBaseOptions Condition="'$(SentryAuthToken)' != ''">$(SentryCLIBaseOptions) --auth-token $(SentryAuthToken)</SentryCLIBaseOptions>
      <SentryCLIBaseOptions Condition="'$(SentryUrl)' != ''">$(SentryCLIBaseOptions) --url $(SentryUrl)</SentryCLIBaseOptions>
=======
      <SentryCLIOptions Condition="'$(SentryApiKey)' != ''">$(SentryCLIOptions) --api-key $(SentryApiKey)</SentryCLIOptions>
      <SentryCLIOptions Condition="'$(SentryAuthToken)' != ''">$(SentryCLIOptions) --auth-token $(SentryAuthToken)</SentryCLIOptions>
      <SentryCLIOptions Condition="'$(SentryUrl)' != ''">$(SentryCLIOptions) --url $(SentryUrl)</SentryCLIOptions>
      <SentryCLIOptions Condition="'$(SentryOrg)' != ''">$(SentryCLIOptions) --org $(SentryOrg)</SentryCLIOptions>
      <SentryCLIOptions Condition="'$(SentryProject)' != ''">$(SentryCLIOptions) --project $(SentryProject)</SentryCLIOptions>
    </PropertyGroup>
>>>>>>> e79cce2b

    <!--
      If Sentry was added via PackageReference, PkgSentry will already be set to the path of the Sentry nuget package.
      However, older-style projects using packages.config will need us to resolve the path manually.
    -->
    <PropertyGroup Condition="'$(SentryCLIDirectory)' == '' And '$(PkgSentry)' == ''">
      <PkgSentry Condition="$([System.String]::new('%(Reference.Identity)').StartsWith('Sentry,'))">$([System.IO.Directory]::GetParent(%(Reference.HintPath)).Parent.Parent.FullName)</PkgSentry>
    </PropertyGroup>

    <!-- Sentry CLI comes from the Sentry Nuget package when installed. -->
    <PropertyGroup Condition="'$(SentryCLIDirectory)' == '' And '$(PkgSentry)' != ''">
      <SentryCLIDirectory>$(PkgSentry)\tools\</SentryCLIDirectory>
    </PropertyGroup>

    <!--
      Choose the correct Sentry CLI executable depending on OS platform and architecture.
      For Windows on Arm64, we'll use the X64 build for now (which should run via emulation).
      Switch to a Windows Arm64 build when available. See https://github.com/getsentry/sentry-cli/issues/1426
    -->
    <PropertyGroup Condition="'$(SentryCLI)' == '' And '$(SentryCLIDirectory)' != ''">
      <_OSArchitecture>$([System.Runtime.InteropServices.RuntimeInformation]::OSArchitecture)</_OSArchitecture>
      <SentryCLI Condition="$([MSBuild]::IsOSPlatform('OSX')) And $(_OSArchitecture) == 'Arm64'">$(SentryCLIDirectory)sentry-cli-Darwin-arm64</SentryCLI>
      <SentryCLI Condition="$([MSBuild]::IsOSPlatform('OSX')) And $(_OSArchitecture) == 'X64'">$(SentryCLIDirectory)sentry-cli-Darwin-x86_64</SentryCLI>
      <SentryCLI Condition="$([MSBuild]::IsOSPlatform('Linux')) And $(_OSArchitecture) == 'Arm64'">$(SentryCLIDirectory)sentry-cli-Linux-aarch64</SentryCLI>
      <SentryCLI Condition="$([MSBuild]::IsOSPlatform('Linux')) And $(_OSArchitecture) == 'X86'">$(SentryCLIDirectory)sentry-cli-Linux-i686</SentryCLI>
      <SentryCLI Condition="$([MSBuild]::IsOSPlatform('Linux')) And $(_OSArchitecture) == 'X64'">$(SentryCLIDirectory)sentry-cli-Linux-x86_64</SentryCLI>
      <SentryCLI Condition="$([MSBuild]::IsOSPlatform('Windows')) And $(_OSArchitecture) == 'Arm64'">$(SentryCLIDirectory)sentry-cli-Windows-x86_64.exe</SentryCLI>
      <SentryCLI Condition="$([MSBuild]::IsOSPlatform('Windows')) And $(_OSArchitecture) == 'X86'">$(SentryCLIDirectory)sentry-cli-Windows-i686.exe</SentryCLI>
      <SentryCLI Condition="$([MSBuild]::IsOSPlatform('Windows')) And $(_OSArchitecture) == 'X64'">$(SentryCLIDirectory)sentry-cli-Windows-x86_64.exe</SentryCLI>
      <SentryCLI Condition="!Exists('$(SentryCLI)')"/>
    </PropertyGroup>

    <PropertyGroup Condition="'$(SentryCLI)' != ''">
      <_SentryCLICommand>&quot;$(SentryCLI)&quot;</_SentryCLICommand>
      <_SentryCLICommand Condition="'$(SentryCLIBaseOptions.Trim())' != ''">$(_SentryCLICommand) $(SentryCLIBaseOptions.Trim())</_SentryCLICommand>
      <_SentryCLICommand>$(_SentryCLICommand) info</_SentryCLICommand>
      <_SentryCLICommand Condition="'$(SentryOrg)' != '' And '$(SentryProject)' != ''">$(_SentryCLICommand) --no-defaults</_SentryCLICommand>
    </PropertyGroup>
    <Exec Condition="'$(SentryCLI)' != ''" Command="$(_SentryCLICommand)" IgnoreExitCode="true" ConsoleToMsBuild="true" StandardOutputImportance="Low">
      <Output TaskParameter="ExitCode" PropertyName="_SentryCLIExitCode" />
      <Output TaskParameter="ConsoleOutput" PropertyName="_SentryCLIOutput" />
    </Exec>

    <PropertyGroup Condition="'$(_SentryCLIExitCode)' != '0'">
      <_SentryCLIRequestFailed Condition="$(_SentryCLIOutput.Contains('API request failed'))">true</_SentryCLIRequestFailed>
    </PropertyGroup>
    <Warning Condition="'$(_SentryCLIRequestFailed)' != ''"
      Text="Sentry API request failed.  Either the authentication info is invalid, or the Sentry server could not be reached." />

    <Message Importance="High" Condition="'$(_SentryCLIExitCode)' != '0' And '$(_SentryCLIRequestFailed)' == ''"
      Text="The Sentry CLI is not fully configured with authentication, organization, and project." />
    <PropertyGroup Condition="'$(_SentryCLIExitCode)' != '0'">
      <SentryCLI />
    </PropertyGroup>
  </Target>

  <!-- Upload symbols (and possibly sources) to Sentry after the build. -->
  <Target Name="UploadSymbolsToSentry" AfterTargets="Build;Publish" DependsOnTargets="PrepareSentryCLI"
    Condition="'$(SentryUploadSymbols)' == 'true' And '$(SentryCLI)' != ''">

    <Warning Condition="'$(SentryUploadSources)' == 'true' And '$(EmbedAllSources)' == 'true'"
      Text="Both SentryUploadSources and EmbedAllSources are enabled.  Disabling SentryUploadSources." />
    <PropertyGroup Condition="'$(SentryUploadSources)' == 'true' And '$(EmbedAllSources)' == 'true'">
      <SentryUploadSources>false</SentryUploadSources>
    </PropertyGroup>

    <Message Importance="High" Condition="'$(SentryUploadSources)' != 'true'"
      Text="Preparing to upload debug symbols to Sentry for $(MSBuildProjectName) ($(Configuration)/$(TargetFramework))" />
    <Message Importance="High" Condition="'$(SentryUploadSources)' == 'true'"
      Text="Preparing to upload debug symbols and sources to Sentry for $(MSBuildProjectName) ($(Configuration)/$(TargetFramework))" />

    <PropertyGroup>
<<<<<<< HEAD
      <SentryCLIUploadOptions Condition="'$(SentryOrg)' != ''">$(SentryCLIUploadOptions) --org $(SentryOrg)</SentryCLIUploadOptions>
      <SentryCLIUploadOptions Condition="'$(SentryProject)' != ''">$(SentryCLIUploadOptions) --project $(SentryProject)</SentryCLIUploadOptions>
      <SentryCLIUploadOptions Condition="'$(SentryUploadSources)' == 'true'">$(SentryCLIUploadOptions) --include-sources</SentryCLIUploadOptions>

      <_SentryCLICommand>&quot;$(SentryCLI)&quot;</_SentryCLICommand>
      <_SentryCLICommand Condition="'$(SentryCLIBaseOptions.Trim())' != ''">$(_SentryCLICommand) $(SentryCLIBaseOptions.Trim())</_SentryCLICommand>
      <_SentryCLICommand>$(_SentryCLICommand) debug-files upload</_SentryCLICommand>
      <_SentryCLICommand Condition="'$(SentryCLIUploadOptions.Trim())' != ''">$(_SentryCLICommand) $(SentryCLIUploadOptions.Trim())</_SentryCLICommand>
=======
      <_SentryCLICommand>&quot;$(SentryCLI)&quot; dif upload</_SentryCLICommand>
      <_SentryCLICommand Condition="'$(SentryCLIOptions.Trim())' != ''">$(_SentryCLICommand) $(SentryCLIOptions.Trim())</_SentryCLICommand>
      <_SentryCLICommand Condition="'$(SentryUploadSources)' == 'true'">$(_SentryCLICommand) --include-sources</_SentryCLICommand>
>>>>>>> e79cce2b
      <_SentryCLICommand>$(_SentryCLICommand) $(IntermediateOutputPath)</_SentryCLICommand>
    </PropertyGroup>
    <Exec Command="$(_SentryCLICommand)" IgnoreExitCode="true" ContinueOnError="WarnAndContinue">
      <Output TaskParameter="ExitCode" PropertyName="_SentryCLIExitCode" />
    </Exec>

    <Warning Condition="'$(_SentryCLIExitCode)' != '0' And '$(SentryUploadSources)' != 'true'"
      Text="Sentry CLI could not upload debug files." />
    <Warning Condition="'$(_SentryCLIExitCode)' != '0' And '$(SentryUploadSources)' == 'true'"
      Text="Sentry CLI could not upload debug files with sources.  Will retry without sources." />

    <MSBuild Condition="'$(_SentryCLIExitCode)' != '0' And '$(SentryUploadSources)' == 'true'"
      Projects="$(MSBuildProjectFile)" Targets="UploadSymbolsToSentry"
      Properties="SentryUploadSymbols=true;SentryCLI=$(SentryCLI);SentryCLIBaseOptions=$(SentryCLIBaseOptions);SentryCLIUploadOptions=$(SentryCLIUploadOptions)" />

  </Target>

  <!-- Upload sources to Sentry after the build, if we didn't upload them with the symbols. -->
  <Target Name="UploadSourcesToSentry" AfterTargets="Build;UploadSymbolsToSentry" DependsOnTargets="PrepareSentryCLI"
    Condition="'$(SentryUploadSources)' == 'true' And '$(SentryUploadSymbols)' != 'true' And '$(SentryCLI)' != ''">

    <Message Importance="High" Condition="'$(SentryUploadSources)' == 'true'"
      Text="Preparing to upload sources to Sentry for $(MSBuildProjectName) ($(Configuration)/$(TargetFramework))" />

    <PropertyGroup>
      <_SentryDebugInfoFile>@(IntermediateAssembly->'$(IntermediateOutputPath)%(FileName).pdb')</_SentryDebugInfoFile>
      <_SentryDebugInfoFile Condition="!Exists('$(_SentryDebugInfoFile)')">@(IntermediateAssembly->'$(IntermediateOutputPath)%(FileName)%(Extension)')</_SentryDebugInfoFile>
      <_SentrySourceBundle>@(IntermediateAssembly->'$(IntermediateOutputPath)%(FileName).src.zip')</_SentrySourceBundle>
    </PropertyGroup>

    <PropertyGroup>
      <_SentryCLICommand>&quot;$(SentryCLI)&quot; dif bundle-sources $(_SentryDebugInfoFile)</_SentryCLICommand>
    </PropertyGroup>
    <Exec Command="$(_SentryCLICommand)" IgnoreExitCode="true" ContinueOnError="WarnAndContinue" />

    <PropertyGroup>
      <_SentryCLICommand>&quot;$(SentryCLI)&quot; dif upload</_SentryCLICommand>
      <_SentryCLICommand Condition="'$(SentryCLIOptions.Trim())' != ''">$(_SentryCLICommand) $(SentryCLIOptions.Trim())</_SentryCLICommand>
      <_SentryCLICommand>$(_SentryCLICommand) $(_SentrySourceBundle)</_SentryCLICommand>
    </PropertyGroup>
    <Exec Command="$(_SentryCLICommand)" IgnoreExitCode="true" ContinueOnError="WarnAndContinue" Condition="Exists('$(_SentrySourceBundle)')">
      <Output TaskParameter="ExitCode" PropertyName="_SentryCLIExitCode" />
    </Exec>

    <Warning Condition="'$(_SentryCLIExitCode)' != '0'" Text="Sentry CLI could not upload sources." />

  </Target>

</Project><|MERGE_RESOLUTION|>--- conflicted
+++ resolved
@@ -47,23 +47,10 @@
       The defaults can be set either via config file, or environment variables, per: https://docs.sentry.io/product/cli/configuration/
     -->
     <PropertyGroup>
-<<<<<<< HEAD
-      <!--
-        The Sentry configuration can be set manually in MSBuild properties if desired.
-        Otherwise the default configuration will be used, as reported by "sentry-cli info".
-        The defaults can be set either via config file, or environment variables, per: https://docs.sentry.io/product/cli/configuration/
-      -->
       <SentryCLIBaseOptions Condition="'$(SentryApiKey)' != ''">$(SentryCLIBaseOptions) --api-key $(SentryApiKey)</SentryCLIBaseOptions>
       <SentryCLIBaseOptions Condition="'$(SentryAuthToken)' != ''">$(SentryCLIBaseOptions) --auth-token $(SentryAuthToken)</SentryCLIBaseOptions>
       <SentryCLIBaseOptions Condition="'$(SentryUrl)' != ''">$(SentryCLIBaseOptions) --url $(SentryUrl)</SentryCLIBaseOptions>
-=======
-      <SentryCLIOptions Condition="'$(SentryApiKey)' != ''">$(SentryCLIOptions) --api-key $(SentryApiKey)</SentryCLIOptions>
-      <SentryCLIOptions Condition="'$(SentryAuthToken)' != ''">$(SentryCLIOptions) --auth-token $(SentryAuthToken)</SentryCLIOptions>
-      <SentryCLIOptions Condition="'$(SentryUrl)' != ''">$(SentryCLIOptions) --url $(SentryUrl)</SentryCLIOptions>
-      <SentryCLIOptions Condition="'$(SentryOrg)' != ''">$(SentryCLIOptions) --org $(SentryOrg)</SentryCLIOptions>
-      <SentryCLIOptions Condition="'$(SentryProject)' != ''">$(SentryCLIOptions) --project $(SentryProject)</SentryCLIOptions>
     </PropertyGroup>
->>>>>>> e79cce2b
 
     <!--
       If Sentry was added via PackageReference, PkgSentry will already be set to the path of the Sentry nuget package.
@@ -136,7 +123,6 @@
       Text="Preparing to upload debug symbols and sources to Sentry for $(MSBuildProjectName) ($(Configuration)/$(TargetFramework))" />
 
     <PropertyGroup>
-<<<<<<< HEAD
       <SentryCLIUploadOptions Condition="'$(SentryOrg)' != ''">$(SentryCLIUploadOptions) --org $(SentryOrg)</SentryCLIUploadOptions>
       <SentryCLIUploadOptions Condition="'$(SentryProject)' != ''">$(SentryCLIUploadOptions) --project $(SentryProject)</SentryCLIUploadOptions>
       <SentryCLIUploadOptions Condition="'$(SentryUploadSources)' == 'true'">$(SentryCLIUploadOptions) --include-sources</SentryCLIUploadOptions>
@@ -145,11 +131,6 @@
       <_SentryCLICommand Condition="'$(SentryCLIBaseOptions.Trim())' != ''">$(_SentryCLICommand) $(SentryCLIBaseOptions.Trim())</_SentryCLICommand>
       <_SentryCLICommand>$(_SentryCLICommand) debug-files upload</_SentryCLICommand>
       <_SentryCLICommand Condition="'$(SentryCLIUploadOptions.Trim())' != ''">$(_SentryCLICommand) $(SentryCLIUploadOptions.Trim())</_SentryCLICommand>
-=======
-      <_SentryCLICommand>&quot;$(SentryCLI)&quot; dif upload</_SentryCLICommand>
-      <_SentryCLICommand Condition="'$(SentryCLIOptions.Trim())' != ''">$(_SentryCLICommand) $(SentryCLIOptions.Trim())</_SentryCLICommand>
-      <_SentryCLICommand Condition="'$(SentryUploadSources)' == 'true'">$(_SentryCLICommand) --include-sources</_SentryCLICommand>
->>>>>>> e79cce2b
       <_SentryCLICommand>$(_SentryCLICommand) $(IntermediateOutputPath)</_SentryCLICommand>
     </PropertyGroup>
     <Exec Command="$(_SentryCLICommand)" IgnoreExitCode="true" ContinueOnError="WarnAndContinue">
@@ -197,5 +178,4 @@
     <Warning Condition="'$(_SentryCLIExitCode)' != '0'" Text="Sentry CLI could not upload sources." />
 
   </Target>
-
 </Project>