<?xml version="1.0" encoding="utf-8"?>
<Project ToolsVersion="4.0" xmlns="http://schemas.microsoft.com/developer/msbuild/2003">

  <ItemGroup Condition="$(Language) == 'C#' and $(SentryImplicitUsings) != 'false' and ($(ImplicitUsings) == 'enable' or $(ImplicitUsings) == 'true')">
    <Using Include="Sentry" />
  </ItemGroup>

  <!-- Consumed by Sentry.SourceGenerators -->
  <ItemGroup>
    <CompilerVisibleProperty Include="_IsPublishing" />
    <CompilerVisibleProperty Include="PublishAot" />
    <CompilerVisibleProperty Include="PublishTrimmed" />
    <CompilerVisibleProperty Include="PublishSelfContained" />
    <CompilerVisibleProperty Include="UseDotNetNativeToolchain" />
    <CompilerVisibleProperty Include="SentryDisableSourceGenerator" />
    <CompilerVisibleProperty Include="Configuration" />
  </ItemGroup>

  <PropertyGroup>
    <SentryAttributesFile>Sentry.Attributes$(MSBuildProjectExtension.Replace('proj', ''))</SentryAttributesFile>
    <SentryProGuardUUID Condition="'$(SentryProGuardUUID)' == ''">$([System.Guid]::NewGuid())</SentryProGuardUUID>
  </PropertyGroup>

  <Target Name="_SentryEnsureAndroidEnableAssemblyCompressionDisabled"
          Condition="$([MSBuild]::GetTargetPlatformIdentifier('$(TargetFramework)')) == 'android' AND '$(AndroidEnableAssemblyCompression)' == 'false'"
          BeforeTargets="ResolveAssemblyReferences;Build;Rebuild">
    <Error Text="Android projects using Sentry cannot build using AndroidEnableAssemblyCompression = false due to a Microsoft issue.  Please follow https://github.com/dotnet/android/issues/9752" />
  </Target>

  <ItemGroup Condition="$([MSBuild]::IsOSPlatform('Windows')) AND '$(UsingMicrosoftNETSdkBlazorWebAssembly)' != 'true'">
    <!-- See: https://github.com/getsentry/sentry-dotnet/pull/4111 -->
    <LinkerArg Include="/NODEFAULTLIB:MSVCRT" />
  </ItemGroup>

  <Target Name="WriteSentryAttributes"
          Condition="$(Language) == 'VB' or $(Language) == 'C#' or $(Language) == 'F#'"
          BeforeTargets="BeforeCompile;CoreCompile"
          Inputs="$(MSBuildAllProjects)"
          Outputs="$(IntermediateOutputPath)$(SentryAttributesFile)">
    <PropertyGroup>
      <SentryAttributesFilePath>$(IntermediateOutputPath)$(SentryAttributesFile)</SentryAttributesFilePath>
    </PropertyGroup>
    <ItemGroup>
      <SentryAttributes Include="System.Reflection.AssemblyMetadata">
        <_Parameter1>Sentry.ProjectDirectory</_Parameter1>
        <_Parameter2>$(ProjectDir)</_Parameter2>
      </SentryAttributes>
      <!-- Ensure not part of Compile, as a workaround for https://github.com/dotnet/sdk/issues/114 -->
      <Compile Remove="$(SentryAttributesFilePath)" />
    </ItemGroup>
    <WriteCodeFragment AssemblyAttributes="@(SentryAttributes)" Language="$(Language)" OutputFile="$(SentryAttributesFilePath)">
      <Output Condition="$(Language) != 'F#'" TaskParameter="OutputFile" ItemName="Compile" />
      <Output Condition="$(Language) == 'F#'" TaskParameter="OutputFile" ItemName="CompileBefore" />
      <Output TaskParameter="OutputFile" ItemName="FileWrites" />
    </WriteCodeFragment>
  </Target>

  <Target Name="CheckSentryCLI" AfterTargets="Build" Condition="'$(InnerTargets)' == ''">
    <PropertyGroup>
      <!-- Set defaults for the Sentry properties. -->
      <SentryUploadSymbols Condition="'$(SentryUploadSymbols)' == ''">false</SentryUploadSymbols>
      <SentryUploadSources Condition="'$(SentryUploadSources)' == ''">false</SentryUploadSources>
      <SentrySetCommits Condition="'$(SentrySetCommits)' == ''">false</SentrySetCommits>
      <!-- SentryCreateRelease is implied if SentrySetCommits==true -->
      <SentryCreateRelease Condition="'$(SentrySetCommits)' == 'true'">true</SentryCreateRelease>
      <SentryCreateRelease Condition="'$(SentryCreateRelease)' == ''">false</SentryCreateRelease>

      <!-- This property controls if the Sentry CLI is to be used at all. Setting false will disable all Sentry CLI usage.
           We're explicitly skipping uploads for Sentry projects because they interfere with CLI integration test asserts. -->
      <UseSentryCLI Condition="
        '$(UseSentryCLI)' == ''
        and ('$(SentryUploadSymbols)' == 'true' or '$(SentryUploadSources)' == 'true' or $(SentryUploadAndroidProGuardMapping) == 'true' or $(SentryCreateRelease) == 'true' or $(SentrySetCommits) == 'true')
        and '$(MSBuildProjectName)' != 'Sentry'
        and !$(MSBuildProjectName.StartsWith('Sentry.'))">true</UseSentryCLI>
    </PropertyGroup>
  </Target>

  <Target Name="PrepareSentryCLI" AfterTargets="CheckSentryCLI" Condition="'$(UseSentryCLI)' == 'true'">
    <!--
      If Sentry was added via PackageReference, PkgSentry will already be set to the path of the Sentry nuget package.
      However, older-style projects using packages.config will need us to resolve the path manually.
    -->
    <PropertyGroup Condition="'$(SentryCLIDirectory)' == '' And '$(PkgSentry)' == ''">
      <PkgSentry Condition="$([System.String]::new('%(Reference.Identity)').StartsWith('Sentry,'))">$([System.IO.Directory]::GetParent(%(Reference.HintPath)).Parent.Parent.FullName)</PkgSentry>
    </PropertyGroup>

    <!-- Sentry CLI comes from the Sentry Nuget package when installed. -->
    <PropertyGroup Condition="'$(SentryCLIDirectory)' == '' And '$(PkgSentry)' != ''">
      <SentryCLIDirectory>$(PkgSentry)\tools\</SentryCLIDirectory>
    </PropertyGroup>

    <!--
      Choose the correct Sentry CLI executable depending on OS platform and architecture.
      For Windows on Arm64, we'll use the X64 build for now (which should run via emulation).
      Switch to a Windows Arm64 build when available. See https://github.com/getsentry/sentry-cli/issues/1426
    -->
    <PropertyGroup Condition="'$(SentryCLI)' == '' And '$(SentryCLIDirectory)' != ''">
      <_OSArchitecture>$([System.Runtime.InteropServices.RuntimeInformation]::OSArchitecture)</_OSArchitecture>
      <SentryCLI Condition="$([MSBuild]::IsOSPlatform('OSX')) And $(_OSArchitecture) == 'Arm64'">$(SentryCLIDirectory)sentry-cli-Darwin-arm64</SentryCLI>
      <SentryCLI Condition="$([MSBuild]::IsOSPlatform('OSX')) And $(_OSArchitecture) == 'X64'">$(SentryCLIDirectory)sentry-cli-Darwin-x86_64</SentryCLI>
      <SentryCLI Condition="$([MSBuild]::IsOSPlatform('Linux')) And $(_OSArchitecture) == 'Arm64'">$(SentryCLIDirectory)sentry-cli-Linux-aarch64</SentryCLI>
      <SentryCLI Condition="$([MSBuild]::IsOSPlatform('Linux')) And $(_OSArchitecture) == 'X86'">$(SentryCLIDirectory)sentry-cli-Linux-i686</SentryCLI>
      <SentryCLI Condition="$([MSBuild]::IsOSPlatform('Linux')) And $(_OSArchitecture) == 'X64'">$(SentryCLIDirectory)sentry-cli-Linux-x86_64</SentryCLI>
      <SentryCLI Condition="$([MSBuild]::IsOSPlatform('Windows')) And $(_OSArchitecture) == 'Arm64'">$(SentryCLIDirectory)sentry-cli-Windows-x86_64.exe</SentryCLI>
      <SentryCLI Condition="$([MSBuild]::IsOSPlatform('Windows')) And $(_OSArchitecture) == 'X86'">$(SentryCLIDirectory)sentry-cli-Windows-i686.exe</SentryCLI>
      <SentryCLI Condition="$([MSBuild]::IsOSPlatform('Windows')) And $(_OSArchitecture) == 'X64'">$(SentryCLIDirectory)sentry-cli-Windows-x86_64.exe</SentryCLI>
      <SentryCLI Condition="!Exists('$(SentryCLI)')"/>
    </PropertyGroup>

    <!--
      The Sentry configuration can be set manually in MSBuild properties if desired.
      Otherwise the default configuration will be used, as reported by "sentry-cli info".
      The defaults can be set either via config file, or environment variables, per: https://docs.sentry.io/product/cli/configuration/
    -->
    <PropertyGroup>
      <SentryCLIBaseOptions Condition="'$(SentryApiKey)' != ''">$(SentryCLIBaseOptions) --api-key $(SentryApiKey)</SentryCLIBaseOptions>
      <SentryCLIBaseOptions Condition="'$(SentryAuthToken)' != ''">$(SentryCLIBaseOptions) --auth-token $(SentryAuthToken)</SentryCLIBaseOptions>
      <SentryCLIBaseOptions Condition="'$(SentryUrl)' != ''">$(SentryCLIBaseOptions) --url $(SentryUrl)</SentryCLIBaseOptions>
      <SentryCLIBaseCommand>&quot;$(SentryCLI)&quot;</SentryCLIBaseCommand>
      <SentryCLIBaseCommand Condition="'$(SentryCLIBaseOptions.Trim())' != ''">$(SentryCLIBaseCommand) $(SentryCLIBaseOptions.Trim())</SentryCLIBaseCommand>

      <SentryReleaseOptions Condition="'$(SentryOrg)' != ''">$(SentryReleaseOptions) --org $(SentryOrg)</SentryReleaseOptions>
      <SentryReleaseOptions Condition="'$(SentryProject)' != ''">$(SentryReleaseOptions) --project $(SentryProject)</SentryReleaseOptions>

      <SentrySetCommitOptions Condition="'$(SentrySetCommitOptions)' == ''">--auto</SentrySetCommitOptions>
      <SentrySetCommitReleaseOptions Condition="'$(SentryOrg)' != ''">$(SentrySetCommitReleaseOptions) --org $(SentryOrg)</SentrySetCommitReleaseOptions>
      <SentrySetCommitReleaseOptions Condition="'$(SentryProject)' != ''">$(SentrySetCommitReleaseOptions) --project $(SentryProject)</SentrySetCommitReleaseOptions>

      <_SentryCLIProGuardOptions Condition="'$(SentryProGuardUUID)' != ''">$(_SentryCLIProGuardOptions) --uuid &quot;$(SentryProGuardUUID)&quot;</_SentryCLIProGuardOptions>
      <_SentryCLIProGuardOptions Condition="'$(_SentryCLIProGuardOptions.Trim())' != ''">$(_SentryCLIProGuardOptions.Trim())</_SentryCLIProGuardOptions>

      <SentryCLIUploadOptions Condition="'$(SentryOrg)' != ''">$(SentryCLIUploadOptions) --org $(SentryOrg)</SentryCLIUploadOptions>
      <SentryCLIUploadOptions Condition="'$(SentryProject)' != ''">$(SentryCLIUploadOptions) --project $(SentryProject)</SentryCLIUploadOptions>
      <SentryCLIDebugFilesUploadCommand>$(SentryCLIBaseCommand) debug-files upload</SentryCLIDebugFilesUploadCommand>
      <SentryCLIDebugFilesUploadCommand Condition="'$(SentryCLIUploadOptions.Trim())' != ''">$(SentryCLIDebugFilesUploadCommand) $(SentryCLIUploadOptions.Trim())</SentryCLIDebugFilesUploadCommand>
      <SentryCLIProGuardMappingUploadCommand>$(SentryCLIBaseCommand) upload-proguard $(_SentryCLIProGuardOptions)</SentryCLIProGuardMappingUploadCommand>
      <SentryCLIProGuardMappingUploadCommand Condition="'$(SentryCLIUploadOptions.Trim())' != ''">$(SentryCLIProGuardMappingUploadCommand) $(SentryCLIUploadOptions.Trim())</SentryCLIProGuardMappingUploadCommand>
    </PropertyGroup>

    <PropertyGroup Condition="'$(SentryCLI)' != ''">
      <_SentryCLICommand>$(SentryCLIBaseCommand) info</_SentryCLICommand>
      <_SentryCLICommand Condition="'$(SentryOrg)' != '' And '$(SentryProject)' != ''">$(_SentryCLICommand) --no-defaults</_SentryCLICommand>
    </PropertyGroup>
    <Exec Condition="'$(SentryCLI)' != ''" Command="$(_SentryCLICommand)" IgnoreExitCode="true" ConsoleToMsBuild="true" StandardOutputImportance="Low">
      <Output TaskParameter="ExitCode" PropertyName="_SentryCLIExitCode" />
      <Output TaskParameter="ConsoleOutput" PropertyName="_SentryCLIOutput" />
    </Exec>

    <PropertyGroup Condition="'$(_SentryCLIExitCode)' != '0'">
      <_SentryCLIRequestFailed Condition="$(_SentryCLIOutput.Contains('API request failed'))">true</_SentryCLIRequestFailed>
    </PropertyGroup>
    <Warning Condition="'$(_SentryCLIRequestFailed)' != ''"
      Text="Sentry API request failed.  Either the authentication info is invalid, or the Sentry server could not be reached." />

    <Message Importance="High" Condition="'$(_SentryCLIExitCode)' != '0' And '$(_SentryCLIRequestFailed)' == ''"
      Text="The Sentry CLI is not fully configured with authentication, organization, and project." />
    <PropertyGroup Condition="'$(_SentryCLIExitCode)' != '0'">
      <SentryCLI />
    </PropertyGroup>

    <Warning Condition="'$(SentryUploadSources)' == 'true' And '$(EmbedAllSources)' == 'true'"
      Text="Both SentryUploadSources and EmbedAllSources are enabled.  Disabling SentryUploadSources." />
    <PropertyGroup Condition="'$(SentryUploadSources)' == 'true' And '$(EmbedAllSources)' == 'true'">
      <SentryUploadSources>false</SentryUploadSources>
    </PropertyGroup>

  </Target>

  <!-- Native AOT publishing
      Note 1: While '_IsPublishing' looks a bit "private", it's also OK if it suddenly stops working and this step runs anyway.
              See https://github.com/dotnet/sdk/issues/26324#issuecomment-1169236993
      Note 2: Target framework conditions should be kept synchronized with src/Sentry/Platforms/Native/buildTransitive/Sentry.Native.targets -->
  <PropertyGroup Condition="
      !$(TargetFramework.StartsWith('net4'))
      And !$(TargetFramework.StartsWith('netstandard2'))
      And !$(TargetFramework.StartsWith('net6'))
      And !$(TargetFramework.StartsWith('net7'))
      and '$(PublishDir)' != ''
      and '$(PublishAot)' == 'true'
      and '$(_IsPublishing)' == 'true'
      and $([MSBuild]::GetTargetPlatformIdentifier('$(TargetFramework)')) != 'ios'
      and $([MSBuild]::GetTargetPlatformIdentifier('$(TargetFramework)')) != 'maccatalyst'">
    <SentryCLIUploadNativeAOT>true</SentryCLIUploadNativeAOT>
    <SentryCLIUploadDirectory>$(PublishDir)</SentryCLIUploadDirectory>
    <!-- We must run after "_CopyAotSymbols" (not "Publish"), because that is the one that actually copies debug symbols to the publish directory. -->
    <!-- See also https://github.com/dotnet/runtime/blob/v8.0.0/src/coreclr/nativeaot/BuildIntegration/Microsoft.NETCore.Native.Publish.targets#L100 -->
    <SentryCLIUploadAfterTargets>_CopyAotSymbols</SentryCLIUploadAfterTargets>
  </PropertyGroup>
  <ItemGroup Condition="'$(SentryCLIUploadNativeAOT)' == 'true'">
    <SentryCLIUploadSymbolType Include="pdb" />
    <SentryCLIUploadSymbolType Include="dsym" />
    <SentryCLIUploadSymbolType Include="elf" />
  </ItemGroup>

  <!-- "Standard" managed build -->
  <PropertyGroup Condition="'$(SentryCLIUploadNativeAOT)' != 'true'">
    <SentryCLIUploadNativeAOT>false</SentryCLIUploadNativeAOT>
    <SentryCLIUploadDirectory>$(OutputPath)</SentryCLIUploadDirectory>
    <SentryCLIUploadAfterTargets>Build</SentryCLIUploadAfterTargets>
  </PropertyGroup>
  <ItemGroup Condition="'$(SentryCLIUploadNativeAOT)' != 'true'">
    <SentryCLIUploadSymbolType Include="pdb" />
    <SentryCLIUploadSymbolType Include="portablepdb" />
    <SentryCLIUploadSymbolType Include="dsym" Condition="$([MSBuild]::GetTargetPlatformIdentifier('$(TargetFramework)')) == 'ios'" />
    <SentryCLIUploadSymbolType Include="dsym" Condition="$([MSBuild]::GetTargetPlatformIdentifier('$(TargetFramework)')) == 'maccatalyst'" />
    <SentryCLIUploadSymbolType Include="elf"  Condition="$([MSBuild]::GetTargetPlatformIdentifier('$(TargetFramework)')) == 'android'" />
  </ItemGroup>

  <!-- Upload symbols to Sentry after the build. -->
  <Target Name="UploadDebugInfoToSentry" AfterTargets="$(SentryCLIUploadAfterTargets)" DependsOnTargets="PrepareSentryCLI"
    Condition="'$(SentryCLI)' != '' and ('$(SentryUploadSymbols)' == 'true' or '$(SentryUploadSources)' == 'true')">

    <!-- For Android, we need to upload native symbols, but there's no point in uploading the intermediary ".dll.so" which just ended up being combined into the final app. -->
    <ItemGroup Condition="'$(IntermediateOutputPath)' != '' and $([MSBuild]::GetTargetPlatformIdentifier('$(TargetFramework)')) == 'android'">
      <AndroidNativeSymbolFiles Include="$(IntermediateOutputPath)**/*.so" />
    </ItemGroup>
    <ItemGroup>
      <AndroidNativeSymbolFilesExceptDll Include="@(AndroidNativeSymbolFiles)"
        Condition="!$([System.Text.RegularExpressions.Regex]::Match(%(Identity),'.*.dll.so').Success)"/>
    </ItemGroup>

    <PropertyGroup>
      <SentryCLIUploadItems>$(SentryCLIUploadDirectory)</SentryCLIUploadItems>
      <SentryCLIUploadItems Condition="Exists('$(IntermediateOutputPath)linked')">$(SentryCLIUploadItems) $(IntermediateOutputPath)linked/*.pdb</SentryCLIUploadItems>
      <SentryCLIUploadItems Condition="'@(AndroidNativeSymbolFilesExceptDll)' != ''">$(SentryCLIUploadItems) @(AndroidNativeSymbolFilesExceptDll -> '%(Identity)', ' ')</SentryCLIUploadItems>
    </PropertyGroup>

    <!-- if (UploadSymbols && UploadSources) { -->
      <Message Importance="High"
        Condition="'$(SentryUploadSymbols)' == 'true' and '$(SentryUploadSources)' == 'true'"
        Text="Preparing upload to Sentry for project '$(MSBuildProjectName)' ($(Configuration)/$(TargetFramework)): collecting debug symbols and referenced source code from $(SentryCLIUploadItems)" />
      <Exec
        Condition="'$(SentryUploadSymbols)' == 'true' and '$(SentryUploadSources)' == 'true'"
        Command="$(SentryCLIDebugFilesUploadCommand) @(SentryCLIUploadSymbolType -> '-t %(Identity)', ' ') --include-sources $(SentryCLIUploadItems)"
        IgnoreExitCode="true" ContinueOnError="WarnAndContinue">
        <Output TaskParameter="ExitCode" PropertyName="_SentryCLIExitCode" />
      </Exec>
    <!-- } else if (UploadSymbols && !UploadSources) { -->
      <Message Importance="High"
        Condition="'$(SentryUploadSymbols)' == 'true' and '$(SentryUploadSources)' != 'true'"
        Text="Preparing upload to Sentry for project '$(MSBuildProjectName)' ($(Configuration)/$(TargetFramework)): collecting debug symbols from $(SentryCLIUploadItems)" />
      <Exec
        Condition="'$(SentryUploadSymbols)' == 'true' and '$(SentryUploadSources)' != 'true'"
        Command="$(SentryCLIDebugFilesUploadCommand) @(SentryCLIUploadSymbolType -> '-t %(Identity)', ' ') $(SentryCLIUploadItems)"
        IgnoreExitCode="true" ContinueOnError="WarnAndContinue">
        <Output TaskParameter="ExitCode" PropertyName="_SentryCLIExitCode" />
      </Exec>
    <!-- } else if (!UploadSymbols && UploadSources) { -->
      <PropertyGroup>
        <SentryCLIDebugInfoFile Condition="'$(NativeBinary)' != ''">$(NativeBinary)$(NativeSymbolExt)</SentryCLIDebugInfoFile>
        <SentryCLIDebugInfoFile Condition="'$(NativeBinary)' == '' or !Exists('$(SentryCLIDebugInfoFile)')">@(IntermediateAssembly->'$(SentryCLIUploadDirectory)%(FileName).pdb')</SentryCLIDebugInfoFile>
        <SentryCLIDebugInfoFile Condition="!Exists('$(SentryCLIDebugInfoFile)')">@(IntermediateAssembly->'$(SentryCLIUploadDirectory)%(FileName)%(Extension)')</SentryCLIDebugInfoFile>
        <SentryCLIUploadSourcesDirectory>$([System.IO.Path]::GetDirectoryName('$(SentryCLIDebugInfoFile)'))</SentryCLIUploadSourcesDirectory>
      </PropertyGroup>
      <Message Importance="High"
        Condition="'$(SentryUploadSymbols)' != 'true' and '$(SentryUploadSources)' == 'true'"
        Text="Preparing upload to Sentry for project '$(MSBuildProjectName)' ($(Configuration)/$(TargetFramework)): collecting source code referenced by $(SentryCLIDebugInfoFile)" />
      <Exec
        Condition="'$(SentryUploadSymbols)' != 'true' and '$(SentryUploadSources)' == 'true'"
        Command="&quot;$(SentryCLI)&quot; debug-files bundle-sources $(SentryCLIDebugInfoFile) " IgnoreExitCode="true" ContinueOnError="WarnAndContinue">
        <Output TaskParameter="ExitCode" PropertyName="_SentryCLIExitCode" />
      </Exec>
      <Warning Condition="'$(_SentryCLIExitCode)' != '0'" Text="Sentry CLI could not upload debug files." />
      <Exec
        Condition="'$(SentryUploadSymbols)' != 'true' and '$(SentryUploadSources)' == 'true' and '$(_SentryCLIExitCode)' == '0'"
        Command="$(SentryCLIDebugFilesUploadCommand) -t sourcebundle $(SentryCLIUploadSourcesDirectory)"
        IgnoreExitCode="true" ContinueOnError="WarnAndContinue">
        <Output TaskParameter="ExitCode" PropertyName="_SentryCLIExitCode" />
      </Exec>
    <!-- } -->
    <Warning Condition="'$(_SentryCLIExitCode)' != '0'" Text="Sentry CLI could not upload debug files." />
  </Target>

<<<<<<< HEAD
  <Target Name="UpdateAndroidMetadata" BeforeTargets="GetAssemblyAttributes"
          Condition="
            $([MSBuild]::GetTargetPlatformIdentifier('$(TargetFramework)')) == 'android'
            and '$(SentryUploadAndroidProGuardMapping)' == 'true'">

=======
  <!-- Only for the application assembly: https://github.com/getsentry/sentry-dotnet/pull/4647 -->
  <Target Name="UpdateAndroidMetadata"
          BeforeTargets="GetAssemblyAttributes"
          Condition="'$(AndroidApplication)' == 'True'
            and $([MSBuild]::GetTargetPlatformIdentifier('$(TargetFramework)')) == 'android'
            and '$(SentryUploadAndroidProGuardMapping)' == 'true'">
>>>>>>> ba9a3539
    <ItemGroup>
      <AssemblyAttribute Include="Android.App.MetaData">
        <_Parameter1>io.sentry.proguard-uuid</_Parameter1>
        <Value>$(SentryProGuardUUID)</Value>
      </AssemblyAttribute>
    </ItemGroup>
  </Target>

  <!-- Upload Android ProGuard mapping file to Sentry after the build. -->
  <Target Name="UploadAndroidProGuardMappingFileToSentry" AfterTargets="Build" DependsOnTargets="PrepareSentryCLI"
          Condition="'$(SentryCLI)' != '' and '$(SentryUploadAndroidProGuardMapping)' == 'true' And '$(AndroidProguardMappingFile)' != ''">

    <Message Importance="High" Text="Preparing to upload Android Proguard mapping to Sentry for '$(MSBuildProjectName)': $(AndroidProguardMappingFile))" />

    <Exec Command="$(SentryCLIProGuardMappingUploadCommand) $(AndroidProguardMappingFile)" IgnoreExitCode="true" ContinueOnError="WarnAndContinue">
      <Output TaskParameter="ExitCode" PropertyName="_SentryCLIExitCode" />
    </Exec>
    <Warning Condition="'$(_SentryCLIExitCode)' != '0'" Text="Sentry CLI could not upload proguard mapping." />
  </Target>

  <UsingTask TaskName="SentryGetApplicationVersion" TaskFactory="RoslynCodeTaskFactory" AssemblyFile="$(MSBuildToolsPath)\Microsoft.Build.Tasks.Core.dll">
    <ParameterGroup>
      <AssemblyPath Required="true" />
      <Release Output="true" />
    </ParameterGroup>
    <Task>
      <Using Namespace="System"/>
      <Using Namespace="System.Reflection"/>
      <Code Type="Fragment" Language="cs">
        <![CDATA[
  try
  {
#nullable enable
    Log.LogMessage($"Loading assembly: {AssemblyPath}");
    var path = Path.GetFullPath(AssemblyPath);
    var assembly = Assembly.LoadFile(path);

    Log.LogMessage($"Getting assembly name...");
    var assemblyName = assembly.GetName();
    var name = assemblyName.Name;
    Log.LogMessage($"Assembly name: {name}");

    Log.LogMessage($"Reading AssemblyInformationalVersionAttribute...");
    string? version = null;
    try
    {
      var infoVersionAttribute = assembly.GetCustomAttribute<AssemblyInformationalVersionAttribute>();
      version = infoVersionAttribute?.InformationalVersion;
    }
    catch
    {
      Log.LogMessage($"Failed to read informational version attribute");
    }
    version ??= assemblyName.Version?.ToString();
    Log.LogMessage($"Version: {version}");

    Log.LogMessage($"Compiling release information...");
    if (!string.IsNullOrWhiteSpace(name) && !string.IsNullOrWhiteSpace(version))
    {
      Release = version.Contains('@')
            ? version   // Don't add name prefix if it's already set by the user
            : $"{name}@{version}";
    }
#nullable disable
  }
  catch
  {
    Log.LogWarning($"Failed to get version from {AssemblyPath}");
  }
  ]]>
      </Code>
    </Task>
  </UsingTask>

  <PropertyGroup>
    <!-- Check if the release has been provided as an environment variable -->
    <_SentryRelease Condition="'$(_SentryRelease)' == '' And '$(SENTRY_RELEASE)' != ''">$(SENTRY_RELEASE)</_SentryRelease>
  </PropertyGroup>

  <Target Name="_GetSentryRelease" AfterTargets="DispatchToInnerBuilds;AfterBuild" Condition="'$(SentryCreateRelease)' == 'true' And '$(UseSentryCLI)' == 'true'">

    <Message Importance="High" Text="Getting Sentry Release..." />

    <SentryGetApplicationVersion Condition="'$(_SentryRelease)' == ''" AssemblyPath="$(IntermediateOutputPath)$(TargetName)$(TargetExt)">
      <Output TaskParameter="Release" PropertyName="_SentryRelease" />
    </SentryGetApplicationVersion>

    <Exec ConsoleToMSBuild="true"  Condition="'$(_SentryRelease)' == ''"
          Command="sentry-cli releases propose-version">
      <Output TaskParameter="ConsoleOutput" PropertyName="_SentryRelease"/>
    </Exec>

    <Message Importance="High" Text="Sentry Release: $(_SentryRelease)" />
  </Target>

  <!-- Set release information after the build -->
  <Target Name="_CreateSentryRelease" AfterTargets="Build" DependsOnTargets="_GetSentryRelease"
          Condition="'$(SentryCLI)' != '' and '$(SentryCreateRelease)' == 'true'">
    <Message Importance="High" Text="Creating Sentry Release: $(_SentryRelease)" />
    <Exec
      Command="$(SentryCLIBaseCommand) releases new $(_SentryRelease) $(SentryReleaseOptions)"
      IgnoreExitCode="true" ContinueOnError="WarnAndContinue">
      <Output TaskParameter="ExitCode" PropertyName="_SentryCLIExitCode" />
    </Exec>
  </Target>

  <!-- Send commit details to Sentry -->
  <Target Name="_SentrySetCommits" AfterTargets="Build" DependsOnTargets="_CreateSentryRelease"
          Condition="'$(SentryCLI)' != '' and '$(SentrySetCommits)' == 'true'">
    <Message Importance="High" Text="Setting Sentry commits" />
    <Exec
      Command="$(SentryCLIBaseCommand) releases set-commits $(SentrySetCommitOptions) $(_SentryRelease) $(SentrySetCommitReleaseOptions)"
      IgnoreExitCode="true" ContinueOnError="WarnAndContinue">
      <Output TaskParameter="ExitCode" PropertyName="_SentryCLIExitCode" />
    </Exec>
  </Target>

  <Import Condition="'$(MSBuildProjectName)' != 'Sentry' and !$(MSBuildProjectName.StartsWith('Sentry.')) and '$(IsSentryTestProject)' == ''" Project="$(MSBuildThisFileDirectory)Sentry.Native.targets"/>
</Project><|MERGE_RESOLUTION|>--- conflicted
+++ resolved
@@ -271,20 +271,12 @@
     <Warning Condition="'$(_SentryCLIExitCode)' != '0'" Text="Sentry CLI could not upload debug files." />
   </Target>
 
-<<<<<<< HEAD
-  <Target Name="UpdateAndroidMetadata" BeforeTargets="GetAssemblyAttributes"
-          Condition="
-            $([MSBuild]::GetTargetPlatformIdentifier('$(TargetFramework)')) == 'android'
-            and '$(SentryUploadAndroidProGuardMapping)' == 'true'">
-
-=======
   <!-- Only for the application assembly: https://github.com/getsentry/sentry-dotnet/pull/4647 -->
   <Target Name="UpdateAndroidMetadata"
           BeforeTargets="GetAssemblyAttributes"
           Condition="'$(AndroidApplication)' == 'True'
             and $([MSBuild]::GetTargetPlatformIdentifier('$(TargetFramework)')) == 'android'
             and '$(SentryUploadAndroidProGuardMapping)' == 'true'">
->>>>>>> ba9a3539
     <ItemGroup>
       <AssemblyAttribute Include="Android.App.MetaData">
         <_Parameter1>io.sentry.proguard-uuid</_Parameter1>
