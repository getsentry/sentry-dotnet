namespace Sentry.Protocol;

/// <summary>
/// Trace origin indicates what created a trace or a span.
/// </summary>
public readonly struct Origin
{
    private static readonly Lazy<Origin> LazyManual = new();
    internal static Origin Manual => LazyManual.Value;

    private readonly string? _category;
    private readonly string? _integrationName;
    private readonly string? _integrationPart;

    /// <summary>
    /// Creates a new instance of <see cref="Origin"/>.
    /// </summary>
    public Origin()
    {
        Type = OriginType.Manual;
        _category = null;
        _integrationName = null;
        _integrationPart = null;
    }

    private Origin(OriginType type, string? category = null, string? integrationName = null, string? integrationPart = null)
    {
        Type = type;
        _category = category;
        _integrationName = integrationName;
        _integrationPart = integrationPart;
    }

    internal static Origin Auto(string? category = null, string? integrationName = null, string? integrationPart = null)
        => new(OriginType.Auto, category, integrationName, integrationPart);

    /// <summary>
    /// Can be either manual (user created the trace/span) or auto (created by SDK/integration). The default is manual.
    /// Traces created by the Sentry SDK and it's integrations should override the default and set this to auto.
    /// </summary>
    internal OriginType Type { get; init; }

    /// <summary>
    /// The category of the trace or span.
    /// See https://develop.sentry.dev/sdk/performance/span-operations/#currently-used-categories
    /// </summary>
    internal string? Category
    {
        get => _category;
        init
        {
            if (OriginValidator.IsValidPartName(value))
            {
                throw new ArgumentException("Invalid part name", nameof(Category));
            }
            _category = value;
        }
    }

    /// <summary>
    /// The name of the integration or the SDK that created the trace or span.
    /// </summary>
    internal string? IntegrationName
    {
        get => _integrationName;
        init
        {
            if (OriginValidator.IsValidPartName(value))
            {
                throw new ArgumentException("Invalid part name", nameof(IntegrationName));
            }
            _integrationName = value;
        }
    }

    /// <summary>
    /// The part of the integration of the SDK that created the trace or span.
    /// </summary>
    internal string? IntegrationPart
    {
        get => _integrationPart;
        init
        {
            if (OriginValidator.IsValidPartName(value))
            {
                throw new ArgumentException("Invalid part name", nameof(IntegrationPart));
            }
            _integrationPart = value;
        }
    }

    /// <summary>
    /// The origin is of type string and consists of four parts:
    ///   {type}.{category}.{integration-name}.{integration-part}
    /// Only the first is mandatory. The parts build upon each other, meaning it is forbidden to skip one part.
    /// For example, you may send parts one and two but aren't allowed to send parts one and three without part two.
    /// </summary>
    /// <returns></returns>
    public override string ToString()
    {
        char? separator = null;
        var builder = new StringBuilder();
<<<<<<< HEAD
        foreach (var part in new [] {
             Type.ToString().ToLower(),
=======
        foreach (var part in new[] {
             Type?.ToString()?.ToLower(),
>>>>>>> 43f554e6
             Category,
             IntegrationName,
             IntegrationPart
        })
        {
            if (string.IsNullOrEmpty(part))
            {
                break;
            }

            if (separator is not null)
            {
                builder.Append(separator);
            }
            builder.Append(part);

            // Ensure separator for subsequent items
            separator ??= '.';
        }

        return builder.ToString();
    }

    internal static Origin? Parse(string value)
    {
        if (string.IsNullOrWhiteSpace(value))
        {
            return null;
        }

        var parts = value.Split('.');
        var type = parts[0] switch
        {
            "auto" => OriginType.Auto,
            "manual" => OriginType.Manual,
            _ => throw new ArgumentException("Invalid origin type", nameof(value))
        };
        var category = parts.Length > 1 ? parts[1] : null;
        var integrationName = parts.Length > 2 ? parts[2] : null;
        var integrationPart = parts.Length > 3 ? parts[3] : null;
        return new Origin(type, category, integrationName, integrationPart);
    }

    /// <inheritdoc />
    public override int GetHashCode()
    {
        // Prime number picked out of a hat
        const int hashCodeBase = 523;
        return hashCodeBase
               + Type.GetHashCode()
               + (Category ?? string.Empty).GetHashCode()
               + (IntegrationName ?? string.Empty).GetHashCode()
               + (IntegrationPart ?? string.Empty).GetHashCode();
    }

    /// <inheritdoc/>
    public override bool Equals(object? obj)
    {
        return obj is Origin otherOrigin && otherOrigin.GetHashCode() == GetHashCode();
    }
}<|MERGE_RESOLUTION|>--- conflicted
+++ resolved
@@ -100,17 +100,12 @@
     {
         char? separator = null;
         var builder = new StringBuilder();
-<<<<<<< HEAD
-        foreach (var part in new [] {
-             Type.ToString().ToLower(),
-=======
         foreach (var part in new[] {
-             Type?.ToString()?.ToLower(),
->>>>>>> 43f554e6
-             Category,
-             IntegrationName,
-             IntegrationPart
-        })
+                     Type.ToString().ToLower(),
+                     Category,
+                     IntegrationName,
+                     IntegrationPart
+                 })
         {
             if (string.IsNullOrEmpty(part))
             {
