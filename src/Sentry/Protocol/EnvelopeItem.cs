using System;
using System.Collections.Generic;
using System.IO;
using System.Text;
using System.Threading;
using System.Threading.Tasks;
using Sentry.Internal;
using Sentry.Internal.Extensions;

namespace Sentry.Protocol
{
    /// <summary>
    /// Envelope item.
    /// </summary>
    public class EnvelopeItem : IDisposable, ISerializable
    {
        private const string TypeKey = "type";
        private const string TypeValueEvent = "event";
        private const string LengthKey = "length";
        private const string FileNameKey = "file_name";

        /// <summary>
        /// Header associated with this item.
        /// </summary>
        public IReadOnlyDictionary<string, object> Header { get; }

        /// <summary>
        /// Payload associated with this item.
        /// </summary>
        public ISerializable Payload { get; }

        /// <summary>
        /// Initializes an instance of <see cref="EnvelopeItem"/>.
        /// </summary>
        public EnvelopeItem(IReadOnlyDictionary<string, object> header, ISerializable payload)
        {
            Header = header;
            Payload = payload;
        }

        /// <summary>
        /// Attempts to extract the value of "type" header if it's present.
        /// </summary>
        public string? TryGetType() => Header.GetValueOrDefault(TypeKey) as string;

        /// <summary>
        /// Attempts to extract the value of "length" header if it's present.
        /// </summary>
        public long? TryGetLength() =>
            Header.GetValueOrDefault(LengthKey) switch
            {
                null => null,
                var value => Convert.ToInt64(value) // can be int, long, or another numeric type
            };

        private async Task<MemoryStream> BufferPayloadAsync(CancellationToken cancellationToken = default)
        {
            var buffer = new MemoryStream();
            await Payload.SerializeAsync(buffer, cancellationToken).ConfigureAwait(false);
            _ = buffer.Seek(0, SeekOrigin.Begin);

            return buffer;
        }

        /// <inheritdoc />
        public async Task SerializeAsync(Stream stream, CancellationToken cancellationToken = default)
        {
            // Length is known
            if (TryGetLength() != null)
            {
                // Header
                await Json.SerializeToStreamAsync(Header, stream, cancellationToken).ConfigureAwait(false);
                await stream.WriteByteAsync((byte)'\n', cancellationToken).ConfigureAwait(false);

                // Payload
                await Payload.SerializeAsync(stream, cancellationToken).ConfigureAwait(false);
            }
            // Length is NOT known (need to calculate)
            else
            {
                using var payloadBuffer = await BufferPayloadAsync(cancellationToken).ConfigureAwait(false);

                // Header
                var headerWithLength = Header.ToDictionary();
                headerWithLength[LengthKey] = payloadBuffer.Length;
                var headerData = Json.SerializeToByteArray(headerWithLength);

                await stream.WriteAsync(headerData, cancellationToken).ConfigureAwait(false);
                await stream.WriteByteAsync((byte)'\n', cancellationToken).ConfigureAwait(false);

                // Payload
                await payloadBuffer.CopyToAsync(stream, cancellationToken).ConfigureAwait(false);
            }
        }

        /// <inheritdoc />
        public void Dispose() => (Payload as IDisposable)?.Dispose();

        /// <summary>
        /// Creates an envelope item from file.
        /// </summary>
        public static EnvelopeItem FromFile(string filePath)
        {
            var file = File.OpenRead(filePath);
            var payload = new StreamSerializable(file);

            var header = new Dictionary<string, object>
            {
                [TypeKey] = "attachment",
                [FileNameKey] = Path.GetFileName(filePath),
                [LengthKey] = file.Length
            };

            return new EnvelopeItem(header, payload);
        }

        /// <summary>
        /// Creates an envelope item from text content.
        /// </summary>
        public static EnvelopeItem FromString(string text)
        {
            using var buffer = new MemoryStream(
                Encoding.UTF8.GetBytes(text)
            );

            var payload = new StreamSerializable(buffer);

            var header = new Dictionary<string, object>
            {
                [TypeKey] = "attachment",
                [LengthKey] = buffer.Length
            };

            return new EnvelopeItem(header, payload);
        }

        /// <summary>
        /// Creates an envelope item from an event.
        /// </summary>
        public static EnvelopeItem FromEvent(SentryEvent @event)
        {
            var header = new Dictionary<string, object>
            {
                [TypeKey] = TypeValueEvent
            };

            return new EnvelopeItem(header, @event);
        }

<<<<<<< HEAD
        private static async Task<IReadOnlyDictionary<string, object>> DeserializeHeaderAsync(
            Stream stream,
            CancellationToken cancellationToken = default)
        {
            var buffer = new List<byte>();

            var prevByte = default(int);
            await foreach (var curByte in stream.ReadAllBytesAsync(cancellationToken))
            {
                // Break if found an unescaped newline
                if (curByte == '\n' && prevByte != '\\')
                {
                    break;
                }

                buffer.Add(curByte);
                prevByte = curByte;
            }

            return
                Json.DeserializeFromByteArray<Dictionary<string, object>?>(buffer.ToArray())
                ?? throw new InvalidOperationException("Envelope item header is malformed.");
        }

        private static async Task<ISerializable> DeserializePayloadAsync(
            Stream stream,
            IReadOnlyDictionary<string, object> header,
            CancellationToken cancellationToken = default)
        {
            var payloadLength = header.GetValueOrDefault(LengthKey) switch
            {
                null => (long?)null,
                var value => Convert.ToInt64(value)
            };

            var payloadType = header.GetValueOrDefault(TypeKey) as string;

            if (string.Equals(payloadType, TypeValueEvent, StringComparison.OrdinalIgnoreCase))
            {
                var bufferLength = (int)(payloadLength ?? stream.Length);
                var buffer = new PooledBuffer<byte>(bufferLength);

                var bytesRead = await stream.ReadAsync(buffer.Array, 0, bufferLength, cancellationToken)
                    .ConfigureAwait(false);

                // The original buffer may be bigger than necessary, but Json.NET doesn't accept Spans
                var bufferTrimmed = new byte[bytesRead];
                Array.Copy(buffer.Array, bufferTrimmed, bytesRead);

                return Json.DeserializeFromByteArray<SentryEvent>(bufferTrimmed);
            }
            else
            {
                var payloadStream = new PartialStream(stream, stream.Position, payloadLength);

                if (payloadLength != null)
                {
                    stream.Seek(payloadLength.Value, SeekOrigin.Current);
                }
                else
                {
                    stream.Seek(0, SeekOrigin.End);
                }

                return new StreamSerializable(payloadStream);
            }
        }

        /// <summary>
        /// Deserializes envelope item from stream.
        /// </summary>
        public static async Task<EnvelopeItem> DeserializeAsync(
            Stream stream,
            CancellationToken cancellationToken = default)
        {
            var header = await DeserializeHeaderAsync(stream, cancellationToken).ConfigureAwait(false);
            var payload = await DeserializePayloadAsync(stream, header, cancellationToken).ConfigureAwait(false);

            // Swallow trailing newlines (some envelopes may have them after payloads)
            await foreach (var curByte in stream.ReadAllBytesAsync(cancellationToken))
            {
                if (curByte != '\n')
                {
                    stream.Position--;
                    break;
                }
            }

            return new EnvelopeItem(header, payload);
=======
        /// <summary>
        /// Creates an envelope item from an user feedback.
        /// </summary>
        public static EnvelopeItem FromUserFeedback(UserFeedback sentryUserFeedback)
        {
            var header = new Dictionary<string, object>
            {
                [TypeKey] = "user_report"
            };

            return new EnvelopeItem(header, sentryUserFeedback);
>>>>>>> 0c2f718c
        }
    }
}<|MERGE_RESOLUTION|>--- conflicted
+++ resolved
@@ -16,6 +16,7 @@
     {
         private const string TypeKey = "type";
         private const string TypeValueEvent = "event";
+        private const string TypeValueUserReport = "user_report";
         private const string LengthKey = "length";
         private const string FileNameKey = "file_name";
 
@@ -57,7 +58,7 @@
         {
             var buffer = new MemoryStream();
             await Payload.SerializeAsync(buffer, cancellationToken).ConfigureAwait(false);
-            _ = buffer.Seek(0, SeekOrigin.Begin);
+            buffer.Seek(0, SeekOrigin.Begin);
 
             return buffer;
         }
@@ -147,7 +148,19 @@
             return new EnvelopeItem(header, @event);
         }
 
-<<<<<<< HEAD
+        /// <summary>
+        /// Creates an envelope item from an user feedback.
+        /// </summary>
+        public static EnvelopeItem FromUserFeedback(UserFeedback sentryUserFeedback)
+        {
+            var header = new Dictionary<string, object>
+            {
+                [TypeKey] = TypeValueUserReport
+            };
+
+            return new EnvelopeItem(header, sentryUserFeedback);
+        }
+
         private static async Task<IReadOnlyDictionary<string, object>> DeserializeHeaderAsync(
             Stream stream,
             CancellationToken cancellationToken = default)
@@ -185,35 +198,36 @@
 
             var payloadType = header.GetValueOrDefault(TypeKey) as string;
 
+            // Event
             if (string.Equals(payloadType, TypeValueEvent, StringComparison.OrdinalIgnoreCase))
             {
                 var bufferLength = (int)(payloadLength ?? stream.Length);
-                var buffer = new PooledBuffer<byte>(bufferLength);
-
-                var bytesRead = await stream.ReadAsync(buffer.Array, 0, bufferLength, cancellationToken)
-                    .ConfigureAwait(false);
-
-                // The original buffer may be bigger than necessary, but Json.NET doesn't accept Spans
-                var bufferTrimmed = new byte[bytesRead];
-                Array.Copy(buffer.Array, bufferTrimmed, bytesRead);
-
-                return Json.DeserializeFromByteArray<SentryEvent>(bufferTrimmed);
+                var buffer = await stream.ReadByteChunkAsync(bufferLength, cancellationToken).ConfigureAwait(false);
+
+                return Json.DeserializeFromByteArray<SentryEvent>(buffer);
+            }
+            // User report
+            if (string.Equals(payloadType, TypeValueUserReport, StringComparison.OrdinalIgnoreCase))
+            {
+                var bufferLength = (int)(payloadLength ?? stream.Length);
+                var buffer = await stream.ReadByteChunkAsync(bufferLength, cancellationToken).ConfigureAwait(false);
+
+                return Json.DeserializeFromByteArray<UserFeedback>(buffer);
+            }
+
+            // Arbitrary payload
+            if (payloadLength != null)
+            {
+                stream.Seek(payloadLength.Value, SeekOrigin.Current);
             }
             else
             {
-                var payloadStream = new PartialStream(stream, stream.Position, payloadLength);
-
-                if (payloadLength != null)
-                {
-                    stream.Seek(payloadLength.Value, SeekOrigin.Current);
-                }
-                else
-                {
-                    stream.Seek(0, SeekOrigin.End);
-                }
-
-                return new StreamSerializable(payloadStream);
-            }
+                stream.Seek(0, SeekOrigin.End);
+            }
+
+            var payloadStream = new PartialStream(stream, stream.Position, payloadLength);
+
+            return new StreamSerializable(payloadStream);
         }
 
         /// <summary>
@@ -237,19 +251,6 @@
             }
 
             return new EnvelopeItem(header, payload);
-=======
-        /// <summary>
-        /// Creates an envelope item from an user feedback.
-        /// </summary>
-        public static EnvelopeItem FromUserFeedback(UserFeedback sentryUserFeedback)
-        {
-            var header = new Dictionary<string, object>
-            {
-                [TypeKey] = "user_report"
-            };
-
-            return new EnvelopeItem(header, sentryUserFeedback);
->>>>>>> 0c2f718c
         }
     }
 }