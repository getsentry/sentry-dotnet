using Sentry.Extensibility;

namespace Sentry.Cocoa.Extensions;

internal static class CocoaExtensions
{
    public static DateTimeOffset ToDateTimeOffset(this NSDate timestamp) => new((DateTime)timestamp);

    public static NSDate ToNSDate(this DateTimeOffset timestamp) => (NSDate)timestamp.UtcDateTime;

    public static NSString ToNSString(this string str) => new NSString(str);

    public static string? ToJsonString(this NSObject? obj, IDiagnosticLogger? logger = null)
    {
        using var data = obj.ToJsonData(logger);
        return data?.ToString();
    }

    public static Stream? ToJsonStream(this NSObject? obj, IDiagnosticLogger? logger = null) =>
        obj.ToJsonData(logger)?.AsStream();

    private static NSData? ToJsonData(this NSObject? obj, IDiagnosticLogger? logger = null)
    {
        if (obj == null)
        {
            return null;
        }

        if (obj is CocoaSdk.ISentrySerializable serializable)
        {
            // For types that implement Sentry Cocoa's SentrySerializable protocol (interface),
            // We should call that first, and then serialize the result to JSON later.
            obj = serializable.Serialize();
        }

        // Now we will use Apple's JSON Serialization functions.
        // See https://developer.apple.com/documentation/foundation/nsjsonserialization

        if (!NSJsonSerialization.IsValidJSONObject(obj))
        {
            logger?.LogWarning("Cannot serialize a {0} directly to JSON", obj.GetType().Name);
            return null;
        }

        try
        {
            return NSJsonSerialization.Serialize(obj, 0, out _);
        }
        catch (Exception ex)
        {
            logger?.LogError(ex, "Error serializing {0} to JSON", obj.GetType().Name);
            return null;
        }
    }

    public static Dictionary<string, string> ToStringDictionary<TValue>(
        this NSDictionary<NSString, TValue>? dict,
        IDiagnosticLogger? logger = null)
        where TValue : NSObject
    {
        if (dict == null)
        {
            return new Dictionary<string, string>();
        }

        var result = new Dictionary<string, string>(capacity: (int)dict.Count);
        foreach (var key in dict.Keys)
        {
            var value = dict[key];
            if (value is NSString s)
            {
                result.Add(key, s);
            }
            else if (value.ToJsonString(logger) is { } json)
            {
                result.Add(key, json);
            }

            // Skip null values, including anything that couldn't be serialized
        }

        return result;
    }

    public static Dictionary<string, string>? ToNullableStringDictionary<TValue>(
        this NSDictionary<NSString, TValue>? dict,
        IDiagnosticLogger? logger = null)
        where TValue : NSObject
    {
        if (dict is null || dict.Count == 0)
        {
            return null;
        }

        return dict.ToStringDictionary(logger);
    }

    public static Dictionary<string, object?> ToObjectDictionary<TValue>(
        this NSDictionary<NSString, TValue>? dict,
        IDiagnosticLogger? logger = null)
        where TValue : NSObject
    {
        if (dict == null)
        {
            return new Dictionary<string, object?>();
        }

        var result = new Dictionary<string, object?>(capacity: (int)dict.Count);
        foreach (var key in dict.Keys)
        {
            var value = dict[key];
            switch (value)
            {
                case null or NSNull:
                    result.Add(key, null);
                    break;
                case NSString s:
                    result.Add(key, s);
                    break;
                case NSNumber n:
                    result.Add(key, n.ToObject());
                    break;
                default:
                    if (value.ToJsonString(logger) is { } json)
                    {
                        result.Add(key, json);
                    }
                    else
                    {
                        logger?.LogWarning("Could not add value of type {0} to dictionary.", value.GetType());
                    }

                    break;
            }
        }

        return result;
    }

    public static Dictionary<string, object?>? ToNullableObjectDictionary<TValue>(
        this NSDictionary<NSString, TValue>? dict,
        IDiagnosticLogger? logger = null)
        where TValue : NSObject
    {
        if (dict is null || dict.Count == 0)
        {
            return null;
        }

        return dict.ToObjectDictionary(logger);
    }

    public static NSDictionary<NSString, NSObject> ToNSDictionary<TValue>(
        this IEnumerable<KeyValuePair<string, TValue>> dict)
    {
        var d = new Dictionary<NSString, NSObject>();
        foreach (var item in dict)
        {
            // skip null values, but add others as NSObject
            if (item.Value is { } value)
            {
                d.Add((NSString)item.Key, NSObject.FromObject(value));
            }
        }

        return NSDictionary<NSString, NSObject>
            .FromObjectsAndKeys(
                d.Values.ToArray(),
                d.Keys.ToArray());
    }

    public static NSDictionary<NSString, NSString> ToNSDictionaryStrings(
        this IEnumerable<KeyValuePair<string, string>> dict)
    {
        var d = new Dictionary<NSString, NSString>();
        foreach (var item in dict)
        {
            if (item.Value != null)
            {
                d.Add((NSString)item.Key, new NSString(item.Value));
            }
        }

        return NSDictionary<NSString, NSString>
            .FromObjectsAndKeys(
                d.Values.ToArray(),
                d.Keys.ToArray());
    }

    public static NSDictionary<NSString, NSObject>? ToNullableNSDictionary<TValue>(
        this ICollection<KeyValuePair<string, TValue>> dict) =>
        dict.Count == 0 ? null : dict.ToNSDictionary();

    public static NSDictionary<NSString, NSObject>? ToNullableNSDictionary<TValue>(
        this IReadOnlyCollection<KeyValuePair<string, TValue>> dict) =>
        dict.Count == 0 ? null : dict.ToNSDictionary();

    /// <summary>
    /// Converts an <see cref="NSNumber"/> to a .NET primitive data type and returns the result box in an <see cref="object"/>.
    /// </summary>
    /// <param name="n">The <see cref="NSNumber"/> to convert.</param>
    /// <returns>An <see cref="object"/> that contains the number in its primitive type.</returns>
    /// <exception cref="ArgumentOutOfRangeException">Thrown when the number's <c>ObjCType</c> was unrecognized.</exception>
    /// <remarks>
    /// This method always returns a result that is compatible with its value, but does not always give the expected result.
    /// Specifically:
    /// <list type="bullet">
    ///   <item><c>byte</c> returns <c>short</c></item>
    ///   <item><c>ushort</c> return <c>int</c></item>
    ///   <item><c>uint</c> returns <c>long</c></item>
    ///   <item><c>ulong</c> returns <c>long</c> unless it's > <c>long.MaxValue</c></item>
    ///   <item>n/nu types return more primitive types (ex. <c>nfloat</c> => <c>double</c>)</item>
    /// </list>
    /// Type encodings are listed here:
    /// https://developer.apple.com/library/archive/documentation/Cocoa/Conceptual/ObjCRuntimeGuide/Articles/ocrtTypeEncodings.html
    /// </remarks>
    public static object ToObject(this NSNumber n)
    {
        if (n is NSDecimalNumber d)
        {
            // handle NSDecimalNumber type directly
            return (decimal)d.NSDecimalValue;
        }

        return n.ObjCType switch
        {
            "c" when n.Class.Name == "__NSCFBoolean" => n.BoolValue, // ObjC bool
            "c" => n.SByteValue, // signed char
            "i" => n.Int32Value, // signed int
            "s" => n.Int16Value, // signed short
            "l" => n.Int32Value, // signed long (32 bit)
            "q" => n.Int64Value, // signed long long (64 bit)
            "C" => n.ByteValue, // unsigned char
            "I" => n.UInt32Value, // unsigned int
            "S" => n.UInt16Value, // unsigned short
            "L" => n.UInt32Value, // unsigned long (32 bit)
            "Q" => n.UInt64Value, // unsigned long long (64 bit)
            "f" => n.FloatValue, // float
            "d" => n.DoubleValue, // double
            "B" => n.BoolValue, // C++ bool or C99 _Bool
            _ => throw new ArgumentOutOfRangeException(nameof(n), n,
                $"NSNumber \"{n.StringValue}\" has an unknown ObjCType \"{n.ObjCType}\" (Class: \"{n.Class.Name}\")")
        };
    }

    public static void CopyToCocoaSentryEvent(this SentryEvent managed, CocoaSdk.SentryEvent native)
    {
        // we only support a subset of mutated data to be passed back to the native SDK at this time
        native.ServerName = managed.ServerName;
        native.Dist = managed.Distribution;
        native.Logger = managed.Logger;
        native.ReleaseName = managed.Release;
        native.Environment = managed.Environment;
<<<<<<< HEAD
        native.Platform = managed.Platform!;
=======
>>>>>>> bdbad695
        native.Transaction = managed.TransactionName!;
        native.Message = managed.Message?.ToCocoaSentryMessage();
        native.Tags = managed.Tags?.ToNSDictionaryStrings();
        native.Extra = managed.Extra?.ToNSDictionary();
        native.Breadcrumbs = managed.Breadcrumbs?.Select(x => x.ToCocoaBreadcrumb()).ToArray();
        native.User = managed.User?.ToCocoaUser();

        if (managed.Level != null)
        {
            native.Level = managed.Level.Value.ToCocoaSentryLevel();
        }

        if (managed.Exception != null)
        {
            native.Error = new NSError(new NSString(managed.Exception.ToString()), IntPtr.Zero);
        }
    }

    public static SentryEvent? ToSentryEvent(this CocoaSdk.SentryEvent sentryEvent)
    {
        using var stream = sentryEvent.ToJsonStream();
        if (stream == null)
            return null;

        using var json = JsonDocument.Parse(stream);
        var exception = sentryEvent.Error == null ? null : new NSErrorException(sentryEvent.Error);
        var ev = SentryEvent.FromJson(json.RootElement, exception);
        return ev;
    }

    public static CocoaSdk.SentryMessage ToCocoaSentryMessage(this SentryMessage msg)
    {
        var native = new CocoaSdk.SentryMessage(msg.Formatted ?? string.Empty);
        native.Params = msg.Params?.Select(x => x.ToString()!).ToArray() ?? new string[0];

        return native;
    }

    // not tested or needed yet - leaving for future just in case
    // public static CocoaSdk.SentryThread ToCocoaSentryThread(this SentryThread thread)
    // {
    //     var id = NSNumber.FromInt32(thread.Id ?? 0);
    //     var native = new CocoaSdk.SentryThread(id);
    //     native.Crashed = thread.Crashed;
    //     native.Current = thread.Current;
    //     native.Name = thread.Name;
    //     native.Stacktrace = thread.Stacktrace?.ToCocoaSentryStackTrace();
    //     // native.IsMain = not in dotnet
    //     return native;
    // }
    //
    // public static CocoaSdk.SentryRequest ToCocoaSentryRequest(this SentryRequest request)
    // {
    //     var native = new CocoaSdk.SentryRequest();
    //     native.Cookies = request.Cookies;
    //     native.Headers = request.Headers?.ToNSDictionaryStrings();
    //     native.Method = request.Method;
    //     native.QueryString = request.QueryString;
    //     native.Url = request.Url;
    //
    //     // native.BodySize does not exist in dotnet
    //     return native;
    // }
    //

    // public static CocoaSdk.SentryException ToCocoaSentryException(this SentryException ex)
    // {
    //     var native = new CocoaSdk.SentryException(ex.Value ?? string.Empty, ex.Type ?? string.Empty);
    //     native.Module = ex.Module;
    //     native.Mechanism = ex.Mechanism?.ToCocoaSentryMechanism();
    //     native.Stacktrace = ex.Stacktrace?.ToCocoaSentryStackTrace();
    //     // not part of native - ex.ThreadId;
    //     return native;
    // }
    //
    // public static CocoaSdk.SentryStacktrace ToCocoaSentryStackTrace(this SentryStackTrace stackTrace)
    // {
    //     var frames = stackTrace.Frames?.Select(x => x.ToCocoaSentryFrame()).ToArray() ?? new CocoaSdk.SentryFrame[0];
    //     var native = new CocoaSdk.SentryStacktrace(frames, new NSDictionary<NSString, NSString>());
    //     // native.Register & native.Snapshot missing in dotnet
    //     return native;
    // }
    //
    // public static CocoaSdk.SentryFrame ToCocoaSentryFrame(this SentryStackFrame frame)
    // {
    //     var native = new CocoaSdk.SentryFrame();
    //     native.Module = frame.Module;
    //     native.Package = frame.Package;
    //     native.InstructionAddress = frame.InstructionAddress?.ToString();
    //     native.Function = frame.Function;
    //     native.Platform = frame.Platform;
    //     native.ColumnNumber = frame.ColumnNumber;
    //     native.FileName = frame.FileName;
    //     native.InApp = frame.InApp;
    //     native.ImageAddress = frame.ImageAddress?.ToString();
    //     native.LineNumber = frame.LineNumber;
    //     native.SymbolAddress = frame.SymbolAddress?.ToString();
    //
    //     // native.StackStart = doesn't exist in dotnet
    //     return native;
    // }
    //
    // public static CocoaSdk.SentryMechanism ToCocoaSentryMechanism(this Mechanism mechanism)
    // {
    //     var native = new CocoaSdk.SentryMechanism(mechanism.Type);
    //     native.Synthetic = mechanism.Synthetic;
    //     native.Handled = mechanism.Handled;
    //     native.Desc = mechanism.Description;
    //     native.HelpLink = mechanism.HelpLink;
    //     native.Data = mechanism.Data?.ToNSDictionary();
    //     // TODO: Meta does not currently translate in dotnet - native.Meta = null;
    //     return native;
    // }
}<|MERGE_RESOLUTION|>--- conflicted
+++ resolved
@@ -251,10 +251,6 @@
         native.Logger = managed.Logger;
         native.ReleaseName = managed.Release;
         native.Environment = managed.Environment;
-<<<<<<< HEAD
-        native.Platform = managed.Platform!;
-=======
->>>>>>> bdbad695
         native.Transaction = managed.TransactionName!;
         native.Message = managed.Message?.ToCocoaSentryMessage();
         native.Tags = managed.Tags?.ToNSDictionaryStrings();
