// ReSharper disable once CheckNamespace
namespace Sentry;

public partial class SentryOptions
{
    /// <summary>
    /// Exposes additional options for the Android platform.
    /// </summary>
    public AndroidOptions Android { get; }

    /// <summary>
    /// Provides additional options for the Android platform.
    /// </summary>
    public class AndroidOptions
    {
        private readonly SentryOptions _options;

        internal AndroidOptions(SentryOptions options)
        {
            _options = options;
        }

        // ---------- From SentryAndroidOptions.java ----------

        /// <summary>
        /// Gets or sets a value that indicates if ANR (Application Not Responding) is enabled.
        /// The default value is <c>true</c> (enabled).
        /// </summary>
        /// <remarks>
        /// See https://docs.sentry.io/platforms/android/configuration/app-not-respond/
        /// </remarks>
        public bool AnrEnabled { get; set; } = true;

        /// <summary>
        /// Gets or sets a value that indicates if ANR (Application Not Responding) is enabled on Debug mode.
        /// The default value is <c>false</c> (disabled).
        /// </summary>
        /// <remarks>
        /// See https://docs.sentry.io/platforms/android/configuration/app-not-respond/
        /// </remarks>
        public bool AnrReportInDebug { get; set; } = false;

        /// <summary>
        /// Gets or sets the ANR (Application Not Responding) timeout interval.
        /// The default values is 5 seconds.
        /// </summary>
        /// <remarks>
        /// See https://docs.sentry.io/platforms/android/configuration/app-not-respond/
        /// </remarks>
        public TimeSpan AnrTimeoutInterval { get; set; } = TimeSpan.FromSeconds(5);

        // TODO: Make this option work for .NET managed code
        /// <summary>
        /// Gets or sets a value that indicates whether to attach a screenshot when an error occurs.
        /// The default value is <c>false</c> (disabled).
        /// </summary>
        /// <remarks>
        /// This feature is provided by the Sentry Android SDK and thus only works for Java-based errors.
        /// See https://docs.sentry.io/platforms/android/enriching-events/screenshots/
        /// </remarks>
        public bool AttachScreenshot { get; set; } = false;

        /// <summary>
        /// Gets or sets a value that indicates if automatic breadcrumbs for <c>Activity</c> lifecycle events are
        /// enabled. The default value is <c>true</c> (enabled).
        /// </summary>
        /// <remarks>
        /// See https://docs.sentry.io/platforms/android/enriching-events/breadcrumbs/
        /// </remarks>
        public bool EnableActivityLifecycleBreadcrumbs { get; set; } = true;

        /// <summary>
        /// Gets or sets a value that indicates if automatic breadcrumbs for <c>App</c> components are enabled.
        /// The default value is <c>true</c> (enabled).
        /// </summary>
        /// <remarks>
        /// See https://docs.sentry.io/platforms/android/enriching-events/breadcrumbs/
        /// </remarks>
        public bool EnableAppComponentBreadcrumbs { get; set; } = true;

        /// <summary>
        /// Gets or sets a value that indicates if automatic breadcrumbs for <c>App</c> lifecycle events are enabled.
        /// The default value is <c>true</c> (enabled).
        /// </summary>
        /// <remarks>
        /// See https://docs.sentry.io/platforms/android/enriching-events/breadcrumbs/
        /// </remarks>
        public bool EnableAppLifecycleBreadcrumbs { get; set; } = true;

        /// <summary>
        /// Gets or sets a value that indicates if automatic breadcrumbs for system events are enabled.
        /// The default value is <c>true</c> (enabled).
        /// </summary>
        /// <remarks>
        /// See https://docs.sentry.io/platforms/android/enriching-events/breadcrumbs/
        /// </remarks>
        public bool EnableSystemEventBreadcrumbs { get; set; } = true;

        /// <summary>
        /// Gets or sets a value that indicates if automatic breadcrumbs for user interactions are enabled.
        /// The default value is <c>true</c> (enabled).
        /// </summary>
        /// <remarks>
        /// See https://docs.sentry.io/platforms/android/enriching-events/breadcrumbs/
        /// </remarks>
        public bool EnableUserInteractionBreadcrumbs { get; set; } = true;

        /// <summary>
        /// Gets or sets a value that indicates if automatic instrumentation for <c>Activity</c> lifecycle tracing
        /// is enabled. The default value is <c>true</c> (enabled).
        /// Enabling this option also requires setting <see cref="SentryOptions.TracesSampleRate"/> or
        /// <see cref="SentryOptions.TracesSampler"/>. You can also control whether these transactions will
        /// finish automatically with <see cref="EnableActivityLifecycleTracingAutoFinish"/>.
        /// </summary>
        /// <remarks>
        /// See https://docs.sentry.io/platforms/android/performance/instrumentation/automatic-instrumentation/#androids-activity-instrumentation
        /// </remarks>
        public bool EnableAutoActivityLifecycleTracing { get; set; } = true;

        /// <summary>
        /// Gets or sets a value that indicates if automatic instrumentation for <c>Activity</c> lifecycle tracing
        /// should finish automatically. Requires <see cref="EnableAutoActivityLifecycleTracing"/> set <c>true</c>.
        /// The default value is <c>true</c> (enabled).
        /// </summary>
        /// <remarks>
        /// See https://docs.sentry.io/platforms/android/performance/instrumentation/automatic-instrumentation/#androids-activity-instrumentation
        /// </remarks>
        public bool EnableActivityLifecycleTracingAutoFinish { get; set; } = true;

        /// <summary>
        /// Gets or sets a value that indicates if automatic instrumentation for user interaction tracing is enabled.
        /// The default value is <c>false</c> (disabled).
        /// </summary>
        /// <remarks>
        /// See https://docs.sentry.io/platforms/android/performance/instrumentation/automatic-instrumentation/#user-interaction-instrumentation
        /// </remarks>
        public bool EnableUserInteractionTracing { get; set; } = false;

        /// <summary>
        /// Gets or sets the interval for profiling traces, when enabled with <see cref="ProfilingEnabled"/>.
        /// The default value is 10 milliseconds.
        /// </summary>
        public TimeSpan ProfilingTracesInterval { get; set; } = TimeSpan.FromMilliseconds(10);


        // ---------- From SentryOptions.java ----------

        /// <summary>
        /// Gets or sets a value that indicates if all the threads are automatically attached to all logged events.
        /// The default value is <c>false</c> (disabled).
        /// </summary>
        public bool AttachThreads { get; set; } = false;

        /// <summary>
        /// Gets or sets the connection timeout on the HTTP connection used by Java when sending data to Sentry.
        /// The default value is 5 seconds.
        /// </summary>
        public TimeSpan ConnectionTimeout { get; set; } = TimeSpan.FromSeconds(5);

        /// <summary>
<<<<<<< HEAD
        /// The distribution of the application, associated with the release set in <see cref="Release"/>.
        /// </summary>
        [Obsolete("Use SentryOptions.Distribution instead.  This property will be removed in a future version.")]
        public string? Distribution
        {
            get => _options.Distribution;
            set => _options.Distribution = value;
        }
=======
        /// Gets or sets the distribution of the application.
        /// </summary>
        /// <remarks>
        /// See "dist" in https://develop.sentry.dev/sdk/event-payloads/#optional-attributes
        /// </remarks>
        // TODO: Should we have this property on the main SentryOptions (with Release and Environment)?
        public string? Distribution { get; set; } = null;
>>>>>>> ca07d2c0

        /// <summary>
        /// Gets or sets a value that indicates if the NDK (Android Native Development Kit) is enabled.
        /// The default value is <c>true</c> (enabled).
        /// </summary>
        /// <remarks>
        /// See https://docs.sentry.io/platforms/android/using-ndk/#disable-ndk-integration
        /// </remarks>
        public bool EnableNdk { get; set; } = true;

        /// <summary>
        /// Gets or sets a value that indicates if the hook that flushes when the main Java thread shuts down
        /// is enabled. The default value is <c>true</c> (enabled).
        /// </summary>
        public bool EnableShutdownHook { get; set; } = true;

        /// <summary>
        /// Gets or sets a value that indicates if the handler that attaches to Java's
        /// <c>Thread.UncaughtExceptionHandler</c> is enabled. The default value is <c>true</c> (enabled).
        /// </summary>s
        public bool EnableUncaughtExceptionHandler { get; set; } = true;

        /// <summary>
        /// Gets or sets a value that indicates if uncaught Java errors will have their stack traces
        /// printed to the standard error stream. The default value is <c>false</c> (disabled).
        /// </summary>
        public bool PrintUncaughtStackTrace { get; set; } = false;

        /// <summary>
        /// Gets or sets if profiling is enabled for transactions.
        /// The default value is <c>false</c> (disabled).
        /// See also <see cref="ProfilingTracesInterval"/>.
        /// </summary>
        public bool ProfilingEnabled { get; set; } = false;

        /// <summary>
        /// Gets or sets the read timeout on the HTTP connection used by Java when sending data to Sentry.
        /// The default value is 5 seconds.
        /// </summary>
        public TimeSpan ReadTimeout { get; set; } = TimeSpan.FromSeconds(5);


        // ---------- Other ----------

        internal List<string>? InAppExcludes { get; private set; }
        internal List<string>? InAppIncludes { get; private set; }

        /// <summary>
        /// Add prefix to exclude from 'InApp' stacktrace list by the Android SDK.
        /// Note that this uses Java package names, not .NET namespaces.
        /// </summary>
        /// <param name="prefix">The string used to filter the stacktrace to be excluded from InApp.</param>
        /// <remarks>
        /// See https://docs.sentry.io/platforms/java/configuration/options/#in-app-exclude
        /// </remarks>
        /// <example>
        /// 'java.util.', 'org.apache.logging.log4j.'
        /// </example>
        public void AddInAppExclude(string prefix)
        {
            InAppExcludes ??= new List<string>();
            InAppExcludes.Add(prefix);
        }

        /// <summary>
        /// Add prefix to include as in 'InApp' stacktrace by the Android SDK.
        /// Note that this uses Java package names, not .NET namespaces.
        /// </summary>
        /// <param name="prefix">The string used to filter the stacktrace to be included in InApp.</param>
        /// <remarks>
        /// See https://docs.sentry.io/platforms/java/configuration/options/#in-app-include
        /// </remarks>
        /// <example>
        /// 'java.util.customcode.', 'io.sentry.samples.'
        /// </example>
        public void AddInAppInclude(string prefix){
            InAppIncludes ??= new List<string>();
            InAppIncludes.Add(prefix);
        }

        /// <summary>
        /// Gets or sets a value that indicates if tracing features are enabled on the embedded Android SDK.
        /// The default value is <c>false</c> (disabled).
        /// </summary>
        public bool EnableAndroidSdkTracing { get; set; } = false;

        /// <summary>
        /// Gets or sets a value that indicates if the <see cref="BeforeSend"/> callback will be invoked for
        /// events that originate from the embedded Android SDK. The default value is <c>false</c> (disabled).
        /// </summary>
        /// <remarks>
        /// This is an experimental feature and is imperfect, as the .NET SDK and the embedded Android SDK don't
        /// implement all of the same features that may be present in the event graph. Some optional elements may
        /// be stripped away during the round-tripping between the two SDKs.  Use with caution.
        /// </remarks>
        public bool EnableAndroidSdkBeforeSend { get; set; } = false;
    }
}<|MERGE_RESOLUTION|>--- conflicted
+++ resolved
@@ -158,7 +158,6 @@
         public TimeSpan ConnectionTimeout { get; set; } = TimeSpan.FromSeconds(5);
 
         /// <summary>
-<<<<<<< HEAD
         /// The distribution of the application, associated with the release set in <see cref="Release"/>.
         /// </summary>
         [Obsolete("Use SentryOptions.Distribution instead.  This property will be removed in a future version.")]
@@ -167,15 +166,6 @@
             get => _options.Distribution;
             set => _options.Distribution = value;
         }
-=======
-        /// Gets or sets the distribution of the application.
-        /// </summary>
-        /// <remarks>
-        /// See "dist" in https://develop.sentry.dev/sdk/event-payloads/#optional-attributes
-        /// </remarks>
-        // TODO: Should we have this property on the main SentryOptions (with Release and Environment)?
-        public string? Distribution { get; set; } = null;
->>>>>>> ca07d2c0
 
         /// <summary>
         /// Gets or sets a value that indicates if the NDK (Android Native Development Kit) is enabled.
