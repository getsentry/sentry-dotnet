--- conflicted
+++ resolved
@@ -478,20 +478,22 @@
         public StartupTimeDetectionMode DetectStartupTime { get; set; } = StartupTimeDetectionMode.Best;
 
         /// <summary>
-<<<<<<< HEAD
         /// Determines the duration of time a session can stay paused before it's considered ended.
         /// </summary>
+        /// <remarks>
+        /// Note: This internal is only taken into account when integrations support Pause and Resume.
+        /// </remarks>
         public TimeSpan AutoSessionTrackingInterval { get; set; } = TimeSpan.FromSeconds(5);
-=======
+
+        /// <summary>
         /// Whether the SDK should start a session automatically when it's initialized and
         /// end the session when it's closed.
         /// </summary>
         /// <remarks>
-        /// Note: this is disabled by default in the current version, but may be become
-        /// enabled by default in a future major update.
+        /// Note: this is disabled by default in the current version, but will become
+        /// enabled by default in the next major version.
         /// </remarks>
         public bool AutoSessionTracking { get; set; } = false;
->>>>>>> 022fd697
 
         /// <summary>
         /// Creates a new instance of <see cref="SentryOptions"/>
