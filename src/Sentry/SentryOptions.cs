using System;
using System.Collections.Generic;
using System.IO.Compression;
using System.Linq;
using System.Net;
using System.Net.Http;
using Sentry.Extensibility;
using Sentry.Http;
using Sentry.Integrations;
using Sentry.Internal;
using Sentry.Internal.ScopeStack;
using static Sentry.Constants;
using static Sentry.Internal.Constants;
using Runtime = Sentry.PlatformAbstractions.Runtime;
#if HAS_DIAGNOSTIC_INTEGRATION
using Sentry.Internals.DiagnosticSource;
#endif

namespace Sentry
{
    /// <summary>
    /// Sentry SDK options
    /// </summary>
    public class SentryOptions
    {
        private Dictionary<string, string>? _defaultTags;

        internal IScopeStackContainer? ScopeStackContainer { get; set; }

        /// <summary>
        /// Specifies whether to use global scope management mode.
        /// </summary>
        public bool IsGlobalModeEnabled
        {
            get => ScopeStackContainer is GlobalScopeStackContainer;
            set => ScopeStackContainer = value ? new GlobalScopeStackContainer() : new AsyncLocalScopeStackContainer();
        }

        /// <summary>
        /// A scope set outside of Sentry SDK. If set, the global parameters from the SDK's scope will be sent to the observed scope.<br/>
        /// NOTE: EnableScopeSync must be set true for the scope to be synced.
        /// </summary>
        public IScopeObserver? ScopeObserver { get; set; }

        /// <summary>
        /// If true, the SDK's scope will be synced with the observed scope.
        /// </summary>
        public bool EnableScopeSync { get; set; }

<<<<<<< HEAD
        // TODO: this probably shouldn't be nullable
=======
        /// <summary>
        /// This holds a reference to the current transport, when one is active.
        /// If set manually (for tests), it will be used instead of the default transport.
        /// </summary>
>>>>>>> d4288c3f
        internal ITransport? Transport { get; set; }

        internal ISentryStackTraceFactory? SentryStackTraceFactory { get; set; }

        internal string ClientVersion { get; } = SdkName;

        internal int SentryVersion { get; } = ProtocolVersion;

        /// <summary>
        /// A list of exception processors
        /// </summary>
        internal ISentryEventExceptionProcessor[]? ExceptionProcessors { get; set; }

        /// <summary>
        /// A list of event processors
        /// </summary>
        internal ISentryEventProcessor[]? EventProcessors { get; set; }

        /// <summary>
        /// A list of providers of <see cref="ISentryEventProcessor"/>
        /// </summary>
        internal Func<IEnumerable<ISentryEventProcessor>>[]? EventProcessorsProviders { get; set; }

        /// <summary>
        /// A list of providers of <see cref="ISentryEventExceptionProcessor"/>
        /// </summary>
        internal Func<IEnumerable<ISentryEventExceptionProcessor>>[]? ExceptionProcessorsProviders { get; set; }

        /// <summary>
        /// A list of integrations to be added when the SDK is initialized.
        /// </summary>
        internal ISdkIntegration[]? Integrations { get; set; }

        internal IExceptionFilter[]? ExceptionFilters { get; set; } = Array.Empty<IExceptionFilter>();

        /// <summary>
        /// The worker used by the client to pass envelopes.
        /// </summary>
        public IBackgroundWorker? BackgroundWorker { get; set; }

        internal ISentryHttpClientFactory? SentryHttpClientFactory { get; set; }

        /// <summary>
        /// Scope state processor.
        /// </summary>
        public ISentryScopeStateProcessor SentryScopeStateProcessor { get; set; } = new DefaultSentryScopeStateProcessor();

        /// <summary>
        /// A list of namespaces (or prefixes) considered not part of application code
        /// </summary>
        /// <remarks>
        /// Sentry by default filters the stacktrace to display only application code.
        /// A user can optionally click to see all which will include framework and libraries.
        /// A <see cref="string.StartsWith(string)"/> is executed
        /// </remarks>
        /// <example>
        /// 'System.', 'Microsoft.'
        /// </example>
        internal string[]? InAppExclude { get; set; }

        /// <summary>
        /// A list of namespaces (or prefixes) considered part of application code
        /// </summary>
        /// <remarks>
        /// Sentry by default filters the stacktrace to display only application code.
        /// A user can optionally click to see all which will include framework and libraries.
        /// A <see cref="string.StartsWith(string)"/> is executed
        /// </remarks>
        /// <example>
        /// 'System.CustomNamespace', 'Microsoft.Azure.App'
        /// </example>
        /// <seealso href="https://docs.sentry.io/platforms/dotnet/guides/aspnet/configuration/options/#in-app-include"/>
        internal string[]? InAppInclude { get; set; }

        /// <summary>
        /// Whether to include default Personal Identifiable information
        /// </summary>
        /// <remarks>
        /// By default PII data like Username and Client IP address are not sent to Sentry.
        /// When this flag is turned on, default PII data like Cookies, Claims in Web applications
        /// and user data read from the request are sent.
        /// </remarks>
        public bool SendDefaultPii { get; set; }

        /// <summary>
        /// Whether to report the <see cref="System.Environment.UserName"/> as the User affected in the event.
        /// </summary>
        /// <remarks>
        /// This configuration is only relevant is <see cref="SendDefaultPii"/> is set to true.
        /// In environments like server applications this is set to false in order to not report server account names as user names.
        /// </remarks>
        public bool IsEnvironmentUser { get; set; } = true;

        /// <summary>
        /// Gets or sets the name of the server running the application.
        /// </summary>
        /// <remarks>
        /// When <see cref="SendDefaultPii"/> is set to <c>true</c>, <see cref="System.Environment.MachineName"/> is
        /// automatically set as ServerName. This property can serve as an override.
        /// This is relevant only to server applications.
        /// </remarks>
        public string? ServerName { get; set; }

        /// <summary>
        /// Whether to send the stack trace of a event captured without an exception
        /// </summary>
        /// <remarks>
        /// Append stack trace of the call to the SDK to capture a message or event without Exception
        /// </remarks>
        public bool AttachStacktrace { get; set; }

        /// <summary>
        /// Gets or sets the maximum breadcrumbs.
        /// </summary>
        /// <remarks>
        /// When the number of events reach this configuration value,
        /// older breadcrumbs start dropping to make room for new ones.
        /// </remarks>
        /// <value>
        /// The maximum breadcrumbs per scope.
        /// </value>
        public int MaxBreadcrumbs { get; set; } = DefaultMaxBreadcrumbs;

        /// <summary>
        /// The rate to sample events
        /// </summary>
        /// <remarks>
        /// Can be anything between 0.01 (1%) and 1.0 (99.9%) or null (default), to disable it.
        /// </remarks>
        /// <example>
        /// 0.1 = 10% of events are sent
        /// </example>
        /// <see href="https://develop.sentry.dev/sdk/features/#event-sampling"/>
        private float? _sampleRate;
        /// <summary>
        /// The optional sample rate.
        /// </summary>
        /// <exception cref="InvalidOperationException"></exception>
        public float? SampleRate
        {
            get => _sampleRate;
            set
            {
                if (value > 1 || value <= 0)
                {
                    throw new InvalidOperationException($"The value {value} is not valid. Use null to disable or values between 0.01 (inclusive) and 1.0 (exclusive) ");
                }
                _sampleRate = value;
            }
        }

        /// <summary>
        /// The release version of the application.
        /// </summary>
        /// <example>
        /// 721e41770371db95eee98ca2707686226b993eda
        /// 14.1.16.32451
        /// </example>
        /// <remarks>
        /// This value will generally be something along the lines of the git SHA for the given project.
        /// If not explicitly defined via configuration or environment variable (SENTRY_RELEASE).
        /// It will attempt to read it from:
        /// <see cref="System.Reflection.AssemblyInformationalVersionAttribute"/>
        /// </remarks>
        /// <seealso href="https://docs.sentry.io/platforms/dotnet/configuration/releases/"/>
        public string? Release { get; set; }

        /// <summary>
        /// The environment the application is running
        /// </summary>
        /// <remarks>
        /// This value can also be set via environment variable: SENTRY_ENVIRONMENT
        /// In some cases you don't need to set this manually since integrations, when possible, automatically fill this value.
        /// For ASP.NET Core which can read from IHostingEnvironment
        /// </remarks>
        /// <example>
        /// Production, Staging
        /// </example>
        /// <seealso href="https://docs.sentry.io/platforms/dotnet/configuration/environments/"/>
        public string? Environment { get; set; }

        /// <summary>
        /// The Data Source Name of a given project in Sentry.
        /// </summary>
        public string? Dsn { get; set; }

        /// <summary>
        /// A callback to invoke before sending an event to Sentry
        /// </summary>
        /// <remarks>
        /// The return of this event will be sent to Sentry. This allows the application
        /// a chance to inspect and/or modify the event before it's sent. If the event
        /// should not be sent at all, return null from the callback.
        /// </remarks>
        public Func<SentryEvent, SentryEvent?>? BeforeSend { get; set; }

        /// <summary>
        /// A callback invoked when a breadcrumb is about to be stored.
        /// </summary>
        /// <remarks>
        /// Gives a chance to inspect and modify/reject a breadcrumb.
        /// </remarks>
        public Func<Breadcrumb, Breadcrumb?>? BeforeBreadcrumb { get; set; }

        private int _maxQueueItems = 30;

        /// <summary>
        /// The maximum number of events to keep while the worker attempts to send them.
        /// </summary>
        public int MaxQueueItems
        {
            get => _maxQueueItems;
            set
            {
                if (value < 1)
                {
                    throw new ArgumentOutOfRangeException(nameof(value), value, "At least 1 item must be allowed in the queue.");
                }
                _maxQueueItems = value;
            }
        }

        private int _maxCacheItems = 30;

        /// <summary>
        /// The maximum number of events to keep in cache.
        /// This option only works if <see cref="CacheDirectoryPath"/> is configured as well.
        /// </summary>
        public int MaxCacheItems
        {
            get => _maxCacheItems;
            set
            {
                if (value < 1)
                {
                    throw new ArgumentOutOfRangeException(nameof(value), value, "At least 1 item must be allowed in the cache.");
                }

                _maxCacheItems = value;
            }
        }

        /// <summary>
        /// How long to wait for events to be sent before shutdown
        /// </summary>
        /// <remarks>
        /// In case there are events queued when the SDK is closed, upper bound limit to wait
        /// for the worker to send the events to Sentry.
        /// </remarks>
        /// <example>
        /// The SDK is closed while the queue has 1 event queued.
        /// The worker takes 50 milliseconds to send an event to Sentry.
        /// Even though default settings say 2 seconds, closing the SDK would block for 50ms.
        /// </example>
        public TimeSpan ShutdownTimeout { get; set; } = TimeSpan.FromSeconds(2);

        /// <summary>
        /// Decompression methods accepted
        /// </summary>
        /// <remarks>
        /// By default accepts all available compression methods supported by the platform
        /// </remarks>
        public DecompressionMethods DecompressionMethods { get; set; }
            // Note the ~ enabling all bits
            = ~DecompressionMethods.None;

        /// <summary>
        /// The level of which to compress the <see cref="SentryEvent"/> before sending to Sentry
        /// </summary>
        /// <remarks>
        /// To disable request body compression, use <see cref="CompressionLevel.NoCompression"/>
        /// </remarks>
        public CompressionLevel RequestBodyCompressionLevel { get; set; } = CompressionLevel.Optimal;

        /// <summary>
        /// Whether the body compression is buffered and the request 'Content-Length' known in advance.
        /// </summary>
        /// <remarks>
        /// Without reading through the Gzip stream to have its final size, it's no possible to use 'Content-Length'
        /// header value. That means 'Content-Encoding: chunked' has to be used which is sometimes not supported.
        /// Sentry on-premise without a reverse-proxy, for example, does not support 'chunked' requests.
        /// </remarks>
        /// <see href="https://github.com/getsentry/sentry-dotnet/issues/71"/>
        public bool RequestBodyCompressionBuffered { get; set; } = true;

        /// <summary>
        /// Whether to send client reports, which contain statistics about discarded events.
        /// </summary>
        /// <see href="https://develop.sentry.dev/sdk/client-reports/"/>
        public bool SendClientReports { get; set; } = true;

        /// <summary>
        /// An optional web proxy
        /// </summary>
        public IWebProxy? HttpProxy { get; set; }

        /// <summary>
        /// Creates the inner most <see cref="HttpClientHandler"/>.
        /// </summary>
        public Func<HttpClientHandler>? CreateHttpClientHandler { get; set; }

        /// <summary>
        /// A callback invoked when a <see cref="SentryClient"/> is created.
        /// </summary>
        public Action<HttpClient>? ConfigureClient { get; set; }

        private volatile bool _debug;

        /// <summary>
        /// Whether to log diagnostics messages
        /// </summary>
        /// <remarks>
        /// The verbosity can be controlled through <see cref="DiagnosticLevel"/>
        /// and the implementation via <see cref="DiagnosticLogger"/>.
        /// </remarks>
        public bool Debug
        {
            get => _debug;
            set => _debug = value;
        }

        /// <summary>
        /// The diagnostics level to be used
        /// </summary>
        /// <remarks>
        /// The <see cref="Debug"/> flag has to be switched on for this setting to take effect.
        /// </remarks>
        public SentryLevel DiagnosticLevel { get; set; } = SentryLevel.Debug;

        private volatile IDiagnosticLogger? _diagnosticLogger;

        /// <summary>
        /// The implementation of the logger.
        /// </summary>
        /// <remarks>
        /// The <see cref="Debug"/> flag has to be switched on for this logger to be used at all.
        /// When debugging is turned off, this property is made null and any internal logging results in a no-op.
        /// </remarks>
        public IDiagnosticLogger? DiagnosticLogger
        {
            get => Debug ? _diagnosticLogger : null;
            set
            {
                if (value is null)
                {
                    _diagnosticLogger?.LogDebug("Sentry will not emit SDK debug messages because debug mode has been turned off.");
                }
                else
                {
                    _diagnosticLogger?.LogInfo("Replacing current logger with: '{0}'.", value.GetType().Name);
                }

                _diagnosticLogger = value;
            }
        }

        /// <summary>
        /// Whether or not to include referenced assemblies in each event sent to sentry. Defaults to <see langword="true"/>.
        /// </summary>
        [Obsolete("Use ReportAssembliesMode instead", error: false)]
        public bool ReportAssemblies
        {
            // Note: note marking this as error to prevent breaking changes, but this is now a wrapper around ReportAssembliesMode
            get => ReportAssembliesMode != ReportAssembliesMode.None;
            set => ReportAssembliesMode = value ? ReportAssembliesMode.Version : ReportAssembliesMode.None;
        }

        /// <summary>
        /// What mode to use for reporting referenced assemblies in each event sent to sentry. Defaults to <see cref="Sentry.ReportAssembliesMode.Version"/>.
        /// </summary>
        public ReportAssembliesMode ReportAssembliesMode { get; set; } = ReportAssembliesMode.Version;

        /// <summary>
        /// What modes to use for event automatic deduplication
        /// </summary>
        /// <remarks>
        /// By default will not drop an event solely for including an inner exception that was already captured.
        /// </remarks>
        public DeduplicateMode DeduplicateMode { get; set; } = DeduplicateMode.All ^ DeduplicateMode.InnerException;

        /// <summary>
        /// Path to the root directory used for storing events locally for resilience.
        /// If set to <i>null</i>, caching will not be used.
        /// </summary>
        public string? CacheDirectoryPath { get; set; }

        /// <summary>
        /// If set to a positive value, Sentry will attempt to flush existing local event cache when initializing.
        /// Set to <see cref="TimeSpan.Zero"/> to disable this feature.
        /// This option only works if <see cref="CacheDirectoryPath"/> is configured as well.
        /// </summary>
        /// <remarks>
        /// The trade off here is: Ensure a crash that happens during app start is sent to Sentry
        /// even though that might slow down the app start. If set to false, the app might crash
        /// too quickly, before Sentry can capture the cached error in the background.
        /// </remarks>
        public TimeSpan InitCacheFlushTimeout { get; set; } = TimeSpan.FromSeconds(1);

        /// <summary>
        /// Defaults tags to add to all events. (These are indexed by Sentry).
        /// </summary>
        /// <remarks>
        /// If the key already exists in the event, it will not be overwritten by a default tag.
        /// </remarks>
        public Dictionary<string, string> DefaultTags => _defaultTags ??= new Dictionary<string, string>();

        private double _tracesSampleRate;

        /// <summary>
        /// Indicates the percentage of the tracing data that is collected.
        /// Setting this to <c>0</c> discards all trace data.
        /// Setting this to <c>1.0</c> collects all trace data.
        /// Values outside of this range are invalid.
        /// Default value is <c>0</c>, which means tracing is disabled.
        /// </summary>
        /// <remarks>
        /// Random sampling rate is only applied to transactions that don't already
        /// have a sampling decision set by other means, such as through <see cref="TracesSampler"/>,
        /// by inheriting it from an incoming trace header, or by copying it from <see cref="TransactionContext"/>.
        /// </remarks>
        public double TracesSampleRate
        {
            get => _tracesSampleRate;
            set
            {
                if (value < 0 || value > 1)
                {
                    throw new InvalidOperationException(
                        $"The value {value} is not a valid tracing sample rate. Use values between 0 and 1.");
                }

                _tracesSampleRate = value;
            }
        }

        /// <summary>
        /// Custom delegate that returns sample rate dynamically for a specific transaction context.
        /// </summary>
        /// <remarks>
        /// Returning <c>null</c> signals that the sampler did not reach a sampling decision.
        /// In such case, if the transaction already has a sampling decision (for example, if it's
        /// started from a trace header) that decision is retained.
        /// Otherwise sampling decision is determined by applying the static sampling rate
        /// set in <see cref="TracesSampleRate"/>.
        /// </remarks>
        public Func<TransactionSamplingContext, double?>? TracesSampler { get; set; }

        private StackTraceMode? _stackTraceMode;

        /// <summary>
        /// ATTENTION: This option will change how issues are grouped in Sentry!
        /// </summary>
        /// <remarks>
        /// Sentry groups events by stack traces. If you change this mode and you have thousands of groups,
        /// you'll get thousands of new groups. So use this setting with care.
        /// </remarks>
        public StackTraceMode StackTraceMode
        {
            get
            {
                if (_stackTraceMode is not null)
                {
                    return _stackTraceMode.Value;
                }

                try
                {
                    // from 3.0.0 uses Enhanced (Ben.Demystifier) by default which is a breaking change
                    // unless you are using .NET Native which isn't compatible with Ben.Demystifier.
                    _stackTraceMode = Runtime.Current.Name == ".NET Native"
                        ? StackTraceMode.Original
                        : StackTraceMode.Enhanced;
                }
                catch (Exception ex)
                {
                    _stackTraceMode = StackTraceMode.Enhanced;
                    DiagnosticLogger?.LogError("Failed to get runtime, setting {0} to {1} ", ex, nameof(StackTraceMode), _stackTraceMode);
                }

                return _stackTraceMode.Value;
            }
            set => _stackTraceMode = value;
        }

        /// <summary>
        /// Maximum allowed file size of attachments, in bytes.
        /// Attachments above this size will be discarded.
        /// </summary>
        /// <remarks>
        /// Regardless of this setting, attachments are also limited to 20mb (compressed) on Relay.
        /// </remarks>
        public long MaxAttachmentSize { get; set; } = 20 * 1024 * 1024;

        /// <summary>
        /// Whether the SDK should attempt to detect the app's and device's startup time.
        /// </summary>
        /// <remarks>
        /// Note that the highest precision value relies on <see cref="System.Diagnostics.Process.GetCurrentProcess"/>
        /// which might not be available. For example on Unity's IL2CPP.
        /// </remarks>
        public StartupTimeDetectionMode DetectStartupTime { get; set; } = StartupTimeDetectionMode.Best;

        /// <summary>
        /// Determines the duration of time a session can stay paused before it's considered ended.
        /// </summary>
        /// <remarks>
        /// Note: This interval is only taken into account when integrations support Pause and Resume.
        /// </remarks>
        public TimeSpan AutoSessionTrackingInterval { get; set; } = TimeSpan.FromSeconds(30);

        /// <summary>
        /// Whether the SDK should start a session automatically when it's initialized and
        /// end the session when it's closed.
        /// </summary>
        /// <remarks>
        /// Note: this is disabled by default in the current version, but will become
        /// enabled by default in the next major version.
        /// Currently this only works for release health in client mode
        /// (desktop, mobile applications, but not web servers).
        /// </remarks>
        public bool AutoSessionTracking { get; set; } = false;

        /// <summary>
        /// Whether the SDK should attempt to use asynchronous file I/O.
        /// For example, when reading a file to use as an attachment.
        /// </summary>
        /// <remarks>
        /// This option should rarely be disabled, but is necessary in some environments such as Unity WebGL.
        /// </remarks>
        public bool UseAsyncFileIO { get; set; } = true;

        /// <summary>
        /// Delegate which is used to check whether the application crashed during last run.
        /// </summary>
        public Func<bool>? CrashedLastRun { get; set; }

        /// <summary>
        /// Creates a new instance of <see cref="SentryOptions"/>
        /// </summary>
        public SentryOptions()
        {
            EventProcessorsProviders = new Func<IEnumerable<ISentryEventProcessor>>[] {
                () => EventProcessors ?? Enumerable.Empty<ISentryEventProcessor>()
            };

            ExceptionProcessorsProviders = new Func<IEnumerable<ISentryEventExceptionProcessor>>[] {
                () => ExceptionProcessors ?? Enumerable.Empty<ISentryEventExceptionProcessor>()
            };

            SentryStackTraceFactory = new SentryStackTraceFactory(this);

            ISentryStackTraceFactory SentryStackTraceFactoryAccessor() => SentryStackTraceFactory;

            EventProcessors = new ISentryEventProcessor[] {
                // De-dupe to be the first to run
                new DuplicateEventDetectionEventProcessor(this),
                new MainSentryEventProcessor(this, SentryStackTraceFactoryAccessor)
            };

            ExceptionProcessors = new ISentryEventExceptionProcessor[] {
                new MainExceptionProcessor(this, SentryStackTraceFactoryAccessor)
            };

            Integrations = new ISdkIntegration[] {
                // Auto-session tracking to be the first to run
                new AutoSessionTrackingIntegration(),
                new AppDomainUnhandledExceptionIntegration(),
                new AppDomainProcessExitIntegration(),
                new TaskUnobservedTaskExceptionIntegration(),
#if NET461
                new NetFxInstallationsIntegration(),
#endif
#if HAS_DIAGNOSTIC_INTEGRATION
                new SentryDiagnosticListenerIntegration(),
#endif
            };

            InAppExclude = new[] {
                    "System.",
                    "Mono.",
                    "Sentry.",
                    "Microsoft.",
                    "MS", // MS.Win32, MS.Internal, etc: Desktop apps
                    "Newtonsoft.Json",
                    "FSharp.",
                    "Serilog",
                    "Giraffe.",
                    "NLog",
                    "Npgsql",
                    "RabbitMQ",
                    "Hangfire",
                    "IdentityServer4",
                    "AWSSDK",
                    "Polly",
                    "Swashbuckle",
                    "FluentValidation",
                    "Autofac",
                    "Stackexchange.Redis",
                    "Dapper",
                    "RestSharp",
                    "SkiaSharp",
                    "IdentityModel",
                    "SqlitePclRaw",
                    "Xamarin",
                    "Google.",
                    "MongoDB.",
                    "Remotion.Linq",
                    "AutoMapper",
                    "Nest",
                    "Owin",
                    "MediatR",
                    "ICSharpCode",
                    "Grpc",
                    "ServiceStack"
            };

            InAppInclude = Array.Empty<string>();
        }
    }
}<|MERGE_RESOLUTION|>--- conflicted
+++ resolved
@@ -47,14 +47,10 @@
         /// </summary>
         public bool EnableScopeSync { get; set; }
 
-<<<<<<< HEAD
-        // TODO: this probably shouldn't be nullable
-=======
         /// <summary>
         /// This holds a reference to the current transport, when one is active.
         /// If set manually (for tests), it will be used instead of the default transport.
         /// </summary>
->>>>>>> d4288c3f
         internal ITransport? Transport { get; set; }
 
         internal ISentryStackTraceFactory? SentryStackTraceFactory { get; set; }
