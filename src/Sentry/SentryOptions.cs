--- conflicted
+++ resolved
@@ -97,19 +97,9 @@
         internal List<ISentryEventProcessor>? EventProcessors { get; set; }
 
         /// <summary>
-        /// A list of event processors
-        /// </summary>
-        internal List<ISentryTransactionProcessor>? TransactionProcessors { get; set; }
-
-        /// <summary>
         /// A list of providers of <see cref="ISentryEventProcessor"/>
         /// </summary>
         internal List<Func<IEnumerable<ISentryEventProcessor>>>? EventProcessorsProviders { get; set; }
-
-        /// <summary>
-        /// A list of providers of <see cref="ISentryEventProcessor"/>
-        /// </summary>
-        internal Func<IEnumerable<ISentryTransactionProcessor>>[]? TransactionProcessorsProviders { get; set; }
 
         /// <summary>
         /// A list of providers of <see cref="ISentryEventExceptionProcessor"/>
@@ -694,15 +684,7 @@
                 () => EventProcessors ?? Enumerable.Empty<ISentryEventProcessor>()
             };
 
-<<<<<<< HEAD
-            TransactionProcessorsProviders = new Func<IEnumerable<ISentryTransactionProcessor>>[] {
-                () => TransactionProcessors ?? Enumerable.Empty<ISentryTransactionProcessor>()
-            };
-
-            ExceptionProcessorsProviders = new Func<IEnumerable<ISentryEventExceptionProcessor>>[] {
-=======
             ExceptionProcessorsProviders = new () {
->>>>>>> 6cdca908
                 () => ExceptionProcessors ?? Enumerable.Empty<ISentryEventExceptionProcessor>()
             };
 
