--- conflicted
+++ resolved
@@ -424,7 +424,6 @@
         public ISentryTraceSampler? TraceSampler { get; set; }
 
         /// <summary>
-<<<<<<< HEAD
         /// ATTENTION: This option will change how issues are grouped in Sentry!
         /// </summary>
         /// <remarks>
@@ -432,7 +431,8 @@
         /// you'll get thousands of new groups. So use this setting with care.
         /// </remarks>
         public StackTraceMode StackTraceMode { get; set; }
-=======
+
+        /// <summary>
         /// Maximum allowed file size of attachments, in bytes.
         /// Attachments above this size will be discarded.
         /// </summary>
@@ -440,7 +440,6 @@
         /// Regardless of this setting, attachments are also limited to 20mb (compressed) on Relay.
         /// </remarks>
         public long MaxAttachmentSize { get; set; } = 20 * 1024 * 1024;
->>>>>>> bfb18ac9
 
         /// <summary>
         /// Creates a new instance of <see cref="SentryOptions"/>
