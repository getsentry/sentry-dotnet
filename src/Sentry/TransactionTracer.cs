--- conflicted
+++ resolved
@@ -194,14 +194,10 @@
 
         internal ISpan StartChild(SpanId parentSpanId, string operation)
         {
-<<<<<<< HEAD
             // Limit spans to 1000
             var isOutOfLimit = _spans.Count >= 1000;
 
-            var span = new SpanTracer(_hub, this, parentSpanId, operation)
-=======
             var span = new SpanTracer(_hub, this, parentSpanId, TraceId, operation)
->>>>>>> ac5a4595
             {
                 IsSampled = !isOutOfLimit
                     ? IsSampled
