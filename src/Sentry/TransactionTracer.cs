--- conflicted
+++ resolved
@@ -362,17 +362,13 @@
     /// <inheritdoc />
     public void Finish()
     {
-<<<<<<< HEAD
         // TODO: Replace with InterlockedBoolean once this has been merged into version6
         if (Interlocked.Exchange(ref _hasFinished, 1) == 1)
         {
             return;
         }
 
-        _options?.LogDebug("Attempting to finish Transaction {0}.", SpanId);
-=======
         _options?.LogDebug("Attempting to finish Transaction '{0}'.", SpanId);
->>>>>>> 7b1b32eb
         if (Interlocked.Exchange(ref _cancelIdleTimeout, 0) == 1)
         {
             _options?.LogDebug("Disposing of idle timer for Transaction '{0}'.", SpanId);
