using Sentry.Extensibility;
using Sentry.Internal;
using Sentry.Protocol;

namespace Sentry;

/// <summary>
/// Transaction tracer.
/// </summary>
public class TransactionTracer : ITransaction, IHasDistribution, IHasTransactionNameSource, IHasMeasurements
{
    private readonly IHub _hub;
    private readonly Timer? _idleTimer;
    private long _idleTimerStopped;
    private readonly SentryStopwatch _stopwatch = SentryStopwatch.StartNew();
    private readonly Instrumenter _instrumenter = Instrumenter.Sentry;

    /// <inheritdoc />
    public SpanId SpanId
    {
        get => Contexts.Trace.SpanId;
        private set => Contexts.Trace.SpanId = value;
    }

    // A transaction normally does not have a parent because it represents
    // the top node in the span hierarchy.
    // However, a transaction may also be continued from a trace header
    // (i.e. when another service sends a request to this service),
    // in which case the newly created transaction refers to the incoming
    // transaction as the parent.

    /// <inheritdoc />
    public SpanId? ParentSpanId { get; }

    /// <inheritdoc />
    public SentryId TraceId
    {
        get => Contexts.Trace.TraceId;
        private set => Contexts.Trace.TraceId = value;
    }

    /// <inheritdoc cref="ITransaction.Name" />
    public string Name { get; set; }

    /// <inheritdoc cref="IHasTransactionNameSource.NameSource" />
    public TransactionNameSource NameSource { get; set; }

    /// <inheritdoc cref="ITransaction.IsParentSampled" />
    public bool? IsParentSampled { get; set; }

    /// <inheritdoc />
    public string? Platform { get; set; } = Constants.Platform;

    /// <inheritdoc />
    public string? Release { get; set; }

    /// <inheritdoc />
    public string? Distribution { get; set; }

    /// <inheritdoc />
    public DateTimeOffset StartTimestamp { get; internal set; }

    /// <inheritdoc />
    public DateTimeOffset? EndTimestamp { get; internal set; }

    /// <inheritdoc cref="ISpan.Operation" />
    public string Operation
    {
        get => Contexts.Trace.Operation;
        set => Contexts.Trace.Operation = value;
    }

    /// <inheritdoc cref="ISpan.Description" />
    public string? Description { get; set; }

    /// <inheritdoc cref="ISpan.Status" />
    public SpanStatus? Status
    {
        get => Contexts.Trace.Status;
        set => Contexts.Trace.Status = value;
    }

    /// <inheritdoc />
    public bool? IsSampled
    {
        get => Contexts.Trace.IsSampled;
        internal set
        {
            Contexts.Trace.IsSampled = value;
            SampleRate ??= value == null ? null : value.Value ? 1.0 : 0.0;
        }
    }

    /// <summary>
    /// The sample rate used for this transaction.
    /// </summary>
    public double? SampleRate { get; internal set; }

    /// <inheritdoc />
    public SentryLevel? Level { get; set; }

    private Request? _request;

    /// <inheritdoc />
    public Request Request
    {
        get => _request ??= new Request();
        set => _request = value;
    }

    private readonly Contexts _contexts = new();

    /// <inheritdoc />
    public Contexts Contexts
    {
        get => _contexts;
        set => _contexts.ReplaceWith(value);
    }

    private User? _user;

    /// <inheritdoc />
    public User User
    {
        get => _user ??= new User();
        set => _user = value;
    }

    /// <inheritdoc />
    public string? Environment { get; set; }

    // This field exists on SentryEvent and Scope, but not on Transaction
    string? IEventLike.TransactionName
    {
        get => Name;
        set => Name = value ?? "";
    }

    /// <inheritdoc />
    public SdkVersion Sdk { get; internal set; } = new();

    private IReadOnlyList<string>? _fingerprint;

    /// <inheritdoc />
    public IReadOnlyList<string> Fingerprint
    {
        get => _fingerprint ?? Array.Empty<string>();
        set => _fingerprint = value;
    }

    private readonly ConcurrentBag<Breadcrumb> _breadcrumbs = new();

    /// <inheritdoc />
    public IReadOnlyCollection<Breadcrumb> Breadcrumbs => _breadcrumbs;

    private readonly ConcurrentDictionary<string, object?> _extra = new();

    /// <inheritdoc />
    public IReadOnlyDictionary<string, object?> Extra => _extra;

    private readonly ConcurrentDictionary<string, string> _tags = new();

    /// <inheritdoc />
    public IReadOnlyDictionary<string, string> Tags => _tags;

    private readonly ConcurrentBag<SpanTracer> _spans = new();

    /// <inheritdoc />
    public IReadOnlyCollection<ISpan> Spans => _spans;

    private readonly ConcurrentDictionary<string, Measurement> _measurements = new();

    /// <inheritdoc />
    public IReadOnlyDictionary<string, Measurement> Measurements => _measurements;

    /// <inheritdoc />
    public bool IsFinished => EndTimestamp is not null;

    internal DynamicSamplingContext? DynamicSamplingContext { get; set; }

    internal ITransactionProfiler? TransactionProfiler { get; set; }

    // TODO: mark as internal in version 4
    /// <summary>
    /// Initializes an instance of <see cref="Transaction"/>.
    /// </summary>
    public TransactionTracer(IHub hub, string name, string operation)
        : this(hub, name, operation, TransactionNameSource.Custom)
    {
    }

    // TODO: mark as internal in version 4
    /// <summary>
    /// Initializes an instance of <see cref="Transaction"/>.
    /// </summary>
    public TransactionTracer(IHub hub, string name, string operation, TransactionNameSource nameSource)
    {
        _hub = hub;
        Name = name;
        NameSource = nameSource;
        SpanId = SpanId.Create();
        TraceId = SentryId.Create();
        Operation = operation;
        StartTimestamp = _stopwatch.StartDateTimeOffset;
    }

    /// <summary>
    /// Initializes an instance of <see cref="TransactionTracer"/>.
    /// </summary>
    public TransactionTracer(IHub hub, ITransactionContext context)
    {
        _hub = hub;
        var idleTimeout = (hub as Hub)?.Options.IdleTimeout;
        Name = context.Name;
        NameSource = context is IHasTransactionNameSource c ? c.NameSource : TransactionNameSource.Custom;
        Operation = context.Operation;
        SpanId = context.SpanId;
        ParentSpanId = context.ParentSpanId;
        TraceId = context.TraceId;
        Description = context.Description;
        Status = context.Status;
        IsSampled = context.IsSampled;
<<<<<<< HEAD

        if (idleTimeout != null)
        {
            _idleTimer = new Timer(state =>
            {
                if (state is not TransactionTracer transactionTracer)
                {
                    return;
                }

                transactionTracer.Finish(Status ?? SpanStatus.Ok);
            }, this, TimeSpan.Zero, idleTimeout.Value);
=======
        StartTimestamp = _stopwatch.StartDateTimeOffset;

        if (context is TransactionContext transactionContext)
        {
            _instrumenter = transactionContext.Instrumenter;
>>>>>>> 5c048d42
        }
    }

    /// <inheritdoc />
    public void AddBreadcrumb(Breadcrumb breadcrumb) => _breadcrumbs.Add(breadcrumb);

    /// <inheritdoc />
    public void SetExtra(string key, object? value) => _extra[key] = value;

    /// <inheritdoc />
    public void SetTag(string key, string value) => _tags[key] = value;

    /// <inheritdoc />
    public void UnsetTag(string key) => _tags.TryRemove(key, out _);

    /// <inheritdoc />
    [EditorBrowsable(EditorBrowsableState.Never)]
    public void SetMeasurement(string name, Measurement measurement) => _measurements[name] = measurement;

    /// <inheritdoc />
    public ISpan StartChild(string operation) => StartChild(spanId: null, parentSpanId: SpanId, operation);

    internal ISpan StartChild(SpanId? spanId, SpanId parentSpanId, string operation,
        Instrumenter instrumenter = Instrumenter.Sentry)
    {
        if (instrumenter != _instrumenter)
        {
            _hub.GetSentryOptions()?.LogWarning(
                $"Attempted to create a span via {instrumenter} instrumentation to a span or transaction" +
                $" originating from {_instrumenter} instrumentation. The span will not be created.");
            return NoOpSpan.Instance;
        }

        var span = new SpanTracer(_hub, this, parentSpanId, TraceId, operation);
        if (spanId is { } id)
        {
            span.SpanId = id;
        }

        AddChildSpan(span);
        return span;
    }

    private void AddChildSpan(SpanTracer span)
    {
        // Limit spans to 1000
        var isOutOfLimit = _spans.Count >= 1000;
        span.IsSampled = isOutOfLimit ? false : IsSampled;

        if (!isOutOfLimit)
        {
            _spans.Add(span);
        }
    }

    /// <inheritdoc />
    public void Finish()
    {
        if (Interlocked.Exchange(ref _idleTimerStopped, 1) == 0)
        {
            _idleTimer?.Change(Timeout.InfiniteTimeSpan, Timeout.InfiniteTimeSpan);

            _idleTimer?.Dispose();
        }

        TransactionProfiler?.Finish();
        Status ??= SpanStatus.Ok;
        EndTimestamp ??= _stopwatch.CurrentDateTimeOffset;

        foreach (var span in _spans)
        {
            if (!span.IsFinished)
            {
                span.Finish(SpanStatus.DeadlineExceeded);
            }
        }

        // Clear the transaction from the scope
        _hub.ConfigureScope(scope => scope.ResetTransaction(this));

        // Client decides whether to discard this transaction based on sampling
        _hub.CaptureTransaction(new Transaction(this));
    }

    /// <inheritdoc />
    public void Finish(SpanStatus status)
    {
        Status = status;
        Finish();
    }

    /// <inheritdoc />
    public void Finish(Exception exception, SpanStatus status)
    {
        _hub.BindException(exception, this);
        Finish(status);
    }

    /// <inheritdoc />
    public void Finish(Exception exception) =>
        Finish(exception, SpanStatusConverter.FromException(exception));

    /// <inheritdoc />
    public ISpan? GetLastActiveSpan() =>
        // We need to sort by timestamp because the order of ConcurrentBag<T> is not deterministic
        Spans.OrderByDescending(x => x.StartTimestamp).FirstOrDefault(s => !s.IsFinished);

    /// <inheritdoc />
    public SentryTraceHeader GetTraceHeader() => new(TraceId, SpanId, IsSampled);
}<|MERGE_RESOLUTION|>--- conflicted
+++ resolved
@@ -220,7 +220,11 @@
         Description = context.Description;
         Status = context.Status;
         IsSampled = context.IsSampled;
-<<<<<<< HEAD
+		
+		if (context is TransactionContext transactionContext)
+        {
+            _instrumenter = transactionContext.Instrumenter;
+        }
 
         if (idleTimeout != null)
         {
@@ -233,13 +237,6 @@
 
                 transactionTracer.Finish(Status ?? SpanStatus.Ok);
             }, this, TimeSpan.Zero, idleTimeout.Value);
-=======
-        StartTimestamp = _stopwatch.StartDateTimeOffset;
-
-        if (context is TransactionContext transactionContext)
-        {
-            _instrumenter = transactionContext.Instrumenter;
->>>>>>> 5c048d42
         }
     }
 
