using Sentry.Extensibility;
using Sentry.Internal;
using Sentry.Protocol;

namespace Sentry;

/// <summary>
/// Transaction tracer.
/// </summary>
<<<<<<< HEAD
public class TransactionTracer : ITransaction, IHasTransactionNameSource
=======
public class TransactionTracer : ITransaction, IHasMeasurements
>>>>>>> 8084c05f
{
    private readonly IHub _hub;
    private readonly SentryOptions? _options;
    private readonly Timer? _idleTimer;
    private long _cancelIdleTimeout;
    private readonly SentryStopwatch _stopwatch = SentryStopwatch.StartNew();
    private readonly Instrumenter _instrumenter = Instrumenter.Sentry;

    /// <inheritdoc />
    public SpanId SpanId
    {
        get => Contexts.Trace.SpanId;
        private set => Contexts.Trace.SpanId = value;
    }

    // A transaction normally does not have a parent because it represents
    // the top node in the span hierarchy.
    // However, a transaction may also be continued from a trace header
    // (i.e. when another service sends a request to this service),
    // in which case the newly created transaction refers to the incoming
    // transaction as the parent.

    /// <inheritdoc />
    public SpanId? ParentSpanId { get; }

    /// <inheritdoc />
    public SentryId TraceId
    {
        get => Contexts.Trace.TraceId;
        private set => Contexts.Trace.TraceId = value;
    }

    /// <inheritdoc cref="ITransaction.Name" />
    public string Name { get; set; }

    /// <inheritdoc cref="ITransactionContext.NameSource" />
    public TransactionNameSource NameSource { get; set; }

    /// <inheritdoc cref="ITransaction.IsParentSampled" />
    public bool? IsParentSampled { get; set; }

    /// <inheritdoc />
    public string? Platform { get; set; } = Constants.Platform;

    /// <inheritdoc />
    public string? Release { get; set; }

    /// <inheritdoc />
    public string? Distribution { get; set; }

    /// <inheritdoc />
    public DateTimeOffset StartTimestamp { get; internal set; }

    /// <inheritdoc />
    public DateTimeOffset? EndTimestamp { get; internal set; }

    /// <inheritdoc cref="ISpan.Operation" />
    public string Operation
    {
        get => Contexts.Trace.Operation;
        set => Contexts.Trace.Operation = value;
    }

    /// <inheritdoc cref="ISpan.Description" />
    public string? Description { get; set; }

    /// <inheritdoc cref="ISpan.Status" />
    public SpanStatus? Status
    {
        get => Contexts.Trace.Status;
        set => Contexts.Trace.Status = value;
    }

    /// <inheritdoc />
    public bool? IsSampled
    {
        get => Contexts.Trace.IsSampled;
        internal set
        {
            Contexts.Trace.IsSampled = value;
            SampleRate ??= value == null ? null : value.Value ? 1.0 : 0.0;
        }
    }

    /// <summary>
    /// The sample rate used for this transaction.
    /// </summary>
    public double? SampleRate { get; internal set; }

    /// <inheritdoc />
    public SentryLevel? Level { get; set; }

    private Request? _request;

    /// <inheritdoc />
    public Request Request
    {
        get => _request ??= new Request();
        set => _request = value;
    }

    private readonly Contexts _contexts = new();

    /// <inheritdoc />
    public Contexts Contexts
    {
        get => _contexts;
        set => _contexts.ReplaceWith(value);
    }

    private User? _user;

    /// <inheritdoc />
    public User User
    {
        get => _user ??= new User();
        set => _user = value;
    }

    /// <inheritdoc />
    public string? Environment { get; set; }

    // This field exists on SentryEvent and Scope, but not on Transaction
    string? IEventLike.TransactionName
    {
        get => Name;
        set => Name = value ?? "";
    }

    /// <inheritdoc />
    public SdkVersion Sdk { get; internal set; } = new();

    private IReadOnlyList<string>? _fingerprint;

    /// <inheritdoc />
    public IReadOnlyList<string> Fingerprint
    {
        get => _fingerprint ?? Array.Empty<string>();
        set => _fingerprint = value;
    }

    private readonly ConcurrentBag<Breadcrumb> _breadcrumbs = new();

    /// <inheritdoc />
    public IReadOnlyCollection<Breadcrumb> Breadcrumbs => _breadcrumbs;

    private readonly ConcurrentDictionary<string, object?> _extra = new();

    /// <inheritdoc />
    public IReadOnlyDictionary<string, object?> Extra => _extra;

    private readonly ConcurrentDictionary<string, string> _tags = new();

    /// <inheritdoc />
    public IReadOnlyDictionary<string, string> Tags => _tags;

    private readonly ConcurrentBag<SpanTracer> _spans = new();

    /// <inheritdoc />
    public IReadOnlyCollection<ISpan> Spans => _spans;

    private readonly ConcurrentDictionary<string, Measurement> _measurements = new();

    /// <inheritdoc />
    public IReadOnlyDictionary<string, Measurement> Measurements => _measurements;

    /// <inheritdoc />
    public bool IsFinished => EndTimestamp is not null;

    internal DynamicSamplingContext? DynamicSamplingContext { get; set; }

    internal ITransactionProfiler? TransactionProfiler { get; set; }

    /// <summary>
    /// Used by the Sentry.OpenTelemetry.SentrySpanProcessor to mark a transaction as a Sentry request. Ideally we wouldn't
    /// create this transaction but since we can't avoid doing that, once we detect that it's a Sentry request we mark it
    /// as such so that we can prevent finishing the transaction tracer when idle timeout elapses and the TransactionTracer gets converted into
    /// a Transaction.
    /// </summary>
    internal bool IsSentryRequest { get; set; }

    // TODO: mark as internal in version 4
    /// <summary>
    /// Initializes an instance of <see cref="Transaction"/>.
    /// </summary>
    public TransactionTracer(IHub hub, string name, string operation)
        : this(hub, name, operation, TransactionNameSource.Custom)
    {
    }

    // TODO: mark as internal in version 4
    /// <summary>
    /// Initializes an instance of <see cref="Transaction"/>.
    /// </summary>
    public TransactionTracer(IHub hub, string name, string operation, TransactionNameSource nameSource)
    {
        _hub = hub;
        _options = _hub.GetSentryOptions();
        Name = name;
        NameSource = nameSource;
        SpanId = SpanId.Create();
        TraceId = SentryId.Create();
        Operation = operation;
        StartTimestamp = _stopwatch.StartDateTimeOffset;
    }

    /// <summary>
    /// Initializes an instance of <see cref="TransactionTracer"/>.
    /// </summary>
    public TransactionTracer(IHub hub, ITransactionContext context) : this(hub, context, null)
    {
    }

    /// <summary>
    /// Initializes an instance of <see cref="TransactionTracer"/>.
    /// </summary>
    internal TransactionTracer(IHub hub, ITransactionContext context, TimeSpan? idleTimeout = null)
    {
        _hub = hub;
        _options = _hub.GetSentryOptions();
        Name = context.Name;
        NameSource = context.NameSource;
        Operation = context.Operation;
        SpanId = context.SpanId;
        ParentSpanId = context.ParentSpanId;
        TraceId = context.TraceId;
        Description = context.Description;
        Status = context.Status;
        IsSampled = context.IsSampled;
        StartTimestamp = _stopwatch.StartDateTimeOffset;

		if (context is TransactionContext transactionContext)
        {
            _instrumenter = transactionContext.Instrumenter;
        }

        // Set idle timer only if an idle timeout has been provided directly
        if (idleTimeout.HasValue)
        {
            _cancelIdleTimeout = 1;  // Timer will be cancelled once, atomically setting this back to 0
            _idleTimer = new Timer(state =>
            {
                if (state is not TransactionTracer transactionTracer)
                {
                    _options?.LogDebug(
                        $"Idle timeout callback received nor non-TransactionTracer state. " +
                        "Unable to finish transaction automatically."
                    );
                    return;
                }

                transactionTracer.Finish(Status ?? SpanStatus.Ok);
            }, this, idleTimeout.Value, Timeout.InfiniteTimeSpan);
        }
    }

    /// <inheritdoc />
    public void AddBreadcrumb(Breadcrumb breadcrumb) => _breadcrumbs.Add(breadcrumb);

    /// <inheritdoc />
    public void SetExtra(string key, object? value) => _extra[key] = value;

    /// <inheritdoc />
    public void SetTag(string key, string value) => _tags[key] = value;

    /// <inheritdoc />
    public void UnsetTag(string key) => _tags.TryRemove(key, out _);

    /// <inheritdoc />
    public void SetMeasurement(string name, Measurement measurement) => _measurements[name] = measurement;

    /// <inheritdoc />
    public ISpan StartChild(string operation) => StartChild(spanId: null, parentSpanId: SpanId, operation);

    internal ISpan StartChild(SpanId? spanId, SpanId parentSpanId, string operation,
        Instrumenter instrumenter = Instrumenter.Sentry)
    {
        if (instrumenter != _instrumenter)
        {
            _options?.LogWarning(
                "Attempted to create a span via {0} instrumentation to a span or transaction" +
                " originating from {1} instrumentation. The span will not be created.", instrumenter, _instrumenter);
            return NoOpSpan.Instance;
        }

        var span = new SpanTracer(_hub, this, parentSpanId, TraceId, operation);
        if (spanId is { } id)
        {
            span.SpanId = id;
        }

        AddChildSpan(span);
        return span;
    }

    private void AddChildSpan(SpanTracer span)
    {
        // Limit spans to 1000
        var isOutOfLimit = _spans.Count >= 1000;
        span.IsSampled = isOutOfLimit ? false : IsSampled;

        if (!isOutOfLimit)
        {
            _spans.Add(span);
        }
    }

    /// <inheritdoc />
    public void Finish()
    {
        _options?.LogDebug("Attempting to finish Transaction {0}.", SpanId);
        if (Interlocked.Exchange(ref _cancelIdleTimeout, 0) == 1)
        {
            _options?.LogDebug("Disposing of idle timer for Transaction {0}.", SpanId);
            _idleTimer?.Change(Timeout.InfiniteTimeSpan, Timeout.InfiniteTimeSpan);
            _idleTimer?.Dispose();
        }

        if (IsSentryRequest)
        {
            // Normally we wouldn't start transactions for Sentry requests but when instrumenting with OpenTelemetry
            // we are only able to determine whether it's a sentry request or not when closing a span... we leave these
            // to be garbage collected and we don't want idle timers triggering on them
            _options?.LogDebug("Transaction {0} is a Sentry Request. Don't complete.", SpanId);
            return;
        }

        TransactionProfiler?.Finish();
        Status ??= SpanStatus.Ok;
        EndTimestamp ??= _stopwatch.CurrentDateTimeOffset;
        _options?.LogDebug("Finished Transaction {0}.", SpanId);

        foreach (var span in _spans)
        {
            if (!span.IsFinished)
            {
                _options?.LogDebug("Deadline exceeded for Transaction {0} -> Span {1}.", SpanId, span.SpanId);
                span.Finish(SpanStatus.DeadlineExceeded);
            }
        }

        // Clear the transaction from the scope
        _hub.ConfigureScope(scope => scope.ResetTransaction(this));

        // Client decides whether to discard this transaction based on sampling
        _hub.CaptureTransaction(new Transaction(this));
    }

    /// <inheritdoc />
    public void Finish(SpanStatus status)
    {
        Status = status;
        Finish();
    }

    /// <inheritdoc />
    public void Finish(Exception exception, SpanStatus status)
    {
        _hub.BindException(exception, this);
        Finish(status);
    }

    /// <inheritdoc />
    public void Finish(Exception exception) =>
        Finish(exception, SpanStatusConverter.FromException(exception));

    /// <inheritdoc />
    public ISpan? GetLastActiveSpan() =>
        // We need to sort by timestamp because the order of ConcurrentBag<T> is not deterministic
        Spans.OrderByDescending(x => x.StartTimestamp).FirstOrDefault(s => !s.IsFinished);

    /// <inheritdoc />
    public SentryTraceHeader GetTraceHeader() => new(TraceId, SpanId, IsSampled);
}<|MERGE_RESOLUTION|>--- conflicted
+++ resolved
@@ -7,11 +7,7 @@
 /// <summary>
 /// Transaction tracer.
 /// </summary>
-<<<<<<< HEAD
-public class TransactionTracer : ITransaction, IHasTransactionNameSource
-=======
-public class TransactionTracer : ITransaction, IHasMeasurements
->>>>>>> 8084c05f
+public class TransactionTracer : ITransaction
 {
     private readonly IHub _hub;
     private readonly SentryOptions? _options;
