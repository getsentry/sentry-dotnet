--- conflicted
+++ resolved
@@ -1,10 +1,5 @@
 using System.Collections.Concurrent;
-<<<<<<< HEAD
-=======
-using System.Collections.Generic;
 using System.ComponentModel;
-using System.Linq;
->>>>>>> 3b73dd3f
 using Sentry.Internal;
 using Sentry.Protocol;
 
@@ -13,20 +8,13 @@
 /// <summary>
 /// Transaction tracer.
 /// </summary>
-public class TransactionTracer : ITransaction, IHasDistribution, IHasTransactionNameSource
+public class TransactionTracer : ITransaction, IHasDistribution, IHasTransactionNameSource, IHasMeasurements
 {
-<<<<<<< HEAD
     private readonly IHub _hub;
     private readonly SentryStopwatch _stopwatch = SentryStopwatch.StartNew();
 
     /// <inheritdoc />
     public SpanId SpanId
-=======
-    /// <summary>
-    /// Transaction tracer.
-    /// </summary>
-    public class TransactionTracer : ITransaction, IHasDistribution, IHasTransactionNameSource, IHasMeasurements
->>>>>>> 3b73dd3f
     {
         get => Contexts.Trace.SpanId;
         private set => Contexts.Trace.SpanId = value;
@@ -176,20 +164,15 @@
     /// <inheritdoc />
     public IReadOnlyCollection<ISpan> Spans => _spans;
 
+    private readonly ConcurrentDictionary<string, Measurement> _measurements = new();
+
+    /// <inheritdoc />
+    public IReadOnlyDictionary<string, Measurement> Measurements => _measurements;
+
     /// <inheritdoc />
     public bool IsFinished => EndTimestamp is not null;
 
-<<<<<<< HEAD
     internal DynamicSamplingContext? DynamicSamplingContext { get; set; }
-=======
-        private readonly ConcurrentDictionary<string, Measurement> _measurements = new();
-
-        /// <inheritdoc />
-        public IReadOnlyDictionary<string, Measurement> Measurements => _measurements;
-
-        /// <inheritdoc />
-        public bool IsFinished => EndTimestamp is not null;
->>>>>>> 3b73dd3f
 
     /// <summary>
     /// Initializes an instance of <see cref="Transaction"/>.
@@ -245,21 +228,17 @@
     public void UnsetTag(string key) =>
         _tags.TryRemove(key, out _);
 
+    /// <inheritdoc />
+    [EditorBrowsable(EditorBrowsableState.Never)]
+    public void SetMeasurement(string name, Measurement measurement) =>
+        _measurements[name] = measurement;
+
     internal ISpan StartChild(SpanId parentSpanId, string operation)
     {
         // Limit spans to 1000
         var isOutOfLimit = _spans.Count >= 1000;
 
-<<<<<<< HEAD
         var span = new SpanTracer(_hub, this, parentSpanId, TraceId, operation)
-=======
-        /// <inheritdoc />
-        [EditorBrowsable(EditorBrowsableState.Never)]
-        public void SetMeasurement(string name, Measurement measurement) =>
-            _measurements[name] = measurement;
-
-        internal ISpan StartChild(SpanId parentSpanId, string operation)
->>>>>>> 3b73dd3f
         {
             IsSampled = !isOutOfLimit
                 ? IsSampled
