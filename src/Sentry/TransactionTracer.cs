--- conflicted
+++ resolved
@@ -7,11 +7,7 @@
 /// <summary>
 /// Transaction tracer.
 /// </summary>
-<<<<<<< HEAD
-public class TransactionTracer : ITransaction, IHasDistribution, IHasMeasurements
-=======
-public class TransactionTracer : ITransaction, IHasTransactionNameSource, IHasMeasurements
->>>>>>> 56e5b06f
+public class TransactionTracer : ITransaction, IHasMeasurements
 {
     private readonly IHub _hub;
     private readonly SentryOptions? _options;
