--- conflicted
+++ resolved
@@ -285,11 +285,7 @@
         }
 
         /// <summary>
-<<<<<<< HEAD
         /// Creates an <see cref="EnvelopeItem"/> from <paramref name="report"/>.
-=======
-        /// Creates an <see cref="EnvelopeItem"/> from <paramref name="clientReport"/>.
->>>>>>> 9299970e
         /// </summary>
         internal static EnvelopeItem FromClientReport(ClientReport report)
         {
