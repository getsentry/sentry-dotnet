--- conflicted
+++ resolved
@@ -9,11 +9,7 @@
 /// <summary>
 /// Sentry performance transaction.
 /// </summary>
-<<<<<<< HEAD
-public class Transaction : ITransactionData, IJsonSerializable, IHasDistribution, IHasTransactionNameSource
-=======
-public class Transaction : ITransactionData, IJsonSerializable, IHasTransactionNameSource, IHasMeasurements
->>>>>>> 56e5b06f
+public class Transaction : ITransactionData, IJsonSerializable, IHasTransactionNameSource
 {
     /// <summary>
     /// Transaction's event ID.
