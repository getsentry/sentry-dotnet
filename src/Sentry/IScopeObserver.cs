--- conflicted
+++ resolved
@@ -29,12 +29,9 @@
     /// Sets the user information.
     /// </summary>
     public void SetUser(SentryUser? user);
-<<<<<<< HEAD
-=======
 
     /// <summary>
     /// Sets the current trace
     /// </summary>
     public void SetTrace(SentryId traceId, SpanId parentSpanId);
->>>>>>> a2011af2
 }