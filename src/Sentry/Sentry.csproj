﻿<Project Sdk="Microsoft.NET.Sdk">

  <PropertyGroup>
    <Description>Official SDK for Sentry - Open-source error tracking that helps developers monitor and fix crashes in real time.</Description>
    <NoWarn Condition="'$(TargetFramework)' == 'netstandard2.0'">$(NoWarn);RS0017</NoWarn>
    <CLSCompliant Condition="'$(TargetPlatformIdentifier)' == ''">true</CLSCompliant>
    <AllowUnsafeBlocks>true</AllowUnsafeBlocks>
  </PropertyGroup>

  <PropertyGroup Condition="'$(SolutionName)' != 'Sentry.Unity'">
    <TargetFrameworks>net6.0;net5.0;netcoreapp3.0;netstandard2.1;netstandard2.0;net461</TargetFrameworks>
    <TargetFrameworks Condition="'$(NO_ANDROID)' == ''">$(TargetFrameworks);net6.0-android</TargetFrameworks>
    <TargetFrameworks Condition="'$(NO_IOS)' == '' And $([MSBuild]::IsOSPlatform('OSX'))">$(TargetFrameworks);net6.0-ios</TargetFrameworks>
    <TargetFrameworks Condition="'$(NO_MACCATALYST)' == '' And $([MSBuild]::IsOSPlatform('OSX'))">$(TargetFrameworks);net6.0-maccatalyst</TargetFrameworks>
  </PropertyGroup>

  <PropertyGroup Condition="'$(SolutionName)' == 'Sentry.Unity'">
    <TargetFrameworks>netstandard2.0;netstandard2.1</TargetFrameworks>
  </PropertyGroup>

  <!-- Platform-specific props included here -->
  <Import Project="Platforms\Android\Sentry.Android.props" Condition="'$(TargetPlatformIdentifier)' == 'android'" />
  <Import Project="Platforms\iOS\Sentry.iOS.props" Condition="'$(TargetPlatformIdentifier)' == 'ios' Or '$(TargetPlatformIdentifier)' == 'maccatalyst'" />

  <!--
    Ben.Demystifier is compiled directly into Sentry.
    Note: It uses Microsoft.Bcl.AsyncInterfaces, which we get transitively from System.Text.Json.
  -->
  <ItemGroup>
    <Compile Include="..\..\modules\Ben.Demystifier\src\**\*.cs">
      <Link>%(RecursiveDir)\%(Filename)%(Extension)</Link>
    </Compile>
  </ItemGroup>

  <!-- Ben.Demystifier also needs System.Reflection.Metadata 5.0.0 or higher on all platforms. -->
  <ItemGroup Condition="$(TargetFramework.StartsWith('netstandard')) or $(TargetFramework.StartsWith('net4')) or $(TargetFramework.StartsWith('netcoreapp'))">
    <PackageReference Include="System.Reflection.Metadata" Version="5.0.0" />
  </ItemGroup>

  <!-- Sentry.DiagnosticSource is compiled directly into Sentry for .NET Core and .NET targets only. -->
  <PropertyGroup Condition="!$(TargetFramework.StartsWith('netstandard')) and !$(TargetFramework.StartsWith('net4'))">
    <DefineConstants>$(DefineConstants);HAS_DIAGNOSTIC_INTEGRATION</DefineConstants>
  </PropertyGroup>
  <ItemGroup Condition="!$(TargetFramework.StartsWith('netstandard')) and !$(TargetFramework.StartsWith('net4'))">
    <Compile Include="..\Sentry.DiagnosticSource\Internal\**\*.cs">
      <Link>Internal\%(RecursiveDir)%(Filename)%(Extension)</Link>
    </Compile>
  </ItemGroup>

  <!--
    We use Simon Cropp's Polyfill source-only package to access APIs in lower targets.
    https://github.com/SimonCropp/Polyfill
  -->
  <ItemGroup>
    <PackageReference Include="Polyfill" Version="1.23.0" PrivateAssets="all" />
  </ItemGroup>
 
  <!--
    On .NET Framework, we need a package reference to System.Runtime.InteropServices.RuntimeInformation.
    This is used in Sentry.PlatformAbstractions.RuntimeInfo.  It's already built-in for all other targets.
  -->
  <ItemGroup Condition="$(TargetFramework.StartsWith('net4'))">
    <PackageReference Include="System.Runtime.InteropServices.RuntimeInformation" Version="4.3.0" />
  </ItemGroup>

  <!-- On .NET Framework, we need an assembly reference to System.Net.Http. -->
  <ItemGroup Condition="$(TargetFramework.StartsWith('net4'))">
    <Reference Include="System.Net.Http" />
  </ItemGroup>

  <!-- System.Text.Json is already included with .NET 5 and higher. Add a direct reference for other targets. -->
  <ItemGroup Condition="!$(TargetFramework.StartsWith('net5')) and !$(TargetFramework.StartsWith('net6'))">
    <PackageReference Include="System.Text.Json" Version="5.0.2" />
  </ItemGroup>

  <!--
    Include Sentry's custom targets file in the nuget package.
    This file contains targets that are invoked during the end-user's build.
    The same file is included twice, so it ends up being used for both direct and transitive package references to Sentry.
  -->
  <ItemGroup>
    <None Include="buildTransitive\Sentry.targets" Pack="true" PackagePath="buildTransitive\Sentry.targets" />
    <None Include="buildTransitive\Sentry.targets" Pack="true" PackagePath="build\Sentry.targets" />
  </ItemGroup>

  <!-- Download the Sentry CLI during the restore phase. -->
  <Target Name="DownloadSentryCLI" BeforeTargets="CollectPackageReferences" Condition="'$(SentryCLIDirectory)' != ''">

    <!--
      Hashes are from https://release-registry.services.sentry.io/apps/sentry-cli/latest
      Update with each new version.
    -->
    <PropertyGroup>
      <_OSArchitecture>$([System.Runtime.InteropServices.RuntimeInformation]::OSArchitecture)</_OSArchitecture>
    </PropertyGroup>
    <ItemGroup>
<<<<<<< HEAD
      <SentryCLIDownload Condition="'$(CI_PUBLISHING_BUILD)' == 'true' Or ($([MSBuild]::IsOSPlatform('OSX')) And $(_OSArchitecture) == 'Arm64')" Include="sentry-cli-Darwin-arm64" FileHash="ea7d526282fabbaed267ac7504bfb227a67c372bc9c5ada9434489d659a09384" />
      <SentryCLIDownload Condition="'$(CI_PUBLISHING_BUILD)' == 'true' Or ($([MSBuild]::IsOSPlatform('OSX')) And $(_OSArchitecture) == 'X64')" Include="sentry-cli-Darwin-x86_64" FileHash="b3007f699e5c75e4a03706914ebeae9506de0dcafa4b136eacde28b8906db317" />
      <SentryCLIDownload Condition="'$(CI_PUBLISHING_BUILD)' == 'true' Or ($([MSBuild]::IsOSPlatform('Linux')) And $(_OSArchitecture) == 'Arm64')" Include="sentry-cli-Linux-aarch64" FileHash="1e85b33e06706274cba807627cf7d57960e13d90aa9a8a529c241665591f6a00" />
      <SentryCLIDownload Condition="'$(CI_PUBLISHING_BUILD)' == 'true' Or ($([MSBuild]::IsOSPlatform('Linux')) And $(_OSArchitecture) == 'X86')" Include="sentry-cli-Linux-i686" FileHash="152547d8e93d1fd3c06f03d640e056261f908195014ccc9cb5592d3911342260" />
      <SentryCLIDownload Condition="'$(CI_PUBLISHING_BUILD)' == 'true' Or ($([MSBuild]::IsOSPlatform('Linux')) And $(_OSArchitecture) == 'X64')" Include="sentry-cli-Linux-x86_64" FileHash="551d26ad4067b82e7a63139c4898f4d5294112746fcd7f0c7e61d08dff37ea33" />
      <SentryCLIDownload Condition="'$(CI_PUBLISHING_BUILD)' == 'true' Or ($([MSBuild]::IsOSPlatform('Windows')) And $(_OSArchitecture) == 'X86')" Include="sentry-cli-Windows-i686.exe" FileHash="5083108cdfe437b5d33d7a07214c09b6bce2fc802c800e86519b711de22d6400" />
      <SentryCLIDownload Condition="'$(CI_PUBLISHING_BUILD)' == 'true' Or ($([MSBuild]::IsOSPlatform('Windows')) And $(_OSArchitecture) != 'X86')" Include="sentry-cli-Windows-x86_64.exe" FileHash="ecac161350b928081ec748a831bd687a60d42fcbbed059a6c96927084504d225" />
=======
      <SentryCLIDownload
        Condition="'$(CI_PUBLISHING_BUILD)' == 'true' Or ($([MSBuild]::IsOSPlatform('OSX')) And $(_OSArchitecture) == 'Arm64')"
        Include="sentry-cli-Darwin-arm64" FileHash="8dabeae65f888a1c862162d9e5b572853105294e39452ed93e095b9a0cd60b96" />
      <SentryCLIDownload
        Condition="'$(CI_PUBLISHING_BUILD)' == 'true' Or ($([MSBuild]::IsOSPlatform('OSX')) And $(_OSArchitecture) == 'X64')"
        Include="sentry-cli-Darwin-x86_64" FileHash="fb07594121dbe019e670838b4b8a937d32c0320631ffa5a6eb1a063ee10b9c97" />
      <SentryCLIDownload
        Condition="'$(CI_PUBLISHING_BUILD)' == 'true' Or ($([MSBuild]::IsOSPlatform('Linux')) And $(_OSArchitecture) == 'Arm64')"
        Include="sentry-cli-Linux-aarch64" FileHash="b958399bafe6e5f74a4064a1d11d9225bfcc228643422fb5a2e1183bf36baeb7" />
      <SentryCLIDownload
        Condition="'$(CI_PUBLISHING_BUILD)' == 'true' Or ($([MSBuild]::IsOSPlatform('Linux')) And $(_OSArchitecture) == 'X86')"
        Include="sentry-cli-Linux-i686" FileHash="67eb8b2cbef84cc307371eaeb95e144f6ea106eda3e1e9016092b873935d8932" />
      <SentryCLIDownload
        Condition="'$(CI_PUBLISHING_BUILD)' == 'true' Or ($([MSBuild]::IsOSPlatform('Linux')) And $(_OSArchitecture) == 'X64')"
        Include="sentry-cli-Linux-x86_64" FileHash="83a9e51d8c164edc1e1180a5c7c10a3d653e02beb2db417927be73b4e43afa56" />
      <SentryCLIDownload
        Condition="'$(CI_PUBLISHING_BUILD)' == 'true' Or ($([MSBuild]::IsOSPlatform('Windows')) And $(_OSArchitecture) == 'X86')"
        Include="sentry-cli-Windows-i686.exe" FileHash="958923439229452a96bfaa7248e4f7bf1f53ac7fa9325796ee846aab04936217" />
      <SentryCLIDownload
        Condition="'$(CI_PUBLISHING_BUILD)' == 'true' Or ($([MSBuild]::IsOSPlatform('Windows')) And $(_OSArchitecture) != 'X86')"
        Include="sentry-cli-Windows-x86_64.exe" FileHash="d21af130ced7f1fd135c22eb5b92d4e9f74d0a52fac984019d042fd625d7c103" />
>>>>>>> 97a5214b
    </ItemGroup>

    <!-- Download the files -->
    <DownloadFile SourceUrl="https://downloads.sentry-cdn.com/sentry-cli/$(SentryCLIVersion)/%(SentryCLIDownload.Identity)" DestinationFolder="$(SentryCLIDirectory)" Condition="!Exists('$(SentryCLIDirectory)%(Identity)')" Retries="3">
      <Output TaskParameter="DownloadedFile" ItemName="SentryCLIDownloadedFile" />
    </DownloadFile>

    <!-- Build will fail if any downloaded files don't match the expected hash. -->
    <VerifyFileHash File="$(SentryCLIDirectory)%(SentryCLIDownload.Identity)" Hash="%(FileHash)" />

    <!-- Set executable permissions for local usage. -->
    <Exec Command="chmod +x $(SentryCLIDirectory)*" Condition="!$([MSBuild]::IsOSPlatform('Windows'))" />
  </Target>

  <!-- Bundle the Sentry CLI into the Sentry Nuget package. -->
  <ItemGroup Condition="'$(SentryCLIDirectory)' != ''">
    <None Include="$(SentryCLIDirectory)**" Pack="true" PackagePath="tools\" />
  </ItemGroup>

  <ItemGroup>
    <InternalsVisibleTo Include="Sentry.Android.AssemblyReader.Tests" PublicKey="$(SentryPublicKey)" />
    <InternalsVisibleTo Include="Sentry.AspNet" PublicKey="$(SentryPublicKey)" />
    <InternalsVisibleTo Include="Sentry.AspNet.Tests" PublicKey="$(SentryPublicKey)" />
    <InternalsVisibleTo Include="Sentry.AspNetCore" PublicKey="$(SentryPublicKey)" />
    <InternalsVisibleTo Include="Sentry.AspNetCore.Grpc" PublicKey="$(SentryPublicKey)" />
    <InternalsVisibleTo Include="Sentry.AspNetCore.Grpc.Tests" PublicKey="$(SentryPublicKey)" />
    <InternalsVisibleTo Include="Sentry.AspNetCore.Tests" PublicKey="$(SentryPublicKey)" />
    <InternalsVisibleTo Include="Sentry.AspNetCore.TestUtils" PublicKey="$(SentryPublicKey)" />
    <InternalsVisibleTo Include="Sentry.AzureFunctions.Worker" PublicKey="$(SentryPublicKey)" />
    <InternalsVisibleTo Include="Sentry.AzureFunctions.Worker.Tests" PublicKey="$(SentryPublicKey)" />
    <InternalsVisibleTo Include="Sentry.Benchmarks" PublicKey="$(SentryPublicKey)" />
    <InternalsVisibleTo Include="Sentry.DiagnosticSource" PublicKey="$(SentryPublicKey)" />
    <InternalsVisibleTo Include="Sentry.DiagnosticSource.IntegrationTests" PublicKey="$(SentryPublicKey)" />
    <InternalsVisibleTo Include="Sentry.DiagnosticSource.Tests" PublicKey="$(SentryPublicKey)" />
    <InternalsVisibleTo Include="Sentry.EntityFramework" PublicKey="$(SentryPublicKey)" />
    <InternalsVisibleTo Include="Sentry.EntityFramework.Tests" PublicKey="$(SentryPublicKey)" />
    <InternalsVisibleTo Include="Sentry.Extensions.Logging" PublicKey="$(SentryPublicKey)" />
    <InternalsVisibleTo Include="Sentry.Extensions.Logging.EfCore.Tests" PublicKey="$(SentryPublicKey)" />
    <InternalsVisibleTo Include="Sentry.Extensions.Logging.Tests" PublicKey="$(SentryPublicKey)" />
    <InternalsVisibleTo Include="Sentry.Google.Cloud.Functions" PublicKey="$(SentryPublicKey)" />
    <InternalsVisibleTo Include="Sentry.Google.Cloud.Functions.Tests" PublicKey="$(SentryPublicKey)" />
    <InternalsVisibleTo Include="Sentry.Log4Net" PublicKey="$(SentryPublicKey)" />
    <InternalsVisibleTo Include="Sentry.Log4Net.Tests" PublicKey="$(SentryPublicKey)" />
    <InternalsVisibleTo Include="Sentry.Maui" PublicKey="$(SentryPublicKey)" />
    <InternalsVisibleTo Include="Sentry.Maui.Tests" PublicKey="$(SentryPublicKey)" />
    <InternalsVisibleTo Include="Sentry.NLog" PublicKey="$(SentryPublicKey)" />
    <InternalsVisibleTo Include="Sentry.NLog.Tests" PublicKey="$(SentryPublicKey)" />
    <InternalsVisibleTo Include="Sentry.Profiling" PublicKey="$(SentryPublicKey)" />
    <InternalsVisibleTo Include="Sentry.Profiling.Tests" PublicKey="$(SentryPublicKey)" />
    <InternalsVisibleTo Include="Sentry.Serilog" PublicKey="$(SentryPublicKey)" />
    <InternalsVisibleTo Include="Sentry.Serilog.Tests" PublicKey="$(SentryPublicKey)" />
    <InternalsVisibleTo Include="Sentry.Testing" PublicKey="$(SentryPublicKey)" />
    <InternalsVisibleTo Include="Sentry.Tests" PublicKey="$(SentryPublicKey)" />
  </ItemGroup>

</Project><|MERGE_RESOLUTION|>--- conflicted
+++ resolved
@@ -1,10 +1,9 @@
-﻿<Project Sdk="Microsoft.NET.Sdk">
+<Project Sdk="Microsoft.NET.Sdk">
 
   <PropertyGroup>
     <Description>Official SDK for Sentry - Open-source error tracking that helps developers monitor and fix crashes in real time.</Description>
     <NoWarn Condition="'$(TargetFramework)' == 'netstandard2.0'">$(NoWarn);RS0017</NoWarn>
     <CLSCompliant Condition="'$(TargetPlatformIdentifier)' == ''">true</CLSCompliant>
-    <AllowUnsafeBlocks>true</AllowUnsafeBlocks>
   </PropertyGroup>
 
   <PropertyGroup Condition="'$(SolutionName)' != 'Sentry.Unity'">
@@ -54,7 +53,7 @@
   <ItemGroup>
     <PackageReference Include="Polyfill" Version="1.23.0" PrivateAssets="all" />
   </ItemGroup>
- 
+
   <!--
     On .NET Framework, we need a package reference to System.Runtime.InteropServices.RuntimeInformation.
     This is used in Sentry.PlatformAbstractions.RuntimeInfo.  It's already built-in for all other targets.
@@ -94,15 +93,6 @@
       <_OSArchitecture>$([System.Runtime.InteropServices.RuntimeInformation]::OSArchitecture)</_OSArchitecture>
     </PropertyGroup>
     <ItemGroup>
-<<<<<<< HEAD
-      <SentryCLIDownload Condition="'$(CI_PUBLISHING_BUILD)' == 'true' Or ($([MSBuild]::IsOSPlatform('OSX')) And $(_OSArchitecture) == 'Arm64')" Include="sentry-cli-Darwin-arm64" FileHash="ea7d526282fabbaed267ac7504bfb227a67c372bc9c5ada9434489d659a09384" />
-      <SentryCLIDownload Condition="'$(CI_PUBLISHING_BUILD)' == 'true' Or ($([MSBuild]::IsOSPlatform('OSX')) And $(_OSArchitecture) == 'X64')" Include="sentry-cli-Darwin-x86_64" FileHash="b3007f699e5c75e4a03706914ebeae9506de0dcafa4b136eacde28b8906db317" />
-      <SentryCLIDownload Condition="'$(CI_PUBLISHING_BUILD)' == 'true' Or ($([MSBuild]::IsOSPlatform('Linux')) And $(_OSArchitecture) == 'Arm64')" Include="sentry-cli-Linux-aarch64" FileHash="1e85b33e06706274cba807627cf7d57960e13d90aa9a8a529c241665591f6a00" />
-      <SentryCLIDownload Condition="'$(CI_PUBLISHING_BUILD)' == 'true' Or ($([MSBuild]::IsOSPlatform('Linux')) And $(_OSArchitecture) == 'X86')" Include="sentry-cli-Linux-i686" FileHash="152547d8e93d1fd3c06f03d640e056261f908195014ccc9cb5592d3911342260" />
-      <SentryCLIDownload Condition="'$(CI_PUBLISHING_BUILD)' == 'true' Or ($([MSBuild]::IsOSPlatform('Linux')) And $(_OSArchitecture) == 'X64')" Include="sentry-cli-Linux-x86_64" FileHash="551d26ad4067b82e7a63139c4898f4d5294112746fcd7f0c7e61d08dff37ea33" />
-      <SentryCLIDownload Condition="'$(CI_PUBLISHING_BUILD)' == 'true' Or ($([MSBuild]::IsOSPlatform('Windows')) And $(_OSArchitecture) == 'X86')" Include="sentry-cli-Windows-i686.exe" FileHash="5083108cdfe437b5d33d7a07214c09b6bce2fc802c800e86519b711de22d6400" />
-      <SentryCLIDownload Condition="'$(CI_PUBLISHING_BUILD)' == 'true' Or ($([MSBuild]::IsOSPlatform('Windows')) And $(_OSArchitecture) != 'X86')" Include="sentry-cli-Windows-x86_64.exe" FileHash="ecac161350b928081ec748a831bd687a60d42fcbbed059a6c96927084504d225" />
-=======
       <SentryCLIDownload
         Condition="'$(CI_PUBLISHING_BUILD)' == 'true' Or ($([MSBuild]::IsOSPlatform('OSX')) And $(_OSArchitecture) == 'Arm64')"
         Include="sentry-cli-Darwin-arm64" FileHash="8dabeae65f888a1c862162d9e5b572853105294e39452ed93e095b9a0cd60b96" />
@@ -124,11 +114,14 @@
       <SentryCLIDownload
         Condition="'$(CI_PUBLISHING_BUILD)' == 'true' Or ($([MSBuild]::IsOSPlatform('Windows')) And $(_OSArchitecture) != 'X86')"
         Include="sentry-cli-Windows-x86_64.exe" FileHash="d21af130ced7f1fd135c22eb5b92d4e9f74d0a52fac984019d042fd625d7c103" />
->>>>>>> 97a5214b
     </ItemGroup>
 
     <!-- Download the files -->
-    <DownloadFile SourceUrl="https://downloads.sentry-cdn.com/sentry-cli/$(SentryCLIVersion)/%(SentryCLIDownload.Identity)" DestinationFolder="$(SentryCLIDirectory)" Condition="!Exists('$(SentryCLIDirectory)%(Identity)')" Retries="3">
+    <DownloadFile
+      SourceUrl="https://downloads.sentry-cdn.com/sentry-cli/$(SentryCLIVersion)/%(SentryCLIDownload.Identity)"
+      DestinationFolder="$(SentryCLIDirectory)"
+      Condition="!Exists('$(SentryCLIDirectory)%(Identity)')"
+      Retries="3">
       <Output TaskParameter="DownloadedFile" ItemName="SentryCLIDownloadedFile" />
     </DownloadFile>
 
