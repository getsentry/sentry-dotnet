--- conflicted
+++ resolved
@@ -17,6 +17,7 @@
     <!-- 
       On macOS, build the iOS target also.
       TODO: Add net6.0-maccatalyst back after we have a variant for it in the Sentry Cocoa xcframework.
+            See https://github.com/getsentry/sentry-cocoa/issues/2031
      -->
     <TargetFrameworks Condition="$([MSBuild]::IsOSPlatform('OSX'))">$(TargetFrameworks);net6.0-ios</TargetFrameworks>
   </PropertyGroup>
@@ -27,11 +28,8 @@
 
   <!-- Platform-specific code included here -->
   <Import Condition="$([MSBuild]::GetTargetPlatformIdentifier('$(TargetFramework)')) == 'android'" Project="Platforms\Android\Sentry.Android.props" />
-<<<<<<< HEAD
   <Import Condition="$([MSBuild]::GetTargetPlatformIdentifier('$(TargetFramework)')) == 'ios'" Project="Platforms\iOS\Sentry.iOS.props" />
   <Import Condition="$([MSBuild]::GetTargetPlatformIdentifier('$(TargetFramework)')) == 'maccatalyst'" Project="Platforms\iOS\Sentry.iOS.props" />
-=======
->>>>>>> fc737cb4
 
   <!-- Ben.Demystifier -->
   <PropertyGroup Condition="'$(TargetFramework)' != 'netstandard2.0' and !$(TargetFramework.StartsWith('net4'))">
