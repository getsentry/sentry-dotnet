﻿<Project Sdk="Microsoft.NET.Sdk">

  <PropertyGroup>
    <TargetFrameworks>netstandard2.0;net461</TargetFrameworks>
<<<<<<< HEAD
    <NullableContextOptions>enable</NullableContextOptions>
=======
>>>>>>> 5a01c5b6
    <PackageId>Sentry</PackageId>
    <AssemblyName>Sentry</AssemblyName>
    <RootNamespace>Sentry</RootNamespace>
    <Description>Official SDK for Sentry - Open-source error tracking that helps developers monitor and fix crashes in real time.</Description>
    <NoWarn Condition="$(TargetFramework) == 'netstandard2.0'">$(NoWarn);RS0017</NoWarn>
  </PropertyGroup>

  <ItemGroup Condition="'$(TargetFramework)' == 'net461'">
    <PackageReference Include="Newtonsoft.Json" Version="6.0.8" />
    <Reference Include="System.Web" />
  </ItemGroup>
  <ItemGroup Condition="'$(TargetFramework)' == 'netstandard2.0'">
    <PackageReference Include="Newtonsoft.Json" Version="11.0.2" />
  </ItemGroup>
  <ItemGroup>
    <PackageReference Include="Sentry.PlatformAbstractions" Version="1.1.0-beta" />
    <PackageReference Include="Sentry.Protocol" Version="2.0.0-beta2" />
    <PackageReference Include="System.Collections.Immutable" Version="1.5.0" />
  </ItemGroup>

</Project><|MERGE_RESOLUTION|>--- conflicted
+++ resolved
@@ -2,10 +2,7 @@
 
   <PropertyGroup>
     <TargetFrameworks>netstandard2.0;net461</TargetFrameworks>
-<<<<<<< HEAD
-    <NullableContextOptions>enable</NullableContextOptions>
-=======
->>>>>>> 5a01c5b6
+    <Nullable>enable</Nullable>
     <PackageId>Sentry</PackageId>
     <AssemblyName>Sentry</AssemblyName>
     <RootNamespace>Sentry</RootNamespace>
