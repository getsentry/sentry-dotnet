﻿<Project Sdk="Microsoft.NET.Sdk">

  <PropertyGroup>
<<<<<<< HEAD
    <TargetFrameworks>net6.0-android;net6.0;net5.0;netcoreapp3.0;netstandard2.1;netstandard2.0;net461</TargetFrameworks>
    <!-- We'll pin to C# 9 to allow us to compile within Unity -->
=======
    <TargetFrameworks>net6.0;net5.0;netcoreapp3.0;netstandard2.1;netstandard2.0;net461</TargetFrameworks>
    <!-- We'll pin to C# 9 and ImplicitUsings false to allow us to compile within Unity -->
>>>>>>> ad9f5ff4
    <LangVersion>9</LangVersion>
    <ImplicitUsings>false</ImplicitUsings>
    <Description>Official SDK for Sentry - Open-source error tracking that helps developers monitor and fix crashes in real time.</Description>
    <NoWarn Condition="$(TargetFramework) == 'netstandard2.0'">$(NoWarn);RS0017</NoWarn>
    <DefineConstants>$(AdditionalConstants)</DefineConstants>
    <DefaultItemExcludes>$(DefaultItemExcludes);$(MSBuildProjectDirectory)/Android/**</DefaultItemExcludes>
  </PropertyGroup>

  <Import Condition="$(TargetFramework.EndsWith('android'))" Project="Android/Sentry.Android.props" />

  <!-- Ben.Demystifier -->
  <PropertyGroup Condition="'$(TargetFramework)' != 'netstandard2.0' and !$(TargetFramework.StartsWith('net4'))">
    <DefineConstants>$(DefineConstants);HAS_ASYNC_ENUMERATOR</DefineConstants>
  </PropertyGroup>
  <ItemGroup>
    <Compile Include="../../modules/Ben.Demystifier/src/**/*.cs">
      <Link>%(RecursiveDir)/%(Filename)%(Extension)</Link>
    </Compile>
  </ItemGroup>
  <ItemGroup Condition="$(TargetFramework.StartsWith('netstandard')) or $(TargetFramework.StartsWith('netcoreapp')) or '$(TargetFramework)' == 'net461'">
    <PackageReference Include="System.Reflection.Metadata" Version="5.0.0" />
  </ItemGroup>
  <!-- Ben.Demystifier -->

  <!-- DiagnosticSource -->
  <PropertyGroup Condition="!$(TargetFramework.StartsWith('netstandard')) and '$(TargetFramework)' != 'net461'">
    <DefineConstants>$(DefineConstants);HAS_DIAGNOSTIC_INTEGRATION</DefineConstants>
  </PropertyGroup>
  <ItemGroup Condition="!$(TargetFramework.StartsWith('netstandard')) and '$(TargetFramework)' != 'net461'">
    <Compile Include="../Sentry.DiagnosticSource/Internals/**/*.cs">
      <Link>Internal/%(RecursiveDir)%(Filename)%(Extension)</Link>
    </Compile>
  </ItemGroup>
  <!-- DiagnosticSource -->

  <ItemGroup Condition="'$(TargetFramework)' == 'net461'">
    <PackageReference Include="System.Runtime.InteropServices.RuntimeInformation" Version="4.3.0" />
    <Reference Include="System.Net.Http" />
  </ItemGroup>

  <ItemGroup Condition="'$(TargetFramework)' == 'net461' or '$(TargetFramework)' == 'netstandard2.0'">
    <PackageReference Include="System.Buffers" Version="4.5.1" />
    <PackageReference Include="System.Threading.Tasks.Extensions" Version="4.5.4" />
    <PackageReference Include="Microsoft.Bcl.AsyncInterfaces" Version="5.0.0" />
  </ItemGroup>

  <!-- Prefer bundled version of System.Text.Json to avoid extra dependencies -->
  <ItemGroup Condition="$(TargetFramework.StartsWith('netstandard')) or '$(TargetFramework)' == 'net461'">
    <PackageReference Include="System.Text.Json" Version="5.0.2" />
  </ItemGroup>
</Project><|MERGE_RESOLUTION|>--- conflicted
+++ resolved
@@ -1,13 +1,8 @@
 ﻿<Project Sdk="Microsoft.NET.Sdk">
 
   <PropertyGroup>
-<<<<<<< HEAD
     <TargetFrameworks>net6.0-android;net6.0;net5.0;netcoreapp3.0;netstandard2.1;netstandard2.0;net461</TargetFrameworks>
-    <!-- We'll pin to C# 9 to allow us to compile within Unity -->
-=======
-    <TargetFrameworks>net6.0;net5.0;netcoreapp3.0;netstandard2.1;netstandard2.0;net461</TargetFrameworks>
     <!-- We'll pin to C# 9 and ImplicitUsings false to allow us to compile within Unity -->
->>>>>>> ad9f5ff4
     <LangVersion>9</LangVersion>
     <ImplicitUsings>false</ImplicitUsings>
     <Description>Official SDK for Sentry - Open-source error tracking that helps developers monitor and fix crashes in real time.</Description>
