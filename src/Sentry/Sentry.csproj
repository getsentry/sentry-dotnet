﻿<Project Sdk="Microsoft.NET.Sdk">

  <PropertyGroup>
    <TargetFrameworks>netstandard2.1;netstandard2.0;net461</TargetFrameworks>
    <PackageId>Sentry</PackageId>
    <AssemblyName>Sentry</AssemblyName>
    <RootNamespace>Sentry</RootNamespace>
    <Description>Official SDK for Sentry - Open-source error tracking that helps developers monitor and fix crashes in real time.</Description>
    <NoWarn Condition="$(TargetFramework) == 'netstandard2.0'">$(NoWarn);RS0017</NoWarn>
  </PropertyGroup>

  <PropertyGroup Condition="'$(TargetFramework)' == 'netstandard2.0' or '$(TargetFramework)' == 'netstandard2.1'">
    <DefineConstants>HAS_VALUE_TUPLE;$(AdditionalConstants)</DefineConstants>
  </PropertyGroup>

  <PropertyGroup Condition="$(TargetFramework.StartsWith('netstandard'))">
    <DefineConstants>NETSTANDARD;$(AdditionalConstants)</DefineConstants>
  </PropertyGroup>

  <ItemGroup Condition="'$(TargetFramework)' != 'net461'">
    <PackageReference Include="Newtonsoft.Json" Version="11.0.2" />
  </ItemGroup>

  <PropertyGroup Condition="'$(TargetFramework)' == 'net461'">
    <DefineConstants>NETFX;$(AdditionalConstants)</DefineConstants>
  </PropertyGroup>

  <ItemGroup Condition="'$(TargetFramework)' == 'net461'">
    <PackageReference Include="Newtonsoft.Json" Version="6.0.8" />
<<<<<<< HEAD
=======
    <PackageReference Include="System.Runtime.InteropServices.RuntimeInformation" Version="4.3.0" />
    <Reference Include="System.Web" />
>>>>>>> 9af8ab9b
    <Reference Include="System.Net.Http" />
  </ItemGroup>
  
</Project><|MERGE_RESOLUTION|>--- conflicted
+++ resolved
@@ -17,22 +17,18 @@
     <DefineConstants>NETSTANDARD;$(AdditionalConstants)</DefineConstants>
   </PropertyGroup>
 
+  <PropertyGroup Condition="'$(TargetFramework)' == 'net461'">
+    <DefineConstants>NETFX;$(AdditionalConstants)</DefineConstants>
+  </PropertyGroup>
+
   <ItemGroup Condition="'$(TargetFramework)' != 'net461'">
     <PackageReference Include="Newtonsoft.Json" Version="11.0.2" />
   </ItemGroup>
 
-  <PropertyGroup Condition="'$(TargetFramework)' == 'net461'">
-    <DefineConstants>NETFX;$(AdditionalConstants)</DefineConstants>
-  </PropertyGroup>
-
   <ItemGroup Condition="'$(TargetFramework)' == 'net461'">
     <PackageReference Include="Newtonsoft.Json" Version="6.0.8" />
-<<<<<<< HEAD
-=======
     <PackageReference Include="System.Runtime.InteropServices.RuntimeInformation" Version="4.3.0" />
-    <Reference Include="System.Web" />
->>>>>>> 9af8ab9b
     <Reference Include="System.Net.Http" />
   </ItemGroup>
-  
+
 </Project>