<<<<<<< HEAD
﻿namespace Sentry
=======
using System;
using System.Collections.Generic;

namespace Sentry
>>>>>>> 5a305f8a
{
    internal interface ISessionManager
    {
        void StartSession();

        void EndSession(SessionEndStatus status);

        void PauseSession();

        void ResumeSession();

        void ReportError();
    }
}<|MERGE_RESOLUTION|>--- conflicted
+++ resolved
@@ -1,11 +1,4 @@
-<<<<<<< HEAD
-﻿namespace Sentry
-=======
-using System;
-using System.Collections.Generic;
-
 namespace Sentry
->>>>>>> 5a305f8a
 {
     internal interface ISessionManager
     {
