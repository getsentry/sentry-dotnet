--- conflicted
+++ resolved
@@ -233,17 +233,13 @@
         => CaptureEnvelope(Envelope.FromSession(sessionUpdate));
 
     /// <inheritdoc />
-<<<<<<< HEAD
     public SentryId CaptureCheckIn(
         string monitorSlug,
         CheckInStatus status,
         SentryId? sentryId = null,
+        TimeSpan? duration = null,
         Scope? scope = null,
-        TimeSpan? duration = null,
         SentryMonitorConfig? monitorConfig = null)
-=======
-    public SentryId CaptureCheckIn(string monitorSlug, CheckInStatus status, SentryId? sentryId = null, TimeSpan? duration = null, Scope? scope = null)
->>>>>>> 7cad4763
     {
         scope ??= new Scope(_options);
 
