--- conflicted
+++ resolved
@@ -347,30 +347,12 @@
             return SentryId.Empty; // Dropped by BeforeSend callback
         }
 
-<<<<<<< HEAD
-        if (processedEvent.HasUnhandledNonTerminalException())
-        {
-            _options.LogDebug("Marking session as 'Unhandled', due to unhandled exception.");
-            _sessionManager.MarkSessionAsUnhandled();
-        }
-        else if (processedEvent.HasUnhandledException())
-        {
-            _options.LogDebug("Ending session as 'Crashed', due to terminal unhandled exception.");
-            scope.SessionUpdate = _sessionManager.EndSession(SessionEndStatus.Crashed);
-        }
-        else if (processedEvent.HasException())
-        {
-            // Event contains a handled exception -> Report error
-            // (this might return null if the session has already reported errors before)
-            _options.LogDebug("Updating session by reporting an error.");
-            scope.SessionUpdate = _sessionManager.ReportError();
-=======
         var exceptionType = processedEvent.GetExceptionType();
         switch (exceptionType)
         {
             case SentryEvent.ExceptionType.UnhandledNonTerminal:
                 _options.LogDebug("Ending session as 'Unhandled', due to non-terminal unhandled exception.");
-                scope.SessionUpdate = _sessionManager.EndSession(SessionEndStatus.Unhandled);
+                _sessionManager.MarkSessionAsUnhandled();
                 break;
 
             case SentryEvent.ExceptionType.Unhandled:
@@ -382,7 +364,6 @@
                 _options.LogDebug("Updating session by reporting an error.");
                 scope.SessionUpdate = _sessionManager.ReportError();
                 break;
->>>>>>> 1ad719c6
         }
 
         if (_options.SampleRate != null)
