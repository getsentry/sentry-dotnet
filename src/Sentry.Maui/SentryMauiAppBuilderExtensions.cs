--- conflicted
+++ resolved
@@ -57,18 +57,12 @@
         services.AddSingleton<IConfigureOptions<SentryMauiOptions>, SentryMauiOptionsSetup>();
         services.AddSingleton<Disposer>();
 
-<<<<<<< HEAD
         builder.Logging.AddFilter<SentryMauiStructuredLoggerProvider>(static (string? categoryName, LogLevel logLevel) =>
         {
             return categoryName is null
                 || categoryName != "Sentry.ISentryClient";
         });
 
-        services.AddSingleton<IMauiElementEventBinder, MauiButtonEventsBinder>();
-        services.AddSingleton<IMauiElementEventBinder, MauiImageButtonEventsBinder>();
-        services.AddSingleton<IMauiElementEventBinder, MauiGestureRecognizerEventsBinder>();
-        services.AddSingleton<IMauiElementEventBinder, MauiVisualElementEventsBinder>();
-=======
         // Resolve the configured options and register any element event binders from these
         IServiceProvider serviceProvider = services.BuildServiceProvider();
         var options = serviceProvider.GetRequiredService<IOptions<SentryMauiOptions>>().Value;
@@ -79,7 +73,6 @@
         }
 
         // This is ultimately the class that enables all the MauiElementEventBinders above
->>>>>>> 4821fe70
         services.TryAddSingleton<IMauiEventsBinder, MauiEventsBinder>();
 
         services.AddSentry<SentryMauiOptions>();
