--- conflicted
+++ resolved
@@ -21,10 +21,6 @@
         dotnet workload install maui
     -->
     <UseMaui>true</UseMaui>
-<<<<<<< HEAD
-    <MauiVersion>6.0.400</MauiVersion>
-=======
->>>>>>> 5693b9b0
 
     <!--
       MAUI dependencies are not currently signed.  See https://github.com/dotnet/maui/issues/749
