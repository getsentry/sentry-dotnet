--- conflicted
+++ resolved
@@ -82,11 +82,7 @@
           SkipUnchangedFiles="true" />
   </Target>
 
-<<<<<<< HEAD
-  <!-- Setup exactly once: https://learn.microsoft.com/en-gb/visualstudio/msbuild/run-target-exactly-once -->
-=======
   <!-- Setup exactly once: https://learn.microsoft.com/visualstudio/msbuild/run-target-exactly-once -->
->>>>>>> 0405cb2e
   <Target Name="SetupCocoaSDKBeforeOuterBuild" DependsOnTargets="_SetupCocoaSDK"
           Condition="$([MSBuild]::IsOSPlatform('OSX')) And !Exists('$(SentryCocoaFramework)')"
           BeforeTargets="DispatchToInnerBuilds" />
@@ -94,11 +90,7 @@
   <Target Name="SetupCocoaSDK"
           BeforeTargets="BeforeBuild"
           Condition="$([MSBuild]::IsOSPlatform('OSX')) And !Exists('$(SentryCocoaFramework)')">
-<<<<<<< HEAD
-    <!-- Setup exactly once: https://learn.microsoft.com/en-gb/visualstudio/msbuild/run-target-exactly-once -->
-=======
     <!-- Setup exactly once: https://learn.microsoft.com/visualstudio/msbuild/run-target-exactly-once -->
->>>>>>> 0405cb2e
     <MSBuild Projects="$(MSBuildProjectFullPath)" Targets="_SetupCocoaSDK" RemoveProperties="TargetFramework" />
   </Target>
 
