--- conflicted
+++ resolved
@@ -152,12 +152,8 @@
             'libxamarin-app.so',
             'maui-app.pdb'
         )
-<<<<<<< HEAD
         $result.ScriptOutput | Should -AnyElementMatch 'Found 17 debug information files \(1 with embedded sources\)'
-=======
-        $result.ScriptOutput | Should -AnyElementMatch 'Found 1 debug information file \(1 with embedded sources\)'
         $result.ScriptOutput | Should -AnyElementMatch 'Uploaded a total of 1 new mapping files'
->>>>>>> 22e93a7e
     }
 
     It "uploads symbols and sources for an iOS build" -Skip:(!$IsMacOS) {
