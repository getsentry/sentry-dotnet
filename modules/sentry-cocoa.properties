<<<<<<< HEAD
version = 8.57.1
=======
version = 8.57.2
>>>>>>> 9895de7e
repo = https://github.com/getsentry/sentry-cocoa<|MERGE_RESOLUTION|>--- conflicted
+++ resolved
@@ -1,6 +1,2 @@
-<<<<<<< HEAD
-version = 8.57.1
-=======
 version = 8.57.2
->>>>>>> 9895de7e
 repo = https://github.com/getsentry/sentry-cocoa