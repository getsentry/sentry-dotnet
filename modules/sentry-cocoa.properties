<<<<<<< HEAD
version = 8.56.2
=======
version = 8.57.1
>>>>>>> ba9a3539
repo = https://github.com/getsentry/sentry-cocoa<|MERGE_RESOLUTION|>--- conflicted
+++ resolved
@@ -1,6 +1,2 @@
-<<<<<<< HEAD
-version = 8.56.2
-=======
 version = 8.57.1
->>>>>>> ba9a3539
 repo = https://github.com/getsentry/sentry-cocoa