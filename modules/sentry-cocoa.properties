--- conflicted
+++ resolved
@@ -1,6 +1,2 @@
-<<<<<<< HEAD
-version = 8.55.1
-=======
 version = 8.56.2
->>>>>>> 46eab2d1
 repo = https://github.com/getsentry/sentry-cocoa