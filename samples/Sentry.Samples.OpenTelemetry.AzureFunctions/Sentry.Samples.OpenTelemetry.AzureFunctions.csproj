--- conflicted
+++ resolved
@@ -6,22 +6,13 @@
     </PropertyGroup>
 
     <ItemGroup>
-<<<<<<< HEAD
         <PackageReference Include="Microsoft.Azure.Functions.Worker" Version="2.51.0" />
         <PackageReference Include="Microsoft.Azure.Functions.Worker.Extensions.Http" Version="3.3.0" />
         <PackageReference Include="Microsoft.Azure.Functions.Worker.Extensions.Timer" Version="4.3.1" />
         <PackageReference Include="Microsoft.Azure.Functions.Worker.Sdk" Version="2.0.7" />
-        <PackageReference Include="OpenTelemetry" Version="1.13.0" />
-        <PackageReference Include="OpenTelemetry.Instrumentation.Http" Version="1.13.0" />
-=======
-        <PackageReference Include="Microsoft.Azure.Functions.Worker" Version="2.0.0" />
-        <PackageReference Include="Microsoft.Azure.Functions.Worker.Extensions.Http" Version="3.0.13" />
-        <PackageReference Include="Microsoft.Azure.Functions.Worker.Extensions.Timer" Version="4.2.0" />
-        <PackageReference Include="Microsoft.Azure.Functions.Worker.Sdk" Version="2.0.0" />
         <PackageReference Include="OpenTelemetry" Version="1.14.0" />
         <PackageReference Include="OpenTelemetry.Extensions.Hosting" Version="1.14.0" />
         <PackageReference Include="OpenTelemetry.Instrumentation.Http" Version="1.14.0" />
->>>>>>> 0e30c909
     </ItemGroup>
 
     <ItemGroup>
