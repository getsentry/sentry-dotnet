﻿using System.Diagnostics.Metrics;
using System.Text.RegularExpressions;

namespace Sentry.Samples.Console.Metrics;

internal static class Program
{
    private static readonly Random Roll = Random.Shared;

    // Sentry also supports capturing System.Diagnostics.Metrics
    private static readonly Meter HatsMeter = new("HatCo.HatStore", "1.0.0");
    private static readonly Counter<int> HatsSold = HatsMeter.CreateCounter<int>(
        name: "hats-sold",
        unit: "Hats",
        description: "The number of hats sold in our store");

    private static async Task Main()
    {
        // Enable the SDK
        using (SentrySdk.Init(options =>
               {
                   options.Dsn =
                       // NOTE: ADD YOUR OWN DSN BELOW so you can see the events in your own Sentry account
                       "https://eb18e953812b41c3aeb042e666fd3b5c@o447951.ingest.sentry.io/5428537";

                   options.Debug = true;
                   options.StackTraceMode = StackTraceMode.Enhanced;
                   options.SampleRate = 1.0f; // Not recommended in production - may adversely impact quota
                   options.TracesSampleRate = 1.0f; // Not recommended in production - may adversely impact quota
                   // Initialize some (non null) ExperimentalMetricsOptions to enable Sentry Metrics,
                   options.ExperimentalMetrics = new ExperimentalMetricsOptions
                   {
                        EnableCodeLocations = true, // Set this to false if you don't want to track code locations
                        CaptureSystemDiagnosticsInstruments = [
                            // Capture System.Diagnostics.Metrics matching the name "HatCo.HatStore", which is the name
                            // of the custom HatsMeter defined above
                            "hats-sold"
                        ],
                        // Capture all built in metrics (this is the default - you can override this to capture some or
                        // none of these if you prefer)
                        CaptureSystemDiagnosticsMeters = BuiltInSystemDiagnosticsMeters.All
                   };
               }))
        {
            System.Console.WriteLine("Measure, Yeah, Measure!");
<<<<<<< HEAD
            do
            {
                // Perform your task here
                switch (Roll.Next(1,4))
                {
                    case 1:
                        PlaySetBingo(10);
                        break;
                    case 2:
                        MeasureShrimp(30);
                        break;
                    case 3:
                        // Here we're emitting the metric using System.Diagnostics.Metrics instead of SentrySdk.Metrics.
                        // We won't see accurate code locations for these, so Sentry.Metrics are preferable but support
                        // for System.Diagnostics.Metrics means Sentry can collect a bunch built in metrics without you
                        // having to instrument anything... see case 4 below
                        HatsSold.Add(Roll.Next(0, 1000));
                        break;
                    case 4:
                        // Here we demonstrate collecting some built in metrics for HTTP requests... this works because
                        // we've configured ExperimentalMetricsOptions.CaptureInstruments to match "http.client.*"
                        //
                        // See https://learn.microsoft.com/en-us/dotnet/core/diagnostics/built-in-metrics-system-net#systemnethttp
                        var httpClient = new HttpClient();
                        var url = "https://api.sampleapis.com/coffee/hot";
                        var result = await httpClient.GetAsync(url);
                        System.Console.WriteLine($"GET {url} {result.StatusCode}");
                        break;
                }
=======
            Action[] actions =
            [
                () => PlaySetBingo(10),
                () => CreateRevenueGauge(100),
                () => MeasureShrimp(30),
            ];
            while (true)
            {
                // Perform your task here
                var actionIdx = Roll.Next(0, actions.Length);
                actions[actionIdx]();
>>>>>>> 741e0887

                // Optional: Delay to prevent tight looping
                var sleepTime = Roll.Next(1, 5);
                System.Console.WriteLine($"Sleeping for {sleepTime} second(s).");
                System.Console.WriteLine("Press any key to stop...");
                Thread.Sleep(TimeSpan.FromSeconds(sleepTime));
            }
            while (!System.Console.KeyAvailable);
            System.Console.WriteLine("Measure up");
        }
    }

    private static void PlaySetBingo(int attempts)
    {
        var solution = new[] { 3, 5, 7, 11, 13, 17 };

        // StartTimer creates a distribution that is designed to measure the amount of time it takes to run code
        // blocks. By default it will use a unit of Seconds - we're configuring it to use milliseconds here though.
        // The return value is an IDisposable and the timer will stop when the timer is disposed of.
        using (SentrySdk.Metrics.StartTimer("bingo", MeasurementUnit.Duration.Millisecond))
        {
            for (var i = 0; i < attempts; i++)
            {
                var guess = Roll.Next(1, 100);
                // This demonstrates the use of a set metric.
                SentrySdk.Metrics.Gauge("guesses", guess);

                // And this is a counter
                SentrySdk.Metrics.Increment(solution.Contains(guess) ? "correct_answers" : "incorrect_answers");
            }
        }
    }

<<<<<<< HEAD
=======
    private static void CreateRevenueGauge(int sampleCount)
    {
        using (SentrySdk.Metrics.StartTimer(nameof(CreateRevenueGauge), MeasurementUnit.Duration.Millisecond))
        {
            for (var i = 0; i < sampleCount; i++)
            {
                var movement = Roll.NextDouble() * 30 - Roll.NextDouble() * 10;
                // This demonstrates measuring something in your app using a gauge... we're also using a custom
                // measurement unit here (which is optional - by default the unit will be "None")
                SentrySdk.Metrics.Gauge("revenue", movement, MeasurementUnit.Custom("$"));
            }
        }
    }

>>>>>>> 741e0887
    private static void MeasureShrimp(int sampleCount)
    {
        using (SentrySdk.Metrics.StartTimer(nameof(MeasureShrimp), MeasurementUnit.Duration.Millisecond))
        {
            for (var i = 0; i < sampleCount; i++)
            {
                var sizeOfShrimp = 15 + Roll.NextDouble() * 30;
                // This is an example of emitting a distribution metric
                SentrySdk.Metrics.Distribution("shrimp.size", sizeOfShrimp, MeasurementUnit.Custom("cm"));
            }
        }
    }
}<|MERGE_RESOLUTION|>--- conflicted
+++ resolved
@@ -43,49 +43,13 @@
                }))
         {
             System.Console.WriteLine("Measure, Yeah, Measure!");
-<<<<<<< HEAD
+
+            Action[] actions = [ PlaySetBingo, CreateRevenueGauge, MeasureShrimp, SellHats, async () => await CallSampleApi()];
             do
             {
                 // Perform your task here
-                switch (Roll.Next(1,4))
-                {
-                    case 1:
-                        PlaySetBingo(10);
-                        break;
-                    case 2:
-                        MeasureShrimp(30);
-                        break;
-                    case 3:
-                        // Here we're emitting the metric using System.Diagnostics.Metrics instead of SentrySdk.Metrics.
-                        // We won't see accurate code locations for these, so Sentry.Metrics are preferable but support
-                        // for System.Diagnostics.Metrics means Sentry can collect a bunch built in metrics without you
-                        // having to instrument anything... see case 4 below
-                        HatsSold.Add(Roll.Next(0, 1000));
-                        break;
-                    case 4:
-                        // Here we demonstrate collecting some built in metrics for HTTP requests... this works because
-                        // we've configured ExperimentalMetricsOptions.CaptureInstruments to match "http.client.*"
-                        //
-                        // See https://learn.microsoft.com/en-us/dotnet/core/diagnostics/built-in-metrics-system-net#systemnethttp
-                        var httpClient = new HttpClient();
-                        var url = "https://api.sampleapis.com/coffee/hot";
-                        var result = await httpClient.GetAsync(url);
-                        System.Console.WriteLine($"GET {url} {result.StatusCode}");
-                        break;
-                }
-=======
-            Action[] actions =
-            [
-                () => PlaySetBingo(10),
-                () => CreateRevenueGauge(100),
-                () => MeasureShrimp(30),
-            ];
-            while (true)
-            {
-                // Perform your task here
-                var actionIdx = Roll.Next(0, actions.Length);
-                actions[actionIdx]();
->>>>>>> 741e0887
+                var idx = Roll.Next(0, actions.Length);
+                actions[idx]();
 
                 // Optional: Delay to prevent tight looping
                 var sleepTime = Roll.Next(1, 5);
@@ -98,8 +62,9 @@
         }
     }
 
-    private static void PlaySetBingo(int attempts)
+    private static void PlaySetBingo()
     {
+        const int attempts = 10;
         var solution = new[] { 3, 5, 7, 11, 13, 17 };
 
         // StartTimer creates a distribution that is designed to measure the amount of time it takes to run code
@@ -119,10 +84,9 @@
         }
     }
 
-<<<<<<< HEAD
-=======
-    private static void CreateRevenueGauge(int sampleCount)
+    private static void CreateRevenueGauge()
     {
+        const int sampleCount = 100;
         using (SentrySdk.Metrics.StartTimer(nameof(CreateRevenueGauge), MeasurementUnit.Duration.Millisecond))
         {
             for (var i = 0; i < sampleCount; i++)
@@ -135,9 +99,9 @@
         }
     }
 
->>>>>>> 741e0887
-    private static void MeasureShrimp(int sampleCount)
+    private static void MeasureShrimp()
     {
+        const int sampleCount = 30;
         using (SentrySdk.Metrics.StartTimer(nameof(MeasureShrimp), MeasurementUnit.Duration.Millisecond))
         {
             for (var i = 0; i < sampleCount; i++)
@@ -148,4 +112,25 @@
             }
         }
     }
+
+    private static void SellHats()
+    {
+        // Here we're emitting the metric using System.Diagnostics.Metrics instead of SentrySdk.Metrics.
+        // We won't see accurate code locations for these, so Sentry.Metrics are preferable but support
+        // for System.Diagnostics.Metrics means Sentry can collect a bunch built in metrics without you
+        // having to instrument anything... see case 4 below
+        HatsSold.Add(Roll.Next(0, 1000));
+    }
+
+    private static async Task CallSampleApi()
+    {
+        // Here we demonstrate collecting some built in metrics for HTTP requests... this works because
+        // we've configured ExperimentalMetricsOptions.CaptureInstruments to match "http.client.*"
+        //
+        // See https://learn.microsoft.com/en-us/dotnet/core/diagnostics/built-in-metrics-system-net#systemnethttp
+        var httpClient = new HttpClient();
+        var url = "https://api.sampleapis.com/coffee/hot";
+        var result = await httpClient.GetAsync(url);
+        System.Console.WriteLine($"GET {url} {result.StatusCode}");
+    }
 }