﻿<Project Sdk="Microsoft.NET.Sdk">

  <PropertyGroup>
    <OutputType>Exe</OutputType>
    <ImplicitUsings>enable</ImplicitUsings>
    <Nullable>enable</Nullable>
    <TargetFrameworks>net8.0;net6.0;net462</TargetFrameworks>
  </PropertyGroup>
  <PropertyGroup Condition="$(TargetFramework.StartsWith('net8'))">
    <PublishAot>true</PublishAot>
    <PublishTrimmed>true</PublishTrimmed>
  </PropertyGroup>

  <PropertyGroup>
    <!--
    Note, these options do nothing if you are not authenticated.
    See https://docs.sentry.io/platforms/dotnet/configuration/msbuild/#authentication
    -->
    <!--
    <SentryUrl>...your Sentry URL if self-hosted, or omit this line if using sentry.io...</SentryUrl>
    -->
    <SentryOrg>sentry-sdks</SentryOrg>
    <SentryProject>sentry-dotnet</SentryProject>

    <!--
    After the above properties are configured, you can use the following features.
    Uploading symbols to Sentry will enable server-side symbolication (i.e. when the PDB is not present at runtime, or for AOT published programs).
    Uploading sources to Sentry during the build will enable Source Context in the Sentry issue details page.
    -->
    <SentryUploadSymbols>true</SentryUploadSymbols>
    <SentryUploadSources>true</SentryUploadSources>

    <!--
    You can automatically create releases via sentry-cli and control their creation via these properties
    See https://docs.sentry.io/cli/releases/#creating-releases
    -->
    <SentryCreateRelease>true</SentryCreateRelease>

    <!--
    To associate commits with releases
    See https://docs.sentry.io/cli/releases/#commit-integration
    -->
    <SentrySetCommits>true</SentrySetCommits>
    <SentrySetCommitOptions>--local</SentrySetCommitOptions>

    <!--
    To associate commits with releases
    See https://docs.sentry.io/cli/releases/#commit-integration
    -->
<!--    <SentrySetCommits>true</SentrySetCommits>-->
<!--    <SentrySetCommitOptions>&#45;&#45;local</SentrySetCommitOptions>-->
  </PropertyGroup>

  <!-- In your own project, this would be a PackageReference to the latest version of Sentry. -->
  <ItemGroup>
    <ProjectReference Include="..\..\src\Sentry\Sentry.csproj" />
  </ItemGroup>
<<<<<<< HEAD
=======
  <ItemGroup>
    <TrimmerRootAssembly Include="Sentry" />
  </ItemGroup>

>>>>>>> c26b2f98
  <ItemGroup Condition="'$(TargetFramework)' == 'net462'">
    <PackageReference Include="System.Net.Http" Version="4.3.4" />
  </ItemGroup>

</Project><|MERGE_RESOLUTION|>--- conflicted
+++ resolved
@@ -55,13 +55,7 @@
   <ItemGroup>
     <ProjectReference Include="..\..\src\Sentry\Sentry.csproj" />
   </ItemGroup>
-<<<<<<< HEAD
-=======
-  <ItemGroup>
-    <TrimmerRootAssembly Include="Sentry" />
-  </ItemGroup>
 
->>>>>>> c26b2f98
   <ItemGroup Condition="'$(TargetFramework)' == 'net462'">
     <PackageReference Include="System.Net.Http" Version="4.3.4" />
   </ItemGroup>
