<Project Sdk="Microsoft.NET.Sdk">
  <PropertyGroup>
<<<<<<< HEAD
    <TargetFramework>net9.0-android</TargetFramework>
=======
    <TargetFramework>net9.0-android35.0</TargetFramework>
>>>>>>> 9e2f5f22
    <SupportedOSPlatformVersion>21</SupportedOSPlatformVersion>
    <OutputType>Exe</OutputType>
    <Nullable>enable</Nullable>
    <ApplicationId>io.sentry.dotnet.samples.android</ApplicationId>
    <ApplicationVersion>1</ApplicationVersion>
    <ApplicationDisplayVersion>1.0</ApplicationDisplayVersion>
    <!-- XA0119: Using fast deployment and a code shrinker at the same time is not recommended. Use fast deployment for Debug configurations and a code shrinker for Release configurations.-->
    <NoWarn>$(NoWarn);XA0119</NoWarn>
  </PropertyGroup>

  <ItemGroup>
    <ProjectReference Include="..\..\src\Sentry\Sentry.csproj" />
    <Using Include="Android.App.Activity" Alias="Activity" />

    <!--
      The NuGet package the containing the binding comes with a .targets that sets the ProguardConfiguration
      Since we're referencing the project itself we're grabbing the ProguardConfiguration from project directly.
    -->
    <ProguardConfiguration Include="..\..\src\Sentry.Bindings.Android\sentry-proguard.cfg" />
  </ItemGroup>

  <!--
    For this demo app, let's upload sources and symbols to Sentry on every build, regardless of configuration.
    In a real app, you probably only want to do this on Release builds.
  -->
  <PropertyGroup>
    <SentryOrg>sentry-sdks</SentryOrg>
    <SentryProject>sentry-dotnet</SentryProject>
    <SentryUploadSources>true</SentryUploadSources>
    <SentryUploadSymbols>true</SentryUploadSymbols>
    <!-- Use ProGuard (R8), and upload mapping to Sentry-->
    <AndroidLinkTool Condition=" '$(AndroidLinkTool)' == '' ">r8</AndroidLinkTool>
    <AndroidDexTool Condition=" '$(AndroidDexTool)' == '' ">d8</AndroidDexTool>
    <SentryUploadAndroidProguardMapping>true</SentryUploadAndroidProguardMapping>
    <!-- Since we're doing this in Debug builds: https://github.com/xamarin/xamarin-android/issues/6612#issuecomment-1006125892-->
    <PublishTrimmed>true</PublishTrimmed>
    <AndroidLinkMode>full</AndroidLinkMode>
  </PropertyGroup>

</Project><|MERGE_RESOLUTION|>--- conflicted
+++ resolved
@@ -1,10 +1,6 @@
 <Project Sdk="Microsoft.NET.Sdk">
   <PropertyGroup>
-<<<<<<< HEAD
-    <TargetFramework>net9.0-android</TargetFramework>
-=======
     <TargetFramework>net9.0-android35.0</TargetFramework>
->>>>>>> 9e2f5f22
     <SupportedOSPlatformVersion>21</SupportedOSPlatformVersion>
     <OutputType>Exe</OutputType>
     <Nullable>enable</Nullable>
