--- conflicted
+++ resolved
@@ -1,11 +1,7 @@
 <Project Sdk="Microsoft.NET.Sdk">
 
   <PropertyGroup>
-<<<<<<< HEAD
-    <TargetFramework>net10.0-maccatalyst</TargetFramework>
-=======
     <TargetFramework>net9.0-maccatalyst18.0</TargetFramework>
->>>>>>> 9e2f5f22
     <OutputType>Exe</OutputType>
     <Nullable>enable</Nullable>
     <ImplicitUsings>true</ImplicitUsings>
