# Changelog

## Unreleased

### Fixes

- Experimental _Structured Logs_:
  - Remove `IDisposable` from `SentryStructuredLogger`. Disposal is intended through the owning `IHub` instance. ([#4424](https://github.com/getsentry/sentry-dotnet/pull/4424))
  - Ensure all buffered logs are sent to Sentry when the application terminates unexpectedly. ([#4425](https://github.com/getsentry/sentry-dotnet/pull/4425))

## 5.14.1

### Fixes

- Crontabs now support day names (MON-SUN) and allow step values and ranges to be combined ([#4407](https://github.com/getsentry/sentry-dotnet/pull/4407))
<<<<<<< HEAD
- Experimental _Structured Logs_:
  - `InvalidOperationException` potentially thrown during a race condition in high volume logging scenarios ([#4428](https://github.com/getsentry/sentry-dotnet/pull/4428))
=======
- Ensure the correct Sentry Cocoa SDK framework version is used on iOS ([#4411](https://github.com/getsentry/sentry-dotnet/pull/4411))
>>>>>>> b6fb3231

### Dependencies

- Bump CLI from v2.50.2 to v2.52.0 ([#4419](https://github.com/getsentry/sentry-dotnet/pull/4419), [#4435](https://github.com/getsentry/sentry-dotnet/pull/4435), [#4444](https://github.com/getsentry/sentry-dotnet/pull/4444))
  - [changelog](https://github.com/getsentry/sentry-cli/blob/master/CHANGELOG.md#2520)
  - [diff](https://github.com/getsentry/sentry-cli/compare/2.50.2...2.52.0)

## 5.14.0

### Features

- Add _experimental_ support for [Sentry Structured Logging](https://docs.sentry.io/product/explore/logs/) ([#4308](https://github.com/getsentry/sentry-dotnet/pull/4308))
  - Structured-Logger API ([#4158](https://github.com/getsentry/sentry-dotnet/pull/4158))
  - Buffering and Batching ([#4310](https://github.com/getsentry/sentry-dotnet/pull/4310))
  - Integrations for `Sentry.Extensions.Logging`, `Sentry.AspNetCore` and `Sentry.Maui` ([#4193](https://github.com/getsentry/sentry-dotnet/pull/4193))

### Fixes

- Update `sample_rate` of _Dynamic Sampling Context (DSC)_ when making sampling decisions ([#4374](https://github.com/getsentry/sentry-dotnet/pull/4374))

## 5.13.0

### Features

- Sentry now includes an EXPERIMENTAL StringStackTraceFactory. This factory isn't as feature rich as the full `SentryStackTraceFactory`. However, it may provide better results if you are compiling your application AOT and not getting useful stack traces from the full stack trace factory. ([#4362](https://github.com/getsentry/sentry-dotnet/pull/4362))

### Fixes

- Source context for class libraries when running on Android in Release mode ([#4294](https://github.com/getsentry/sentry-dotnet/pull/4294))
- Native AOT: don't load SentryNative on unsupported platforms ([#4347](https://github.com/getsentry/sentry-dotnet/pull/4347))
- Fixed issue introduced in release 5.12.0 that might prevent other middleware or user code from reading request bodies ([#4373](https://github.com/getsentry/sentry-dotnet/pull/4373))
- SentryTunnelMiddleware overwrites the X-Forwarded-For header ([#4375](https://github.com/getsentry/sentry-dotnet/pull/4375))
- Native AOT support for `linux-musl-arm64` ([#4365](https://github.com/getsentry/sentry-dotnet/pull/4365))

### Dependencies

- Bump CLI from v2.47.0 to v2.50.2 ([#4348](https://github.com/getsentry/sentry-dotnet/pull/4348), [#4370](https://github.com/getsentry/sentry-dotnet/pull/4370), [#4378](https://github.com/getsentry/sentry-dotnet/pull/4378))
  - [changelog](https://github.com/getsentry/sentry-cli/blob/master/CHANGELOG.md#2502)
  - [diff](https://github.com/getsentry/sentry-cli/compare/2.47.0...2.50.2)

## 5.12.0

### API changes

- App Hang Tracking for iOS is now disabled by default, until this functionality is more stable. If you want to use it in your applications then you'll need to enable this manually. ([#4320](https://github.com/getsentry/sentry-dotnet/pull/4320))

### Features

- Added StartSpan and GetTransaction methods to the SentrySdk ([#4303](https://github.com/getsentry/sentry-dotnet/pull/4303))

### Fixes

- Avoid double reporting sessions on iOS and Android apps ([#4341](https://github.com/getsentry/sentry-dotnet/pull/4341))
- Sentry now decompresses Request bodies in ASP.NET Core when RequestDecompression middleware is enabled ([#4315](https://github.com/getsentry/sentry-dotnet/pull/4315))
- Custom ISentryEventProcessors are now run for native iOS events ([#4318](https://github.com/getsentry/sentry-dotnet/pull/4318))
- Crontab validation when capturing checkins ([#4314](https://github.com/getsentry/sentry-dotnet/pull/4314))
- Fixed an issue with the way Sentry detects build settings. This was causing Sentry to produce code that could fail at runtime in AOT compiled applications. ([#4333](https://github.com/getsentry/sentry-dotnet/pull/4333))
- Native AOT: link to static `lzma` on Linux/MUSL ([#4326](https://github.com/getsentry/sentry-dotnet/pull/4326))
- AppDomain.CurrentDomain.ProcessExit hook is now removed on shutdown ([#4323](https://github.com/getsentry/sentry-dotnet/pull/4323))

### Dependencies

- Bump Native SDK from v0.9.0 to v0.9.1 ([#4309](https://github.com/getsentry/sentry-dotnet/pull/4309))
  - [changelog](https://github.com/getsentry/sentry-native/blob/master/CHANGELOG.md#091)
  - [diff](https://github.com/getsentry/sentry-native/compare/0.9.0...0.9.1)
- Bump CLI from v2.46.0 to v2.47.0 ([#4332](https://github.com/getsentry/sentry-dotnet/pull/4332))
  - [changelog](https://github.com/getsentry/sentry-cli/blob/master/CHANGELOG.md#2470)
  - [diff](https://github.com/getsentry/sentry-cli/compare/2.46.0...2.47.0)

## 5.11.2

### Fixes

- Unsampled spans no longer propagate empty trace headers ([#4302](https://github.com/getsentry/sentry-dotnet/pull/4302))

## 5.11.1

### Fixes

- Fix linking of libsentry-native to avoid DllNotFoundException in Native AOT applications ([#4298](https://github.com/getsentry/sentry-dotnet/pull/4298))

## 5.11.0

### Features

- Added non-allocating `ConfigureScope` and `ConfigureScopeAsync` overloads ([#4244](https://github.com/getsentry/sentry-dotnet/pull/4244))
- Add .NET MAUI `AutomationId` element information to breadcrumbs ([#4248](https://github.com/getsentry/sentry-dotnet/pull/4248))
- The HTTP Response Status Code for spans instrumented using OpenTelemetry is now searchable ([#4283](https://github.com/getsentry/sentry-dotnet/pull/4283))

### Fixes

- The HTTP instrumentation uses the span created for the outgoing request in the sentry-trace header, fixing the parent-child relationship between client and server ([#4264](https://github.com/getsentry/sentry-dotnet/pull/4264))
- ExtraData not captured for Breadcrumbs in MauiEventsBinder ([#4254](https://github.com/getsentry/sentry-dotnet/pull/4254))
    - NOTE: Required breaking changes to the public API of `Sentry.Maui.BreadcrumbEvent`, while keeping an _Obsolete_ constructor for backward compatibility.
- InvalidOperationException sending attachments on Android with LLVM enabled ([#4276](https://github.com/getsentry/sentry-dotnet/pull/4276))
- When CaptureFeedback methods are called with invalid email addresses, the email address will be removed and, if Debug mode is enabled, a warning will be logged. This is done to avoid losing the Feedback altogether (Sentry would reject Feedback that has an invalid email address) ([#4284](https://github.com/getsentry/sentry-dotnet/pull/4284))

### Dependencies

- Bump the version of the .NET SDK that we use from 9.0.203 to 9.0.301 ([#4272](https://github.com/getsentry/sentry-dotnet/pull/4272))
  - Note that this also required we bump various Java dependencies (since version 9.0.300 of the Android workload requires newer versions of the these)
  - See https://docs.sentry.io/platforms/dotnet/troubleshooting/#detected-package-version-outside-of-dependency-constraint if you see NU1605, NU1608 and/or NU1107 warnings after upgrading   
- Bump Native SDK from v0.8.5 to v0.9.0 ([#4260](https://github.com/getsentry/sentry-dotnet/pull/4260))
  - [changelog](https://github.com/getsentry/sentry-native/blob/master/CHANGELOG.md#090)
  - [diff](https://github.com/getsentry/sentry-native/compare/0.8.5...0.9.0)

## 5.10.0

### Features

- Rename MemoryInfo.AllocatedBytes to MemoryInfo.TotalAllocatedBytes ([#4243](https://github.com/getsentry/sentry-dotnet/pull/4243))
- Replace libcurl with .NET HttpClient for sentry-native ([#4222](https://github.com/getsentry/sentry-dotnet/pull/4222))

### Fixes

- InvalidCastException in SentrySpanProcessor when using the Sentry.OpenTelemetry integration ([#4245](https://github.com/getsentry/sentry-dotnet/pull/4245))
- Fix InApp Exclude for frames without Module by checking against frame's Package ([#4236](https://github.com/getsentry/sentry-dotnet/pull/4236))

## 5.9.0

### Features

- Reduced memory pressure when sampling less than 100% of traces/transactions ([#4212](https://github.com/getsentry/sentry-dotnet/pull/4212))
- Add SentrySdk.SetTag ([#4232](https://github.com/getsentry/sentry-dotnet/pull/4232))

### Fixes

- Fixed symbolication for net9.0-android applications in Release config ([#4221](https://github.com/getsentry/sentry-dotnet/pull/4221))
- Support Linux arm64 on Native AOT ([#3700](https://github.com/getsentry/sentry-dotnet/pull/3700))
- Revert W3C traceparent support ([#4204](https://github.com/getsentry/sentry-dotnet/pull/4204))

### Dependencies

- Bump CLI from v2.45.0 to v2.46.0 ([#4226](https://github.com/getsentry/sentry-dotnet/pull/4226))
  - [changelog](https://github.com/getsentry/sentry-cli/blob/master/CHANGELOG.md#2460)
  - [diff](https://github.com/getsentry/sentry-cli/compare/2.45.0...2.46.0)

## 5.8.1

### Fixes

- Support musl on Linux ([#4188](https://github.com/getsentry/sentry-dotnet/pull/4188))
- Support for Windows ARM64 with Native AOT ([#4187](https://github.com/getsentry/sentry-dotnet/pull/4187))
- Addressed potential performance issue with Sentry.Maui ([#4219](https://github.com/getsentry/sentry-dotnet/pull/4219))
- Respect `SentryNative=false` at runtime ([#4220](https://github.com/getsentry/sentry-dotnet/pull/4220))

## 5.8.0

### Features

- .NET MAUI integration with CommunityToolkit.Mvvm Async Relay Commands can now be auto spanned with the new package Sentry.Maui.CommunityToolkit.Mvvm ([#4125](https://github.com/getsentry/sentry-dotnet/pull/4125))

### Fixes

- Revert "Bump Cocoa SDK from v8.39.0 to v8.46.0 (#4103)" ([#4202](https://github.com/getsentry/sentry-dotnet/pull/4202))
  - IMPORTANT: Fixes multiple issues running versions 5.6.x and 5.7.x of the Sentry SDK for .NET on iOS (initialising the SDK and sending data to Sentry) 

### Dependencies

- Bump Native SDK from v0.8.4 to v0.8.5 ([#4189](https://github.com/getsentry/sentry-dotnet/pull/4189))
  - [changelog](https://github.com/getsentry/sentry-native/blob/master/CHANGELOG.md#085)
  - [diff](https://github.com/getsentry/sentry-native/compare/0.8.4...0.8.5)

## 5.7.0

### Features

- New source generator allows Sentry to see true build variables like PublishAot and PublishTrimmed to properly adapt checks in the Sentry SDK ([#4101](https://github.com/getsentry/sentry-dotnet/pull/4101))
- Auto breadcrumbs now include all .NET MAUI gesture recognizer events ([#4124](https://github.com/getsentry/sentry-dotnet/pull/4124))
- Associate replays with errors and traces on Android ([#4133](https://github.com/getsentry/sentry-dotnet/pull/4133))

### Fixes

- Redact Authorization headers before sending events to Sentry ([#4164](https://github.com/getsentry/sentry-dotnet/pull/4164))
- Remove Strong Naming from Sentry.Hangfire ([#4099](https://github.com/getsentry/sentry-dotnet/pull/4099))
- Increase `RequestSize.Small` threshold from 1 kB to 4 kB to match other SDKs ([#4177](https://github.com/getsentry/sentry-dotnet/pull/4177))

### Dependencies

- Bump CLI from v2.43.1 to v2.45.0 ([#4169](https://github.com/getsentry/sentry-dotnet/pull/4169), [#4179](https://github.com/getsentry/sentry-dotnet/pull/4179))
  - [changelog](https://github.com/getsentry/sentry-cli/blob/master/CHANGELOG.md#2450)
  - [diff](https://github.com/getsentry/sentry-cli/compare/2.43.1...2.45.0)

## 5.7.0-beta.0

### Features

- When setting a transaction on the scope, the SDK will attempt to sync the transaction's trace context with the SDK on the native layer. Finishing a transaction will now also start a new trace ([#4153](https://github.com/getsentry/sentry-dotnet/pull/4153))
- Added `CaptureFeedback` overload with `configureScope` parameter ([#4073](https://github.com/getsentry/sentry-dotnet/pull/4073))
- Custom SessionReplay masks in MAUI Android apps ([#4121](https://github.com/getsentry/sentry-dotnet/pull/4121))

### Fixes

- Work around iOS SHA1 bug ([#4143](https://github.com/getsentry/sentry-dotnet/pull/4143))
- Prevent Auto Breadcrumbs Event Binder from leaking and rebinding events  ([#4159](https://github.com/getsentry/sentry-dotnet/pull/4159))
- Fixes build error when building .NET Framework applications using Sentry 5.6.0: `MSB4185 :The function "IsWindows" on type "System.OperatingSystem" is not available` ([#4160](https://github.com/getsentry/sentry-dotnet/pull/4160))
- Added a `SentrySetCommitReleaseOptions` build property that can be specified separately from `SentryReleaseOptions` ([#4109](https://github.com/getsentry/sentry-dotnet/pull/4109))

### Dependencies

- Bump CLI from v2.43.0 to v2.43.1 ([#4151](https://github.com/getsentry/sentry-dotnet/pull/4151))
  - [changelog](https://github.com/getsentry/sentry-cli/blob/master/CHANGELOG.md#2431)
  - [diff](https://github.com/getsentry/sentry-cli/compare/2.43.0...2.43.1)

## 5.6.0

### Features

- Option to disable the SentryNative integration ([#4107](https://github.com/getsentry/sentry-dotnet/pull/4107), [#4134](https://github.com/getsentry/sentry-dotnet/pull/4134))
  - To disable it, add this msbuild property: `<SentryNative>false</SentryNative>`
- Reintroduced experimental support for Session Replay on Android ([#4097](https://github.com/getsentry/sentry-dotnet/pull/4097))
- If an incoming HTTP request has the `traceparent` header, it is now parsed and interpreted like the `sentry-trace` header. Outgoing requests now contain the `traceparent` header to facilitate integration with servesr that only support the [W3C Trace Context](https://www.w3.org/TR/trace-context/). ([#4084](https://github.com/getsentry/sentry-dotnet/pull/4084))

### Fixes

- Ensure user exception data is not removed by AspNetCoreExceptionProcessor ([#4016](https://github.com/getsentry/sentry-dotnet/pull/4106))
- Prevent users from disabling AndroidEnableAssemblyCompression which leads to untrappable crash ([#4089](https://github.com/getsentry/sentry-dotnet/pull/4089))
- Fixed MSVCRT build warning on Windows ([#4111](https://github.com/getsentry/sentry-dotnet/pull/4111))

### Dependencies

- Bump Cocoa SDK from v8.39.0 to v8.46.0 ([#4103](https://github.com/getsentry/sentry-dotnet/pull/4103))
    - [changelog](https://github.com/getsentry/sentry-cocoa/blob/main/CHANGELOG.md#8460)
    - [diff](https://github.com/getsentry/sentry-cocoa/compare/8.39.0...8.46.0)
- Bump Native SDK from v0.8.3 to v0.8.4 ([#4122](https://github.com/getsentry/sentry-dotnet/pull/4122))
  - [changelog](https://github.com/getsentry/sentry-native/blob/master/CHANGELOG.md#084)
  - [diff](https://github.com/getsentry/sentry-native/compare/0.8.3...0.8.4)

## 5.5.1

### Fixes

- Fix UWP Net Native compilation ([#4085](https://github.com/getsentry/sentry-dotnet/pull/4085))
- Sentry Java SDK dependencies are now detected and included in the Android bindings ([#4079](https://github.com/getsentry/sentry-dotnet/pull/4079))

## 5.5.0

### Features

- The `IScopeObserver` now has an `SetTrace` that allows observing changes to the scope's trace context. The SDK uses this to propagate the `trace ID` to `sentry-native`. This allows Sentry to connect errors coming from all layers of your application ([#4026](https://github.com/getsentry/sentry-dotnet/pull/4026))
- Exception.HResult is now included in the mechanism data for all exceptions ([#4029](https://github.com/getsentry/sentry-dotnet/pull/4029))

### Dependencies

- Bump Native SDK from v0.8.2 to v0.8.3 [#4072](https://github.com/getsentry/sentry-dotnet/pull/4072))
    - [changelog](https://github.com/getsentry/sentry-native/blob/master/CHANGELOG.md#083)
    - [diff](https://github.com/getsentry/sentry-native/compare/0.8.2...0.8.3)

### Fixes

- Fixed symbolication and source context for net9.0-android ([#4033](https://github.com/getsentry/sentry-dotnet/pull/4033))
- Single quotes added to the release name when using MS Build to create Sentry releases on Windows ([#4015](https://github.com/getsentry/sentry-dotnet/pull/4015))
- Target `net9.0` on Sentry.Google.Cloud.Functions to avoid conflict with Sentry.AspNetCore ([#4039](https://github.com/getsentry/sentry-dotnet/pull/4039))
- Changed default value for `SentryOptions.EnableAppHangTrackingV2` to `false` ([#4042](https://github.com/getsentry/sentry-dotnet/pull/4042))
- Missing MAUI `Shell` navigation breadcrumbs on iOS ([#4006](https://github.com/getsentry/sentry-dotnet/pull/4006))
- Prevent application crashes when capturing screenshots on iOS ([#4069](https://github.com/getsentry/sentry-dotnet/pull/4069))

### Dependencies

- Bump Native SDK from v0.8.1 to v0.8.2 ([#4050](https://github.com/getsentry/sentry-dotnet/pull/4050)
  - [changelog](https://github.com/getsentry/sentry-native/blob/master/CHANGELOG.md#082)
  - [diff](https://github.com/getsentry/sentry-native/compare/0.8.1...0.8.2)
- Bump CLI from v2.42.2 to v2.43.0 ([#4036](https://github.com/getsentry/sentry-dotnet/pull/4036), [#4049](https://github.com/getsentry/sentry-dotnet/pull/4049), [#4060](https://github.com/getsentry/sentry-dotnet/pull/4060), [#4062](https://github.com/getsentry/sentry-dotnet/pull/4062))
  - [changelog](https://github.com/getsentry/sentry-cli/blob/master/CHANGELOG.md#2430)
  - [diff](https://github.com/getsentry/sentry-cli/compare/2.42.2...2.43.0)
- Bump Java SDK from v7.20.1 to v8.6.0 ([#4075](https://github.com/getsentry/sentry-dotnet/pull/4075))
  - [changelog](https://github.com/getsentry/sentry-java/blob/main/CHANGELOG.md#860)
  - [diff](https://github.com/getsentry/sentry-java/compare/7.20.1...8.6.0)

## 5.4.0

### Enhancements

- Profiling: improve performance by subscribing only to necessary CLR events ([#3970](https://github.com/getsentry/sentry-dotnet/pull/3970))

### Fixes

- Unknown stack frames in profiles on .NET 8+ ([#3967](https://github.com/getsentry/sentry-dotnet/pull/3967))

## 5.3.0

### Features

- User Feedback can now be captured without errors/exceptions. Note that these APIs replace the older UserFeedback APIs, which have now been marked as obsolete (and will be removed in a future major version bump) ([#3981](https://github.com/getsentry/sentry-dotnet/pull/3981))

### Fixes

- Using SentryOptions.Native.SuppressExcBadAccess and SentryOptions.Native.SuppressSignalAborts, users can now block duplicate errors from native due to dotnet NullReferenceExceptions - Defaults to false ([#3998](https://github.com/getsentry/sentry-dotnet/pull/3998))
- Native iOS events are now exposed to the dotnet layer for users to hook through SentryOptions.BeforeSend and SentryOptions.OnCrashedLastRun ([#2102](https://github.com/getsentry/sentry-dotnet/pull/3958))
- Prevent crashes from occurring on Android during OnBeforeSend ([#4022](https://github.com/getsentry/sentry-dotnet/pull/4022))

### Dependencies

- Bump Native SDK from v0.8.0 to v0.8.1 ([#4014](https://github.com/getsentry/sentry-dotnet/pull/4014))
  - [changelog](https://github.com/getsentry/sentry-native/blob/master/CHANGELOG.md#081)
  - [diff](https://github.com/getsentry/sentry-native/compare/0.8.0...0.8.1)

## 5.2.0

### Features

- Users can now register their own MAUI controls for breadcrumb creation ([#3997](https://github.com/getsentry/sentry-dotnet/pull/3997))
- Serilog scope properties are now sent with Sentry events ([#3976](https://github.com/getsentry/sentry-dotnet/pull/3976))
- The sample seed used for sampling decisions is now propagated, for use in downstream custom trace samplers ([#3951](https://github.com/getsentry/sentry-dotnet/pull/3951))
- Add Azure Function UseSentry overloads for easier wire ups  ([#3971](https://github.com/getsentry/sentry-dotnet/pull/3971))

### Fixes

- Fix mismapped breadcrumb levels coming in from native to dotnet SDK ([#3993](https://github.com/getsentry/sentry-dotnet/pull/3993))
- Deduplicate profiling stack frames ([#3969](https://github.com/getsentry/sentry-dotnet/pull/3969))

### Dependencies

- Bump CLI from v2.41.1 to v2.42.2 ([#3979](https://github.com/getsentry/sentry-dotnet/pull/3979), [#4002](https://github.com/getsentry/sentry-dotnet/pull/4002))
  - [changelog](https://github.com/getsentry/sentry-cli/blob/master/CHANGELOG.md#2422)
  - [diff](https://github.com/getsentry/sentry-cli/compare/2.41.1...2.42.2)
- Bump Native SDK from v0.7.20 to v0.8.0 ([#4003](https://github.com/getsentry/sentry-dotnet/pull/4003))
  - [changelog](https://github.com/getsentry/sentry-native/blob/master/CHANGELOG.md#080)
  - [diff](https://github.com/getsentry/sentry-native/compare/0.7.20...0.8.0)

## 5.1.1

### Fixes

- Emit transaction.data inside contexts.trace.data ([#3936](https://github.com/getsentry/sentry-dotnet/pull/3936))
- Native SIGSEGV errors resulting from managed NullReferenceExceptions are now suppressed on Android ([#3903](https://github.com/getsentry/sentry-dotnet/pull/3903))
- OTel activities that are marked as not recorded are no longer sent to Sentry ([#3890](https://github.com/getsentry/sentry-dotnet/pull/3890))
- Fixed envelopes with oversized attachments getting stuck in __processing ([#3938](https://github.com/getsentry/sentry-dotnet/pull/3938))
- OperatingSystem will now return macOS as OS name instead of 'Darwin' as well as the proper version. ([#2710](https://github.com/getsentry/sentry-dotnet/pull/3956))
- Ignore null value on CocoaScopeObserver.SetTag ([#3948](https://github.com/getsentry/sentry-dotnet/pull/3948))

## 5.1.0

### Significant change in behavior
- The User.IpAddress is now only set to `{{auto}}` when `SendDefaultPii` is enabled. This change gives you control over IP address collection directly on the client ([#3893](https://github.com/getsentry/sentry-dotnet/pull/3893))

### Features

- .NET on iOS: Add experimental EnableAppHangTrackingV2 configuration flag to the options binding SDK ([#3877](https://github.com/getsentry/sentry-dotnet/pull/3877))
- Added `SentryOptions.DisableSentryHttpMessageHandler`. Useful if you're using `OpenTelemetry.Instrumentation.Http` and ending up with duplicate spans. ([#3879](https://github.com/getsentry/sentry-dotnet/pull/3879))

### Dependencies

- Bump Native SDK from v0.7.17 to v0.7.18 ([#3891](https://github.com/getsentry/sentry-dotnet/pull/3891))
  - [changelog](https://github.com/getsentry/sentry-native/blob/master/CHANGELOG.md#0718)
  - [diff](https://github.com/getsentry/sentry-native/compare/0.7.17...0.7.18)
### Fixes

- Prevent Native EXC_BAD_ACCESS signal errors from being captured when managed NullRefrenceExceptions occur ([#3909](https://github.com/getsentry/sentry-dotnet/pull/3909))
- Fixed duplicate SentryMauiEventProcessors ([#3905](https://github.com/getsentry/sentry-dotnet/pull/3905))
- Fixed invalid string.Format index in Debug logs for the DiagnosticSource integration ([#3923](https://github.com/getsentry/sentry-dotnet/pull/3923))

### Dependencies

- Bump Native SDK from v0.7.17 to v0.7.20 ([#3891](https://github.com/getsentry/sentry-dotnet/pull/3891), [#3908](https://github.com/getsentry/sentry-dotnet/pull/3908), [#3929](https://github.com/getsentry/sentry-dotnet/pull/3929))
  - [changelog](https://github.com/getsentry/sentry-native/blob/master/CHANGELOG.md#0720)
  - [diff](https://github.com/getsentry/sentry-native/compare/0.7.17...0.7.20)
- Bump Java SDK from v7.20.0 to v7.20.1 ([#3907](https://github.com/getsentry/sentry-dotnet/pull/3907))
  - [changelog](https://github.com/getsentry/sentry-java/blob/main/CHANGELOG.md#7201)
  - [diff](https://github.com/getsentry/sentry-java/compare/7.20.0...7.20.1)
- Bump CLI from v2.40.0 to v2.41.1 ([#3910](https://github.com/getsentry/sentry-dotnet/pull/3910))
  - [changelog](https://github.com/getsentry/sentry-cli/blob/master/CHANGELOG.md#2411)
  - [diff](https://github.com/getsentry/sentry-cli/compare/2.40.0...2.41.1)

## 5.0.1

### Fixes

- .NET Mobile: Disable and made obsolete the iOS Watchdog termination feature which is based on heuristics that don't work in .NET ([#3867](https://github.com/getsentry/sentry-dotnet/pull/3867))
- .NET on Android: NullReferenceException handled by Mono cause the app to crash (PR #3694) ([#3871](https://github.com/getsentry/sentry-dotnet/pull/3871))

### Dependencies

- Bump Native SDK from v0.7.16 to v0.7.17 ([#3857](https://github.com/getsentry/sentry-dotnet/pull/3857))
  - [changelog](https://github.com/getsentry/sentry-native/blob/master/CHANGELOG.md#0717)
  - [diff](https://github.com/getsentry/sentry-native/compare/0.7.16...0.7.17)
- Bump Java SDK from v7.19.0 to v7.20.0 ([#3866](https://github.com/getsentry/sentry-dotnet/pull/3866))
  - [changelog](https://github.com/getsentry/sentry-java/blob/main/CHANGELOG.md#7200)
  - [diff](https://github.com/getsentry/sentry-java/compare/7.19.0...7.20.0)
- Bump CLI from v2.39.1 to v2.40.0 ([#3869](https://github.com/getsentry/sentry-dotnet/pull/3869))
  - [changelog](https://github.com/getsentry/sentry-cli/blob/master/CHANGELOG.md#2400)
  - [diff](https://github.com/getsentry/sentry-cli/compare/2.39.1...2.40.0)

## 5.0.0

### API Changes

- Removed net6.0 and net7.0 TFMs as Microsoft has stopped supporting both of these now. If you need to target net6.0 or net7.0 then we recommend using version 4.x of the .NET SDK for Sentry. ([#3807](https://github.com/getsentry/sentry-dotnet/pull/3807))
- Sentry's Experimental Metrics feature has been deprecated and removed from the SDK. ([#3718](https://github.com/getsentry/sentry-dotnet/pull/3718))
- `SentryOptions.EnableTracing` has been removed. Instead, tracing should be enabled or disabled by setting the `SentryOptions.TracesSampleRate` or by using `SentryOptions.TracesSampler` to configure a sampling function ([#3569](https://github.com/getsentry/sentry-dotnet/pull/3569))
- Temporarily removed experimental Session Replay support ([#3827](https://github.com/getsentry/sentry-dotnet/pull/3827))
- You should no longer pass `AndroidContext` as an argument to `SentrySdk.Init` ([#3562](https://github.com/getsentry/sentry-dotnet/pull/3562))
- The `SentryUser.Segment` property has been deprecated. Consider sending this as a tag or additional data instead ([#3563](https://github.com/getsentry/sentry-dotnet/pull/3563))
- The ITraceContext now includes an [Origin](https://develop.sentry.dev/sdk/telemetry/traces/trace-origin/), which is set automatically and is primarily used internally by the Sentry server ([#3564](https://github.com/getsentry/sentry-dotnet/pull/3564))
- `Device.BatteryLevel` and `Device.ProcessorFrequency` are now stored as floats rather than ints, to align with the Cocoa and Java SDKs ([#3567](https://github.com/getsentry/sentry-dotnet/pull/3567))
- The `FailedRequestTargets`, `TagFilters` and `TracePropagationTargets` options have all been changed from `SubstringOrRegexPattern` to `IList<StringOrRegex>` ([#3566](https://github.com/getsentry/sentry-dotnet/pull/3566))
- `Scope.Transaction` is now always stored as an `AsyncLocal` also in [Global Mode](https://docs.sentry.io/platforms/dotnet/configuration/options/#is-global-mode-enabled), to prevent auto-instrumented spans from the UI ending up parented to transactions from a background task (or vice versa). ([#3596](https://github.com/getsentry/sentry-dotnet/pull/3596))

### Features
- Added support for `.NET 9` ([#3699](https://github.com/getsentry/sentry-dotnet/pull/3699))
- Heap dumps can be captured automatically when memory usage exceeds a configurable threshold. Note that this API is still experimental and may change based on user feedback. ([#3667](https://github.com/getsentry/sentry-dotnet/pull/3667))
- libsentrysupplemental.so now supports 16 KB page sizes on Android ([#3723](https://github.com/getsentry/sentry-dotnet/pull/3723))
- Added `SentryOptions` extension for profiling: `options.AddProfilingIntegration()` ([#3660](https://github.com/getsentry/sentry-dotnet/pull/3660))

### Fixes
- Address Trim warnings to enable AOT support, including support for MAUI specifically. ([#3841](https://github.com/getsentry/sentry-dotnet/pull/3841))
- Fixed JNI Error when accessing Android device data from multiple threads ([#3802](https://github.com/getsentry/sentry-dotnet/pull/3802))
- Android - fix bug that prevents logcat.log from getting attached to unhandled events (SIGSEGV Segfault) ([#3694](https://github.com/getsentry/sentry-dotnet/pull/3694))
- Fixed ArgumentNullException in FormRequestPayloadExtractor when handling invalid form data on ASP.NET ([#3734](https://github.com/getsentry/sentry-dotnet/pull/3734))
- Fixed NullReferenceException in SentryTraceHeader when parsing null or empty values ([#3757](https://github.com/getsentry/sentry-dotnet/pull/3757))
- Fix "System.ArgumentOutOfRangeException: Specified argument was out of the range of valid values. (Parameter 'idData')" error propagating OpenTelemetry span ids ([#3850](https://github.com/getsentry/sentry-dotnet/pull/3850))
- ArgumentNullException in FormRequestPayloadExtractor when handling invalid form data on ASP.NET ([#3734](https://github.com/getsentry/sentry-dotnet/pull/3734))
- Fixed crash when using NLog with FailedRequestStatusCodes options in a Maui app with Trimming enabled ([#3743](https://github.com/getsentry/sentry-dotnet/pull/3743))

### Dependencies

- Bump CLI from v2.38.2 to v2.39.1 ([#3782](https://github.com/getsentry/sentry-dotnet/pull/3782)) ([#3799](https://github.com/getsentry/sentry-dotnet/pull/3799))
  - [changelog](https://github.com/getsentry/sentry-cli/blob/master/CHANGELOG.md#2391)
  - [diff](https://github.com/getsentry/sentry-cli/compare/2.38.2...2.39.1)
- Bump Java SDK from v7.16.0 to v7.19.0 ([#3749](https://github.com/getsentry/sentry-dotnet/pull/3749), [#3771](https://github.com/getsentry/sentry-dotnet/pull/3771)) ([#3805](https://github.com/getsentry/sentry-dotnet/pull/3805), [#3844](https://github.com/getsentry/sentry-dotnet/pull/3844))
  - [changelog](https://github.com/getsentry/sentry-java/blob/main/CHANGELOG.md#7190)
  - [diff](https://github.com/getsentry/sentry-java/compare/7.16.0...7.19.0)
- Bump Cocoa SDK from v8.36.0 to v8.39.0 ([#3727](https://github.com/getsentry/sentry-dotnet/pull/3727))
    - [changelog](https://github.com/getsentry/sentry-cocoa/blob/main/CHANGELOG.md#8390)
    - [diff](https://github.com/getsentry/sentry-cocoa/compare/8.36.0...8.39.0)
- Bump Native SDK from v0.7.11 to v0.7.16 ([#3731](https://github.com/getsentry/sentry-dotnet/pull/3731), [#3770](https://github.com/getsentry/sentry-dotnet/pull/3770), [#3775](https://github.com/getsentry/sentry-dotnet/pull/3775), [#3779](https://github.com/getsentry/sentry-dotnet/pull/3779)) ([#3825](https://github.com/getsentry/sentry-dotnet/pull/3825))
  - [changelog](https://github.com/getsentry/sentry-native/blob/master/CHANGELOG.md#0716)
  - [diff](https://github.com/getsentry/sentry-native/compare/0.7.11...0.7.16)

## 4.13.0

### Features

- Limited experimental support for Session Replay Recording on Android ([#3552](https://github.com/getsentry/sentry-dotnet/pull/3552))

### Fixes

- When using OTel and ASP.NET Core the SDK could try to process OTel spans after the SDK had been closed ([#3726](https://github.com/getsentry/sentry-dotnet/pull/3726))

### Dependencies

- Bump CLI from v2.38.1 to v2.38.2 ([#3728](https://github.com/getsentry/sentry-dotnet/pull/3728))
  - [changelog](https://github.com/getsentry/sentry-cli/blob/master/CHANGELOG.md#2382)
  - [diff](https://github.com/getsentry/sentry-cli/compare/2.38.1...2.38.2)

## 4.12.2

### Fixes

- Events from NDK on Android will report sdk.name `sentry.native.android.dotnet` ([#3682](https://github.com/getsentry/sentry-dotnet/pull/3682))

### Features

- Android - allow logcat attachments to be previewed in Sentry ([#3711](https://github.com/getsentry/sentry-dotnet/pull/3711))
- Added a `SetBeforeScreenshotCapture` callback to the options: allowing the user to set an action before the screenshot is taken ([#3661](https://github.com/getsentry/sentry-dotnet/pull/3661))
- Make `Sentry.AspNetCore.Blazor.WebAssembly` generally available. ([#3674](https://github.com/getsentry/sentry-dotnet/pull/3674))

### Dependencies

- Bump Java SDK from v7.14.0 to v7.16.0 ([#3670](https://github.com/getsentry/sentry-dotnet/pull/3670), [#3707](https://github.com/getsentry/sentry-dotnet/pull/3707))
  - [changelog](https://github.com/getsentry/sentry-java/blob/main/CHANGELOG.md#7160)
  - [diff](https://github.com/getsentry/sentry-java/compare/7.14.0...7.16.0)
- Bump CLI from v2.37.0 to v2.38.1 ([#3702](https://github.com/getsentry/sentry-dotnet/pull/3702), [#3720](https://github.com/getsentry/sentry-dotnet/pull/3720))
  - [changelog](https://github.com/getsentry/sentry-cli/blob/master/CHANGELOG.md#2381)
  - [diff](https://github.com/getsentry/sentry-cli/compare/2.37.0...2.38.1)
- Bumped `System.Text.Json` from v6.0.8 to v6.0.10 ([#3704](https://github.com/getsentry/sentry-dotnet/pull/3704))
- Bump Native SDK from v0.7.10 to v0.7.11 ([#3715](https://github.com/getsentry/sentry-dotnet/pull/3715))
  - [changelog](https://github.com/getsentry/sentry-native/blob/master/CHANGELOG.md#0711)
  - [diff](https://github.com/getsentry/sentry-native/compare/0.7.10...0.7.11)

## 4.12.1

### Fixes

- Fixed "Failed to persist session" error on iOS ([#3655](https://github.com/getsentry/sentry-dotnet/pull/3655))

### Dependencies

- Bump CLI from v2.36.5 to v2.37.0 ([#3647](https://github.com/getsentry/sentry-dotnet/pull/3647), [#3664](https://github.com/getsentry/sentry-dotnet/pull/3664))
  - [changelog](https://github.com/getsentry/sentry-cli/blob/master/CHANGELOG.md#2370)
  - [diff](https://github.com/getsentry/sentry-cli/compare/2.36.5...2.37.0)

## 4.12.0

### Support for Xcode 16.0 (BREAKING CHANGE)

If you are using Xcode 16.0, you will need to update the SDK to version `4.12.0` or later.
If you are still using Xcode 15.4 or earlier, you need to continue to use version `4.11.0` or earlier.

Using Xcode 16 to build .NET applications targeting iOS and Mac Catalyst requires [.NET workload for iOS SDK version 18.0.8303](https://github.com/xamarin/xamarin-macios/releases/tag/dotnet-8.0.1xx-xcode16.0-8303). We [built the SDK version 4.12.0 using Xcode 16](https://github.com/getsentry/sentry-dotnet/pull/3635/files) in order to support this scenario. That, unfortunately, breaks folks using older version of Xcode.

As such, if you are using SDK version `4.12.x` and targeting iOS or Mac Catalyst, you will need to install and use Xcode 16 and `workload iOS SDK 18.0.8303`

Note that .NET 9 will also support Xcode 16, when it is released next month (Nov 2024).

### API Changes

- The `SentrySdk.Metrics` module is deprecated and will be removed in the next major release.
  Sentry will reject all metrics sent after October 7, 2024.
  Learn more: https://sentry.zendesk.com/hc/en-us/articles/26369339769883-Upcoming-API-Changes-to-Metrics  ([#3619](https://github.com/getsentry/sentry-dotnet/pull/3619))

### Fixes

- Fixed duplicate key exception for Hangfire jobs with AutomaticRetry ([#3631](https://github.com/getsentry/sentry-dotnet/pull/3631))

### Features

- Added a flag to options `DisableFileWrite` to allow users to opt-out of all file writing operations. Note that toggling this will affect features such as offline caching and auto-session tracking and release health as these rely on some file persistency ([#3614](https://github.com/getsentry/sentry-dotnet/pull/3614), [#3641](https://github.com/getsentry/sentry-dotnet/pull/3641))

### Dependencies

- Bump Native SDK from v0.7.9 to v0.7.10 ([#3623](https://github.com/getsentry/sentry-dotnet/pull/3623))
  - [changelog](https://github.com/getsentry/sentry-native/blob/master/CHANGELOG.md#0710)
  - [diff](https://github.com/getsentry/sentry-native/compare/0.7.9...0.7.10)
- Bump CLI from v2.36.1 to v2.36.5 ([#3624](https://github.com/getsentry/sentry-dotnet/pull/3624), [#3634](https://github.com/getsentry/sentry-dotnet/pull/3634), [#3642](https://github.com/getsentry/sentry-dotnet/pull/3642), [#3644](https://github.com/getsentry/sentry-dotnet/pull/3644))
  - [changelog](https://github.com/getsentry/sentry-cli/blob/master/CHANGELOG.md#2365)
  - [diff](https://github.com/getsentry/sentry-cli/compare/2.36.1...2.36.5)
- Update Perfview/TraceEvent to e343a0c ([#3492](https://github.com/getsentry/sentry-dotnet/pull/3492))

## 4.11.0

### Features

- All exceptions are now added as breadcrumbs on future events. Previously this was only the case for exceptions captured via the `Sentry.SeriLog` or `Sentry.Extensions.Logging` integrations. ([#3584](https://github.com/getsentry/sentry-dotnet/pull/3584))

### Fixes
- On mobile devices, the SDK no longer throws a `FormatException` for `ProcessorFrequency` when trying to report native events ([#3541](https://github.com/getsentry/sentry-dotnet/pull/3541))
- Add missing org parameter to the CLI release operations ([#3600](https://github.com/getsentry/sentry-dotnet/pull/3600))

### API Changes
- When the Sentry SDK is disabled, `SentrySdk.StartTransaction()` now returns a `NoOpTransaction`, which avoids unnecessary memory allocations ([#3581](https://github.com/getsentry/sentry-dotnet/pull/3581))

### Dependencies

- Bump Cocoa SDK from v8.35.0 to v8.36.0 ([#3570](https://github.com/getsentry/sentry-dotnet/pull/3570), [#3575](https://github.com/getsentry/sentry-dotnet/pull/3575))
  - [changelog](https://github.com/getsentry/sentry-cocoa/blob/main/CHANGELOG.md#8360)
  - [diff](https://github.com/getsentry/sentry-cocoa/compare/8.35.0...8.36.0)
- Bump CLI from v2.33.1 to v2.36.1 ([#3578](https://github.com/getsentry/sentry-dotnet/pull/3578), [#3599](https://github.com/getsentry/sentry-dotnet/pull/3599), [#3603](https://github.com/getsentry/sentry-dotnet/pull/3603), [#3606](https://github.com/getsentry/sentry-dotnet/pull/3606))
  - [changelog](https://github.com/getsentry/sentry-cli/blob/master/CHANGELOG.md#2361)
  - [diff](https://github.com/getsentry/sentry-cli/compare/2.33.1...2.36.1)
- Bump Native SDK from v0.7.8 to v0.7.9 ([#3577](https://github.com/getsentry/sentry-dotnet/pull/3577))
  - [changelog](https://github.com/getsentry/sentry-native/blob/master/CHANGELOG.md#079)
  - [diff](https://github.com/getsentry/sentry-native/compare/0.7.8...0.7.9)

## 4.10.2

### Various fixes & improvements

- fix: Prevent deadlock in `Hub.Dispose` (#3539) by @bitsandfoxes
- build(deps): bump github/codeql-action from 3.26.0 to 3.26.2 (#3543) by @dependabot

### Dependencies

- Bump Cocoa SDK from v8.34.0 to v8.35.0 ([#3548](https://github.com/getsentry/sentry-dotnet/pull/3548))
  - [changelog](https://github.com/getsentry/sentry-cocoa/blob/main/CHANGELOG.md#8350)
  - [diff](https://github.com/getsentry/sentry-cocoa/compare/8.34.0...8.35.0)

## Fixes

- Resolved a potential deadlock during SDK shutdown ([#3539](https://github.com/getsentry/sentry-dotnet/pull/3539))

## 4.10.1

### Fixes

- Unfinished spans are now correctly stored and retrieved by the CachingTransport ([#3533](https://github.com/getsentry/sentry-dotnet/pull/3533))

### Dependencies

- Bump Cocoa SDK from v8.33.0 to v8.34.0 ([#3535](https://github.com/getsentry/sentry-dotnet/pull/3535))
  - [changelog](https://github.com/getsentry/sentry-cocoa/blob/main/CHANGELOG.md#8340)
  - [diff](https://github.com/getsentry/sentry-cocoa/compare/8.33.0...8.34.0)

## 4.10.0

### Features

- Users can now automatically create releases and associated commits via sentry-cli and MSBuild properties ([#3462](https://github.com/getsentry/sentry-dotnet/pull/3462))
- `Sentry.AspNetCore.Blazor.WebAssembly` now targets .NET 8 specifically, allowing for proper dependency resolution ([#3501](https://github.com/getsentry/sentry-dotnet/pull/3501))

### Fixes

- When targeting `WPF`, `WinForms` or `Avalonia` with `PublishAot` enabled, the SDK no longers throws a `DllNotFoundException` trying to initialize `sentry-native` ([#3411](https://github.com/getsentry/sentry-dotnet/pull/3411))
Unable to load DLL sentry-native or one of its dependencies
- On mobile devices, the SDK no longer throws a `FormatException` when trying to report native events ([#3485](https://github.com/getsentry/sentry-dotnet/pull/3485))
- Race condition in `SentryMessageHandler` ([#3477](https://github.com/getsentry/sentry-dotnet/pull/3477))
- Decrease runtime diagnostics circular buffer when profiling, reducing memory usage ([#3491](https://github.com/getsentry/sentry-dotnet/pull/3491))
- The InstallationId is now resolved only once per application execution and any issues are logged as warnings instead of errors ([#3529](https://github.com/getsentry/sentry-dotnet/pull/3529))
- DisplayInfo now captured correctly on iOS and Mac Catalyst on non-UI threads ([#3521](https://github.com/getsentry/sentry-dotnet/pull/3521))

### Dependencies

- Bump CLI from v2.32.1 to v2.33.1 ([#3489](https://github.com/getsentry/sentry-dotnet/pull/3489), [#3497](https://github.com/getsentry/sentry-dotnet/pull/3497), [#3520](https://github.com/getsentry/sentry-dotnet/pull/3520))
  - [changelog](https://github.com/getsentry/sentry-cli/blob/master/CHANGELOG.md#2331)
  - [diff](https://github.com/getsentry/sentry-cli/compare/2.32.1...2.33.1)
- Bump Java SDK from v7.11.0 to v7.14.0 ([#3503](https://github.com/getsentry/sentry-dotnet/pull/3503), [#3532](https://github.com/getsentry/sentry-dotnet/pull/3532))
  - [changelog](https://github.com/getsentry/sentry-java/blob/main/CHANGELOG.md#7140)
  - [diff](https://github.com/getsentry/sentry-java/compare/7.11.0...7.14.0)
- Bump Cocoa SDK from v8.30.0 to v8.32.0 ([#3499](https://github.com/getsentry/sentry-dotnet/pull/3499))
  - [changelog](https://github.com/getsentry/sentry-cocoa/blob/main/CHANGELOG.md#8320)
  - [diff](https://github.com/getsentry/sentry-cocoa/compare/8.30.0...8.32.0)
- Bump Native SDK from v0.7.6 to v0.7.8 ([#3502](https://github.com/getsentry/sentry-dotnet/pull/3502), [#3527](https://github.com/getsentry/sentry-dotnet/pull/3527))
  - [changelog](https://github.com/getsentry/sentry-native/blob/master/CHANGELOG.md#078)
  - [diff](https://github.com/getsentry/sentry-native/compare/0.7.6...0.7.8)
- Bump Cocoa SDK from v8.30.0 to v8.33.0 ([#3499](https://github.com/getsentry/sentry-dotnet/pull/3499), [#3528](https://github.com/getsentry/sentry-dotnet/pull/3528))
  - [changelog](https://github.com/getsentry/sentry-cocoa/blob/main/CHANGELOG.md#8330)
  - [diff](https://github.com/getsentry/sentry-cocoa/compare/8.30.0...8.33.0)
- Bump Native SDK from v0.7.6 to v0.7.7 ([#3502](https://github.com/getsentry/sentry-dotnet/pull/3502))
  - [changelog](https://github.com/getsentry/sentry-native/blob/master/CHANGELOG.md#077)
  - [diff](https://github.com/getsentry/sentry-native/compare/0.7.6...0.7.7)
- Bump Java SDK from v7.11.0 to v7.13.0 ([#3515](https://github.com/getsentry/sentry-dotnet/pull/3515))
  - [changelog](https://github.com/getsentry/sentry-java/blob/main/CHANGELOG.md#7130)
  - [diff](https://github.com/getsentry/sentry-java/compare/7.11.0...7.13.0)

## 4.9.0

### Fixes

- Fixed envelopes getting stuck in processing when losing network connectivity ([#3438](https://github.com/getsentry/sentry-dotnet/pull/3438))

### Features

- Client reports now include dropped spans ([#3463](https://github.com/getsentry/sentry-dotnet/pull/3463))

### API Changes

- Removed SentrySdk.RunAsyncVoid ([#3466](https://github.com/getsentry/sentry-dotnet/pull/3466))

## 4.8.1

### Fixes

- The SDK no longer fails to create a trace root ([#3453](https://github.com/getsentry/sentry-dotnet/pull/3453))
- Removed `FirstChanceException` workaround for WinUI ([#3411](https://github.com/getsentry/sentry-dotnet/pull/3411))

### Dependencies

- Bump Java SDK from v7.10.0 to v7.11.0 ([#3459](https://github.com/getsentry/sentry-dotnet/pull/3459))
  - [changelog](https://github.com/getsentry/sentry-java/blob/main/CHANGELOG.md#7110)
  - [diff](https://github.com/getsentry/sentry-java/compare/7.10.0...7.11.0)

## 4.8.0

### Obsoletion

- Marked SentryUser.Segment as deprecated ([#3437](https://github.com/getsentry/sentry-dotnet/pull/3437))

### Features

- Added a new package `Sentry.AspNetCore.Blazor.WebAssembly`. This packages provides you with an extension to `WebAssemblyHostBuilder` to allow SDK configuration via the builder pattern. This package gives us an entry point and the ability to extend the SDKs support and out-of-the-box offering. You can follow the progress and leave feedback either ([here](https://github.com/getsentry/sentry-dotnet/issues/2329)) for extending the support for Blazor Server or ([here](https://github.com/getsentry/sentry-dotnet/issues/2021)) for Blazor WebAssembly support ([#3386](https://github.com/getsentry/sentry-dotnet/pull/3386))

### Fixes

- Debug logs are now visible for MAUI apps in Visual Studio when using Sentry's default DiagnosticLogger ([#3373](https://github.com/getsentry/sentry-dotnet/pull/3373))
- Fixed Monitor duration calculation ([#3420]https://github.com/getsentry/sentry-dotnet/pull/3420)
- Fixed null IServiceProvider in anonymous routes with OpenTelemetry ([#3401](https://github.com/getsentry/sentry-dotnet/pull/3401))
- Fixed Trim warnings in Sentry.DiagnosticSource and WinUIUnhandledException integrations ([#3410](https://github.com/getsentry/sentry-dotnet/pull/3410))
- Fixed memory leak when tracing is enabled ([#3432](https://github.com/getsentry/sentry-dotnet/pull/3432))
- `Scope.User.Id` now correctly defaults to the InstallationId unless it has been set otherwise ([#3425](https://github.com/getsentry/sentry-dotnet/pull/3425))

### Dependencies

- Bump CLI from v2.31.2 to v2.32.1 ([#3398](https://github.com/getsentry/sentry-dotnet/pull/3398))
  - [changelog](https://github.com/getsentry/sentry-cli/blob/master/CHANGELOG.md#2321)
  - [diff](https://github.com/getsentry/sentry-cli/compare/2.31.2...2.32.1)
- Bump Native SDK from v0.7.4 to v0.7.6 ([#3399](https://github.com/getsentry/sentry-dotnet/pull/3399), [#3418](https://github.com/getsentry/sentry-dotnet/pull/3418))
  - [changelog](https://github.com/getsentry/sentry-native/blob/master/CHANGELOG.md#076)
  - [diff](https://github.com/getsentry/sentry-native/compare/0.7.4...0.7.6)
- Bump Cocoa SDK from v8.26.0 to v8.30.0 ([#3408](https://github.com/getsentry/sentry-dotnet/pull/3408), [#3412](https://github.com/getsentry/sentry-dotnet/pull/3412), [#3430](https://github.com/getsentry/sentry-dotnet/pull/3430), [#3450](https://github.com/getsentry/sentry-dotnet/pull/3450))
  - [changelog](https://github.com/getsentry/sentry-cocoa/blob/main/CHANGELOG.md#8300)
  - [diff](https://github.com/getsentry/sentry-cocoa/compare/8.26.0...8.30.0)
- Bump Java SDK from v7.9.0 to v7.10.0 ([#3413](https://github.com/getsentry/sentry-dotnet/pull/3413))
  - [changelog](https://github.com/getsentry/sentry-java/blob/main/CHANGELOG.md#7100)
  - [diff](https://github.com/getsentry/sentry-java/compare/7.9.0...7.10.0)

## 4.7.0

### API Changes

- SentryOptions.EnableTracing has been marked as Obsolete ([#3381](https://github.com/getsentry/sentry-dotnet/pull/3381))

### Features

- The SDK now supports monitor upserting. You can programmatically set up your monitors via the options callback in `SentrySdk.CaptureCheckIn` ([#3330](https://github.com/getsentry/sentry-dotnet/pull/3330))
- Added an `SentrySdk.RunAsyncVoid` helper method that lets you capture exceptions from `async void` methods ([#3379](https://github.com/getsentry/sentry-dotnet/pull/3379))

### Fixes

- P/Invoke warning for GetWindowThreadProcessId no longer shows when using Sentry in UWP applications ([#3372](https://github.com/getsentry/sentry-dotnet/pull/3372))
- Fixed InvalidOperationException when pulling the HttpRequestUrl from Uri's with DangerousDisablePathAndQueryCanonicalization set to true ([#3393](https://github.com/getsentry/sentry-dotnet/pull/3393))

### Dependencies

- Update Perfview/TraceEvent to v3.1.10 (patched) ([#3382](https://github.com/getsentry/sentry-dotnet/pull/3382))
- Bump Native SDK from v0.7.2 to v0.7.4 ([#3385](https://github.com/getsentry/sentry-dotnet/pull/3385))
  - [changelog](https://github.com/getsentry/sentry-native/blob/master/CHANGELOG.md#074)
  - [diff](https://github.com/getsentry/sentry-native/compare/0.7.2...0.7.4)
- Bump Cocoa SDK from v8.25.2 to v8.26.0 ([#3364](https://github.com/getsentry/sentry-dotnet/pull/3364))
  - [changelog](https://github.com/getsentry/sentry-cocoa/blob/main/CHANGELOG.md#8260)
  - [diff](https://github.com/getsentry/sentry-cocoa/compare/8.25.2...8.26.0)

## 4.6.2

### Fixes

- Reverted changes to the SentryHttpMessageHandler and SentryGraphQLHttpMessageHandler to automatically create transactions for each request as this could negatively affect users' quota ([#3367](https://github.com/getsentry/sentry-dotnet/pull/3367))

## 4.6.1

### Fixes

- Fixed SentryHttpMessageHandler and SentryGraphQLHttpMessageHandler not creating spans when there is no active Transaction on the scope ([#3360](https://github.com/getsentry/sentry-dotnet/pull/3360))
- The SDK no longer (wrongly) initializes sentry-native on Blazor WASM builds with `RunAOTCompilation` enabled. ([#3363](https://github.com/getsentry/sentry-dotnet/pull/3363))
- HttpClient requests now show on the Requests dashboard in Sentry ([#3357](https://github.com/getsentry/sentry-dotnet/pull/3357))

### Dependencies

- Bump Hangfire from v1.8.7 to v1.8.12 ([#3361](https://github.com/getsentry/sentry-dotnet/pull/3361))

## 4.6.0

### Features

- Hints now accept `byte[]` as attachment ([#3352](https://github.com/getsentry/sentry-dotnet/pull/3352))
- InApp includes/excludes can now be configured using regular expressions ([#3321](https://github.com/getsentry/sentry-dotnet/pull/3321))

### Fixes

- Fixed memory leak in BackgroundWorker observed when using Sentry with Quartz and MySql ([#3355](https://github.com/getsentry/sentry-dotnet/pull/3355))

### Dependencies

- Bump CLI from v2.31.0 to v2.31.2 ([#3342](https://github.com/getsentry/sentry-dotnet/pull/3342), [#3345](https://github.com/getsentry/sentry-dotnet/pull/3345))
  - [changelog](https://github.com/getsentry/sentry-cli/blob/master/CHANGELOG.md#2312)
  - [diff](https://github.com/getsentry/sentry-cli/compare/2.31.0...2.31.2)
- Bump Cocoa SDK from v8.25.0 to v8.25.2 ([#3356](https://github.com/getsentry/sentry-dotnet/pull/3356))
  - [changelog](https://github.com/getsentry/sentry-cocoa/blob/main/CHANGELOG.md#8252)
  - [diff](https://github.com/getsentry/sentry-cocoa/compare/8.25.0...8.25.2)
- Bump Java SDK from v7.8.0 to v7.9.0 ([#3358](https://github.com/getsentry/sentry-dotnet/pull/3358))
  - [changelog](https://github.com/getsentry/sentry-java/blob/main/CHANGELOG.md#790)
  - [diff](https://github.com/getsentry/sentry-java/compare/7.8.0...7.9.0)

## 4.5.0

### Features

- Extended the SDK's CheckIn support by adding Release, Environment and Trace ID to the event. CheckIns created via the Hangfire integration now also automatically report their duration ([#3320](https://github.com/getsentry/sentry-dotnet/pull/3320))
- The SDK's performance API now works in conjunction with OpenTelemetry's instrumentation. This means that SentrySpans and OTel spans now show up in the same span-tree. ([#3288](https://github.com/getsentry/sentry-dotnet/pull/3288))

### Fixes

- `HttpResponse.Content` is no longer disposed by when using `SentryHttpFailedRequestHandler` on .NET Framework, which was causing an ObjectDisposedException when using Sentry with NSwag ([#3306](https://github.com/getsentry/sentry-dotnet/pull/3306))
- Fix BackgroundWorker exiting when OperationCanceledException is not from shutdown request ([3284](https://github.com/getsentry/sentry-dotnet/pull/3284))
- Envelopes with large attachments no longer get stuck in the queue when using `CacheDirectoryPath` ([#3328](https://github.com/getsentry/sentry-dotnet/pull/3328))

### Dependencies

- Bump Cocoa SDK from v8.21.0 to v8.25.0 ([#3339](https://github.com/getsentry/sentry-dotnet/pull/3339))
  - [changelog](https://github.com/getsentry/sentry-cocoa/blob/main/CHANGELOG.md#8250)
  - [diff](https://github.com/getsentry/sentry-cocoa/compare/8.21.0...8.25.0)

## 4.4.0

### Features

- Metrics now honor any Rate Limits set in HTTP headers returned by Sentry ([#3276](https://github.com/getsentry/sentry-dotnet/pull/3276))

### Fixes

- Fixed normalization for metric tag values for carriage return, line feed and tab characters ([#3281](https://github.com/getsentry/sentry-dotnet/pull/3281))

### Dependencies

- Bump Java SDK from v7.7.0 to v7.8.0 ([#3275](https://github.com/getsentry/sentry-dotnet/pull/3275))
  - [changelog](https://github.com/getsentry/sentry-java/blob/main/CHANGELOG.md#780)
  - [diff](https://github.com/getsentry/sentry-java/compare/7.7.0...7.8.0)

## 4.3.0

### Features

- EnableNetworkEventBreadcrumbs can now be set on the Native Android options ([#3267](https://github.com/getsentry/sentry-dotnet/pull/3267))
- Update normalization of metrics keys, tags and values ([#3271](https://github.com/getsentry/sentry-dotnet/pull/3271))

### Fixes

- Fix missing exception StackTraces in some situations ([#3215](https://github.com/getsentry/sentry-dotnet/pull/3215))
- Scopes now get applied to OTEL spans in ASP.NET Core ([#3221](https://github.com/getsentry/sentry-dotnet/pull/3221))
- Fixed InvalidCastException when setting the SampleRate on Android ([#3258](https://github.com/getsentry/sentry-dotnet/pull/3258))
- Fixed MAUI iOS build issue related to `SentryVersionNumber` and `SentryVersionString` ([#3278](https://github.com/getsentry/sentry-dotnet/pull/3278))

### API changes

- Removed `SentryOptionsExtensions` class - all the public methods moved directly to `SentryOptions` ([#3195](https://github.com/getsentry/sentry-dotnet/pull/3195))

### Dependencies

- Bump CLI from v2.30.0 to v2.31.0 ([#3214](https://github.com/getsentry/sentry-dotnet/pull/3214), [#3218](https://github.com/getsentry/sentry-dotnet/pull/3218), [#3242](https://github.com/getsentry/sentry-dotnet/pull/3242), [#3247](https://github.com/getsentry/sentry-dotnet/pull/3247))
  - [changelog](https://github.com/getsentry/sentry-cli/blob/master/CHANGELOG.md#2310)
  - [diff](https://github.com/getsentry/sentry-cli/compare/2.30.0...2.31.0)
- Bump Native SDK from v0.7.0 to v0.7.2 ([#3237](https://github.com/getsentry/sentry-dotnet/pull/3237), [#3256](https://github.com/getsentry/sentry-dotnet/pull/3256))
  - [changelog](https://github.com/getsentry/sentry-native/blob/master/CHANGELOG.md#072)
  - [diff](https://github.com/getsentry/sentry-native/compare/0.7.0...0.7.2)
- Bump Java SDK from v7.6.0 to v7.7.0 ([#3268](https://github.com/getsentry/sentry-dotnet/pull/3268))
  - [changelog](https://github.com/getsentry/sentry-java/blob/main/CHANGELOG.md#770)
  - [diff](https://github.com/getsentry/sentry-java/compare/7.6.0...7.7.0)

## 4.2.1

### Fixes

- Dynamic Sampling Context not propagated correctly for HttpClient spans ([#3208](https://github.com/getsentry/sentry-dotnet/pull/3208))

## 4.2.0

### Features

- ASP.NET Core: Blocking call detection. An event with the stack trace of the blocking call will be captured as event. ([#2709](https://github.com/getsentry/sentry-dotnet/pull/2709))
    - IMPORTANT: Verify this in test/staging before prod! Blocking calls in hot paths could create a lot of events for your Sentry project.
    - Opt-in via `options.CaptureBlockingCalls = true`
    - Disabled for specific code blocks with `using (new SuppressBlockingDetection())`
    - Doesn't detect everything. See original [Caveats described by Ben Adams](https://github.com/benaadams/Ben.BlockingDetector?tab=readme-ov-file#caveats).
- Added Crons support via `SentrySdk.CaptureCheckIn` and an integration with Hangfire ([#3128](https://github.com/getsentry/sentry-dotnet/pull/3128))
- Common tags set automatically for metrics and metrics summaries are attached to Spans ([#3191](https://github.com/getsentry/sentry-dotnet/pull/3191))

### API changes

- Removed `ScopeExtensions` class - all the public methods moved directly to `Scope` ([#3186](https://github.com/getsentry/sentry-dotnet/pull/3186))

### Fixes

- The Sentry Middleware on ASP.NET Core no longer throws an exception after having been initialized multiple times ([#3185](https://github.com/getsentry/sentry-dotnet/pull/3185))
- Empty strings are used instead of underscores to replace invalid metric tag values ([#3176](https://github.com/getsentry/sentry-dotnet/pull/3176))
- Filtered OpenTelemetry spans are garbage collected correctly ([#3198](https://github.com/getsentry/sentry-dotnet/pull/3198))

### Dependencies

- Bump Java SDK from v7.3.0 to v7.6.0 ([#3164](https://github.com/getsentry/sentry-dotnet/pull/3164), [#3204](https://github.com/getsentry/sentry-dotnet/pull/3204))
  - [changelog](https://github.com/getsentry/sentry-java/blob/main/CHANGELOG.md#760)
  - [diff](https://github.com/getsentry/sentry-java/compare/7.3.0...7.6.0)
- Bump Cocoa SDK from v8.20.0 to v8.21.0 ([#3194](https://github.com/getsentry/sentry-dotnet/pull/3194))
  - [changelog](https://github.com/getsentry/sentry-cocoa/blob/main/CHANGELOG.md#8210)
  - [diff](https://github.com/getsentry/sentry-cocoa/compare/8.20.0...8.21.0)
- Bump CLI from v2.28.6 to v2.30.0 ([#3193](https://github.com/getsentry/sentry-dotnet/pull/3193), [#3203](https://github.com/getsentry/sentry-dotnet/pull/3203))
  - [changelog](https://github.com/getsentry/sentry-cli/blob/master/CHANGELOG.md#2300)
  - [diff](https://github.com/getsentry/sentry-cli/compare/2.28.6...2.30.0)

## 4.1.2

### Fixes

- Metric unit names are now sanitized correctly. This was preventing some built in metrics from showing in the Sentry dashboard ([#3151](https://github.com/getsentry/sentry-dotnet/pull/3151))
- The Sentry OpenTelemetry integration no longer throws an exception with the SDK disabled ([#3156](https://github.com/getsentry/sentry-dotnet/pull/3156))

## 4.1.1

### Fixes

- The SDK can be disabled by setting `options.Dsn = "";` By convention, the SDK allows the DSN set to `string.Empty` to be overwritten by the environment. ([#3147](https://github.com/getsentry/sentry-dotnet/pull/3147))

### Dependencies

- Bump CLI from v2.28.0 to v2.28.6 ([#3145](https://github.com/getsentry/sentry-dotnet/pull/3145), [#3148](https://github.com/getsentry/sentry-dotnet/pull/3148))
  - [changelog](https://github.com/getsentry/sentry-cli/blob/master/CHANGELOG.md#2286)
  - [diff](https://github.com/getsentry/sentry-cli/compare/2.28.0...2.28.6)

## 4.1.0

### Features

- The SDK now automatically collects metrics coming from `OpenTelemetry.Instrumentation.Runtime` ([#3133](https://github.com/getsentry/sentry-dotnet/pull/3133))

### Fixes

- "No service for type 'Sentry.IHub' has been registered" exception when using OpenTelemetry and initializing Sentry via `SentrySdk.Init` ([#3129](https://github.com/getsentry/sentry-dotnet/pull/3129))

## 4.0.3

### Fixes

- To resolve conflicting types due to the SDK adding itself to the global usings:
  - The class `Sentry.Constants` has been renamed to `Sentry.SentryConstants` ([#3125](https://github.com/getsentry/sentry-dotnet/pull/3125))

## 4.0.2

### Fixes

- To resolve conflicting types due to the SDK adding itself to the global usings:
  - The class `Sentry.Context` has been renamed to `Sentry.SentryContext` ([#3121](https://github.com/getsentry/sentry-dotnet/pull/3121))
  - The class `Sentry.Package` has been renamed to `Sentry.SentryPackage` ([#3121](https://github.com/getsentry/sentry-dotnet/pull/3121))
  - The class `Sentry.Request` has been renamed to `Sentry.SentryRequest` ([#3121](https://github.com/getsentry/sentry-dotnet/pull/3121))

### Dependencies

- Bump CLI from v2.27.0 to v2.28.0 ([#3119](https://github.com/getsentry/sentry-dotnet/pull/3119))
  - [changelog](https://github.com/getsentry/sentry-cli/blob/master/CHANGELOG.md#2280)
  - [diff](https://github.com/getsentry/sentry-cli/compare/2.27.0...2.28.0)

## 4.0.1

### Fixes

- To resolve conflicting types due to the SDK adding itself to the global usings:
  - The interface `Sentry.ISession` has been renamed to `Sentry.ISentrySession` ([#3110](https://github.com/getsentry/sentry-dotnet/pull/3110))
  - The interface `Sentry.IJsonSerializable` has been renamed to `Sentry.ISentryJsonSerializable` ([#3116](https://github.com/getsentry/sentry-dotnet/pull/3116))
  - The class `Sentry.Session` has been renamed to `Sentry.SentrySession` ([#3110](https://github.com/getsentry/sentry-dotnet/pull/3110))
  - The class `Sentry.Attachment` has been renamed to `Sentry.SentryAttachment` ([#3116](https://github.com/getsentry/sentry-dotnet/pull/3116))
  - The class `Sentry.Hint` has been renamed to `Sentry.SentryHint` ([#3116](https://github.com/getsentry/sentry-dotnet/pull/3116))

### Dependencies

- Bump Cocoa SDK from v8.19.0 to v8.20.0 ([#3107](https://github.com/getsentry/sentry-dotnet/pull/3107))
  - [changelog](https://github.com/getsentry/sentry-cocoa/blob/main/CHANGELOG.md#8200)
  - [diff](https://github.com/getsentry/sentry-cocoa/compare/8.19.0...8.20.0)

## 4.0.0

This major release includes many exciting new features including support for [Profiling](https://docs.sentry.io/platforms/dotnet/profiling/) and [Metrics](https://docs.sentry.io/platforms/dotnet/metrics/)(preview), [AOT](https://sentry.engineering/blog/should-you-could-you-aot) with [Native Crash Reporting](https://github.com/getsentry/sentry-dotnet/issues/2770), [Spotlight](https://spotlightjs.com/), Screenshots on MAUI and much more. Details about these features and other changes are below.

### .NET target framework changes

We're dropping support for some of the old target frameworks, please check this [GitHub Discussion](https://github.com/getsentry/sentry-dotnet/discussions/2776) for details on why.

- **Replace support for .NET Framework 4.6.1 with 4.6.2** ([#2786](https://github.com/getsentry/sentry-dotnet/pull/2786))

  .NET Framework 4.6.1 was announced on Nov 30, 2015. And went out of support over a year ago, on Apr 26, 2022.

- **Drop .NET Core 3.1 and .NET 5 support** ([#2787](https://github.com/getsentry/sentry-dotnet/pull/2787))

- **Dropped netstandard2.0 support for Sentry.AspNetCore** ([#2807](https://github.com/getsentry/sentry-dotnet/pull/2807))

- **Replace support for .NET 6 on mobile (e.g: `net6.0-android`) with .NET 7** ([#2624](https://github.com/getsentry/sentry-dotnet/pull/2604))

  .NET 6 on mobile has been out of support since May 2023 and with .NET 8, it's no longer possible to build .NET 6 Mobile specific targets.
  For that reason, we're moving the mobile-specific TFMs from `net6.0-platform` to `net7.0-platform`.

  Mobile apps still work on .NET 6 will pull the `Sentry` .NET 6, which offers the .NET-only features,
  without native/platform-specific bindings and SDKs. See [this ticket for more details](https://github.com/getsentry/sentry-dotnet/issues/2623).

- **MAUI dropped Tizen support** ([#2734](https://github.com/getsentry/sentry-dotnet/pull/2734))

### Sentry Self-hosted Compatibility

If you're using `sentry.io` this change does not affect you.
This SDK version is compatible with a self-hosted version of Sentry `22.12.0` or higher. If you are using an older version of [self-hosted Sentry](https://develop.sentry.dev/self-hosted/) (aka on-premise), you will need to [upgrade](https://develop.sentry.dev/self-hosted/releases/).

### Significant change in behavior

- Transaction names for ASP.NET Core are now consistently named `HTTP-VERB /path` (e.g. `GET /home`). Previously, the leading forward slash was missing for some endpoints. ([#2808](https://github.com/getsentry/sentry-dotnet/pull/2808))
- Setting `SentryOptions.Dsn` to `null` now throws `ArgumentNullException` during initialization. ([#2655](https://github.com/getsentry/sentry-dotnet/pull/2655))
- Enable `CaptureFailedRequests` by default ([#2688](https://github.com/getsentry/sentry-dotnet/pull/2688))
- Added `Sentry` namespace to global usings when `ImplicitUsings` is enabled ([#3043](https://github.com/getsentry/sentry-dotnet/pull/3043))
If you have conflicts, you can opt out by adding the following to your `csproj`:
```
<PropertyGroup>
  <SentryImplicitUsings>false</SentryImplicitUsings>
</PropertyGroup>
```
- Transactions' spans are no longer automatically finished with the status `deadline_exceeded` by the transaction. This is now handled by the [Relay](https://github.com/getsentry/relay).
  - Customers self hosting Sentry must use verion 22.12.0 or later ([#3013](https://github.com/getsentry/sentry-dotnet/pull/3013))
- The `User.IpAddress` is now set to `{{auto}}` by default, even when sendDefaultPII is disabled ([#2981](https://github.com/getsentry/sentry-dotnet/pull/2981))
  - The "Prevent Storing of IP Addresses" option in the "Security & Privacy" project settings on sentry.io can be used to control this instead
- The `DiagnosticLogger` signature for `LogWarning` changed to take the `exception` as the first parameter. That way it no longer gets mixed up with the TArgs. ([#2987](https://github.com/getsentry/sentry-dotnet/pull/2987))

### API breaking Changes

If you have compilation errors you can find the affected types or overloads missing in the changelog entries below.

#### Changed APIs

- Class renamed `Sentry.User` to `Sentry.SentryUser` ([#3015](https://github.com/getsentry/sentry-dotnet/pull/3015))
- Class renamed `Sentry.Runtime` to `Sentry.SentryRuntime` ([#3016](https://github.com/getsentry/sentry-dotnet/pull/3016))
- Class renamed `Sentry.Span` to `Sentry.SentrySpan` ([#3021](https://github.com/getsentry/sentry-dotnet/pull/3021))
- Class renamed `Sentry.Transaction` to `Sentry.SentryTransaction` ([#3023](https://github.com/getsentry/sentry-dotnet/pull/3023))
- Rename iOS and MacCatalyst platform-specific options from `Cocoa` to `Native` ([#2940](https://github.com/getsentry/sentry-dotnet/pull/2940))
- Rename iOS platform-specific options `EnableCocoaSdkTracing` to `EnableTracing` ([#2940](https://github.com/getsentry/sentry-dotnet/pull/2940))
- Rename Android platform-specific options from `Android` to `Native` ([#2940](https://github.com/getsentry/sentry-dotnet/pull/2940))
- Rename Android platform-specific options `EnableAndroidSdkTracing` and `EnableAndroidSdkBeforeSend` to `EnableTracing` and `EnableBeforeSend` respectively ([#2940](https://github.com/getsentry/sentry-dotnet/pull/2940))
- Rename iOS and MacCatalyst platform-specific options from `iOS` to `Cocoa` ([#2929](https://github.com/getsentry/sentry-dotnet/pull/2929))
- `ITransaction` has been renamed to `ITransactionTracer`. You will need to update any references to these interfaces in your code to use the new interface names ([#2731](https://github.com/getsentry/sentry-dotnet/pull/2731), [#2870](https://github.com/getsentry/sentry-dotnet/pull/2870))
- `DebugImage` and `DebugMeta` moved to `Sentry.Protocol` namespace. ([#2815](https://github.com/getsentry/sentry-dotnet/pull/2815))
- `SentryClient.Dispose` is no longer obsolete ([#2842](https://github.com/getsentry/sentry-dotnet/pull/2842))
- `ISentryClient.CaptureEvent` overloads have been replaced by a single method accepting optional `Hint` and `Scope` parameters. You will need to pass `hint` as a named parameter from code that calls `CaptureEvent` without passing a `scope` argument. ([#2749](https://github.com/getsentry/sentry-dotnet/pull/2749))
- `TransactionContext` and `SpanContext` constructors were updated. If you're constructing instances of these classes, you will need to adjust the order in which you pass parameters to these. ([#2694](https://github.com/getsentry/sentry-dotnet/pull/2694), [#2696](https://github.com/getsentry/sentry-dotnet/pull/2696))
- The `DiagnosticLogger` signature for `LogError` and `LogFatal` changed to take the `exception` as the first parameter. That way it no longer gets mixed up with the TArgs. The `DiagnosticLogger` now also receives an overload for `LogError` and `LogFatal` that accepts a message only. ([#2715](https://github.com/getsentry/sentry-dotnet/pull/2715))
- `Distribution` added to `IEventLike`. ([#2660](https://github.com/getsentry/sentry-dotnet/pull/2660))
- `StackFrame`'s `ImageAddress`, `InstructionAddress`, and `FunctionId` changed to `long?`. ([#2691](https://github.com/getsentry/sentry-dotnet/pull/2691))
- `DebugImage.ImageAddress` changed to `long?`. ([#2725](https://github.com/getsentry/sentry-dotnet/pull/2725))
- Contexts now inherit from `IDictionary` rather than `ConcurrentDictionary`. The specific dictionary being used is an implementation detail. ([#2729](https://github.com/getsentry/sentry-dotnet/pull/2729))
- The method used to configure a Sentry Sink for Serilog now has an additional overload. Calling `WriteTo.Sentry()` with no arguments will no longer attempt to initialize the SDK (it has optional arguments to configure the behavior of the Sink only). If you want to initialize Sentry at the same time you configure the Sentry Sink then you will need to use the overload of this method that accepts a DSN as the first parameter (e.g. `WriteTo.Sentry("https://d4d82fc1c2c4032a83f3a29aa3a3aff@fake-sentry.io:65535/2147483647")`). ([#2928](https://github.com/getsentry/sentry-dotnet/pull/2928))

#### Removed APIs

- SentrySinkExtensions.ConfigureSentrySerilogOptions is now internal. If you were using this method, please use one of the `SentrySinkExtensions.Sentry` extension methods instead. ([#2902](https://github.com/getsentry/sentry-dotnet/pull/2902))
- A number of `[Obsolete]` options have been removed ([#2841](https://github.com/getsentry/sentry-dotnet/pull/2841))
  - `BeforeSend` - use `SetBeforeSend` instead.
  - `BeforeSendTransaction` - use `SetBeforeSendTransaction` instead.
  - `BeforeBreadcrumb` - use `SetBeforeBreadcrumb` instead.
  - `CreateHttpClientHandler` - use `CreateHttpMessageHandler` instead.
  - `ReportAssemblies` - use `ReportAssembliesMode` instead.
  - `KeepAggregateException` - this property is no longer used and has no replacement.
  - `DisableTaskUnobservedTaskExceptionCapture` method has been renamed to `DisableUnobservedTaskExceptionCapture`.
  - `DebugDiagnosticLogger` - use `TraceDiagnosticLogger` instead.
- A number of iOS/Android-specific `[Obsolete]` options have been removed ([#2856](https://github.com/getsentry/sentry-dotnet/pull/2856))
  - `Distribution` - use `SentryOptions.Distribution` instead.
  - `EnableAutoPerformanceTracking` - use `SetBeforeSendTransaction` instead.
  - `EnableCoreDataTracking` - use `EnableCoreDataTracing` instead.
  - `EnableFileIOTracking` - use `EnableFileIOTracing` instead.
  - `EnableOutOfMemoryTracking` - use `EnableWatchdogTerminationTracking` instead.
  - `EnableUIViewControllerTracking` - use `EnableUIViewControllerTracing` instead.
  - `StitchAsyncCode` - no longer available.
  - `ProfilingTracesInterval` - no longer available.
  - `ProfilingEnabled` - use `ProfilesSampleRate` instead.
- Obsolete `SystemClock` constructor removed, use `SystemClock.Clock` instead. ([#2856](https://github.com/getsentry/sentry-dotnet/pull/2856))
- Obsolete `Runtime.Clone()` removed, this shouldn't have been public in the past and has no replacement. ([#2856](https://github.com/getsentry/sentry-dotnet/pull/2856))
- Obsolete `SentryException.Data` removed, use `SentryException.Mechanism.Data` instead. ([#2856](https://github.com/getsentry/sentry-dotnet/pull/2856))
- Obsolete `AssemblyExtensions` removed, this shouldn't have been public in the past and has no replacement. ([#2856](https://github.com/getsentry/sentry-dotnet/pull/2856))
- Obsolete `SentryDatabaseLogging.UseBreadcrumbs()` removed, it is called automatically and has no replacement. ([#2856](https://github.com/getsentry/sentry-dotnet/pull/2856))
- Obsolete `Scope.GetSpan()` removed, use `Span` property instead. ([#2856](https://github.com/getsentry/sentry-dotnet/pull/2856))
- Obsolete `IUserFactory` removed, use `ISentryUserFactory` instead. ([#2856](https://github.com/getsentry/sentry-dotnet/pull/2856), [#2840](https://github.com/getsentry/sentry-dotnet/pull/2840))
- `IHasMeasurements` has been removed, use `ISpanData` instead. ([#2659](https://github.com/getsentry/sentry-dotnet/pull/2659))
- `IHasBreadcrumbs` has been removed, use `IEventLike` instead. ([#2670](https://github.com/getsentry/sentry-dotnet/pull/2670))
- `ISpanContext` has been removed, use `ITraceContext` instead. ([#2668](https://github.com/getsentry/sentry-dotnet/pull/2668))
- `IHasTransactionNameSource` has been removed, use `ITransactionContext` instead. ([#2654](https://github.com/getsentry/sentry-dotnet/pull/2654))
- ([#2694](https://github.com/getsentry/sentry-dotnet/pull/2694))
- The unused `StackFrame.InstructionOffset` has been removed. ([#2691](https://github.com/getsentry/sentry-dotnet/pull/2691))
- The unused `Scope.Platform` property has been removed. ([#2695](https://github.com/getsentry/sentry-dotnet/pull/2695))
- The obsolete setter `Sentry.PlatformAbstractions.Runtime.Identifier` has been removed ([2764](https://github.com/getsentry/sentry-dotnet/pull/2764))
- `Sentry.Values<T>` is now internal as it is never exposed in the public API ([#2771](https://github.com/getsentry/sentry-dotnet/pull/2771))
- The `TracePropagationTarget` class has been removed, use the `SubstringOrRegexPattern` class instead. ([#2763](https://github.com/getsentry/sentry-dotnet/pull/2763))
- The `WithScope` and `WithScopeAsync` methods have been removed. We have discovered that these methods didn't work correctly in certain desktop contexts, especially when using a global scope. ([#2717](https://github.com/getsentry/sentry-dotnet/pull/2717))

  Replace your usage of `WithScope` with overloads of `Capture*` methods:

  - `SentrySdk.CaptureEvent(SentryEvent @event, Action<Scope> scopeCallback)`
  - `SentrySdk.CaptureMessage(string message, Action<Scope> scopeCallback)`
  - `SentrySdk.CaptureException(Exception exception, Action<Scope> scopeCallback)`

  ```c#
  // Before
  SentrySdk.WithScope(scope =>
  {
    scope.SetTag("key", "value");
    SentrySdk.CaptureEvent(new SentryEvent());
  });

  // After
  SentrySdk.CaptureEvent(new SentryEvent(), scope =>
  {
    // Configure your scope here
    scope.SetTag("key", "value");
  });
  ```

### Features

- Experimental pre-release availability of Metrics. We're exploring the use of Metrics in Sentry. The API will very likely change and we don't yet have any documentation. ([#2949](https://github.com/getsentry/sentry-dotnet/pull/2949))
  - `SentrySdk.Metrics.Set` now additionally accepts `string` as value ([#3092](https://github.com/getsentry/sentry-dotnet/pull/3092))
  - Timing metrics can now be captured with `SentrySdk.Metrics.StartTimer` ([#3075](https://github.com/getsentry/sentry-dotnet/pull/3075))
  - Added support for capturing built-in metrics from the `System.Diagnostics.Metrics` API ([#3052](https://github.com/getsentry/sentry-dotnet/pull/3052))
- `Sentry.Profiling` is now available as a package on [nuget](nuget.org). Be aware that profiling is in alpha and on servers the overhead could be high. Improving the experience for ASP.NET Core is tracked on [this issue](
https://github.com/getsentry/sentry-dotnet/issues/2316) ([#2800](https://github.com/getsentry/sentry-dotnet/pull/2800))
  - iOS profiling support (alpha). ([#2930](https://github.com/getsentry/sentry-dotnet/pull/2930))
- Native crash reporting on NativeAOT published apps (Windows, Linux, macOS). ([#2887](https://github.com/getsentry/sentry-dotnet/pull/2887))
- Support for [Spotlight](https://spotlightjs.com/), a debug tool for local development. ([#2961](https://github.com/getsentry/sentry-dotnet/pull/2961))
  - Enable it with the option `EnableSpotlight`
  - Optionally configure the URL to connect via `SpotlightUrl`. Defaults to `http://localhost:8969/stream`.

### MAUI

- Added screenshot capture support for errors. You can opt-in via `SentryMauiOptions.AttachScreenshots` ([#2965](https://github.com/getsentry/sentry-dotnet/pull/2965))
  - Supports Android and iOS only. Windows is not supported.
- App context now has `in_foreground`, indicating whether the app was in the foreground or the background. ([#2983](https://github.com/getsentry/sentry-dotnet/pull/2983))
- Android: When capturing unhandled exceptions, the SDK now can automatically attach `LogCat` to the event. You can opt-in via `SentryOptions.Android.LogCatIntegration` and configure `SentryOptions.Android.LogCatMaxLines`. ([#2926](https://github.com/getsentry/sentry-dotnet/pull/2926))
  - Available when targeting `net7.0-android` or later, on API level 23 or later.

#### Native AOT

Native AOT publishing support for .NET 8 has been added to Sentry for the following platforms:

- Windows
- Linux
- macOS
- Mac Catalyst
- iOS

There are some functional differences when publishing Native AOT:

- `StackTraceMode.Enhanced` is ignored because it's not available when publishing Native AOT. The mechanism to generate these enhanced stack traces relies heavily on reflection which isn't compatible with trimming.
- Reflection cannot be leveraged for JSON Serialization and you may need to use `SentryOptions.AddJsonSerializerContext` to supply a serialization context for types that you'd like to send to Sentry (e.g. in the `Span.Context`). ([#2732](https://github.com/getsentry/sentry-dotnet/pull/2732), [#2793](https://github.com/getsentry/sentry-dotnet/pull/2793))
- `Ben.Demystifier` is not available as it only runs in JIT mode.
- WinUI applications: When publishing Native AOT, Sentry isn't able to automatically register an unhandled exception handler because that relies on reflection. You'll need to [register the unhandled event handler manually](https://github.com/getsentry/sentry-dotnet/issues/2778) instead.
- For Azure Functions Workers, when AOT/Trimming is enabled we can't use reflection to read route data from the HttpTrigger so the route name will always be `/api/<FUNCTION_NAME>` ([#2920](https://github.com/getsentry/sentry-dotnet/pull/2920))

### Fixes

- Native integration logging on macOS ([#3079](https://github.com/getsentry/sentry-dotnet/pull/3079))
- The scope transaction is now correctly set for Otel transactions ([#3072](https://github.com/getsentry/sentry-dotnet/pull/3072))
- Fixed an issue with tag values in metrics not being properly serialized ([#3065](https://github.com/getsentry/sentry-dotnet/pull/3065))
- Moved the binding to MAUI events for breadcrumb creation from `WillFinishLaunching` to `FinishedLaunching`. This delays the initial instantiation of `app`. ([#3057](https://github.com/getsentry/sentry-dotnet/pull/3057))
- The SDK no longer adds the `WinUIUnhandledExceptionIntegration` on non-Windows platforms ([#3055](https://github.com/getsentry/sentry-dotnet/pull/3055))
- Stop Sentry for MacCatalyst from creating `default.profraw` in the app bundle using xcodebuild archive to build sentry-cocoa ([#2960](https://github.com/getsentry/sentry-dotnet/pull/2960))
- Workaround a .NET 8 NativeAOT crash on transaction finish. ([#2943](https://github.com/getsentry/sentry-dotnet/pull/2943))
- Reworked automatic breadcrumb creation for MAUI. ([#2900](https://github.com/getsentry/sentry-dotnet/pull/2900))
  - The SDK no longer uses reflection to bind to all public element events. This also fixes issues where the SDK would consume third-party events.
  - Added `CreateElementEventsBreadcrumbs` to the SentryMauiOptions to allow users to opt-in automatic breadcrumb creation for `BindingContextChanged`, `ChildAdded`, `ChildRemoved`, and `ParentChanged` on `Element`.
  - Reduced amount of automatic breadcrumbs by limiting the number of bindings created in `VisualElement`, `Window`, `Shell`, `Page`, and `Button`.
- Fixed Sentry SDK has not been initialized when using ASP.NET Core, Serilog, and OpenTelemetry ([#2911](https://github.com/getsentry/sentry-dotnet/pull/2911))
- Android native symbol upload ([#2876](https://github.com/getsentry/sentry-dotnet/pull/2876))
- `Sentry.Serilog` no longer throws if a disabled DSN is provided when initializing Sentry via the Serilog integration ([#2883](https://github.com/getsentry/sentry-dotnet/pull/2883))
- Don't add WinUI exception integration on mobile platforms ([#2821](https://github.com/getsentry/sentry-dotnet/pull/2821))
- `Transactions` are now getting enriched by the client instead of the hub ([#2838](https://github.com/getsentry/sentry-dotnet/pull/2838))
- Fixed an issue when using the SDK together with OpenTelemetry `1.5.0` and newer where the SDK would create transactions for itself. The fix is backward compatible. ([#3001](https://github.com/getsentry/sentry-dotnet/pull/3001))

### Dependencies

- Upgraded to NLog version 5. ([#2697](https://github.com/getsentry/sentry-dotnet/pull/2697))
- Integrate `sentry-native` as a static library in Native AOT builds to enable symbolication. ([#2704](https://github.com/getsentry/sentry-dotnet/pull/2704))


- Bump Cocoa SDK from v8.16.1 to v8.19.0 ([#2910](https://github.com/getsentry/sentry-dotnet/pull/2910), [#2936](https://github.com/getsentry/sentry-dotnet/pull/2936), [#2972](https://github.com/getsentry/sentry-dotnet/pull/2972), [#3005](https://github.com/getsentry/sentry-dotnet/pull/3005), [#3084](https://github.com/getsentry/sentry-dotnet/pull/3084))
  - [changelog](https://github.com/getsentry/sentry-cocoa/blob/main/CHANGELOG.md#8190)
  - [diff](https://github.com/getsentry/sentry-cocoa/compare/8.16.1...8.19.0)
- Bump Java SDK from v6.34.0 to v7.3.0 ([#2932](https://github.com/getsentry/sentry-dotnet/pull/2932), [#2979](https://github.com/getsentry/sentry-dotnet/pull/2979), [#3049](https://github.com/getsentry/sentry-dotnet/pull/3049), (https://github.com/getsentry/sentry-dotnet/pull/3098))
  - [changelog](https://github.com/getsentry/sentry-java/blob/main/CHANGELOG.md#730)
  - [diff](https://github.com/getsentry/sentry-java/compare/6.34.0...7.3.0)
- Bump Native SDK from v0.6.5 to v0.6.7 ([#2914](https://github.com/getsentry/sentry-dotnet/pull/2914), [#3029](https://github.com/getsentry/sentry-dotnet/pull/3029))
  - [changelog](https://github.com/getsentry/sentry-native/blob/master/CHANGELOG.md#070)
  - [diff](https://github.com/getsentry/sentry-native/compare/0.6.5...0.7.0)
- Bump CLI from v2.21.5 to v2.27.0 ([#2901](https://github.com/getsentry/sentry-dotnet/pull/2901), [#2915](https://github.com/getsentry/sentry-dotnet/pull/2915), [#2956](https://github.com/getsentry/sentry-dotnet/pull/2956), [#2985](https://github.com/getsentry/sentry-dotnet/pull/2985), [#2999](https://github.com/getsentry/sentry-dotnet/pull/2999), [#3012](https://github.com/getsentry/sentry-dotnet/pull/3012), [#3030](https://github.com/getsentry/sentry-dotnet/pull/3030), [#3059](https://github.com/getsentry/sentry-dotnet/pull/3059), [#3062](https://github.com/getsentry/sentry-dotnet/pull/3062), [#3073](https://github.com/getsentry/sentry-dotnet/pull/3073), [#3099](https://github.com/getsentry/sentry-dotnet/pull/3099))
  - [changelog](https://github.com/getsentry/sentry-cli/blob/master/CHANGELOG.md#2270)
  - [diff](https://github.com/getsentry/sentry-cli/compare/2.21.5...2.27.0)

## 3.41.4

### Fixes

- Fixed an issue when using the SDK together with Open Telemetry `1.5.0` and newer where the SDK would create transactions for itself. The fix is backward compatible. ([#3001](https://github.com/getsentry/sentry-dotnet/pull/3001))

## 3.41.3

### Fixes

- Fixed Sentry SDK has not been initialised when using ASP.NET Core, Serilog, and OpenTelemetry ([#2918](https://github.com/getsentry/sentry-dotnet/pull/2918))

## 3.41.2

### Fixes

- The SDK no longer fails to finish sessions while capturing an event. This fixes broken crash-free rates ([#2895](https://github.com/getsentry/sentry-dotnet/pull/2895))
- Ignore UnobservedTaskException for QUIC exceptions. See: https://github.com/dotnet/runtime/issues/80111 ([#2894](https://github.com/getsentry/sentry-dotnet/pull/2894))

### Dependencies

- Bump Cocoa SDK from v8.16.0 to v8.16.1 ([#2891](https://github.com/getsentry/sentry-dotnet/pull/2891))
  - [changelog](https://github.com/getsentry/sentry-cocoa/blob/main/CHANGELOG.md#8161)
  - [diff](https://github.com/getsentry/sentry-cocoa/compare/8.16.0...8.16.1)

## 3.41.1

### Fixes

- `CaptureFailedRequests` and `FailedRequestStatusCodes` are now getting respected by the Cocoa SDK. This is relevant for MAUI apps where requests are getting handled natively. ([#2826](https://github.com/getsentry/sentry-dotnet/issues/2826))
- Added `SentryOptions.AutoRegisterTracing` for users who need to control registration of Sentry's tracing middleware ([#2871](https://github.com/getsentry/sentry-dotnet/pull/2871))

### Dependencies

- Bump Cocoa SDK from v8.15.0 to v8.16.0 ([#2812](https://github.com/getsentry/sentry-dotnet/pull/2812), [#2816](https://github.com/getsentry/sentry-dotnet/pull/2816), [#2882](https://github.com/getsentry/sentry-dotnet/pull/2882))
  - [changelog](https://github.com/getsentry/sentry-cocoa/blob/main/CHANGELOG.md#8160)
  - [diff](https://github.com/getsentry/sentry-cocoa/compare/8.15.0...8.16.0)
- Bump CLI from v2.21.2 to v2.21.5 ([#2811](https://github.com/getsentry/sentry-dotnet/pull/2811), [#2834](https://github.com/getsentry/sentry-dotnet/pull/2834), [#2851](https://github.com/getsentry/sentry-dotnet/pull/2851))
  - [changelog](https://github.com/getsentry/sentry-cli/blob/master/CHANGELOG.md#2215)
  - [diff](https://github.com/getsentry/sentry-cli/compare/2.21.2...2.21.5)
- Bump Java SDK from v6.33.1 to v6.34.0 ([#2874](https://github.com/getsentry/sentry-dotnet/pull/2874))
  - [changelog](https://github.com/getsentry/sentry-java/blob/main/CHANGELOG.md#6340)
  - [diff](https://github.com/getsentry/sentry-java/compare/6.33.1...6.34.0)

## 3.41.0

### Features

- Speed up SDK init ([#2784](https://github.com/getsentry/sentry-dotnet/pull/2784))

### Fixes

- Fixed chaining on the IApplicationBuilder for methods like UseRouting and UseEndpoints ([#2726](https://github.com/getsentry/sentry-dotnet/pull/2726))

### Dependencies

- Bump Cocoa SDK from v8.13.0 to v8.15.0 ([#2722](https://github.com/getsentry/sentry-dotnet/pull/2722), [#2740](https://github.com/getsentry/sentry-dotnet/pull/2740), [#2746](https://github.com/getsentry/sentry-dotnet/pull/2746), [#2801](https://github.com/getsentry/sentry-dotnet/pull/2801))
  - [changelog](https://github.com/getsentry/sentry-cocoa/blob/main/CHANGELOG.md#8150)
  - [diff](https://github.com/getsentry/sentry-cocoa/compare/8.13.0...8.15.0)
- Bump Java SDK from v6.30.0 to v6.33.1 ([#2723](https://github.com/getsentry/sentry-dotnet/pull/2723), [#2741](https://github.com/getsentry/sentry-dotnet/pull/2741), [#2783](https://github.com/getsentry/sentry-dotnet/pull/2783), [#2803](https://github.com/getsentry/sentry-dotnet/pull/2803))
  - [changelog](https://github.com/getsentry/sentry-java/blob/main/CHANGELOG.md#6331)
  - [diff](https://github.com/getsentry/sentry-java/compare/6.30.0...6.33.1)

## 3.40.1

### Fixes

- ISentryUserFactory is now public so users can register their own implementations via DI ([#2719](https://github.com/getsentry/sentry-dotnet/pull/2719))

## 3.40.0

### Obsoletion

- `WithScope` and `WithScopeAsync` have been proven to not work correctly in desktop contexts when using a global scope. They are now deprecated in favor of the overloads of `CaptureEvent`, `CaptureMessage`, and `CaptureException`. Those methods provide a callback to a configurable scope. ([#2677](https://github.com/getsentry/sentry-dotnet/pull/2677))
- `StackFrame.InstructionOffset` has not been used in the SDK and has been ignored on the server for years. ([#2689](https://github.com/getsentry/sentry-dotnet/pull/2689))

### Features

- Release of Azure Functions (Isolated Worker/Out-of-Process) support ([#2686](https://github.com/getsentry/sentry-dotnet/pull/2686))

### Fixes

- Scope is now correctly applied to Transactions when using OpenTelemetry on ASP.NET Core ([#2690](https://github.com/getsentry/sentry-dotnet/pull/2690))

### Dependencies

- Bump CLI from v2.20.7 to v2.21.2 ([#2645](https://github.com/getsentry/sentry-dotnet/pull/2645), [#2647](https://github.com/getsentry/sentry-dotnet/pull/2647), [#2698](https://github.com/getsentry/sentry-dotnet/pull/2698))
  - [changelog](https://github.com/getsentry/sentry-cli/blob/master/CHANGELOG.md#2212)
  - [diff](https://github.com/getsentry/sentry-cli/compare/2.20.7...2.21.2)
- Bump Cocoa SDK from v8.12.0 to v8.13.0 ([#2653](https://github.com/getsentry/sentry-dotnet/pull/2653))
  - [changelog](https://github.com/getsentry/sentry-cocoa/blob/main/CHANGELOG.md#8130)
  - [diff](https://github.com/getsentry/sentry-cocoa/compare/8.12.0...8.13.0)
- Bump Java SDK from v6.29.0 to v6.30.0 ([#2685](https://github.com/getsentry/sentry-dotnet/pull/2685))
  - [changelog](https://github.com/getsentry/sentry-java/blob/main/CHANGELOG.md#6300)
  - [diff](https://github.com/getsentry/sentry-java/compare/6.29.0...6.30.0)

## 3.40.0-beta.0

### Features

- Reduced the memory footprint of `SpanId` by refactoring the ID generation ([#2619](https://github.com/getsentry/sentry-dotnet/pull/2619))
- Reduced the memory footprint of `SpanTracer` by initializing the tags lazily ([#2636](https://github.com/getsentry/sentry-dotnet/pull/2636))
- Added distributed tracing without performance for Azure Function Workers ([#2630](https://github.com/getsentry/sentry-dotnet/pull/2630))
- The SDK now provides and overload of `ContinueTrace` that accepts headers as `string` ([#2601](https://github.com/getsentry/sentry-dotnet/pull/2601))
- Sentry tracing middleware now gets configured automatically ([#2602](https://github.com/getsentry/sentry-dotnet/pull/2602))
- Added memory optimisations for GetLastActiveSpan ([#2642](https://github.com/getsentry/sentry-dotnet/pull/2642))

### Fixes

- Resolved issue identifying users with OpenTelemetry ([#2618](https://github.com/getsentry/sentry-dotnet/pull/2618))

### Azure Functions Beta

- Package name changed from `Sentry.AzureFunctions.Worker` to `Sentry.Azure.Functions.Worker`. Note AzureFunctions now is split by a `.`. ([#2637](https://github.com/getsentry/sentry-dotnet/pull/2637))

### Dependencies

- Bump CLI from v2.20.6 to v2.20.7 ([#2604](https://github.com/getsentry/sentry-dotnet/pull/2604))
  - [changelog](https://github.com/getsentry/sentry-cli/blob/master/CHANGELOG.md#2207)
  - [diff](https://github.com/getsentry/sentry-cli/compare/2.20.6...2.20.7)
- Bump Cocoa SDK from v8.11.0 to v8.12.0 ([#2640](https://github.com/getsentry/sentry-dotnet/pull/2640))
  - [changelog](https://github.com/getsentry/sentry-cocoa/blob/main/CHANGELOG.md#8120)
  - [diff](https://github.com/getsentry/sentry-cocoa/compare/8.11.0...8.12.0)

## 3.39.1

### Fixes

- Added Sentry.AspNet.csproj back to Sentry-CI-Build-macOS.slnf ([#2612](https://github.com/getsentry/sentry-dotnet/pull/2612))

## 3.39.0

### Features

- Added additional `DB` attributes to automatically generated spans like `name` and `provider` ([#2583](https://github.com/getsentry/sentry-dotnet/pull/2583))
- `Hints` now accept attachments provided as a file path via `AddAttachment` method ([#2585](https://github.com/getsentry/sentry-dotnet/pull/2585))

### Fixes

- Resolved an issue where the SDK would throw an exception while attempting to set the DynamicSamplingContext but the context exists already. ([#2592](https://github.com/getsentry/sentry-dotnet/pull/2592))

### Dependencies

- Bump CLI from v2.20.5 to v2.20.6 ([#2590](https://github.com/getsentry/sentry-dotnet/pull/2590))
  - [changelog](https://github.com/getsentry/sentry-cli/blob/master/CHANGELOG.md#2206)
  - [diff](https://github.com/getsentry/sentry-cli/compare/2.20.5...2.20.6)
- Bump Cocoa SDK from v8.10.0 to v8.11.0 ([#2594](https://github.com/getsentry/sentry-dotnet/pull/2594))
  - [changelog](https://github.com/getsentry/sentry-cocoa/blob/main/CHANGELOG.md#8110)
  - [diff](https://github.com/getsentry/sentry-cocoa/compare/8.10.0...8.11.0)
- Bump Java SDK from v6.28.0 to v6.29.0 ([#2599](https://github.com/getsentry/sentry-dotnet/pull/2599))
  - [changelog](https://github.com/getsentry/sentry-java/blob/main/CHANGELOG.md#6290)
  - [diff](https://github.com/getsentry/sentry-java/compare/6.28.0...6.29.0)

## 3.36.0

### Features

- Graphql client ([#2538](https://github.com/getsentry/sentry-dotnet/pull/2538))

### Fixes

- Android: Fix proguard/r8 mapping file upload ([#2574](https://github.com/getsentry/sentry-dotnet/pull/2574))

### Dependencies

- Bump Cocoa SDK from v8.9.5 to v8.10.0 ([#2546](https://github.com/getsentry/sentry-dotnet/pull/2546), [#2550](https://github.com/getsentry/sentry-dotnet/pull/2550))
  - [changelog](https://github.com/getsentry/sentry-cocoa/blob/main/CHANGELOG.md#8100)
  - [diff](https://github.com/getsentry/sentry-cocoa/compare/8.9.5...8.10.0)
- Bump gradle/gradle-build-action from 2.7.0 to 2.7.1 ([#2564](https://github.com/getsentry/sentry-dotnet/pull/2564))
  - [diff](https://github.com/gradle/gradle-build-action/compare/v2.7.0...v2.7.1)

## 3.35.1

### Fixes

- The SDK no longer creates transactions with their start date set to `Jan 01, 001` ([#2544](https://github.com/getsentry/sentry-dotnet/pull/2544))

### Dependencies

- Bump CLI from v2.20.4 to v2.20.5 ([#2539](https://github.com/getsentry/sentry-dotnet/pull/2539))
  - [changelog](https://github.com/getsentry/sentry-cli/blob/master/CHANGELOG.md#2205)
  - [diff](https://github.com/getsentry/sentry-cli/compare/2.20.4...2.20.5)
- Bump Cocoa SDK from v8.9.4 to v8.9.5 ([#2542](https://github.com/getsentry/sentry-dotnet/pull/2542))
  - [changelog](https://github.com/getsentry/sentry-cocoa/blob/main/CHANGELOG.md#895)
  - [diff](https://github.com/getsentry/sentry-cocoa/compare/8.9.4...8.9.5)

## 3.35.0

### Features

- Distributed tracing now works independently of the performance feature. This allows you to connect errors to other Sentry instrumented applications ([#2493](https://github.com/getsentry/sentry-dotnet/pull/2493))
- Added Sampling Decision to Trace Envelope Header ([#2495](https://github.com/getsentry/sentry-dotnet/pull/2495))
- Add MinimumEventLevel to Sentry.Log4Net and convert events below it to breadcrumbs ([#2505](https://github.com/getsentry/sentry-dotnet/pull/2505))
- Support transaction finishing automatically with 'idle timeout' (#2452)

### Fixes

- Fixed baggage propagation when an exception is thrown from middleware ([#2487](https://github.com/getsentry/sentry-dotnet/pull/2487))
- Fix Durable Functions preventing orchestrators from completing ([#2491](https://github.com/getsentry/sentry-dotnet/pull/2491))
- Re-enable HubTests.FlushOnDispose_SendsEnvelope ([#2492](https://github.com/getsentry/sentry-dotnet/pull/2492))
- Fixed SDK not sending exceptions via Blazor WebAssembly due to a `PlatformNotSupportedException` ([#2506](https://github.com/getsentry/sentry-dotnet/pull/2506))
- Align SDK with docs regarding session update for dropped events ([#2496](https://github.com/getsentry/sentry-dotnet/pull/2496))
- Introduced `HttpMessageHandler` in favor of the now deprecated `HttpClientHandler` on the options. This allows the SDK to support NSUrlSessionHandler on iOS ([#2503](https://github.com/getsentry/sentry-dotnet/pull/2503))
- Using `Activity.RecordException` now correctly updates the error status of OpenTelemetry Spans ([#2515](https://github.com/getsentry/sentry-dotnet/pull/2515))
- Fixed Transaction name not reporting correctly when using UseExceptionHandler ([#2511](https://github.com/getsentry/sentry-dotnet/pull/2511))
- log4net logging Level.All now maps to SentryLevel.Debug ([#2522]([url](https://github.com/getsentry/sentry-dotnet/pull/2522)))

### Dependencies

- Bump Java SDK from v6.25.1 to v6.28.0 ([#2484](https://github.com/getsentry/sentry-dotnet/pull/2484), [#2498](https://github.com/getsentry/sentry-dotnet/pull/2498), [#2517](https://github.com/getsentry/sentry-dotnet/pull/2517), [#2533](https://github.com/getsentry/sentry-dotnet/pull/2533))
  - [changelog](https://github.com/getsentry/sentry-java/blob/main/CHANGELOG.md#6280)
  - [diff](https://github.com/getsentry/sentry-java/compare/6.25.1...6.28.0)
- Bump CLI from v2.19.4 to v2.20.4 ([#2509](https://github.com/getsentry/sentry-dotnet/pull/2509), [#2518](https://github.com/getsentry/sentry-dotnet/pull/2518), [#2527](https://github.com/getsentry/sentry-dotnet/pull/2527), [#2530](https://github.com/getsentry/sentry-dotnet/pull/2530))
  - [changelog](https://github.com/getsentry/sentry-cli/blob/master/CHANGELOG.md#2204)
  - [diff](https://github.com/getsentry/sentry-cli/compare/2.19.4...2.20.4)
- Bump Cocoa SDK from v8.8.0 to v8.9.4 ([#2479](https://github.com/getsentry/sentry-dotnet/pull/2479), [#2483](https://github.com/getsentry/sentry-dotnet/pull/2483), [#2500](https://github.com/getsentry/sentry-dotnet/pull/2500), [#2510](https://github.com/getsentry/sentry-dotnet/pull/2510), [#2531](https://github.com/getsentry/sentry-dotnet/pull/2531))
  - [changelog](https://github.com/getsentry/sentry-cocoa/blob/main/CHANGELOG.md#894)
  - [diff](https://github.com/getsentry/sentry-cocoa/compare/8.8.0...8.9.4)

## 3.34.0

### Features

- OpenTelemetry Support ([#2453](https://github.com/getsentry/sentry-dotnet/pull/2453))
- Added a MSBuild property `SentryUploadAndroidProguardMapping` to automatically upload the Proguard mapping file when targeting Android ([#2455](https://github.com/getsentry/sentry-dotnet/pull/2455))
- Symbolication for Single File Apps ([#2425](https://github.com/getsentry/sentry-dotnet/pull/2425))
- Add binding to `SwiftAsyncStacktraces` on iOS ([#2436](https://github.com/getsentry/sentry-dotnet/pull/2436))

### Fixes

- Builds targeting Android with `r8` enabled no longer crash during SDK init. The package now contains the required proguard rules ([#2450](https://github.com/getsentry/sentry-dotnet/pull/2450))
- Fix Sentry logger options for MAUI and Azure Functions ([#2423](https://github.com/getsentry/sentry-dotnet/pull/2423))

### Dependencies

- Bump Cocoa SDK from v8.7.3 to v8.8.0 ([#2427](https://github.com/getsentry/sentry-dotnet/pull/2427), [#2430](https://github.com/getsentry/sentry-dotnet/pull/2430))
  - [changelog](https://github.com/getsentry/sentry-cocoa/blob/main/CHANGELOG.md#880)
  - [diff](https://github.com/getsentry/sentry-cocoa/compare/8.7.3...8.8.0)
- Bump CLI from v2.18.1 to v2.19.4 ([#2428](https://github.com/getsentry/sentry-dotnet/pull/2428), [#2431](https://github.com/getsentry/sentry-dotnet/pull/2431), [#2451](https://github.com/getsentry/sentry-dotnet/pull/2451), [#2454](https://github.com/getsentry/sentry-dotnet/pull/2454))
  - [changelog](https://github.com/getsentry/sentry-cli/blob/master/CHANGELOG.md#2194)
  - [diff](https://github.com/getsentry/sentry-cli/compare/2.18.1...2.19.4)
- Bump Java SDK from v6.22.0 to v6.25.1 ([#2429](https://github.com/getsentry/sentry-dotnet/pull/2429), [#2440](https://github.com/getsentry/sentry-dotnet/pull/2440), [#2458](https://github.com/getsentry/sentry-dotnet/pull/2458), [#2476](https://github.com/getsentry/sentry-dotnet/pull/2476))
  - [changelog](https://github.com/getsentry/sentry-java/blob/main/CHANGELOG.md#6251)
  - [diff](https://github.com/getsentry/sentry-java/compare/6.22.0...6.25.1)

## 3.33.1

### Fixes

- SentryHttpMessageHandler added when AddHttpClient is before UseSentry ([#2390](https://github.com/getsentry/sentry-dotnet/pull/2390))
- Set the native sdk name for Android ([#2389](https://github.com/getsentry/sentry-dotnet/pull/2389))
- Fix db connection spans not finishing ([#2398](https://github.com/getsentry/sentry-dotnet/pull/2398))
- Various .NET MAUI fixes / improvements ([#2403](https://github.com/getsentry/sentry-dotnet/pull/2403))
  - The battery level was being reported incorrectly due to percentage multiplier.
  - The device architecture (x64, arm64, etc.) is now reported
  - On Windows, the OS type is now reported as "Windows" instead of "WinUI".  Additionally, the OS display version (ex, "22H2") is now included.
  - `UIKit`, `ABI.Microsoft` and `WinRT`  frames are now marked "system" instead of "in app".
- Reduce debug files uploaded ([#2404](https://github.com/getsentry/sentry-dotnet/pull/2404))
- Fix system frames being marked as "in-app" ([#2408](https://github.com/getsentry/sentry-dotnet/pull/2408))
  - NOTE: This important fix corrects a value that is used during issue grouping, so you may receive new alerts for existing issues after deploying this update.
- DB Connection spans presented poorly ([#2409](https://github.com/getsentry/sentry-dotnet/pull/2409))
- Populate scope's Cookies property ([#2411](https://github.com/getsentry/sentry-dotnet/pull/2411))
- Fix UWP GateKeeper errors ([#2415](https://github.com/getsentry/sentry-dotnet/pull/2415))
- Fix sql client db name ([#2418](https://github.com/getsentry/sentry-dotnet/pull/2418))

### Dependencies

- Bump Cocoa SDK from v8.7.2 to v8.7.3 ([#2394](https://github.com/getsentry/sentry-dotnet/pull/2394))
  - [changelog](https://github.com/getsentry/sentry-cocoa/blob/main/CHANGELOG.md#873)
  - [diff](https://github.com/getsentry/sentry-cocoa/compare/8.7.2...8.7.3)
- Bump Java SDK from v6.19.1 to v6.22.0 ([#2395](https://github.com/getsentry/sentry-dotnet/pull/2395), [#2405](https://github.com/getsentry/sentry-dotnet/pull/2405), [#2417](https://github.com/getsentry/sentry-dotnet/pull/2417))
  - [changelog](https://github.com/getsentry/sentry-java/blob/main/CHANGELOG.md#6220)
  - [diff](https://github.com/getsentry/sentry-java/compare/6.19.1...6.22.0)

## 3.33.0

### Features

- .NET SDK changes for exception groups ([#2287](https://github.com/getsentry/sentry-dotnet/pull/2287))
  - This changes how `AggregateException` is handled.  Instead of filtering them out client-side, the SDK marks them as an "exception group",
    and adds includes data that represents the hierarchical structure of inner exceptions. Sentry now recognizes this server-side,
    improving the accuracy of the issue detail page.
  - Accordingly, the `KeepAggregateException` option is now obsolete and does nothing.  Please remove any usages of `KeepAggregateException`.
  - NOTE: If running Self-Hosted Sentry, you should wait to adopt this SDK update until after updating to the 23.6.0 (est. June 2023) release of Sentry.
    The effect of updating the SDK early will be as if `KeepAggregateException = true` was set.  That will not break anything, but may affect issue grouping and alerts.

### Fixes

- Status messages when uploading symbols or sources are improved. ([#2307](https://github.com/getsentry/sentry-dotnet/issues/2307))

### Dependencies

- Bump CLI from v2.18.0 to v2.18.1 ([#2386](https://github.com/getsentry/sentry-dotnet/pull/2386))
  - [changelog](https://github.com/getsentry/sentry-cli/blob/master/CHANGELOG.md#2181)
  - [diff](https://github.com/getsentry/sentry-cli/compare/2.18.0...2.18.1)

## 3.32.0

### Features

- Azure Functions (Isolated Worker/Out-of-Process) support ([#2346](https://github.com/getsentry/sentry-dotnet/pull/2346))
  - Initial `beta.1` release.  Please give it a try and let us know how it goes!
  - Documentation is TBD.  For now, see `/samples/Sentry.Samples.Azure.Functions.Worker`.

- Add `Hint` support  ([#2351](https://github.com/getsentry/sentry-dotnet/pull/2351))
  - Currently, this allows you to manipulate attachments in the various "before" event delegates.
  - Hints can also be used in event and transaction processors by implementing `ISentryEventProcessorWithHint` or `ISentryTransactionProcessorWithHint`, instead of `ISentryEventProcessor` or `ISentryTransactionProcessor`.
  - Note: Obsoletes the `BeforeSend`, `BeforeSendTransaction`, and `BeforeBreadcrumb` properties on the `SentryOptions` class.  They have been replaced with `SetBeforeSend`, `SetBeforeSendTransaction`, and `SetBeforeBreadcrumb` respectively.  Each one provides overloads both with and without a `Hint` object.

- Allow setting the active span on the scope ([#2364](https://github.com/getsentry/sentry-dotnet/pull/2364))
  - Note: Obsoletes the `Scope.GetSpan` method in favor of a `Scope.Span` property (which now has a setter as well).

- Remove authority from URLs sent to Sentry ([#2365](https://github.com/getsentry/sentry-dotnet/pull/2365))
- Add tag filters to `SentryOptions` ([#2367](https://github.com/getsentry/sentry-dotnet/pull/2367))

### Fixes

- Fix `EnableTracing` option conflict with `TracesSampleRate` ([#2368](https://github.com/getsentry/sentry-dotnet/pull/2368))
  - NOTE: This is a potentially breaking change, as the `TracesSampleRate` property has been made nullable.
    Though extremely uncommon, if you are _retrieving_ the `TracesSampleRate` property for some reason, you will need to account for nulls.
    However, there is no change to the behavior or _typical_ usage of either of these properties.

- CachedTransport gracefully handles malformed envelopes during processing  ([#2371](https://github.com/getsentry/sentry-dotnet/pull/2371))
- Remove extraneous iOS simulator resources when building MAUI apps using Visual Studio "Hot Restart" mode, to avoid hitting Windows max path  ([#2384](https://github.com/getsentry/sentry-dotnet/pull/2384))

### Dependencies

- Bump Cocoa SDK from v8.6.0 to v8.7.1 ([#2359](https://github.com/getsentry/sentry-dotnet/pull/2359), [#2370](https://github.com/getsentry/sentry-dotnet/pull/2370))
  - [changelog](https://github.com/getsentry/sentry-cocoa/blob/main/CHANGELOG.md#871)
  - [diff](https://github.com/getsentry/sentry-cocoa/compare/8.6.0...8.7.1)
- Bump Java SDK from v6.18.1 to v6.19.1 ([#2374](https://github.com/getsentry/sentry-dotnet/pull/2374), [#2381](https://github.com/getsentry/sentry-dotnet/pull/2381))
  - [changelog](https://github.com/getsentry/sentry-java/blob/main/CHANGELOG.md#6191)
  - [diff](https://github.com/getsentry/sentry-java/compare/6.18.1...6.19.1)
- Bump Cocoa SDK from v8.6.0 to v8.7.2 ([#2359](https://github.com/getsentry/sentry-dotnet/pull/2359), [#2370](https://github.com/getsentry/sentry-dotnet/pull/2370), [#2375](https://github.com/getsentry/sentry-dotnet/pull/2375))
  - [changelog](https://github.com/getsentry/sentry-cocoa/blob/main/CHANGELOG.md#872)
  - [diff](https://github.com/getsentry/sentry-cocoa/compare/8.6.0...8.7.2)
- Bump CLI from v2.17.5 to v2.18.0 ([#2380](https://github.com/getsentry/sentry-dotnet/pull/2380))
  - [changelog](https://github.com/getsentry/sentry-cli/blob/master/CHANGELOG.md#2180)
  - [diff](https://github.com/getsentry/sentry-cli/compare/2.17.5...2.18.0)

## 3.31.0

### Features

- Initial work to support profiling in a future release. ([#2206](https://github.com/getsentry/sentry-dotnet/pull/2206))
- Create a Sentry event for failed HTTP requests ([#2320](https://github.com/getsentry/sentry-dotnet/pull/2320))
- Improve `WithScope` and add `WithScopeAsync` ([#2303](https://github.com/getsentry/sentry-dotnet/pull/2303)) ([#2309](https://github.com/getsentry/sentry-dotnet/pull/2309))
- Build .NET Standard 2.1 for Unity ([#2328](https://github.com/getsentry/sentry-dotnet/pull/2328))
- Add `RemoveExceptionFilter`, `RemoveEventProcessor` and `RemoveTransactionProcessor` extension methods on `SentryOptions` ([#2331](https://github.com/getsentry/sentry-dotnet/pull/2331))
- Include Dynamic Sampling Context with error events, when there's a transaction ([#2332](https://github.com/getsentry/sentry-dotnet/pull/2332))

### Fixes

- Buffer payloads asynchronously when appropriate ([#2297](https://github.com/getsentry/sentry-dotnet/pull/2297))
- Restore `System.Reflection.Metadata` dependency for .NET Core 3 ([#2302](https://github.com/getsentry/sentry-dotnet/pull/2302))
- Capture open transactions on disabled hubs ([#2319](https://github.com/getsentry/sentry-dotnet/pull/2319))
- Remove session breadcrumbs ([#2333](https://github.com/getsentry/sentry-dotnet/pull/2333))
- Support synchronous `HttpClient.Send` in `SentryHttpMessageHandler` ([#2336](https://github.com/getsentry/sentry-dotnet/pull/2336))
- Fix ASP.NET Core issue with missing context when using capture methods that configure scope ([#2339](https://github.com/getsentry/sentry-dotnet/pull/2339))
- Improve debug file upload handling ([#2349](https://github.com/getsentry/sentry-dotnet/pull/2349))

### Dependencies

- Bump CLI from v2.17.0 to v2.17.5 ([#2298](https://github.com/getsentry/sentry-dotnet/pull/2298), [#2318](https://github.com/getsentry/sentry-dotnet/pull/2318), [#2321](https://github.com/getsentry/sentry-dotnet/pull/2321), [#2345](https://github.com/getsentry/sentry-dotnet/pull/2345))
  - [changelog](https://github.com/getsentry/sentry-cli/blob/master/CHANGELOG.md#2175)
  - [diff](https://github.com/getsentry/sentry-cli/compare/2.17.0...2.17.5)
- Bump Cocoa SDK from v8.4.0 to v8.6.0 ([#2310](https://github.com/getsentry/sentry-dotnet/pull/2310), [#2344](https://github.com/getsentry/sentry-dotnet/pull/2344))
  - [changelog](https://github.com/getsentry/sentry-cocoa/blob/main/CHANGELOG.md#860)
  - [diff](https://github.com/getsentry/sentry-cocoa/compare/8.4.0...8.6.0)
- Bump Java SDK from v6.17.0 to v6.18.1 ([#2338](https://github.com/getsentry/sentry-dotnet/pull/2338), [#2343](https://github.com/getsentry/sentry-dotnet/pull/2343))
  - [changelog](https://github.com/getsentry/sentry-java/blob/main/CHANGELOG.md#6181)
  - [diff](https://github.com/getsentry/sentry-java/compare/6.17.0...6.18.1)

## 3.30.0

### Features

- Add `FileDiagnosticLogger` to assist with debugging the SDK ([#2242](https://github.com/getsentry/sentry-dotnet/pull/2242))
- Attach stack trace when events have captured an exception without a stack trace ([#2266](https://github.com/getsentry/sentry-dotnet/pull/2266))
- Add `Scope.Clear` and `Scope.ClearBreadcrumbs` methods ([#2284](https://github.com/getsentry/sentry-dotnet/pull/2284))
- Improvements to exception mechanism data ([#2294](https://github.com/getsentry/sentry-dotnet/pull/2294))

### Fixes

- Normalize StackFrame in-app resolution for modules & function prefixes ([#2234](https://github.com/getsentry/sentry-dotnet/pull/2234))
- Calling `AddAspNet` more than once should not block all errors from being sent ([#2253](https://github.com/getsentry/sentry-dotnet/pull/2253))
- Fix Sentry CLI arguments when using custom URL or auth token parameters ([#2259](https://github.com/getsentry/sentry-dotnet/pull/2259))
- Sentry.AspNetCore fix transaction name when path base is used and route starts with a slash ([#2265](https://github.com/getsentry/sentry-dotnet/pull/2265))
- Fix Baggage header parsing in ASP.NET (Framework) ([#2293](https://github.com/getsentry/sentry-dotnet/pull/2293))

### Dependencies

- Bump Cocoa SDK from v8.3.0 to v8.4.0 ([#2237](https://github.com/getsentry/sentry-dotnet/pull/2237), [#2248](https://github.com/getsentry/sentry-dotnet/pull/2248), [#2251](https://github.com/getsentry/sentry-dotnet/pull/2251), [#2285](https://github.com/getsentry/sentry-dotnet/pull/2285))
  - [changelog](https://github.com/getsentry/sentry-cocoa/blob/main/CHANGELOG.md#840)
  - [diff](https://github.com/getsentry/sentry-cocoa/compare/8.3.0...8.4.0)

- Bump CLI from v2.14.4 to v2.17.0 ([#2238](https://github.com/getsentry/sentry-dotnet/pull/2238), [#2244](https://github.com/getsentry/sentry-dotnet/pull/2244), [#2252](https://github.com/getsentry/sentry-dotnet/pull/2252), [#2264](https://github.com/getsentry/sentry-dotnet/pull/2264), [#2292](https://github.com/getsentry/sentry-dotnet/pull/2292))
  - [changelog](https://github.com/getsentry/sentry-cli/blob/master/CHANGELOG.md#2170)
  - [diff](https://github.com/getsentry/sentry-cli/compare/2.14.4...2.17.0)

- Bump Java SDK from v6.15.0 to v6.17.0 ([#2243](https://github.com/getsentry/sentry-dotnet/pull/2243), [#2277](https://github.com/getsentry/sentry-dotnet/pull/2277))
  - [changelog](https://github.com/getsentry/sentry-java/blob/main/CHANGELOG.md#6170)
  - [diff](https://github.com/getsentry/sentry-java/compare/6.15.0...6.17.0)

## 3.29.1

### Fixes

- Get debug image for Full PDB format on Windows ([#2222](https://github.com/getsentry/sentry-dotnet/pull/2222))
- Fix debug files not uploading for `packages.config` nuget ([#2224](https://github.com/getsentry/sentry-dotnet/pull/2224))

### Dependencies

- Bump Cocoa SDK from v8.2.0 to v8.3.0 ([#2220](https://github.com/getsentry/sentry-dotnet/pull/2220))
  - [changelog](https://github.com/getsentry/sentry-cocoa/blob/main/CHANGELOG.md#830)
  - [diff](https://github.com/getsentry/sentry-cocoa/compare/8.2.0...8.3.0)

## 3.29.0

**Notice:** The `<SentryUploadSymbols>` MSBuild property previously defaulted to `true` for projects compiled in `Release` configuration.
It is now `false` by default.  To continue uploading symbols, you must opt-in by setting it to `true`.
See the [MSBuild Setup](https://docs.sentry.io/platforms/dotnet/configuration/msbuild/) docs for further details.

### Features

- Added basic functionality to support `View Hierarchy` ([#2163](https://github.com/getsentry/sentry-dotnet/pull/2163))
- Allow `SentryUploadSources` to work even when not uploading symbols ([#2197](https://github.com/getsentry/sentry-dotnet/pull/2197))
- Add support for `BeforeSendTransaction` ([#2188](https://github.com/getsentry/sentry-dotnet/pull/2188))
- Add `EnableTracing` option to simplify enabling tracing ([#2201](https://github.com/getsentry/sentry-dotnet/pull/2201))
- Make `SentryUploadSymbols` strictly opt-in ([#2216](https://github.com/getsentry/sentry-dotnet/pull/2216))

### Fixes

- Fix assembly not found on Android in Debug configuration ([#2175](https://github.com/getsentry/sentry-dotnet/pull/2175))
- Fix context object with circular reference prevents event from being sent ([#2210](https://github.com/getsentry/sentry-dotnet/pull/2210))

### Dependencies

- Bump Java SDK from v6.13.1 to v6.15.0 ([#2185](https://github.com/getsentry/sentry-dotnet/pull/2185), [#2207](https://github.com/getsentry/sentry-dotnet/pull/2207))
  - [changelog](https://github.com/getsentry/sentry-java/blob/main/CHANGELOG.md#6150)
  - [diff](https://github.com/getsentry/sentry-java/compare/6.13.1...6.15.0)
- Bump CLI from v2.12.0 to v2.14.4 ([#2187](https://github.com/getsentry/sentry-dotnet/pull/2187), [#2215](https://github.com/getsentry/sentry-dotnet/pull/2215))
  - [changelog](https://github.com/getsentry/sentry-cli/blob/master/CHANGELOG.md#2144)
  - [diff](https://github.com/getsentry/sentry-cli/compare/2.12.0...2.14.4)
- Bump Java SDK from v6.13.1 to v6.14.0 ([#2185](https://github.com/getsentry/sentry-dotnet/pull/2185))
  - [changelog](https://github.com/getsentry/sentry-java/blob/main/CHANGELOG.md#6140)
  - [diff](https://github.com/getsentry/sentry-java/compare/6.13.1...6.14.0)
- Bump CLI from v2.12.0 to v2.14.3 ([#2187](https://github.com/getsentry/sentry-dotnet/pull/2187), [#2208](https://github.com/getsentry/sentry-dotnet/pull/2208))
  - [changelog](https://github.com/getsentry/sentry-cli/blob/master/CHANGELOG.md#2143)
  - [diff](https://github.com/getsentry/sentry-cli/compare/2.12.0...2.14.3)
- Bump Cocoa SDK from v7.31.5 to v8.2.0 ([#2203](https://github.com/getsentry/sentry-dotnet/pull/2203))
  - [changelog](https://github.com/getsentry/sentry-cocoa/blob/main/CHANGELOG.md#820)
  - [diff](https://github.com/getsentry/sentry-cocoa/compare/7.31.5...8.2.0)

## 3.28.1

### Fixes

- Fix MAUI missing breadcrumbs for lifecycle and UI events ([#2170](https://github.com/getsentry/sentry-dotnet/pull/2170))
- Fix hybrid sdk names ([#2171](https://github.com/getsentry/sentry-dotnet/pull/2171))
- Fix ASP.NET sdk name ([#2172](https://github.com/getsentry/sentry-dotnet/pull/2172))

## 3.28.0

### Features

- Added `instruction_addr_adjustment` attribute to SentryStackTrace ([#2151](https://github.com/getsentry/sentry-dotnet/pull/2151))

### Fixes

- Workaround Visual Studio "Pair to Mac" issue (on Windows), and Update bundled Cocoa SDK to version 7.31.5 ([#2164](https://github.com/getsentry/sentry-dotnet/pull/2164))
- Sentry SDK assemblies no longer have PDBs embedded. Debug symbols are uploaded to `nuget.org` as `snupkg` packages  ([#2166](https://github.com/getsentry/sentry-dotnet/pull/2166))

### Dependencies

- Bump Java SDK from v6.13.0 to v6.13.1 ([#2168](https://github.com/getsentry/sentry-dotnet/pull/2168))
  - [changelog](https://github.com/getsentry/sentry-java/blob/main/CHANGELOG.md#6131)
  - [diff](https://github.com/getsentry/sentry-java/compare/6.13.0...6.13.1)

## 3.27.1

### Fixes

- Fix Sentry CLI MSBuild for Xamarin and NetFX ([#2154](https://github.com/getsentry/sentry-dotnet/pull/2154))
- Log aborted HTTP requests as debug instead of error ([#2155](https://github.com/getsentry/sentry-dotnet/pull/2155))

## 3.27.0

### Features

- Publish `Sentry.Android.AssemblyReader` as a separate nuget package (for reuse by `Sentry.Xamarin`) ([#2127](https://github.com/getsentry/sentry-dotnet/pull/2127))
- Improvements for Sentry CLI integration ([#2145](https://github.com/getsentry/sentry-dotnet/pull/2145))
- Update bundled Android SDK to version 6.13.0 ([#2147](https://github.com/getsentry/sentry-dotnet/pull/2147))

## 3.26.2

### Fixes

- Fix Sentry CLI integration on Windows ([#2123](https://github.com/getsentry/sentry-dotnet/pull/2123)) ([#2124](https://github.com/getsentry/sentry-dotnet/pull/2124))

## 3.26.1

### Fixes

- Fix issue with Sentry CLI msbuild properties ([#2119](https://github.com/getsentry/sentry-dotnet/pull/2119))

## 3.26.0

### Features

- Use Sentry CLI after build to upload symbols ([#2107](https://github.com/getsentry/sentry-dotnet/pull/2107))

### Fixes

- Logging info instead of warning when skipping debug images ([#2101](https://github.com/getsentry/sentry-dotnet/pull/2101))
- Fix unhandled exception not captured when hub disabled ([#2103](https://github.com/getsentry/sentry-dotnet/pull/2103))
- Fix Android support for Portable PDB format when app uses split APKs ([#2108](https://github.com/getsentry/sentry-dotnet/pull/2108))
- Fix session ending as crashed for unobserved task exceptions ([#2112](https://github.com/getsentry/sentry-dotnet/pull/2112))
- Set absolute path when stripping project path on stack frame ([#2117](https://github.com/getsentry/sentry-dotnet/pull/2117))

## 3.25.0

### Features

- Add support for Portable PDB format ([#2050](https://github.com/getsentry/sentry-dotnet/pull/2050))
- Update bundled Android SDK to version 6.10.0([#2095](https://github.com/getsentry/sentry-dotnet/pull/2095))
- Update bundled Cocoa SDK to version 7.31.4 ([#2096](https://github.com/getsentry/sentry-dotnet/pull/2096))

### Fixes

- Fix db warnings caused by transaction sampled out ([#2097](https://github.com/getsentry/sentry-dotnet/pull/2097))

## 3.24.1

### Fixes

- Fix missing stack trace on UnobservedTaskException ([#2067](https://github.com/getsentry/sentry-dotnet/pull/2067))
- Fix warning caused by db connection span closed prematurely ([#2068](https://github.com/getsentry/sentry-dotnet/pull/2068))
- Attach db connections to child spans correctly ([#2071](https://github.com/getsentry/sentry-dotnet/pull/2071))
- Improve MAUI event bindings ([#2089](https://github.com/getsentry/sentry-dotnet/pull/2089))

## 3.24.0

### Features

- Simplify API for flushing events ([#2030](https://github.com/getsentry/sentry-dotnet/pull/2030))
- Update bundled Cocoa SDK to version 7.31.1 ([#2053](https://github.com/getsentry/sentry-dotnet/pull/2053))
- Update bundled Android SDK to version 6.7.1 ([#2058](https://github.com/getsentry/sentry-dotnet/pull/2058))

### Fixes

- Update unobserved task exception integration ([#2034](https://github.com/getsentry/sentry-dotnet/pull/2034))
- Fix trace propagation targets setter ([#2035](https://github.com/getsentry/sentry-dotnet/pull/2035))
- Fix DiagnosticSource integration disabled incorrectly with TracesSampler ([#2039](https://github.com/getsentry/sentry-dotnet/pull/2039))
- Update transitive dependencies to resolve security warnings ([#2045](https://github.com/getsentry/sentry-dotnet/pull/2045))
- Fix issue with Hot Restart for iOS ([#2047](https://github.com/getsentry/sentry-dotnet/pull/2047))
- Fix `CacheDirectoryPath` option on MAUI ([#2055](https://github.com/getsentry/sentry-dotnet/pull/2055))

## 3.23.1

### Fixes

- Fix concurrency bug in caching transport ([#2026](https://github.com/getsentry/sentry-dotnet/pull/2026))

## 3.23.0

### Features

- Update bundled Android SDK to version 6.5.0 ([#1984](https://github.com/getsentry/sentry-dotnet/pull/1984))
- Update bundled Cocoa SDK to version 7.28.0 ([#1988](https://github.com/getsentry/sentry-dotnet/pull/1988))
- Allow custom processors to be added as a scoped dependency ([#1979](https://github.com/getsentry/sentry-dotnet/pull/1979))
- Support DI for custom transaction processors ([#1993](https://github.com/getsentry/sentry-dotnet/pull/1993))
- Mark Transaction as aborted when unhandled exception occurs ([#1996](https://github.com/getsentry/sentry-dotnet/pull/1996))
- Build Windows and Tizen targets for `Sentry.Maui` ([#2005](https://github.com/getsentry/sentry-dotnet/pull/2005))
- Add Custom Measurements API ([#2013](https://github.com/getsentry/sentry-dotnet/pull/2013))
- Add `ISpan.GetTransaction` convenience method ([#2014](https://github.com/getsentry/sentry-dotnet/pull/2014))

### Fixes

- Split Android and Cocoa bindings into separate projects ([#1983](https://github.com/getsentry/sentry-dotnet/pull/1983))
  - NuGet package `Sentry` now depends on `Sentry.Bindings.Android` for `net6.0-android` targets.
  - NuGet package `Sentry` now depends on `Sentry.Bindings.Cocoa` for `net6.0-ios` and `net6.0-maccatalyst` targets.
- Exclude EF error message from logging ([#1980](https://github.com/getsentry/sentry-dotnet/pull/1980))
- Ensure logs with lower levels are captured by `Sentry.Extensions.Logging` ([#1992](https://github.com/getsentry/sentry-dotnet/pull/1992))
- Fix bug with pre-formatted strings passed to diagnostic loggers ([#2004](https://github.com/getsentry/sentry-dotnet/pull/2004))
- Fix DI issue by binding to MAUI using lifecycle events ([#2006](https://github.com/getsentry/sentry-dotnet/pull/2006))
- Unhide `SentryEvent.Exception` ([#2011](https://github.com/getsentry/sentry-dotnet/pull/2011))
- Bump `Google.Cloud.Functions.Hosting` to version 1.1.0 ([#2015](https://github.com/getsentry/sentry-dotnet/pull/2015))
- Fix default host issue for the Sentry Tunnel middleware ([#2019](https://github.com/getsentry/sentry-dotnet/pull/2019))

## 3.22.0

### Features

- `SentryOptions.AttachStackTrace` is now enabled by default. ([#1907](https://github.com/getsentry/sentry-dotnet/pull/1907))
- Update Sentry Android SDK to version 6.4.1 ([#1911](https://github.com/getsentry/sentry-dotnet/pull/1911))
- Update Sentry Cocoa SDK to version 7.24.1 ([#1912](https://github.com/getsentry/sentry-dotnet/pull/1912))
- Add `TransactionNameSource` annotation ([#1910](https://github.com/getsentry/sentry-dotnet/pull/1910))
- Use URL path in transaction names instead of "Unknown Route" ([#1919](https://github.com/getsentry/sentry-dotnet/pull/1919))
  - NOTE: This change effectively ungroups transactions that were previously grouped together under "Unkown Route".
- Add `User.Segment` property ([#1920](https://github.com/getsentry/sentry-dotnet/pull/1920))
- Add support for custom `JsonConverter`s ([#1934](https://github.com/getsentry/sentry-dotnet/pull/1934))
- Support more types for message template tags in SentryLogger ([#1945](https://github.com/getsentry/sentry-dotnet/pull/1945))
- Support Dynamic Sampling ([#1953](https://github.com/getsentry/sentry-dotnet/pull/1953))

### Fixes

- Reduce lock contention when sampling ([#1915](https://github.com/getsentry/sentry-dotnet/pull/1915))
- Dont send transaction for OPTIONS web request ([#1921](https://github.com/getsentry/sentry-dotnet/pull/1921))
- Fix missing details when aggregate exception is filtered out ([#1922](https://github.com/getsentry/sentry-dotnet/pull/1922))
- Exception filters should consider child exceptions of an `AggregateException` ([#1924](https://github.com/getsentry/sentry-dotnet/pull/1924))
- Add Blazor WASM detection to set IsGlobalModeEnabled to true ([#1931](https://github.com/getsentry/sentry-dotnet/pull/1931))
- Respect Transaction.IsSampled in SqlListener ([#1933](https://github.com/getsentry/sentry-dotnet/pull/1933))
- Ignore null Context values ([#1942](https://github.com/getsentry/sentry-dotnet/pull/1942))
- Tags should not differ based on current culture ([#1949](https://github.com/getsentry/sentry-dotnet/pull/1949))
- Always recalculate payload length ([#1957](https://github.com/getsentry/sentry-dotnet/pull/1957))
- Fix issues with envelope deserialization ([#1965](https://github.com/getsentry/sentry-dotnet/pull/1965))
- Set default trace status to `ok` instead of `unknown_error` ([#1970](https://github.com/getsentry/sentry-dotnet/pull/1970))
- Fix reported error count on a crashed session update ([#1972](https://github.com/getsentry/sentry-dotnet/pull/1972))

## 3.21.0

Includes Sentry.Maui Preview 3

### Features

- Add ISentryTransactionProcessor ([#1862](https://github.com/getsentry/sentry-dotnet/pull/1862))
- Added 'integrations' to SdkVersion ([#1820](https://github.com/getsentry/sentry-dotnet/pull/1820))
- Updated Sentry Android SDK to version 6.3.0 ([#1826](https://github.com/getsentry/sentry-dotnet/pull/1826))
- Add the Sentry iOS SDK ([#1829](https://github.com/getsentry/sentry-dotnet/pull/1829))
- Enable Scope Sync for iOS ([#1834](https://github.com/getsentry/sentry-dotnet/pull/1834))
- Add API for deliberately crashing an app ([#1842](https://github.com/getsentry/sentry-dotnet/pull/1842))
- Add Mac Catalyst target ([#1848](https://github.com/getsentry/sentry-dotnet/pull/1848))
- Add `Distribution` properties ([#1851](https://github.com/getsentry/sentry-dotnet/pull/1851))
- Add and configure options for the iOS SDK ([#1849](https://github.com/getsentry/sentry-dotnet/pull/1849))
- Set default `Release` and `Distribution` for iOS and Android ([#1856](https://github.com/getsentry/sentry-dotnet/pull/1856))
- Apply WinUI 3 exception handler in Sentry core ([#1863](https://github.com/getsentry/sentry-dotnet/pull/1863))
- Copy context info from iOS ([#1884](https://github.com/getsentry/sentry-dotnet/pull/1884))

### Fixes

- Parse "Mono Unity IL2CPP" correctly in platform runtime name ([#1742](https://github.com/getsentry/sentry-dotnet/pull/1742))
- Fix logging loop with NLog sentry ([#1824](https://github.com/getsentry/sentry-dotnet/pull/1824))
- Fix logging loop with Serilog sentry ([#1828](https://github.com/getsentry/sentry-dotnet/pull/1828))
- Skip attachment if stream is empty ([#1854](https://github.com/getsentry/sentry-dotnet/pull/1854))
- Allow some mobile options to be modified from defaults ([#1857](https://github.com/getsentry/sentry-dotnet/pull/1857))
- Fix environment name casing issue ([#1861](https://github.com/getsentry/sentry-dotnet/pull/1861))
- Null check HttpContext in SystemWebVersionLocator ([#1881](https://github.com/getsentry/sentry-dotnet/pull/1881))
- Fix detection of .NET Framework 4.8.1 ([#1885](https://github.com/getsentry/sentry-dotnet/pull/1885))
- Flush caching transport with main flush ([#1890](https://github.com/getsentry/sentry-dotnet/pull/1890))
- Fix Sentry interfering with MAUI's focus events ([#1891](https://github.com/getsentry/sentry-dotnet/pull/1891))
- Stop using `server-os` and `server-runtime` ([#1893](https://github.com/getsentry/sentry-dotnet/pull/1893))

## 3.20.1

### Fixes

- URGENT: Fix events rejected due to duplicate `sent_at` header when offline caching is enabled through `CacheDirectoryPath` ([#1818](https://github.com/getsentry/sentry-dotnet/pull/1818))
- Fix null ref in aspnet TryGetTraceHeader ([#1807](https://github.com/getsentry/sentry-dotnet/pull/1807))

## 3.20.0

### Features

- Use `sent_at` instead of `sentry_timestamp` to reduce clock skew ([#1690](https://github.com/getsentry/sentry-dotnet/pull/1690))
- Send project root path with events ([#1739](https://github.com/getsentry/sentry-dotnet/pull/1739))

### Fixes

- Detect MVC versioning in route ([#1731](https://github.com/getsentry/sentry-dotnet/pull/1731))
- Fix error with `ConcurrentHashMap` on Android <= 9 ([#1761](https://github.com/getsentry/sentry-dotnet/pull/1761))
- Minor improvements to `BackgroundWorker` ([#1773](https://github.com/getsentry/sentry-dotnet/pull/1773))
- Make GzipRequestBodyHandler respect async ([#1776](https://github.com/getsentry/sentry-dotnet/pull/1776))
- Fix race condition in handling of `InitCacheFlushTimeout` ([#1784](https://github.com/getsentry/sentry-dotnet/pull/1784))
- Fix exceptions on background thread not reported in Unity ([#1794](https://github.com/getsentry/sentry-dotnet/pull/1794))

## 3.19.0

Includes Sentry.Maui Preview 2

### Features

- Expose `EnumerateChainedExceptions` ([#1733](https://github.com/getsentry/sentry-dotnet/pull/1733))
- Android Scope Sync ([#1737](https://github.com/getsentry/sentry-dotnet/pull/1737))
- Enable logging in MAUI ([#1738](https://github.com/getsentry/sentry-dotnet/pull/1738))
- Support `IntPtr` and `UIntPtr` serialization ([#1746](https://github.com/getsentry/sentry-dotnet/pull/1746))
- Log Warning when secret is detected in DSN ([#1749](https://github.com/getsentry/sentry-dotnet/pull/1749))
- Catch permission exceptions on Android ([#1750](https://github.com/getsentry/sentry-dotnet/pull/1750))
- Enable offline caching in MAUI ([#1753](https://github.com/getsentry/sentry-dotnet/pull/1753))
- Send client report when flushing queue ([#1757](https://github.com/getsentry/sentry-dotnet/pull/1757))

### Fixes

- Set MAUI minimum version ([#1728](https://github.com/getsentry/sentry-dotnet/pull/1728))
- Don't allow `SentryDiagnosticListenerIntegration` to be added multiple times ([#1748](https://github.com/getsentry/sentry-dotnet/pull/1748))
- Catch permission exceptions for MAUI ([#1750](https://github.com/getsentry/sentry-dotnet/pull/1750))
- Don't allow newlines in diagnostic logger messages ([#1756](https://github.com/getsentry/sentry-dotnet/pull/1756))

## 3.18.0

Includes Sentry.Maui Preview 1

### Features

- Move tunnel functionality into Sentry.AspNetCore ([#1645](https://github.com/getsentry/sentry-dotnet/pull/1645))
- Make `HttpContext` available for sampling decisions ([#1682](https://github.com/getsentry/sentry-dotnet/pull/1682))
- Send the .NET Runtime Identifier to Sentry ([#1708](https://github.com/getsentry/sentry-dotnet/pull/1708))
- Added a new `net6.0-android` target for the `Sentry` core library, which bundles the [Sentry Android SDK](https://docs.sentry.io/platforms/android/):
  - Initial .NET 6 Android support ([#1288](https://github.com/getsentry/sentry-dotnet/pull/1288))
  - Update Android Support ([#1669](https://github.com/getsentry/sentry-dotnet/pull/1669))
  - Update Sentry-Android to 6.0.0-rc.1 ([#1686](https://github.com/getsentry/sentry-dotnet/pull/1686))
  - Update Sentry-Android to 6.0.0 ([#1697](https://github.com/getsentry/sentry-dotnet/pull/1697))
  - Set Java/Android SDK options ([#1694](https://github.com/getsentry/sentry-dotnet/pull/1694))
  - Refactor and update Android options ([#1705](https://github.com/getsentry/sentry-dotnet/pull/1705))
  - Add Android OS information to the event context ([#1716](https://github.com/getsentry/sentry-dotnet/pull/1716))
- Added a new `Sentry.Maui` integration library for the [.NET MAUI](https://dotnet.microsoft.com/apps/maui) platform:
  - Initial MAUI support ([#1663](https://github.com/getsentry/sentry-dotnet/pull/1663))
  - Continue with adding MAUI support ([#1670](https://github.com/getsentry/sentry-dotnet/pull/1670))
  - MAUI events become extra context in Sentry events ([#1706](https://github.com/getsentry/sentry-dotnet/pull/1706))
  - Add options for PII breadcrumbs from MAUI events ([#1709](https://github.com/getsentry/sentry-dotnet/pull/1709))
  - Add device information to the event context ([#1713](https://github.com/getsentry/sentry-dotnet/pull/1713))
  - Add platform OS information to the event context ([#1717](https://github.com/getsentry/sentry-dotnet/pull/1717))

### Fixes

- Remove IInternalSdkIntegration ([#1656](https://github.com/getsentry/sentry-dotnet/pull/1656))
- On async Main, dont unregister unhandled exception before capturing crash  ([#321](https://github.com/getsentry/sentry-dotnet/issues/321))
- Handle BadHttpRequestException from Kestrel inside SentryTunnelMiddleware ([#1673](https://github.com/getsentry/sentry-dotnet/pull/1673))
- Improve timestamp precision of transactions and spans ([#1680](https://github.com/getsentry/sentry-dotnet/pull/1680))
- Flatten AggregateException ([#1672](https://github.com/getsentry/sentry-dotnet/pull/1672))
  - NOTE: This can affect grouping. You can keep the original behavior by setting the option `KeepAggregateException` to `true`.
- Serialize stack frame addresses as strings. ([#1692](https://github.com/getsentry/sentry-dotnet/pull/1692))
- Improve serialization perf and fix memory leak in `SentryEvent` ([#1693](https://github.com/getsentry/sentry-dotnet/pull/1693))
- Add type checking in contexts TryGetValue ([#1700](https://github.com/getsentry/sentry-dotnet/pull/1700))
- Restore serialization of the `Platform` name ([#1702](https://github.com/getsentry/sentry-dotnet/pull/1702))

## 3.17.1

### Fixes

- Rework how the `InitCacheFlushTimeout` option is implemented. ([#1644](https://github.com/getsentry/sentry-dotnet/pull/1644))
- Add retry logic to the caching transport when moving files back from the processing folder. ([#1649](https://github.com/getsentry/sentry-dotnet/pull/1649))

## 3.17.0

**Notice:** If you are using self-hosted Sentry, this version and forward requires either Sentry version >= [21.9.0](https://github.com/getsentry/relay/blob/master/CHANGELOG.md#2190), or you must manually disable sending client reports via the `SendClientReports` option.

### Features

- Collect and send Client Reports to Sentry, which contain counts of discarded events. ([#1556](https://github.com/getsentry/sentry-dotnet/pull/1556))
- Expose `ITransport` and `SentryOptions.Transport` public, to support using custom transports ([#1602](https://github.com/getsentry/sentry-dotnet/pull/1602))
- Android native crash support ([#1288](https://github.com/getsentry/sentry-dotnet/pull/1288))

### Fixes

- Workaround `System.Text.Json` issue with Unity IL2CPP. ([#1583](https://github.com/getsentry/sentry-dotnet/pull/1583))
- Demystify stack traces for exceptions that fire in a `BeforeSend` callback. ([#1587](https://github.com/getsentry/sentry-dotnet/pull/1587))
- Obsolete `Platform` and always write `csharp` ([#1610](https://github.com/getsentry/sentry-dotnet/pull/1610))
- Fix a minor issue in the caching transport related to recovery of files from previous session. ([#1617](https://github.com/getsentry/sentry-dotnet/pull/1617))
- Better DisableAppDomainProcessExitFlush docs ([#1634](https://github.com/getsentry/sentry-dotnet/pull/1634))

## 3.16.0

### Features

- Use a default value of 60 seconds if a `Retry-After` header is not present. ([#1537](https://github.com/getsentry/sentry-dotnet/pull/1537))
- Add new Protocol definitions for DebugImages and AddressMode ([#1513](https://github.com/getsentry/sentry-dotnet/pull/1513))
- Add `HttpTransport` extensibility and synchronous serialization support ([#1560](https://github.com/getsentry/sentry-dotnet/pull/1560))
- Add `UseAsyncFileIO` to Sentry options (enabled by default) ([#1564](https://github.com/getsentry/sentry-dotnet/pull/1564))

### Fixes

- Fix event dropped by bad attachment when no logger is set. ([#1557](https://github.com/getsentry/sentry-dotnet/pull/1557))
- Ignore zero properties for MemoryInfo ([#1531](https://github.com/getsentry/sentry-dotnet/pull/1531))
- Cleanup diagnostic source ([#1529](https://github.com/getsentry/sentry-dotnet/pull/1529))
- Remove confusing message Successfully sent cached envelope ([#1542](https://github.com/getsentry/sentry-dotnet/pull/1542))
- Fix infinite loop in SentryDatabaseLogging.UseBreadcrumbs ([#1543](https://github.com/getsentry/sentry-dotnet/pull/1543))
- GetFromRuntimeInformation() in try-catch  ([#1554](https://github.com/getsentry/sentry-dotnet/pull/1554))
- Make `Contexts` properties more thread-safe ([#1571](https://github.com/getsentry/sentry-dotnet/pull/1571))
- Fix `PlatformNotSupportedException` exception on `net6.0-maccatalyst` targets ([#1567](https://github.com/getsentry/sentry-dotnet/pull/1567))
- In ASP.Net Core, make sure that `SentrySdk.LastEventId` is accessible from exception handler pages ([#1573](https://github.com/getsentry/sentry-dotnet/pull/1573))

## 3.15.0

### Features

- Expose ConfigureAppFrame as a public static function. ([#1493](https://github.com/getsentry/sentry-dotnet/pull/1493))

### Fixes

- Make `SentryDiagnosticSubscriber._disposableListeners` thread safe ([#1506](https://github.com/getsentry/sentry-dotnet/pull/1506))
- Adjust database span names by replacing `_` to `.`. `db.query_compiler` becomes `db.query.compile`. ([#1502](https://github.com/getsentry/sentry-dotnet/pull/1502))

## 3.14.1

### Fixes

- Fix caching transport with attachments ([#1489](https://github.com/getsentry/sentry-dotnet/pull/1489))
- Revert Sentry in implicit usings ([#1490](https://github.com/getsentry/sentry-dotnet/pull/1490))

## 3.14.0

### Features

- Add the delegate TransactionNameProvider to allow the name definition from Unknown transactions on ASP.NET Core ([#1421](https://github.com/getsentry/sentry-dotnet/pull/1421))
- SentrySDK.WithScope is now obsolete in favour of overloads of CaptureEvent, CaptureMessage, CaptureException ([#1412](https://github.com/getsentry/sentry-dotnet/pull/1412))
- Add Sentry to global usings when ImplicitUsings is enabled (`<ImplicitUsings>true</ImplicitUsings>`) ([#1398](https://github.com/getsentry/sentry-dotnet/pull/1398))
- The implementation of the background worker can now be changed ([#1450](https://github.com/getsentry/sentry-dotnet/pull/1450))
- Map reg key 528449 to net48 ([#1465](https://github.com/getsentry/sentry-dotnet/pull/1465))
- Improve logging for failed JSON serialization ([#1473](https://github.com/getsentry/sentry-dotnet/pull/1473))

### Fixes

- Handle exception from crashedLastRun callback ([#1328](https://github.com/getsentry/sentry-dotnet/pull/1328))
- Reduced the logger noise from EF when not using Performance Monitoring ([#1441](https://github.com/getsentry/sentry-dotnet/pull/1441))
- Create CachingTransport directories in constructor to avoid DirectoryNotFoundException ([#1432](https://github.com/getsentry/sentry-dotnet/pull/1432))
- UnobservedTaskException is now considered as Unhandled ([#1447](https://github.com/getsentry/sentry-dotnet/pull/1447))
- Avoid calls the Thread.CurrentThread where possible ([#1466](https://github.com/getsentry/sentry-dotnet/pull/1466))
- Rename thread pool protocol keys to snake case ([#1472](https://github.com/getsentry/sentry-dotnet/pull/1472))
- Treat IOException as a network issue ([#1476](https://github.com/getsentry/sentry-dotnet/pull/1476))
- Fix incorrect sdk name in envelope header ([#1474](https://github.com/getsentry/sentry-dotnet/pull/1474))
- Use Trace.WriteLine for TraceDiagnosticLogger ([#1475](https://github.com/getsentry/sentry-dotnet/pull/1475))
- Remove Exception filters to work around Unity bug on 2019.4.35f IL2CPP ([#1486](https://github.com/getsentry/sentry-dotnet/pull/1486))

## 3.13.0

### Features

- Add CaptureLastError as an extension method to the Server class on ASP.NET ([#1411](https://github.com/getsentry/sentry-dotnet/pull/1411))
- Add IsDynamicCode* to events ([#1418](https://github.com/getsentry/sentry-dotnet/pull/1418))

### Fixes

- Dispose of client should only flush ([#1354](https://github.com/getsentry/sentry-dotnet/pull/1354))

## 3.12.3

### Fixes

- Events no longer get dropped because of non-serializable contexts or attachments ([#1401](https://github.com/getsentry/sentry-dotnet/pull/1401))
- Add MemoryInfo to sentry event ([#1337](https://github.com/getsentry/sentry-dotnet/pull/1337))
- Report ThreadPool stats ([#1399](https://github.com/getsentry/sentry-dotnet/pull/1399))

## 3.12.2

### Fixes

- log through serialization ([#1388](https://github.com/getsentry/sentry-dotnet/pull/1388))
- Attaching byte arrays to the scope no longer leads to ObjectDisposedException ([#1384](https://github.com/getsentry/sentry-dotnet/pull/1384))
- Operation cancel while flushing cache no longer logs an errors ([#1352](https://github.com/getsentry/sentry-dotnet/pull/1352))
- Dont fail for attachment read error ([#1378](https://github.com/getsentry/sentry-dotnet/pull/1378))
- Fix file locking in attachments ([#1377](https://github.com/getsentry/sentry-dotnet/pull/1377))

## 3.12.1

### Features

- Dont log "Ignoring request with Size" when null ([#1348](https://github.com/getsentry/sentry-dotnet/pull/1348))
- Move to stable v6 for `Microsoft.Extensions.*` packages ([#1347](https://github.com/getsentry/sentry-dotnet/pull/1347))
- bump Ben.Demystifier adding support for Microsoft.Bcl.AsyncInterfaces([#1349](https://github.com/getsentry/sentry-dotnet/pull/1349))

### Fixes

- Fix EF Core garbage collected messages and ordering ([#1368](https://github.com/getsentry/sentry-dotnet/pull/1368))
- Update X-Sentry-Auth header to include correct sdk name and version ([#1333](https://github.com/getsentry/sentry-dotnet/pull/1333))

## 3.12.0

### Features

- Add automatic spans to Entity Framework operations ([#1107](https://github.com/getsentry/sentry-dotnet/pull/1107))

### Fixes

- Avoid using the same connection Span for the same ConnectionId ([#1317](https://github.com/getsentry/sentry-dotnet/pull/1317))
- Finish unfinished Spans on Transaction completion ([#1296](https://github.com/getsentry/sentry-dotnet/pull/1296))

## 3.12.0-alpha.1

### Features

- .NET 6 specific targets ([#939](https://github.com/getsentry/sentry-dotnet/pull/939))

## 3.11.1

### Fixes

- Forward the IP of the client with whe tunnel middleware ([#1310](getsentry/sentry-dotnet/pull/1310))

## 3.11.0

### Features

- Sentry Sessions status as Breadcrumbs ([#1263](https://github.com/getsentry/sentry-dotnet/pull/1263))
- Enhance GCP Integraction with performance monitoring and revision number ([#1286](https://github.com/getsentry/sentry-dotnet/pull/1286))
- Bump Ben.Demystifier to support .NET 6 ([#1290](https://github.com/getsentry/sentry-dotnet/pull/1290))

### Fixes

- ASP.NET Core: Data from Scope in options should be applied on each request ([#1270](https://github.com/getsentry/sentry-dotnet/pull/1270))
- Add missing `ConfigureAwaits(false)` for `async using` ([#1276](https://github.com/getsentry/sentry-dotnet/pull/1276))
- Fix missing handled tag when events are logged via an ASP.NET Core pipeline logger ([#1284](getsentry/sentry-dotnet/pull/1284))

## 3.10.0

### Features

- Add additional primitive values as tags on SentryLogger ([#1246](https://github.com/getsentry/sentry-dotnet/pull/1246))

### Fixes

- Events are now sent on Google Gloud Functions Integration ([#1249](https://github.com/getsentry/sentry-dotnet/pull/1249))
- Cache envelope headers ([#1242](https://github.com/getsentry/sentry-dotnet/pull/1242))
- Avoid replacing Transaction Name on ASP.NET Core by null or empty ([#1215](https://github.com/getsentry/sentry-dotnet/pull/1215))
- Ignore DiagnosticSource Integration if no Sampling available ([#1238](https://github.com/getsentry/sentry-dotnet/pull/1238))

## 3.9.4

### Fixes

- Unity Android support: check for native crashes before closing session as Abnormal ([#1222](https://github.com/getsentry/sentry-dotnet/pull/1222))

## 3.9.3

### Fixes

- Add missing PathBase from ASP.NET Core ([#1198](https://github.com/getsentry/sentry-dotnet/pull/1198))
- Use fallback if route pattern is MVC ([#1188](https://github.com/getsentry/sentry-dotnet/pull/1188))
- Move UseSentryTracing to different namespace ([#1200](https://github.com/getsentry/sentry-dotnet/pull/1200))
- Prevent duplicate package reporting ([#1197](https://github.com/getsentry/sentry-dotnet/pull/1197))

## 3.9.2

### Fixes

- Exceptions from UnhandledExceptionIntegration were not marking sessions as crashed ([#1193](https://github.com/getsentry/sentry-dotnet/pull/1193))

## 3.9.1

### Fixes

- Removed braces from tag keys on DefaultSentryScopeStateProcessor ([#1183](https://github.com/getsentry/sentry-dotnet/pull/1183))
- Fix SQLClient unplanned behaviors ([#1179](https://github.com/getsentry/sentry-dotnet/pull/1179))
- Add fallback to Scope Stack from AspNet ([#1180](https://github.com/getsentry/sentry-dotnet/pull/1180))

## 3.9.0

### Features

- EF Core and SQLClient performance monitoring integration ([#1154](https://github.com/getsentry/sentry-dotnet/pull/1154))
- Improved SDK diagnostic logs ([#1161](https://github.com/getsentry/sentry-dotnet/pull/1161))
- Add Scope observer to SentryOptions ([#1153](https://github.com/getsentry/sentry-dotnet/pull/1153))

### Fixes

- Fix end session from Hub adapter not being passed to SentrySDK ([#1158](https://github.com/getsentry/sentry-dotnet/pull/1158))
- Installation id catches dir not exist([#1159](https://github.com/getsentry/sentry-dotnet/pull/1159))
- Set error status to transaction if http has exception and ok status ([#1143](https://github.com/getsentry/sentry-dotnet/pull/1143))
- Fix max breadcrumbs limit when MaxBreadcrumbs is zero or lower ([#1145](https://github.com/getsentry/sentry-dotnet/pull/1145))

## 3.8.3

### Features

- New package Sentry.Tunnel to proxy Sentry events ([#1133](https://github.com/getsentry/sentry-dotnet/pull/1133))

### Fixes

- Avoid serializing dangerous types ([#1134](https://github.com/getsentry/sentry-dotnet/pull/1134))
- Don't cancel cache flushing on init ([#1139](https://github.com/getsentry/sentry-dotnet/pull/1139))

## 3.8.2

### Fixes

- Add IsParentSampled to ITransactionContext ([#1128](https://github.com/getsentry/sentry-dotnet/pull/1128)
- Avoid warn in global mode ([#1132](https://github.com/getsentry/sentry-dotnet/pull/1132))
- Fix `ParentSampledId` being reset on `Transaction` ([#1130](https://github.com/getsentry/sentry-dotnet/pull/1130))

## 3.8.1

### Fixes

- Persisted Sessions logging ([#1125](https://github.com/getsentry/sentry-dotnet/pull/1125))
- Don't log an error when attempting to recover a persisted session but none exists ([#1123](https://github.com/getsentry/sentry-dotnet/pull/1123))

### Features

- Introduce scope stack abstraction to support global scope on desktop and mobile applications and `HttpContext`-backed scoped on legacy ASP.NET ([#1124](https://github.com/getsentry/sentry-dotnet/pull/1124))

## 3.8.0

### Fixes

- ASP.NET Core: fix handled not being set for Handled exceptions ([#1111](https://github.com/getsentry/sentry-dotnet/pull/1111))

### Features

- File system persistence for sessions ([#1105](https://github.com/getsentry/sentry-dotnet/pull/1105))

## 3.7.0

### Features

- Add HTTP request breadcrumb ([#1113](https://github.com/getsentry/sentry-dotnet/pull/1113))
- Integration for Google Cloud Functions ([#1085](https://github.com/getsentry/sentry-dotnet/pull/1085))
- Add ClearAttachments to Scope ([#1104](https://github.com/getsentry/sentry-dotnet/pull/1104))
- Add additional logging and additional fallback for installation ID ([#1103](https://github.com/getsentry/sentry-dotnet/pull/1103))

### Fixes

- Avoid Unhandled Exception on .NET 461 if the Registry Access threw an exception ([#1101](https://github.com/getsentry/sentry-dotnet/pull/1101))

## 3.6.1

### Fixes

- `IHub.ResumeSession()`: don't start a new session if pause wasn't called or if there is no active session ([#1089](https://github.com/getsentry/sentry-dotnet/pull/1089))
- Fixed incorrect order when getting the last active span ([#1094](https://github.com/getsentry/sentry-dotnet/pull/1094))
- Fix logger call in BackgroundWorker that caused a formatting exception in runtime ([#1092](https://github.com/getsentry/sentry-dotnet/pull/1092))

## 3.6.0

### Features

- Implement pause & resume session ([#1069](https://github.com/getsentry/sentry-dotnet/pull/1069))
- Add auto session tracking ([#1068](https://github.com/getsentry/sentry-dotnet/pull/1068))
- Add SDK information to envelope ([#1084](https://github.com/getsentry/sentry-dotnet/pull/1084))
- Add ReportAssembliesMode in favor of ReportAssemblies ([#1079](https://github.com/getsentry/sentry-dotnet/pull/1079))

### Fixes

- System.Text.Json 5.0.2 ([#1078](https://github.com/getsentry/sentry-dotnet/pull/1078))

## 3.6.0-alpha.2

### Features

- Extended Device and GPU protocol; public IJsonSerializable ([#1063](https://github.com/getsentry/sentry-dotnet/pull/1063))
- ASP.NET Core: Option `AdjustStandardEnvironmentNameCasing` to opt-out from lower casing env name. [#1057](https://github.com/getsentry/sentry-dotnet/pull/1057)
- Sessions: Improve exception check in `CaptureEvent(...)` for the purpose of reporting errors in session ([#1058](https://github.com/getsentry/sentry-dotnet/pull/1058))
- Introduce TraceDiagnosticLogger and obsolete DebugDiagnosticLogger ([#1048](https://github.com/getsentry/sentry-dotnet/pull/1048))

### Fixes

- Handle error thrown while trying to get `BootTime` on PS4 with IL2CPP ([#1062](https://github.com/getsentry/sentry-dotnet/pull/1062))
- Use SentryId for ISession.Id ([#1052](https://github.com/getsentry/sentry-dotnet/pull/1052))
- Add System.Reflection.Metadata as a dependency for netcoreapp3.0 target([#1064](https://github.com/getsentry/sentry-dotnet/pull/1064))

## 3.6.0-alpha.1

### Features

- Implemented client-mode release health ([#1013](https://github.com/getsentry/sentry-dotnet/pull/1013))

### Fixes

- Report lowercase staging environment for ASP.NET Core ([#1046](https://github.com/getsentry/sentry-unity/pull/1046))

## 3.5.0

### Features

- Report user IP address for ASP.NET Core ([#1045](https://github.com/getsentry/sentry-unity/pull/1045))

### Fixes

- Connect middleware exceptions to transactions ([#1043](https://github.com/getsentry/sentry-dotnet/pull/1043))
- Hub.IsEnabled set to false when Hub disposed ([#1021](https://github.com/getsentry/sentry-dotnet/pull/1021))

## 3.4.0

### Features

- Sentry.EntityFramework moved to this repository ([#1017](https://github.com/getsentry/sentry-dotnet/pull/1017))
- Additional `netstandard2.1` target added. Sample with .NET Core 3.1 console app.
- `UseBreadcrumbs` is called automatically by `AddEntityFramework`

### Fixes

- Normalize line breaks ([#1016](https://github.com/getsentry/sentry-dotnet/pull/1016))
- Finish span with exception in SentryHttpMessageHandler ([#1037](https://github.com/getsentry/sentry-dotnet/pull/1037))

## 3.4.0-beta.0

### Features

- Serilog: Add support for Serilog.Formatting.ITextFormatter ([#998](https://github.com/getsentry/sentry-dotnet/pull/998))
- simplify ifdef ([#1010](https://github.com/getsentry/sentry-dotnet/pull/1010))
- Use `DebugDiagnosticLogger` as the default logger for legacy ASP.NET ([#1012](https://github.com/getsentry/sentry-dotnet/pull/1012))
- Adjust parameter type in `AddBreadcrumb` to use `IReadOnlyDictionary<...>` instead of `Dictionary<...>` ([#1000](https://github.com/getsentry/sentry-dotnet/pull/1000))
- await dispose everywhere ([#1009](https://github.com/getsentry/sentry-dotnet/pull/1009))
- Further simplify transaction integration from legacy ASP.NET ([#1011](https://github.com/getsentry/sentry-dotnet/pull/1011))

## 3.3.5-beta.0

### Features

- Default environment to "debug" if running with debugger attached (#978)
- ASP.NET Classic: `HttpContext.StartSentryTransaction()` extension method (#996)

### Fixes

- Unity can have negative line numbers ([#994](https://github.com/getsentry/sentry-dotnet/pull/994))
- Fixed an issue where an attempt to deserialize `Device` with a non-system time zone failed ([#993](https://github.com/getsentry/sentry-dotnet/pull/993))

## 3.3.4

### Features

- Env var to keep large envelopes if they are rejected by Sentry (#957)

### Fixes

- serialize parent_span_id in contexts.trace (#958)

## 3.3.3

### Fixes

- boot time detection can fail in some cases (#955)

## 3.3.2

### Fixes

- Don't override Span/Transaction status on Finish(...) if status was not provided explicitly (#928) @Tyrrrz
- Fix startup time shows incorrect value on macOS/Linux. Opt-out available for IL2CPP. (#948)

## 3.3.1

### Fixes

- Move Description field from Transaction to Trace context (#924) @Tyrrrz
- Drop unfinished spans from transaction (#923) @Tyrrrz
- Don't dispose the SDK when UnobservedTaskException is captured (#925) @bruno-garcia
- Fix spans not inheriting TraceId from transaction (#922) @Tyrrrz

## 3.3.0

### Features

- Add StartupTime and Device.BootTime (#887) @lucas-zimerman
- Link events to currently active span (#909) @Tyrrrz
- Add useful contextual data to TransactionSamplingContext in ASP.NET Core integration (#910) @Tyrrrz

### Changes

- Limit max spans in transaction to 1000 (#908) @Tyrrrz

## 3.2.0

### Changes

- Changed the underlying implementation of `ITransaction` and `ISpan`. `IHub.CaptureTransaction` now takes a `Transaction` instead of `ITransaction`. (#880) @Tyrrrz
- Add IsParentSampled to TransactionContext (#885) @Tyrrrz
- Retrieve CurrentVersion for ASP.NET applications (#884) @lucas-zimerman
- Make description parameter nullable on `ISpan.StartChild(...)` and related methods (#900) @Tyrrrz
- Add Platform to Transaction, mimicking the same property on SentryEvent (#901) @Tyrrrz

## 3.1.0

### Features

- Adding TaskUnobservedTaskExceptionIntegration to default integrations and method to remove it (#870) @FilipNemec
- Enrich transactions with more data (#875) @Tyrrrz

### Fixes

- Don't add version prefix in release if it's already set (#877) @Tyrrrz

## 3.0.8

### Features

- Add AddSentryTag and AddSentryContext Extensions for exception class (#834) @lucas-zimerman
- Associate span exceptions with event exceptions (#848) @Tyrrrz
- MaxCacheItems option to control files on disk (#846) @Tyrrrz
- Move SentryHttpMessageHandlerBuilderFilter to Sentry.Extensions.Logging (#845) @Tyrrrz

### Fixes

- Fix CachingTransport throwing an exception when it can't move the files from the previous session (#871) @Tyrrrz

## 3.0.7

### Changes

- Don't write timezone_display_name if it's the same as the ID (#837) @Tyrrrz
- Serialize arbitrary objects in contexts (#838) @Tyrrrz

## 3.0.6

### Fixes

- Fix serialization of transactions when filesystem caching is enabled. (#815) @Tyrrrz
- Fix UWP not registering exceptions (#821) @lucas-zimerman
- Fix tracing middleware (#813) @Tyrrrz

## 3.0.5

### Changes

- Fix transaction sampling (#810) @Tyrrrz

## 3.0.4

### Changes

- Don't add logs coming from Sentry as breadcrumbs (fixes stack overflow exception) (#797) @Tyrrrz
- Consolidate logic for resolving hub (fixes bug "SENTRY_DSN is not defined") (#795) @Tyrrrz
- Add SetFingerprint overload that takes `params string[]` (#796) @Tyrrrz
- Create spans for outgoing HTTP requests (#802) @Tyrrrz
- Finish span on exception in SentryHttpMessageHandler (#806) @Tyrrrz
- Fix ObjectDisposedException caused by object reuse in RetryAfterHandler (#807) @Tyrrrz

## 3.0.3

### Changes

- Fix DI issues in ASP.NET Core + SentryHttpMessageHandlerBuilderFilter (#789) @Tyrrrz
- Fix incorrect NRT on SpanContext.ctor (#788) @Tyrrrz
- Remove the `Evaluate` error from the breadcrumb list (#790) @Tyrrrz
- Set default tracing sample rate to 0.0 (#791) @Tyrrrz

## 3.0.2

### Changes

- Add GetSpan() to IHub and SentrySdk (#782) @Tyrrrz
- Automatically start transactions from incoming trace in ASP.NET Core (#783) @Tyrrrz
- Automatically inject 'sentry-trace' on outgoing requests in ASP.NET Core (#784) @Tyrrrz

## 3.0.1

### Changes

- bump log4net 2.0.12 (#781) @bruno-garcia
- Fix Serilog version (#780) @bruno-garcia
- Move main Protocol types to Sentry namespace (#779) @bruno-garcia

## 3.0.0

### Changes

- Add support for dynamic transaction sampling. (#753) @Tyrrrz
- Integrate trace headers. (#758) @Tyrrrz
- Renamed Option `DiagnosticsLevel` to `DiagnosticLevel` (#759) @bruno-garcia
- Add additional data to transactions (#763) @Tyrrrz
- Improve transaction instrumentation on ASP.NET Core (#766) @Tyrrrz
- Add `Release` to `Scope` (#765) @Tyrrrz
- Don't fallback to `HttpContext.RequestPath` if a route is unknown (#767 #769) @kanadaj @Tyrrrz

## 3.0.0-beta.0

### Changes

- Add instruction_addr to SentryStackFrame. (#744) @lucas-zimerman
- Default stack trace format: Ben.Demystifier (#732) @bruno-garcia

## 3.0.0-alpha.11

### Changed

- Limit attachment size (#705)
- Separate tracing middleware (#737)
- Bring Transaction a bit more inline with Java SDK (#741)
- Sync transaction and transaction name on scope (#740)

## 3.0.0-alpha.10

- Disabled Mono StackTrace Factory. (#709) @lucas-zimerman
- Adds to the existing User Other dict rather than replacing (#729) @brettjenkins

## 3.0.0-alpha.9

- Handle non-json error response messages on HttpTransport. (#690) @lucas-zimerman
- Fix deadlock on missing ConfigureAwait into foreach loops. (#694) @lucas-zimerman
- Report gRPC sdk name (#700) @bruno-garcia

## 3.0.0-alpha.8

- Include parameters in stack frames. (#662) @Tyrrrz
- Remove CultureUIInfo if value is even with CultureInfo. (#671) @lucas-zimerman
- Make all fields on UserFeedback optional. (#660) @Tyrrrz
- Align transaction names with Java. (#659) @Tyrrrz
- Include assembly name in default release. (#682) @Tyrrrz
- Add support for attachments. (#670) @Tyrrrz
- Improve logging for relay errors. (#683) @Tyrrrz
- Report sentry.dotnet.aspnet on the new Sentry.AspNet package. (#681) @Tyrrrz
- Always send a default release. (#695) @Tyrrrz

## 3.0.0-alpha.7

- Ref moved SentryId from namespace Sentry.Protocol to Sentry (#643) @lucas-zimerman
- Ref renamed `CacheFlushTimeout` to `InitCacheFlushTimeout` (#638) @lucas-zimerman
- Add support for performance. ([#633](https://github.com/getsentry/sentry-dotnet/pull/633))
- Transaction (of type `string`) on Scope and Event now is called TransactionName. ([#633](https://github.com/getsentry/sentry-dotnet/pull/633))

## 3.0.0-alpha.6

- Abandon ValueTask #611
- Fix Cache deleted on HttpTransport exception. (#610) @lucas-zimerman
- Add `SentryScopeStateProcessor` #603
- Add net5.0 TFM to libraries #606
- Add more logging to CachingTransport #619
- Bump Microsoft.Bcl.AsyncInterfaces to 5.0.0 #618
- Bump `Microsoft.Bcl.AsyncInterfaces` to 5.0.0 #618
- `DefaultTags` moved from `SentryLoggingOptions` to `SentryOptions` (#637) @PureKrome
- `Sentry.Serilog` can accept DefaultTags (#637) @PureKrome

## 3.0.0-alpha.5

- Replaced `BaseScope` with `IScope`. (#590) @Tyrrrz
- Removed code coverage report from the test folder. (#592) @lucas-zimerman
- Add target framework NET5.0 on Sentry.csproj. Change the type of `Extra` where value parameter become nullable. @lucas-zimerman
- Implement envelope caching. (#576) @Tyrrrz
- Add a list of .NET Frameworks installed when available. (#531) @lucas-zimerman
- Parse Mono and IL2CPP stacktraces for Unity and Xamarin (#578) @bruno-garcia
- Update TFMs and dependency min version (#580) @bruno-garcia
- Run all tests on .NET 5 (#583) @bruno-garcia

## 3.0.0-alpha.4

- Add the client user ip if both SendDefaultPii and IsEnvironmentUser are set. (#1015) @lucas-zimerman
- Replace Task with ValueTask where possible. (#564) @Tyrrrz
- Add support for ASP.NET Core gRPC (#563) @Mitch528
- Push API docs to GitHub Pages GH Actions (#570) @bruno-garcia
- Refactor envelopes

## 3.0.0-alpha.3

- Add support for user feedback. (#559) @lucas-zimerman
- Add support for envelope deserialization (#558) @Tyrrrz
- Add package description and tags to Sentry.AspNet @Tyrrrz
- Fix internal url references for the new Sentry documentation. (#562) @lucas-zimerman

## 3.0.0-alpha.2

- Set the Environment setting to 'production' if none was provided. (#550) @PureKrome
- ASPNET.Core hosting environment is set to 'production' / 'development' (notice lower casing) if no custom options.Enviroment is set. (#554) @PureKrome
- Add most popular libraries to InAppExclude #555 (@bruno-garcia)
- Add support for individual rate limits.
- Extend `SentryOptions.BeforeBreadcrumb` signature to accept returning nullable values.
- Add support for envelope deserialization.

## 3.0.0-alpha.1

- Rename `LogEntry` to `SentryMessage`. Change type of `SentryEvent.Message` from `string` to `SentryMessage`.
- Change the type of `Gpu.VendorId` from `int` to `string`.
- Add support for envelopes.
- Publishing symbols package (snupkg) to nuget.org with sourcelink

## 3.0.0-alpha.0

- Move aspnet-classic integration to Sentry.AspNet (#528) @Tyrrrz
- Merge Sentry.Protocol into Sentry (#527) @Tyrrrz
- Framework and runtime info (#526) @bruno-garcia
- Add NRTS to Sentry.Extensions.Logging (#524) @Tyrrrz
- Add NRTs to Sentry.Serilog, Sentry.NLog, Sentry.Log4Net (#521) @Tyrrrz
- Add NRTs to Sentry.AspNetCore (#520) @Tyrrrz
- Fix CI build on GitHub Actions (#523) @Tyrrrz
- Add GitHubActionsTestLogger (#511) @Tyrrrz

We'd love to get feedback.

## 2.2.0-alpha

Add nullable reference types support (Sentry, Sentry.Protocol) (#509)
fix: Use ASP.NET Core endpoint FQDN (#485)
feat: Add integration to TaskScheduler.UnobservedTaskException (#481)

## 2.1.6

fix: aspnet fqdn (#485) @bruno-garcia
ref: wait on test the time needed (#484) @bruno-garcia
feat: Add integration to TaskScheduler.UnobservedTaskException (#481) @lucas-zimerman
build(deps): bump Serilog.AspNetCore from 3.2.0 to 3.4.0 (#477)  @dependabot-preview
Fix README typo (#480) @AndreasLangberg
build(deps): bump coverlet.msbuild from 2.8.1 to 2.9.0 (#462) @dependabot-preview
build(deps): bump Microsoft.Extensions.Logging.Debug @dependabot-preview
fix some spelling (#475) @SimonCropp
build(deps): bump Microsoft.Extensions.Configuration.Json (#467) @dependabot-preview

## 2.1.5

- fix: MEL don't init if enabled (#460) @bruno-garcia
- feat: Device Calendar, Timezone, CultureInfo (#457) @bruno-garcia
- ref: Log out debug disabled (#459) @bruno-garcia
- dep: Bump PlatformAbstractions (#458) @bruno-garcia
- feat: Exception filter (#456) @bruno-garcia

## 2.1.5-beta

- fix: MEL don't init if enabled (#460) @bruno-garcia
- feat: Device Calendar, Timezone, CultureInfo (#457) @bruno-garcia
- ref: Log out debug disabled (#459) @bruno-garcia
- dep: Bump PlatformAbstractions (#458) @bruno-garcia
- feat: Exception filter (#456) @bruno-garcia

## 2.1.4

- NLog SentryTarget - NLogDiagnosticLogger for writing to NLog InternalLogger (#450) @snakefoot
- fix: SentryScopeManager dispose message (#449) @bruno-garcia
- fix: dont use Sentry namespace on sample (#447) @bruno-garcia
- Remove obsolete API from benchmarks (#445) @bruno-garcia
- build(deps): bump Microsoft.Extensions.Logging.Debug from 2.1.1 to 3.1.4 (#421) @dependabot-preview
- build(deps): bump Microsoft.AspNetCore.Diagnostics from 2.1.1 to 2.2.0 (#431) @dependabot-preview
- build(deps): bump Microsoft.CodeAnalysis.CSharp.Workspaces from 3.1.0 to 3.6.0 (#437) @dependabot-preview

## 2.1.3

- SentryScopeManager - Fixed clone of Stack so it does not reverse order (#420) @snakefoot
- build(deps): bump Serilog.AspNetCore from 2.1.1 to 3.2.0 (#411) @dependabot-preview
- Removed dependency on System.Collections.Immutable (#405) @snakefoot
- Fix Sentry.Microsoft.Logging Filter now drops also breadcrumbs (#440)

## 2.1.2-beta5

Fix Background worker dispose logs error message (#408)
Fix sentry serilog extension method collapsing (#406)
Fix Sentry.Samples.NLog so NLog.config is valid (#404)

Thanks @snakefoot and @JimHume for the fixes

Add MVC route data extraction to ScopeExtensions.Populate() (#401)

## 2.1.2-beta3

Fixed ASP.NET System.Web catch HttpException to prevent the request processor from being unable to submit #397 (#398)

## 2.1.2-beta2

- Ignore WCF error and capture (#391)

### 2.1.2-beta

- Serilog Sentry sink does not load all options from IConfiguration (#380)
- UnhandledException sets Handled=false (#382)

## 2.1.1

Bug fix:  Don't overwrite server name set via configuration with machine name on ASP.NET Core #372

## 2.1.0

- Set score url to fully constructed url #367 Thanks @christopher-taormina-zocdoc
- Don't dedupe from inner exception #363 - Note this might change groupings. It's opt-in.
- Expose FlushAsync to intellisense #362
- Protocol monorepo #325 - new protocol version whenever there's a new SDK release

## 2.0.3

Expose httpHandler creation (#359)
NLog: possibility to override fingerprint using AdditionalGroupingKey (#358) @Shtannikov
Take ServerName from options (#356)

## 2.0.2

Add logger and category from Serilog SourceContext. (#316) @krisztiankocsis
Set DateFormatHandling.IsoDateFormat for serializer. Fixes #351 (#353)  @olsh

## 2.0.1

Removed `-beta` from dependencies.

## 2.0.0

- SentryTarget - GetTagsFromLogEvent with null check (#326)
- handled process corrupted (#328)
- sourcelink GA (#330)
- Adds ability to specify user values via NLog configuration (#336)
- Add option to ASP.NET Core to flush events after response complete (#288)
- Fixed race on `BackgroundWorker`  (#293)
- Exclude `Sentry.` frames from InApp (#272)
- NLog SentryTarget with less overhead for breadcrumb (#273)
- Logging on body not extracted (#246)
- Add support to DefaultTags for ASP.NET Core and M.E.Logging (#268)
- Don't use ValueTuple (#263)
- All public members were documented: #252
- Use EnableBuffering to keep request payload around: #250
- Serilog default levels: #237
- Removed dev dependency from external dependencies 4d92ab0
- Use new `Sentry.Protocol` 836fb07e
- Use new `Sentry.PlatformAbsrtractions` #226
- Debug logging for ASP.NET Classic #209
- Reading request body throws on ASP.NET Core 3 (#324)
- NLog: null check contextProp.Value during IncludeEventDataOnBreadcrumbs (#323)
- JsonSerializerSettings - ReferenceLoopHandling.Ignore (#312)
- Fixed error when reading request body affects collecting other request data (#299)
- `Microsoft.Extensions.Logging` `ConfigureScope` invocation. #208, #210, #224 Thanks @dbraillon
- `Sentry.Serilog` Verbose level. #213, #217. Thanks @kanadaj
- AppDomain.ProcessExit will close the SDK: #242
- Adds PublicApiAnalyzers to public projects: #234
- NLog: Utilizes Flush functionality in NLog target: #228
- NLog: Set the logger via the log event info in SentryTarget.Write, #227
- Multi-target .NET Core 3.0 (#308)

Major version bumped due to these breaking changes:

1. `Sentry.Protocol` version 2.0.0
   - Remove StackTrace from SentryEvent [#38](https://github.com/getsentry/sentry-dotnet-protocol/pull/38) - StackTrace is  either part of Thread or SentryException.
2. Removed `ContextLine` #223
3. Use `StackTrace` from `Threads` #222
4. `FlushAsync` added to `ISentryClient` #214

## 2.0.0-beta8

- SentryTarget - GetTagsFromLogEvent with null check (#326)
- handled process corrupted (#328)
- sourcelink GA (#330)
- Adds ability to specify user values via NLog configuration (#336)

## 2.0.0-beta7

Fixes:

- Reading request body throws on ASP.NET Core 3 (#324)
- NLog: null check contextProp.Value during IncludeEventDataOnBreadcrumbs (#323)
- JsonSerializerSettings - ReferenceLoopHandling.Ignore (#312)

Features:

- Multi-target .NET Core 3.0 (#308)

## 2.0.0-beta6

- Fixed error when reading request body affects collecting other request data (#299)

## 2.0.0-beta5

- Add option to ASP.NET Core to flush events after response complete (#288)
- Fixed race on `BackgroundWorker`  (#293)
- Exclude `Sentry.` frames from InApp (#272)
- NLog SentryTarget with less overhead for breadcrumb (#273)

## 2.0.0-beta4

- Logging on body not extracted (#246)
- Add support to DefaultTags for ASP.NET Core and M.E.Logging (#268)
- Don't use ValueTuple (#263)

## 2.0.0-beta3

- All public members were documented: #252
- Use EnableBuffering to keep request payload around: #250
- Serilog default levels: #237

Thanks @josh-degraw for:

- AppDomain.ProcessExit will close the SDK: #242
- Adds PublicApiAnalyzers to public projects: #234
- NLog: Utilizes Flush functionality in NLog target: #228
- NLog: Set the logger via the log event info in SentryTarget.Write, #227

## 2.0.0-beta2

- Removed dev dependency from external dependencies 4d92ab0
- Use new `Sentry.Protocol` 836fb07e
- Use new `Sentry.PlatformAbsrtractions` #226

## 2.0.0-beta

Major version bumped due to these breaking changes:

1. `Sentry.Protocol` version 2.0.0
   - Remove StackTrace from SentryEvent [#38](https://github.com/getsentry/sentry-dotnet-protocol/pull/38) - StackTrace is either part of Thread or SentryException.
2. Removed `ContextLine` #223
3. Use `StackTrace` from `Threads` #222
4. `FlushAsync` added to `ISentryClient` #214

Other Features:

- Debug logging for ASP.NET Classic #209

Fixes:

- `Microsoft.Extensions.Logging` `ConfigureScope` invocation. #208, #210, #224 Thanks @dbraillon
- `Sentry.Serilog` Verbose level. #213, #217. Thanks @kanadaj

## 1.2.1-beta

Fixes and improvements to the NLog integration: #207 by @josh-degraw

## 1.2.0

### Features

- Optionally skip module registrations #202 - (Thanks @josh-degraw)
- First NLog integration release #188 (Thanks @josh-degraw)
- Extensible stack trace #184 (Thanks @pengweiqhca)
- MaxRequestSize for ASP.NET and ASP.NET Core #174
- InAppInclude #171
- Overload to AddSentry #163 by (Thanks @f1nzer)
- ASP.NET Core AddSentry has now ConfigureScope: #160

### Bug fixes

- Don't override user #199
- Read the hub to take latest Client: 8f4b5ba

## 1.1.3-beta4

Bug fix: Don't override user  #199

## 1.1.3-beta3

- First NLog integration release #188 (Thanks @josh-degraw)
- Extensible stack trace #184 (Thanks @pengweiqhca)

## 1.1.3-beta2

Feature:

- MaxRequestSize for ASP.NET and ASP.NET Core #174
- InAppInclude #171

Fix: Diagnostic log order: #173 by @scolestock

## 1.1.3-beta

Fixed:

- Read the hub to take latest Client: 8f4b5ba1a3
- Uses Sentry.Protocol 1.0.4 4035e25

Feature

- Overload to `AddSentry` #163 by @F1nZeR
- ASP.NET Core `AddSentry` has now `ConfigureScope`: #160

## 1.1.2

Using [new version of the protocol with fixes and features](https://github.com/getsentry/sentry-dotnet-protocol/releases/tag/1.0.3).

Fixed:

ASP.NET Core integration issue when containers are built on the ServiceCollection after SDK is initialized (#157, #103 )

## 1.1.2-beta

Fixed:

- ASP.NET Core integration issue when containers are built on the ServiceCollection after SDK is initialized (#157, #103 )

## 1.1.1

Fixed:

- Serilog bug that self log would recurse #156

Feature:

- log4net environment via xml configuration #150 (Thanks Sébastien Pierre)

## 1.1.0

Includes all features and bug fixes of previous beta releases:

Features:

- Use log entry to improve grouping #125
- Use .NET Core SDK 2.1.401
- Make AddProcessors extension methods on Options public #115
- Format InternalsVisibleTo to avoid iOS issue: 94e28b3
- Serilog Integration #118, #145
- Capture methods return SentryId #139, #140
- MEL integration keeps properties as tags #146
- Sentry package Includes net461 target #135

Bug fixes:

- Disabled SDK throws on shutdown: #124
- Log4net only init if current hub is disabled #119

Thanks to our growing list of [contributors](https://github.com/getsentry/sentry-dotnet/graphs/contributors).

## 1.0.1-beta5

- Added `net461` target to Serilog package #148

## 1.0.1-beta4

- Serilog Integration #118, #145
- `Capture` methods return `SentryId` #139, #140
- MEL integration keeps properties as tags #146
- Revert reducing Json.NET requirements <https://github.com/getsentry/sentry-dotnet/commit/1aed4a5c76ead2f4d39f1c2979eda02d068bfacd>

Thanks to our growing [list of contributors](https://github.com/getsentry/sentry-dotnet/graphs/contributors).

## 1.0.1-beta3

Lowering Newtonsoft.Json requirements; #138

## 1.0.1-beta2

`Sentry` package Includes `net461` target #135

## 1.0.1-beta

Features:

- Use log entry to improve grouping #125
- Use .NET Core SDK 2.1.401
- Make `AddProcessors` extension methods on Options public  #115
- Format InternalsVisibleTo to avoid iOS issue: 94e28b3

Bug fixes:

- Disabled SDK throws on shutdown: #124
- Log4net only init if current hub is disabled #119

## 1.0.0

### First major release of the new .NET SDK

#### Main features

##### Sentry package

- Automatic Captures global unhandled exceptions (AppDomain)
- Scope management
- Duplicate events automatically dropped
- Events from the same exception automatically dropped
- Web proxy support
- HttpClient/HttpClientHandler configuration callback
- Compress request body
- Event sampling opt-in
- Event flooding protection (429 retry-after and internal bound queue)
- Release automatically set (AssemblyInformationalVersionAttribute, AssemblyVersion or env var)
- DSN discovered via environment variable
- Release (version) reported automatically
- CLS Compliant
- Strong named
- BeforeSend and BeforeBreadcrumb callbacks
- Event and Exception processors
- SourceLink (including PDB in nuget package)
- Device OS info sent
- Device Runtime info sent
- Enable SDK debug mode (opt-in)
- Attach stack trace for captured messages (opt-in)

##### Sentry.Extensions.Logging

- Includes all features from the `Sentry` package.
- BeginScope data added to Sentry scope, sent with events
- LogInformation or higher added as breadcrumb, sent with next events.
- LogError or higher automatically captures an event
- Minimal levels are configurable.

##### Sentry.AspNetCore

- Includes all features from the `Sentry` package.
- Includes all features from the `Sentry.Extensions.Logging` package.
- Easy ASP.NET Core integration, single line: `UseSentry`.
- Captures unhandled exceptions in the middleware pipeline
- Captures exceptions handled by the framework `UseExceptionHandler` and Error page display.
- Any event sent will include relevant application log messages
- RequestId as tag
- URL as tag
- Environment is automatically set (`IHostingEnvironment`)
- Request payload can be captured if opt-in
- Support for EventProcessors registered with DI
- Support for ExceptionProcessors registered with DI
- Captures logs from the request (using Microsoft.Extensions.Logging)
- Supports configuration system (e.g: appsettings.json)
- Server OS info sent
- Server Runtime info sent
- Request headers sent
- Request body compressed

All packages are:

- Strong named
- Tested on Windows, Linux and macOS
- Tested on .NET Core, .NET Framework and Mono

##### Learn more

- [Code samples](https://github.com/getsentry/sentry-dotnet/tree/master/samples)
- [Sentry docs](https://docs.sentry.io/quickstart/?platform=csharp)

Sample event using the log4net integration:
![Sample event in Sentry](https://github.com/getsentry/sentry-dotnet/blob/master/samples/Sentry.Samples.Log4Net/.assets/log4net-sample.gif?raw=true)

Download it directly from GitHub or using NuGet:

|      Integrations                 |        NuGet         |
| ----------------------------- | -------------------: |
|         **Sentry**            |    [![NuGet](https://img.shields.io/nuget/vpre/Sentry.svg)](https://www.nuget.org/packages/Sentry)   |
|     **Sentry.AspNetCore**     |   [![NuGet](https://img.shields.io/nuget/vpre/Sentry.AspNetCore.svg)](https://www.nuget.org/packages/Sentry.AspNetCore)   |
| **Sentry.Extensions.Logging** | [![NuGet](https://img.shields.io/nuget/vpre/Sentry.Extensions.Logging.svg)](https://www.nuget.org/packages/Sentry.Extensions.Logging)   |
| **Sentry.Log4Net** | [![NuGet](https://img.shields.io/nuget/vpre/Sentry.Log4Net.svg)](https://www.nuget.org/packages/Sentry.Log4Net)   |

## 1.0.0-rc2

Features and improvements:

- `SentrySdk.LastEventId` to get scoped id
- `BeforeBreadcrumb` to allow dropping or modifying a breadcrumb
- Event processors on scope #58
- Event processor as `Func<SentryEvent,SentryEvent>`

Bug fixes:

- #97 Sentry environment takes precedence over ASP.NET Core

Download it directly below from GitHub or using NuGet:

|      Integrations                 |        NuGet         |
| ----------------------------- | -------------------: |
|         **Sentry**            |    [![NuGet](https://img.shields.io/nuget/vpre/Sentry.svg)](https://www.nuget.org/packages/Sentry)   |
|     **Sentry.AspNetCore**     |   [![NuGet](https://img.shields.io/nuget/vpre/Sentry.AspNetCore.svg)](https://www.nuget.org/packages/Sentry.AspNetCore)   |
| **Sentry.Extensions.Logging** | [![NuGet](https://img.shields.io/nuget/vpre/Sentry.Extensions.Logging.svg)](https://www.nuget.org/packages/Sentry.Extensions.Logging)   |
| **Sentry.Log4Net** | [![NuGet](https://img.shields.io/nuget/vpre/Sentry.Log4Net.svg)](https://www.nuget.org/packages/Sentry.Log4Net)   |

## 1.0.0-rc

Features and improvements:

- Microsoft.Extensions.Logging (MEL) use framework configuration system #79 (Thanks @pengweiqhca)
- Use IOptions on Logging and ASP.NET Core integrations #81
- Send PII (personal identifier info, opt-in `SendDefaultPii`): #83
- When SDK is disabled SentryMiddleware passes through to next in pipeline: #84
- SDK diagnostic logging (option: `Debug`): #85
- Sending Stack trace for events without exception (like CaptureMessage, opt-in `AttachStackTrace`) #86

Bug fixes:

- MEL: Only call Init if DSN was provided <https://github.com/getsentry/sentry-dotnet/commit/097c6a9c6f4348d87282c92d9267879d90879e2a>
- Correct namespace for `AddSentry` <https://github.com/getsentry/sentry-dotnet/commit/2498ab4081f171dc78e7f74e4f1f781a557c5d4f>

Breaking changes:

The settings for HTTP and Worker have been moved to `SentryOptions`. There's no need to call `option.Http(h => h...)` anymore.
`option.Proxy` was renamed to `option.HttpProxy`.

[New sample](https://github.com/getsentry/sentry-dotnet/tree/master/samples/Sentry.Samples.GenericHost) using [GenericHost](https://docs.microsoft.com/en-us/aspnet/core/fundamentals/host/generic-host?view=aspnetcore-2.1)

Download it directly below from GitHub or using NuGet:

|      Integrations                 |        NuGet         |
| ----------------------------- | -------------------: |
|         **Sentry**            |    [![NuGet](https://img.shields.io/nuget/vpre/Sentry.svg)](https://www.nuget.org/packages/Sentry)   |
|     **Sentry.AspNetCore**     |   [![NuGet](https://img.shields.io/nuget/vpre/Sentry.AspNetCore.svg)](https://www.nuget.org/packages/Sentry.AspNetCore)   |
| **Sentry.Extensions.Logging** | [![NuGet](https://img.shields.io/nuget/vpre/Sentry.Extensions.Logging.svg)](https://www.nuget.org/packages/Sentry.Extensions.Logging)   |
| **Sentry.Log4Net** | [![NuGet](https://img.shields.io/nuget/vpre/Sentry.Log4Net.svg)](https://www.nuget.org/packages/Sentry.Log4Net)   |

## 0.0.1-preview5

Features:

- Support buffered gzip request #73
- Reduced dependencies from the ASP.NET Core integraiton
- InAppExclude configurable #75
- Duplicate event detects inner exceptions #76
- HttpClientHandler configuration callback #72
- Event sampling opt-in
- ASP.NET Core sends server name

Bug fixes:

- On-prem without chuncked support for gzip #71
- Exception.Data key is not string #77

**[Watch on youtube](https://www.youtube.com/watch?v=xK6a1goK_w0) how to use the ASP.NET Core integration**

Download it directly below from GitHub or using NuGet:

|      Integrations                 |        NuGet         |
| ----------------------------- | -------------------: |
|         **Sentry**            |    [![NuGet](https://img.shields.io/nuget/vpre/Sentry.svg)](https://www.nuget.org/packages/Sentry)   |
|     **Sentry.AspNetCore**     |   [![NuGet](https://img.shields.io/nuget/vpre/Sentry.AspNetCore.svg)](https://www.nuget.org/packages/Sentry.AspNetCore)   |
| **Sentry.Extensions.Logging** | [![NuGet](https://img.shields.io/nuget/vpre/Sentry.Extensions.Logging.svg)](https://www.nuget.org/packages/Sentry.Extensions.Logging)   |
| **Sentry.Log4Net** | [![NuGet](https://img.shields.io/nuget/vpre/Sentry.Log4Net.svg)](https://www.nuget.org/packages/Sentry.Log4Net)   |

## 0.0.1-preview4

Features:

- Using [Sentry Protocol](https://github.com/getsentry/sentry-dotnet-protocol) as a dependency
- Environment can be set via `SentryOptions` #49
- Compress request body (configurable: Fastest, Optimal, Off) #63
- log4net integration
- SDK honors Sentry's 429 HTTP Status with Retry After header #61

Bug fixes:

- `Init` pushes the first scope #55, #54
- `Exception.Data` copied to `SentryEvent.Data` while storing the index of originating error.
- Demangling code ensures Function name available #64
- ASP.NET Core integration throws when Serilog added #65, #68, #67

Improvements to [the docs](https://getsentry.github.io/sentry-dotnet) like:

- Release discovery
- `ConfigureScope` clarifications
- Documenting samples

### [Watch on youtube](https://www.youtube.com/watch?v=xK6a1goK_w0) how to use the ASP.NET Core integration

Download it directly from GitHub or using NuGet:

|      Integrations                 |        NuGet         |
| ----------------------------- | -------------------: |
|         **Sentry**            |    [![NuGet](https://img.shields.io/nuget/vpre/Sentry.svg)](https://www.nuget.org/packages/Sentry)   |
|     **Sentry.AspNetCore**     |   [![NuGet](https://img.shields.io/nuget/vpre/Sentry.AspNetCore.svg)](https://www.nuget.org/packages/Sentry.AspNetCore)   |
| **Sentry.Extensions.Logging** | [![NuGet](https://img.shields.io/nuget/vpre/Sentry.Extensions.Logging.svg)](https://www.nuget.org/packages/Sentry.Extensions.Logging)   |
| **Sentry.Log4Net** | [![NuGet](https://img.shields.io/nuget/vpre/Sentry.Log4Net.svg)](https://www.nuget.org/packages/Sentry.Log4Net)   |

## 0.0.1-preview3

This third preview includes bug fixes and more features. Test coverage increased to 96%

Features and improvements:

- Filter duplicate events/exceptions #43
- EventProcessors can be added (sample [1](https://github.com/getsentry/sentry-dotnet/blob/dbb5a3af054d0ca6f801de37fb7db3632ca2c65a/samples/Sentry.Samples.Console.Customized/Program.cs#L151), [2](https://github.com/getsentry/sentry-dotnet/blob/dbb5a3af054d0ca6f801de37fb7db3632ca2c65a/samples/Sentry.Samples.Console.Customized/Program.cs#L41))
- ExceptionProcessors can be added #36 (sample [1](https://github.com/getsentry/sentry-dotnet/blob/dbb5a3af054d0ca6f801de37fb7db3632ca2c65a/samples/Sentry.Samples.Console.Customized/Program.cs#L172), [2](https://github.com/getsentry/sentry-dotnet/blob/dbb5a3af054d0ca6f801de37fb7db3632ca2c65a/samples/Sentry.Samples.Console.Customized/Program.cs#L42))
- Release is automatically discovered/reported #35
- Contexts is a dictionary - allows custom data #37
- ASP.NET integration reports context as server: server-os, server-runtime #37
- Assemblies strong named #41
- Scope exposes IReadOnly members instead of Immutables
- Released a [documentation site](https://getsentry.github.io/sentry-dotnet/)

Bug fixes:

- Strong name
- Logger provider gets disposed/flushes events

[Watch on youtube](https://www.youtube.com/watch?v=xK6a1goK_w0) how to use the ASP.NET Core integration.

Download it directly from GitHub or using NuGet:

|      Integrations                 |        NuGet         |
| ----------------------------- | -------------------: |
|         **Sentry**            |    [![NuGet](https://img.shields.io/nuget/vpre/Sentry.svg)](https://www.nuget.org/packages/Sentry)   |
|     **Sentry.AspNetCore**     |   [![NuGet](https://img.shields.io/nuget/vpre/Sentry.AspNetCore.svg)](https://www.nuget.org/packages/Sentry.AspNetCore)   |
| **Sentry.Extensions.Logging** | [![NuGet](https://img.shields.io/nuget/vpre/Sentry.Extensions.Logging.svg)](https://www.nuget.org/packages/Sentry.Extensions.Logging)   |

## 0.0.1-preview2

This second release includes bug fixes and more features. Test coverage increased to 93%

Features and improvements:

- Added `CaptureMessage`
- `BeforeSend` callback errors are sent as breadcrumbs
- `ASP.NET Core` integration doesn't add tags added by `Microsoft.Extensions.Logging`
- SDK name is reported depending on the package added
- Integrations API allows user-defined SDK integration
- Unhandled exception handler can be configured via integrations
- Filter kestrel log eventid 13 (application error) when already captured by the middleware

Bugs fixed:

- Fixed #28
- HTTP Proxy set to HTTP message handler

Download it directly from GitHub or using NuGet:

|      Integrations                 |        NuGet         |
| ----------------------------- | -------------------: |
|         **Sentry**            |    [![NuGet](https://img.shields.io/nuget/vpre/Sentry.svg)](https://www.nuget.org/packages/Sentry)   |
|     **Sentry.AspNetCore**     |   [![NuGet](https://img.shields.io/nuget/vpre/Sentry.AspNetCore.svg)](https://www.nuget.org/packages/Sentry.AspNetCore)   |
| **Sentry.Extensions.Logging** | [![NuGet](https://img.shields.io/nuget/vpre/Sentry.Extensions.Logging.svg)](https://www.nuget.org/packages/Sentry.Extensions.Logging)   |

## 0.0.1-preview1

Our first preview of the SDK:

Main features:

- Easy ASP.NET Core integration, single line: `UseSentry`.
- Captures unhandled exceptions in the middleware pipeline
- Captures exceptions handled by the framework `UseExceptionHandler` and Error page display.
- Captures process-wide unhandled exceptions (AppDomain)
- Captures logger.Error or logger.Critical
- When an event is sent, data from the current request augments the event.
- Sends information about the server running the app (OS, Runtime, etc)
- Informational logs written by the app or framework augment events sent to Sentry
- Optional include of the request body
- HTTP Proxy configuration

Also available via NuGet:

[Sentry](https://www.nuget.org/packages/Sentry/0.0.1-preview1)
[Sentry.AspNetCore](https://www.nuget.org/packages/Sentry.AspNetCore/0.0.1-preview1)
[Sentry.Extensions.Logging](https://www.nuget.org/packages/Sentry.Extensions.Logging/0.0.1-preview1)<|MERGE_RESOLUTION|>--- conflicted
+++ resolved
@@ -13,12 +13,9 @@
 ### Fixes
 
 - Crontabs now support day names (MON-SUN) and allow step values and ranges to be combined ([#4407](https://github.com/getsentry/sentry-dotnet/pull/4407))
-<<<<<<< HEAD
 - Experimental _Structured Logs_:
   - `InvalidOperationException` potentially thrown during a race condition in high volume logging scenarios ([#4428](https://github.com/getsentry/sentry-dotnet/pull/4428))
-=======
 - Ensure the correct Sentry Cocoa SDK framework version is used on iOS ([#4411](https://github.com/getsentry/sentry-dotnet/pull/4411))
->>>>>>> b6fb3231
 
 ### Dependencies
 
