--- conflicted
+++ resolved
@@ -2,15 +2,10 @@
 
 ## Unreleased
 
-<<<<<<< HEAD
-### Feature
-
+### Features
+
+- .NET MAUI integration with CommunityToolkit.Mvvm Async Relay Commands can now be auto spanned with the new package Sentry.Maui.CommunityToolkit.Mvvm ([#4125](https://github.com/getsentry/sentry-dotnet/pull/4125))
 - Support for Windows ARM64 with Native AOT ([#4187](https://github.com/getsentry/sentry-dotnet/pull/4187))
-=======
-### Features
-
-- .NET MAUI integration with CommunityToolkit.Mvvm Async Relay Commands can now be auto spanned with the new package Sentry.Maui.CommunityToolkit.Mvvm ([#4125](https://github.com/getsentry/sentry-dotnet/pull/4125))
->>>>>>> f71bc9cf
 
 ### Dependencies
 
