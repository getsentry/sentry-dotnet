--- conflicted
+++ resolved
@@ -2,17 +2,14 @@
 
 ## Unreleased
 
-### Fixes
-
-<<<<<<< HEAD
+### Features
+
+- Exception.HResult is now included in the mechanism data for all exceptions ([#4029](https://github.com/getsentry/sentry-dotnet/pull/4029))
+
+### Fixes
+
 - Fixed symbolication and source context for net9.0-android ([#4033](https://github.com/getsentry/sentry-dotnet/pull/4033))
-=======
 - Target `net9.0` on Sentry.Google.Cloud.Functions to avoid conflict with Sentry.AspNetCore ([#4039](https://github.com/getsentry/sentry-dotnet/pull/4039))
-
-### Features
-
-- Exception.HResult is now included in the mechanism data for all exceptions ([#4029](https://github.com/getsentry/sentry-dotnet/pull/4029))
->>>>>>> cdbb4bc2
 
 ### Dependencies
 
