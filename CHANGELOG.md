# Changelog

## Unreleased

### Features

- Reintroduced experimental support for Session Replay on Android ([#4097](https://github.com/getsentry/sentry-dotnet/pull/4097))

### Fixes

- Prevent users from disabling AndroidEnableAssemblyCompression which leads to untrappable crash ([#4089](https://github.com/getsentry/sentry-dotnet/pull/4089))
<<<<<<< HEAD
- Added a `SentrySetCommitReleaseOptions` build property that can be specified separately from `SentryReleaseOptions` ([#4109](https://github.com/getsentry/sentry-dotnet/pull/4109))
=======
- Fixed MSVCRT build warning on Windows ([#4111](https://github.com/getsentry/sentry-dotnet/pull/4111))

### Features

- If an incoming HTTP request has the `traceparent` header, it is now parsed and interpreted like the `sentry-trace` header. Outgoing requests now contain the `traceparent` header to facilitate integration with servesr that only support the [W3C Trace Context](https://www.w3.org/TR/trace-context/). ([#4084](https://github.com/getsentry/sentry-dotnet/pull/4084))
>>>>>>> c7ebf258

## 5.5.1

### Fixes

- Fix UWP Net Native compilation ([#4085](https://github.com/getsentry/sentry-dotnet/pull/4085))
- Sentry Java SDK dependencies are now detected and included in the Android bindings ([#4079](https://github.com/getsentry/sentry-dotnet/pull/4079))

## 5.5.0

### Features

- The `IScopeObserver` now has an `SetTrace` that allows observing changes to the scope's trace context. The SDK uses this to propagate the `trace ID` to `sentry-native`. This allows Sentry to connect errors coming from all layers of your application ([#4026](https://github.com/getsentry/sentry-dotnet/pull/4026))
- Exception.HResult is now included in the mechanism data for all exceptions ([#4029](https://github.com/getsentry/sentry-dotnet/pull/4029))

### Dependencies

- Bump Native SDK from v0.8.2 to v0.8.3 [#4072](https://github.com/getsentry/sentry-dotnet/pull/4072))
    - [changelog](https://github.com/getsentry/sentry-native/blob/master/CHANGELOG.md#083)
    - [diff](https://github.com/getsentry/sentry-native/compare/0.8.2...0.8.3)

### Fixes

- Fixed symbolication and source context for net9.0-android ([#4033](https://github.com/getsentry/sentry-dotnet/pull/4033))
- Single quotes added to the release name when using MS Build to create Sentry releases on Windows ([#4015](https://github.com/getsentry/sentry-dotnet/pull/4015))
- Target `net9.0` on Sentry.Google.Cloud.Functions to avoid conflict with Sentry.AspNetCore ([#4039](https://github.com/getsentry/sentry-dotnet/pull/4039))
- Changed default value for `SentryOptions.EnableAppHangTrackingV2` to `false` ([#4042](https://github.com/getsentry/sentry-dotnet/pull/4042))
- Missing MAUI `Shell` navigation breadcrumbs on iOS ([#4006](https://github.com/getsentry/sentry-dotnet/pull/4006))
- Prevent application crashes when capturing screenshots on iOS ([#4069](https://github.com/getsentry/sentry-dotnet/pull/4069))

### Dependencies

- Bump Native SDK from v0.8.1 to v0.8.2 ([#4050](https://github.com/getsentry/sentry-dotnet/pull/4050)
  - [changelog](https://github.com/getsentry/sentry-native/blob/master/CHANGELOG.md#082)
  - [diff](https://github.com/getsentry/sentry-native/compare/0.8.1...0.8.2)
- Bump CLI from v2.42.2 to v2.43.0 ([#4036](https://github.com/getsentry/sentry-dotnet/pull/4036), [#4049](https://github.com/getsentry/sentry-dotnet/pull/4049), [#4060](https://github.com/getsentry/sentry-dotnet/pull/4060), [#4062](https://github.com/getsentry/sentry-dotnet/pull/4062))
  - [changelog](https://github.com/getsentry/sentry-cli/blob/master/CHANGELOG.md#2430)
  - [diff](https://github.com/getsentry/sentry-cli/compare/2.42.2...2.43.0)
- Bump Java SDK from v7.20.1 to v8.6.0 ([#4075](https://github.com/getsentry/sentry-dotnet/pull/4075))
  - [changelog](https://github.com/getsentry/sentry-java/blob/main/CHANGELOG.md#860)
  - [diff](https://github.com/getsentry/sentry-java/compare/7.20.1...8.6.0)

## 5.4.0

### Enhancements

- Profiling: improve performance by subscribing only to necessary CLR events ([#3970](https://github.com/getsentry/sentry-dotnet/pull/3970))

### Fixes

- Unknown stack frames in profiles on .NET 8+ ([#3967](https://github.com/getsentry/sentry-dotnet/pull/3967))

## 5.3.0

### Features

- User Feedback can now be captured without errors/exceptions. Note that these APIs replace the older UserFeedback APIs, which have now been marked as obsolete (and will be removed in a future major version bump) ([#3981](https://github.com/getsentry/sentry-dotnet/pull/3981))

### Fixes

- Using SentryOptions.Native.SuppressExcBadAccess and SentryOptions.Native.SuppressSignalAborts, users can now block duplicate errors from native due to dotnet NullReferenceExceptions - Defaults to false ([#3998](https://github.com/getsentry/sentry-dotnet/pull/3998))
- Native iOS events are now exposed to the dotnet layer for users to hook through SentryOptions.BeforeSend and SentryOptions.OnCrashedLastRun ([#2102](https://github.com/getsentry/sentry-dotnet/pull/3958))
- Prevent crashes from occurring on Android during OnBeforeSend ([#4022](https://github.com/getsentry/sentry-dotnet/pull/4022))

### Dependencies

- Bump Native SDK from v0.8.0 to v0.8.1 ([#4014](https://github.com/getsentry/sentry-dotnet/pull/4014))
  - [changelog](https://github.com/getsentry/sentry-native/blob/master/CHANGELOG.md#081)
  - [diff](https://github.com/getsentry/sentry-native/compare/0.8.0...0.8.1)

## 5.2.0

### Features

- Users can now register their own MAUI controls for breadcrumb creation ([#3997](https://github.com/getsentry/sentry-dotnet/pull/3997))
- Serilog scope properties are now sent with Sentry events ([#3976](https://github.com/getsentry/sentry-dotnet/pull/3976))
- The sample seed used for sampling decisions is now propagated, for use in downstream custom trace samplers ([#3951](https://github.com/getsentry/sentry-dotnet/pull/3951))
- Add Azure Function UseSentry overloads for easier wire ups  ([#3971](https://github.com/getsentry/sentry-dotnet/pull/3971))

### Fixes

- Fix mismapped breadcrumb levels coming in from native to dotnet SDK ([#3993](https://github.com/getsentry/sentry-dotnet/pull/3993))
- Deduplicate profiling stack frames ([#3969](https://github.com/getsentry/sentry-dotnet/pull/3969))

### Dependencies

- Bump CLI from v2.41.1 to v2.42.2 ([#3979](https://github.com/getsentry/sentry-dotnet/pull/3979), [#4002](https://github.com/getsentry/sentry-dotnet/pull/4002))
  - [changelog](https://github.com/getsentry/sentry-cli/blob/master/CHANGELOG.md#2422)
  - [diff](https://github.com/getsentry/sentry-cli/compare/2.41.1...2.42.2)
- Bump Native SDK from v0.7.20 to v0.8.0 ([#4003](https://github.com/getsentry/sentry-dotnet/pull/4003))
  - [changelog](https://github.com/getsentry/sentry-native/blob/master/CHANGELOG.md#080)
  - [diff](https://github.com/getsentry/sentry-native/compare/0.7.20...0.8.0)

## 5.1.1

### Fixes

- Emit transaction.data inside contexts.trace.data ([#3936](https://github.com/getsentry/sentry-dotnet/pull/3936))
- Native SIGSEGV errors resulting from managed NullReferenceExceptions are now suppressed on Android ([#3903](https://github.com/getsentry/sentry-dotnet/pull/3903))
- OTel activities that are marked as not recorded are no longer sent to Sentry ([#3890](https://github.com/getsentry/sentry-dotnet/pull/3890))
- Fixed envelopes with oversized attachments getting stuck in __processing ([#3938](https://github.com/getsentry/sentry-dotnet/pull/3938))
- OperatingSystem will now return macOS as OS name instead of 'Darwin' as well as the proper version. ([#2710](https://github.com/getsentry/sentry-dotnet/pull/3956))
- Ignore null value on CocoaScopeObserver.SetTag ([#3948](https://github.com/getsentry/sentry-dotnet/pull/3948))

## 5.1.0

### Significant change in behavior
- The User.IpAddress is now only set to `{{auto}}` when `SendDefaultPii` is enabled. This change gives you control over IP address collection directly on the client ([#3893](https://github.com/getsentry/sentry-dotnet/pull/3893))

### Features

- .NET on iOS: Add experimental EnableAppHangTrackingV2 configuration flag to the options binding SDK ([#3877](https://github.com/getsentry/sentry-dotnet/pull/3877))
- Added `SentryOptions.DisableSentryHttpMessageHandler`. Useful if you're using `OpenTelemetry.Instrumentation.Http` and ending up with duplicate spans. ([#3879](https://github.com/getsentry/sentry-dotnet/pull/3879))

### Dependencies

- Bump Native SDK from v0.7.17 to v0.7.18 ([#3891](https://github.com/getsentry/sentry-dotnet/pull/3891))
  - [changelog](https://github.com/getsentry/sentry-native/blob/master/CHANGELOG.md#0718)
  - [diff](https://github.com/getsentry/sentry-native/compare/0.7.17...0.7.18)
### Fixes

- Prevent Native EXC_BAD_ACCESS signal errors from being captured when managed NullRefrenceExceptions occur ([#3909](https://github.com/getsentry/sentry-dotnet/pull/3909))
- Fixed duplicate SentryMauiEventProcessors ([#3905](https://github.com/getsentry/sentry-dotnet/pull/3905))
- Fixed invalid string.Format index in Debug logs for the DiagnosticSource integration ([#3923](https://github.com/getsentry/sentry-dotnet/pull/3923))

### Dependencies

- Bump Native SDK from v0.7.17 to v0.7.20 ([#3891](https://github.com/getsentry/sentry-dotnet/pull/3891), [#3908](https://github.com/getsentry/sentry-dotnet/pull/3908), [#3929](https://github.com/getsentry/sentry-dotnet/pull/3929))
  - [changelog](https://github.com/getsentry/sentry-native/blob/master/CHANGELOG.md#0720)
  - [diff](https://github.com/getsentry/sentry-native/compare/0.7.17...0.7.20)
- Bump Java SDK from v7.20.0 to v7.20.1 ([#3907](https://github.com/getsentry/sentry-dotnet/pull/3907))
  - [changelog](https://github.com/getsentry/sentry-java/blob/main/CHANGELOG.md#7201)
  - [diff](https://github.com/getsentry/sentry-java/compare/7.20.0...7.20.1)
- Bump CLI from v2.40.0 to v2.41.1 ([#3910](https://github.com/getsentry/sentry-dotnet/pull/3910))
  - [changelog](https://github.com/getsentry/sentry-cli/blob/master/CHANGELOG.md#2411)
  - [diff](https://github.com/getsentry/sentry-cli/compare/2.40.0...2.41.1)

## 5.0.1

### Fixes

- .NET Mobile: Disable and made obsolete the iOS Watchdog termination feature which is based on heuristics that don't work in .NET ([#3867](https://github.com/getsentry/sentry-dotnet/pull/3867))
- .NET on Android: NullReferenceException handled by Mono cause the app to crash (PR #3694) ([#3871](https://github.com/getsentry/sentry-dotnet/pull/3871))

### Dependencies

- Bump Native SDK from v0.7.16 to v0.7.17 ([#3857](https://github.com/getsentry/sentry-dotnet/pull/3857))
  - [changelog](https://github.com/getsentry/sentry-native/blob/master/CHANGELOG.md#0717)
  - [diff](https://github.com/getsentry/sentry-native/compare/0.7.16...0.7.17)
- Bump Java SDK from v7.19.0 to v7.20.0 ([#3866](https://github.com/getsentry/sentry-dotnet/pull/3866))
  - [changelog](https://github.com/getsentry/sentry-java/blob/main/CHANGELOG.md#7200)
  - [diff](https://github.com/getsentry/sentry-java/compare/7.19.0...7.20.0)
- Bump CLI from v2.39.1 to v2.40.0 ([#3869](https://github.com/getsentry/sentry-dotnet/pull/3869))
  - [changelog](https://github.com/getsentry/sentry-cli/blob/master/CHANGELOG.md#2400)
  - [diff](https://github.com/getsentry/sentry-cli/compare/2.39.1...2.40.0)

## 5.0.0

### API Changes

- Removed net6.0 and net7.0 TFMs as Microsoft has stopped supporting both of these now. If you need to target net6.0 or net7.0 then we recommend using version 4.x of the .NET SDK for Sentry. ([#3807](https://github.com/getsentry/sentry-dotnet/pull/3807))
- Sentry's Experimental Metrics feature has been deprecated and removed from the SDK. ([#3718](https://github.com/getsentry/sentry-dotnet/pull/3718))
- `SentryOptions.EnableTracing` has been removed. Instead, tracing should be enabled or disabled by setting the `SentryOptions.TracesSampleRate` or by using `SentryOptions.TracesSampler` to configure a sampling function ([#3569](https://github.com/getsentry/sentry-dotnet/pull/3569))
- Temporarily removed experimental Session Replay support ([#3827](https://github.com/getsentry/sentry-dotnet/pull/3827))
- You should no longer pass `AndroidContext` as an argument to `SentrySdk.Init` ([#3562](https://github.com/getsentry/sentry-dotnet/pull/3562))
- The `SentryUser.Segment` property has been deprecated. Consider sending this as a tag or additional data instead ([#3563](https://github.com/getsentry/sentry-dotnet/pull/3563))
- The ITraceContext now includes an [Origin](https://develop.sentry.dev/sdk/telemetry/traces/trace-origin/), which is set automatically and is primarily used internally by the Sentry server ([#3564](https://github.com/getsentry/sentry-dotnet/pull/3564))
- `Device.BatteryLevel` and `Device.ProcessorFrequency` are now stored as floats rather than ints, to align with the Cocoa and Java SDKs ([#3567](https://github.com/getsentry/sentry-dotnet/pull/3567))
- The `FailedRequestTargets`, `TagFilters` and `TracePropagationTargets` options have all been changed from `SubstringOrRegexPattern` to `IList<StringOrRegex>` ([#3566](https://github.com/getsentry/sentry-dotnet/pull/3566))
- `Scope.Transaction` is now always stored as an `AsyncLocal` also in [Global Mode](https://docs.sentry.io/platforms/dotnet/configuration/options/#is-global-mode-enabled), to prevent auto-instrumented spans from the UI ending up parented to transactions from a background task (or vice versa). ([#3596](https://github.com/getsentry/sentry-dotnet/pull/3596))

### Features
- Added support for `.NET 9` ([#3699](https://github.com/getsentry/sentry-dotnet/pull/3699))
- Heap dumps can be captured automatically when memory usage exceeds a configurable threshold. Note that this API is still experimental and may change based on user feedback. ([#3667](https://github.com/getsentry/sentry-dotnet/pull/3667))
- libsentrysupplemental.so now supports 16 KB page sizes on Android ([#3723](https://github.com/getsentry/sentry-dotnet/pull/3723))
- Added `SentryOptions` extension for profiling: `options.AddProfilingIntegration()` ([#3660](https://github.com/getsentry/sentry-dotnet/pull/3660))

### Fixes
- Address Trim warnings to enable AOT support, including support for MAUI specifically. ([#3841](https://github.com/getsentry/sentry-dotnet/pull/3841))
- Fixed JNI Error when accessing Android device data from multiple threads ([#3802](https://github.com/getsentry/sentry-dotnet/pull/3802))
- Android - fix bug that prevents logcat.log from getting attached to unhandled events (SIGSEGV Segfault) ([#3694](https://github.com/getsentry/sentry-dotnet/pull/3694))
- Fixed ArgumentNullException in FormRequestPayloadExtractor when handling invalid form data on ASP.NET ([#3734](https://github.com/getsentry/sentry-dotnet/pull/3734))
- Fixed NullReferenceException in SentryTraceHeader when parsing null or empty values ([#3757](https://github.com/getsentry/sentry-dotnet/pull/3757))
- Fix "System.ArgumentOutOfRangeException: Specified argument was out of the range of valid values. (Parameter 'idData')" error propagating OpenTelemetry span ids ([#3850](https://github.com/getsentry/sentry-dotnet/pull/3850))
- ArgumentNullException in FormRequestPayloadExtractor when handling invalid form data on ASP.NET ([#3734](https://github.com/getsentry/sentry-dotnet/pull/3734))
- Fixed crash when using NLog with FailedRequestStatusCodes options in a Maui app with Trimming enabled ([#3743](https://github.com/getsentry/sentry-dotnet/pull/3743))

### Dependencies

- Bump CLI from v2.38.2 to v2.39.1 ([#3782](https://github.com/getsentry/sentry-dotnet/pull/3782)) ([#3799](https://github.com/getsentry/sentry-dotnet/pull/3799))
  - [changelog](https://github.com/getsentry/sentry-cli/blob/master/CHANGELOG.md#2391)
  - [diff](https://github.com/getsentry/sentry-cli/compare/2.38.2...2.39.1)
- Bump Java SDK from v7.16.0 to v7.19.0 ([#3749](https://github.com/getsentry/sentry-dotnet/pull/3749), [#3771](https://github.com/getsentry/sentry-dotnet/pull/3771)) ([#3805](https://github.com/getsentry/sentry-dotnet/pull/3805), [#3844](https://github.com/getsentry/sentry-dotnet/pull/3844))
  - [changelog](https://github.com/getsentry/sentry-java/blob/main/CHANGELOG.md#7190)
  - [diff](https://github.com/getsentry/sentry-java/compare/7.16.0...7.19.0)
- Bump Cocoa SDK from v8.36.0 to v8.39.0 ([#3727](https://github.com/getsentry/sentry-dotnet/pull/3727))
    - [changelog](https://github.com/getsentry/sentry-cocoa/blob/main/CHANGELOG.md#8390)
    - [diff](https://github.com/getsentry/sentry-cocoa/compare/8.36.0...8.39.0)
- Bump Native SDK from v0.7.11 to v0.7.16 ([#3731](https://github.com/getsentry/sentry-dotnet/pull/3731), [#3770](https://github.com/getsentry/sentry-dotnet/pull/3770), [#3775](https://github.com/getsentry/sentry-dotnet/pull/3775), [#3779](https://github.com/getsentry/sentry-dotnet/pull/3779)) ([#3825](https://github.com/getsentry/sentry-dotnet/pull/3825))
  - [changelog](https://github.com/getsentry/sentry-native/blob/master/CHANGELOG.md#0716)
  - [diff](https://github.com/getsentry/sentry-native/compare/0.7.11...0.7.16)

## 4.13.0

### Features

- Limited experimental support for Session Replay Recording on Android ([#3552](https://github.com/getsentry/sentry-dotnet/pull/3552))

### Fixes

- When using OTel and ASP.NET Core the SDK could try to process OTel spans after the SDK had been closed ([#3726](https://github.com/getsentry/sentry-dotnet/pull/3726))

### Dependencies

- Bump CLI from v2.38.1 to v2.38.2 ([#3728](https://github.com/getsentry/sentry-dotnet/pull/3728))
  - [changelog](https://github.com/getsentry/sentry-cli/blob/master/CHANGELOG.md#2382)
  - [diff](https://github.com/getsentry/sentry-cli/compare/2.38.1...2.38.2)

## 4.12.2

### Fixes

- Events from NDK on Android will report sdk.name `sentry.native.android.dotnet` ([#3682](https://github.com/getsentry/sentry-dotnet/pull/3682))

### Features

- Android - allow logcat attachments to be previewed in Sentry ([#3711](https://github.com/getsentry/sentry-dotnet/pull/3711))
- Added a `SetBeforeScreenshotCapture` callback to the options: allowing the user to set an action before the screenshot is taken ([#3661](https://github.com/getsentry/sentry-dotnet/pull/3661))
- Make `Sentry.AspNetCore.Blazor.WebAssembly` generally available. ([#3674](https://github.com/getsentry/sentry-dotnet/pull/3674))

### Dependencies

- Bump Java SDK from v7.14.0 to v7.16.0 ([#3670](https://github.com/getsentry/sentry-dotnet/pull/3670), [#3707](https://github.com/getsentry/sentry-dotnet/pull/3707))
  - [changelog](https://github.com/getsentry/sentry-java/blob/main/CHANGELOG.md#7160)
  - [diff](https://github.com/getsentry/sentry-java/compare/7.14.0...7.16.0)
- Bump CLI from v2.37.0 to v2.38.1 ([#3702](https://github.com/getsentry/sentry-dotnet/pull/3702), [#3720](https://github.com/getsentry/sentry-dotnet/pull/3720))
  - [changelog](https://github.com/getsentry/sentry-cli/blob/master/CHANGELOG.md#2381)
  - [diff](https://github.com/getsentry/sentry-cli/compare/2.37.0...2.38.1)
- Bumped `System.Text.Json` from v6.0.8 to v6.0.10 ([#3704](https://github.com/getsentry/sentry-dotnet/pull/3704))
- Bump Native SDK from v0.7.10 to v0.7.11 ([#3715](https://github.com/getsentry/sentry-dotnet/pull/3715))
  - [changelog](https://github.com/getsentry/sentry-native/blob/master/CHANGELOG.md#0711)
  - [diff](https://github.com/getsentry/sentry-native/compare/0.7.10...0.7.11)

## 4.12.1

### Fixes

- Fixed "Failed to persist session" error on iOS ([#3655](https://github.com/getsentry/sentry-dotnet/pull/3655))

### Dependencies

- Bump CLI from v2.36.5 to v2.37.0 ([#3647](https://github.com/getsentry/sentry-dotnet/pull/3647), [#3664](https://github.com/getsentry/sentry-dotnet/pull/3664))
  - [changelog](https://github.com/getsentry/sentry-cli/blob/master/CHANGELOG.md#2370)
  - [diff](https://github.com/getsentry/sentry-cli/compare/2.36.5...2.37.0)

## 4.12.0

### Support for Xcode 16.0 (BREAKING CHANGE)

If you are using Xcode 16.0, you will need to update the SDK to version `4.12.0` or later.
If you are still using Xcode 15.4 or earlier, you need to continue to use version `4.11.0` or earlier.

Using Xcode 16 to build .NET applications targeting iOS and Mac Catalyst requires [.NET workload for iOS SDK version 18.0.8303](https://github.com/xamarin/xamarin-macios/releases/tag/dotnet-8.0.1xx-xcode16.0-8303). We [built the SDK version 4.12.0 using Xcode 16](https://github.com/getsentry/sentry-dotnet/pull/3635/files) in order to support this scenario. That, unfortunately, breaks folks using older version of Xcode.

As such, if you are using SDK version `4.12.x` and targeting iOS or Mac Catalyst, you will need to install and use Xcode 16 and `workload iOS SDK 18.0.8303`

Note that .NET 9 will also support Xcode 16, when it is released next month (Nov 2024).

### API Changes

- The `SentrySdk.Metrics` module is deprecated and will be removed in the next major release.
  Sentry will reject all metrics sent after October 7, 2024.
  Learn more: https://sentry.zendesk.com/hc/en-us/articles/26369339769883-Upcoming-API-Changes-to-Metrics  ([#3619](https://github.com/getsentry/sentry-dotnet/pull/3619))

### Fixes

- Fixed duplicate key exception for Hangfire jobs with AutomaticRetry ([#3631](https://github.com/getsentry/sentry-dotnet/pull/3631))

### Features

- Added a flag to options `DisableFileWrite` to allow users to opt-out of all file writing operations. Note that toggling this will affect features such as offline caching and auto-session tracking and release health as these rely on some file persistency ([#3614](https://github.com/getsentry/sentry-dotnet/pull/3614), [#3641](https://github.com/getsentry/sentry-dotnet/pull/3641))

### Dependencies

- Bump Native SDK from v0.7.9 to v0.7.10 ([#3623](https://github.com/getsentry/sentry-dotnet/pull/3623))
  - [changelog](https://github.com/getsentry/sentry-native/blob/master/CHANGELOG.md#0710)
  - [diff](https://github.com/getsentry/sentry-native/compare/0.7.9...0.7.10)
- Bump CLI from v2.36.1 to v2.36.5 ([#3624](https://github.com/getsentry/sentry-dotnet/pull/3624), [#3634](https://github.com/getsentry/sentry-dotnet/pull/3634), [#3642](https://github.com/getsentry/sentry-dotnet/pull/3642), [#3644](https://github.com/getsentry/sentry-dotnet/pull/3644))
  - [changelog](https://github.com/getsentry/sentry-cli/blob/master/CHANGELOG.md#2365)
  - [diff](https://github.com/getsentry/sentry-cli/compare/2.36.1...2.36.5)
- Update Perfview/TraceEvent to e343a0c ([#3492](https://github.com/getsentry/sentry-dotnet/pull/3492))

## 4.11.0

### Features

- All exceptions are now added as breadcrumbs on future events. Previously this was only the case for exceptions captured via the `Sentry.SeriLog` or `Sentry.Extensions.Logging` integrations. ([#3584](https://github.com/getsentry/sentry-dotnet/pull/3584))

### Fixes
- On mobile devices, the SDK no longer throws a `FormatException` for `ProcessorFrequency` when trying to report native events ([#3541](https://github.com/getsentry/sentry-dotnet/pull/3541))
- Add missing org parameter to the CLI release operations ([#3600](https://github.com/getsentry/sentry-dotnet/pull/3600))

### API Changes
- When the Sentry SDK is disabled, `SentrySdk.StartTransaction()` now returns a `NoOpTransaction`, which avoids unnecessary memory allocations ([#3581](https://github.com/getsentry/sentry-dotnet/pull/3581))

### Dependencies

- Bump Cocoa SDK from v8.35.0 to v8.36.0 ([#3570](https://github.com/getsentry/sentry-dotnet/pull/3570), [#3575](https://github.com/getsentry/sentry-dotnet/pull/3575))
  - [changelog](https://github.com/getsentry/sentry-cocoa/blob/main/CHANGELOG.md#8360)
  - [diff](https://github.com/getsentry/sentry-cocoa/compare/8.35.0...8.36.0)
- Bump CLI from v2.33.1 to v2.36.1 ([#3578](https://github.com/getsentry/sentry-dotnet/pull/3578), [#3599](https://github.com/getsentry/sentry-dotnet/pull/3599), [#3603](https://github.com/getsentry/sentry-dotnet/pull/3603), [#3606](https://github.com/getsentry/sentry-dotnet/pull/3606))
  - [changelog](https://github.com/getsentry/sentry-cli/blob/master/CHANGELOG.md#2361)
  - [diff](https://github.com/getsentry/sentry-cli/compare/2.33.1...2.36.1)
- Bump Native SDK from v0.7.8 to v0.7.9 ([#3577](https://github.com/getsentry/sentry-dotnet/pull/3577))
  - [changelog](https://github.com/getsentry/sentry-native/blob/master/CHANGELOG.md#079)
  - [diff](https://github.com/getsentry/sentry-native/compare/0.7.8...0.7.9)

## 4.10.2

### Various fixes & improvements

- fix: Prevent deadlock in `Hub.Dispose` (#3539) by @bitsandfoxes
- build(deps): bump github/codeql-action from 3.26.0 to 3.26.2 (#3543) by @dependabot

### Dependencies

- Bump Cocoa SDK from v8.34.0 to v8.35.0 ([#3548](https://github.com/getsentry/sentry-dotnet/pull/3548))
  - [changelog](https://github.com/getsentry/sentry-cocoa/blob/main/CHANGELOG.md#8350)
  - [diff](https://github.com/getsentry/sentry-cocoa/compare/8.34.0...8.35.0)

## Fixes

- Resolved a potential deadlock during SDK shutdown ([#3539](https://github.com/getsentry/sentry-dotnet/pull/3539))

## 4.10.1

### Fixes

- Unfinished spans are now correctly stored and retrieved by the CachingTransport ([#3533](https://github.com/getsentry/sentry-dotnet/pull/3533))

### Dependencies

- Bump Cocoa SDK from v8.33.0 to v8.34.0 ([#3535](https://github.com/getsentry/sentry-dotnet/pull/3535))
  - [changelog](https://github.com/getsentry/sentry-cocoa/blob/main/CHANGELOG.md#8340)
  - [diff](https://github.com/getsentry/sentry-cocoa/compare/8.33.0...8.34.0)

## 4.10.0

### Features

- Users can now automatically create releases and associated commits via sentry-cli and MSBuild properties ([#3462](https://github.com/getsentry/sentry-dotnet/pull/3462))
- `Sentry.AspNetCore.Blazor.WebAssembly` now targets .NET 8 specifically, allowing for proper dependency resolution ([#3501](https://github.com/getsentry/sentry-dotnet/pull/3501))

### Fixes

- When targeting `WPF`, `WinForms` or `Avalonia` with `PublishAot` enabled, the SDK no longers throws a `DllNotFoundException` trying to initialize `sentry-native` ([#3411](https://github.com/getsentry/sentry-dotnet/pull/3411))
Unable to load DLL sentry-native or one of its dependencies
- On mobile devices, the SDK no longer throws a `FormatException` when trying to report native events ([#3485](https://github.com/getsentry/sentry-dotnet/pull/3485))
- Race condition in `SentryMessageHandler` ([#3477](https://github.com/getsentry/sentry-dotnet/pull/3477))
- Decrease runtime diagnostics circular buffer when profiling, reducing memory usage ([#3491](https://github.com/getsentry/sentry-dotnet/pull/3491))
- The InstallationId is now resolved only once per application execution and any issues are logged as warnings instead of errors ([#3529](https://github.com/getsentry/sentry-dotnet/pull/3529))
- DisplayInfo now captured correctly on iOS and Mac Catalyst on non-UI threads ([#3521](https://github.com/getsentry/sentry-dotnet/pull/3521))

### Dependencies

- Bump CLI from v2.32.1 to v2.33.1 ([#3489](https://github.com/getsentry/sentry-dotnet/pull/3489), [#3497](https://github.com/getsentry/sentry-dotnet/pull/3497), [#3520](https://github.com/getsentry/sentry-dotnet/pull/3520))
  - [changelog](https://github.com/getsentry/sentry-cli/blob/master/CHANGELOG.md#2331)
  - [diff](https://github.com/getsentry/sentry-cli/compare/2.32.1...2.33.1)
- Bump Java SDK from v7.11.0 to v7.14.0 ([#3503](https://github.com/getsentry/sentry-dotnet/pull/3503), [#3532](https://github.com/getsentry/sentry-dotnet/pull/3532))
  - [changelog](https://github.com/getsentry/sentry-java/blob/main/CHANGELOG.md#7140)
  - [diff](https://github.com/getsentry/sentry-java/compare/7.11.0...7.14.0)
- Bump Cocoa SDK from v8.30.0 to v8.32.0 ([#3499](https://github.com/getsentry/sentry-dotnet/pull/3499))
  - [changelog](https://github.com/getsentry/sentry-cocoa/blob/main/CHANGELOG.md#8320)
  - [diff](https://github.com/getsentry/sentry-cocoa/compare/8.30.0...8.32.0)
- Bump Native SDK from v0.7.6 to v0.7.8 ([#3502](https://github.com/getsentry/sentry-dotnet/pull/3502), [#3527](https://github.com/getsentry/sentry-dotnet/pull/3527))
  - [changelog](https://github.com/getsentry/sentry-native/blob/master/CHANGELOG.md#078)
  - [diff](https://github.com/getsentry/sentry-native/compare/0.7.6...0.7.8)
- Bump Cocoa SDK from v8.30.0 to v8.33.0 ([#3499](https://github.com/getsentry/sentry-dotnet/pull/3499), [#3528](https://github.com/getsentry/sentry-dotnet/pull/3528))
  - [changelog](https://github.com/getsentry/sentry-cocoa/blob/main/CHANGELOG.md#8330)
  - [diff](https://github.com/getsentry/sentry-cocoa/compare/8.30.0...8.33.0)
- Bump Native SDK from v0.7.6 to v0.7.7 ([#3502](https://github.com/getsentry/sentry-dotnet/pull/3502))
  - [changelog](https://github.com/getsentry/sentry-native/blob/master/CHANGELOG.md#077)
  - [diff](https://github.com/getsentry/sentry-native/compare/0.7.6...0.7.7)
- Bump Java SDK from v7.11.0 to v7.13.0 ([#3515](https://github.com/getsentry/sentry-dotnet/pull/3515))
  - [changelog](https://github.com/getsentry/sentry-java/blob/main/CHANGELOG.md#7130)
  - [diff](https://github.com/getsentry/sentry-java/compare/7.11.0...7.13.0)

## 4.9.0

### Fixes

- Fixed envelopes getting stuck in processing when losing network connectivity ([#3438](https://github.com/getsentry/sentry-dotnet/pull/3438))

### Features

- Client reports now include dropped spans ([#3463](https://github.com/getsentry/sentry-dotnet/pull/3463))

### API Changes

- Removed SentrySdk.RunAsyncVoid ([#3466](https://github.com/getsentry/sentry-dotnet/pull/3466))

## 4.8.1

### Fixes

- The SDK no longer fails to create a trace root ([#3453](https://github.com/getsentry/sentry-dotnet/pull/3453))
- Removed `FirstChanceException` workaround for WinUI ([#3411](https://github.com/getsentry/sentry-dotnet/pull/3411))

### Dependencies

- Bump Java SDK from v7.10.0 to v7.11.0 ([#3459](https://github.com/getsentry/sentry-dotnet/pull/3459))
  - [changelog](https://github.com/getsentry/sentry-java/blob/main/CHANGELOG.md#7110)
  - [diff](https://github.com/getsentry/sentry-java/compare/7.10.0...7.11.0)

## 4.8.0

### Obsoletion

- Marked SentryUser.Segment as deprecated ([#3437](https://github.com/getsentry/sentry-dotnet/pull/3437))

### Features

- Added a new package `Sentry.AspNetCore.Blazor.WebAssembly`. This packages provides you with an extension to `WebAssemblyHostBuilder` to allow SDK configuration via the builder pattern. This package gives us an entry point and the ability to extend the SDKs support and out-of-the-box offering. You can follow the progress and leave feedback either ([here](https://github.com/getsentry/sentry-dotnet/issues/2329)) for extending the support for Blazor Server or ([here](https://github.com/getsentry/sentry-dotnet/issues/2021)) for Blazor WebAssembly support ([#3386](https://github.com/getsentry/sentry-dotnet/pull/3386))

### Fixes

- Debug logs are now visible for MAUI apps in Visual Studio when using Sentry's default DiagnosticLogger ([#3373](https://github.com/getsentry/sentry-dotnet/pull/3373))
- Fixed Monitor duration calculation ([#3420]https://github.com/getsentry/sentry-dotnet/pull/3420)
- Fixed null IServiceProvider in anonymous routes with OpenTelemetry ([#3401](https://github.com/getsentry/sentry-dotnet/pull/3401))
- Fixed Trim warnings in Sentry.DiagnosticSource and WinUIUnhandledException integrations ([#3410](https://github.com/getsentry/sentry-dotnet/pull/3410))
- Fixed memory leak when tracing is enabled ([#3432](https://github.com/getsentry/sentry-dotnet/pull/3432))
- `Scope.User.Id` now correctly defaults to the InstallationId unless it has been set otherwise ([#3425](https://github.com/getsentry/sentry-dotnet/pull/3425))

### Dependencies

- Bump CLI from v2.31.2 to v2.32.1 ([#3398](https://github.com/getsentry/sentry-dotnet/pull/3398))
  - [changelog](https://github.com/getsentry/sentry-cli/blob/master/CHANGELOG.md#2321)
  - [diff](https://github.com/getsentry/sentry-cli/compare/2.31.2...2.32.1)
- Bump Native SDK from v0.7.4 to v0.7.6 ([#3399](https://github.com/getsentry/sentry-dotnet/pull/3399), [#3418](https://github.com/getsentry/sentry-dotnet/pull/3418))
  - [changelog](https://github.com/getsentry/sentry-native/blob/master/CHANGELOG.md#076)
  - [diff](https://github.com/getsentry/sentry-native/compare/0.7.4...0.7.6)
- Bump Cocoa SDK from v8.26.0 to v8.30.0 ([#3408](https://github.com/getsentry/sentry-dotnet/pull/3408), [#3412](https://github.com/getsentry/sentry-dotnet/pull/3412), [#3430](https://github.com/getsentry/sentry-dotnet/pull/3430), [#3450](https://github.com/getsentry/sentry-dotnet/pull/3450))
  - [changelog](https://github.com/getsentry/sentry-cocoa/blob/main/CHANGELOG.md#8300)
  - [diff](https://github.com/getsentry/sentry-cocoa/compare/8.26.0...8.30.0)
- Bump Java SDK from v7.9.0 to v7.10.0 ([#3413](https://github.com/getsentry/sentry-dotnet/pull/3413))
  - [changelog](https://github.com/getsentry/sentry-java/blob/main/CHANGELOG.md#7100)
  - [diff](https://github.com/getsentry/sentry-java/compare/7.9.0...7.10.0)

## 4.7.0

### API Changes

- SentryOptions.EnableTracing has been marked as Obsolete ([#3381](https://github.com/getsentry/sentry-dotnet/pull/3381))

### Features

- The SDK now supports monitor upserting. You can programmatically set up your monitors via the options callback in `SentrySdk.CaptureCheckIn` ([#3330](https://github.com/getsentry/sentry-dotnet/pull/3330))
- Added an `SentrySdk.RunAsyncVoid` helper method that lets you capture exceptions from `async void` methods ([#3379](https://github.com/getsentry/sentry-dotnet/pull/3379))

### Fixes

- P/Invoke warning for GetWindowThreadProcessId no longer shows when using Sentry in UWP applications ([#3372](https://github.com/getsentry/sentry-dotnet/pull/3372))
- Fixed InvalidOperationException when pulling the HttpRequestUrl from Uri's with DangerousDisablePathAndQueryCanonicalization set to true ([#3393](https://github.com/getsentry/sentry-dotnet/pull/3393))

### Dependencies

- Update Perfview/TraceEvent to v3.1.10 (patched) ([#3382](https://github.com/getsentry/sentry-dotnet/pull/3382))
- Bump Native SDK from v0.7.2 to v0.7.4 ([#3385](https://github.com/getsentry/sentry-dotnet/pull/3385))
  - [changelog](https://github.com/getsentry/sentry-native/blob/master/CHANGELOG.md#074)
  - [diff](https://github.com/getsentry/sentry-native/compare/0.7.2...0.7.4)
- Bump Cocoa SDK from v8.25.2 to v8.26.0 ([#3364](https://github.com/getsentry/sentry-dotnet/pull/3364))
  - [changelog](https://github.com/getsentry/sentry-cocoa/blob/main/CHANGELOG.md#8260)
  - [diff](https://github.com/getsentry/sentry-cocoa/compare/8.25.2...8.26.0)

## 4.6.2

### Fixes

- Reverted changes to the SentryHttpMessageHandler and SentryGraphQLHttpMessageHandler to automatically create transactions for each request as this could negatively affect users' quota ([#3367](https://github.com/getsentry/sentry-dotnet/pull/3367))

## 4.6.1

### Fixes

- Fixed SentryHttpMessageHandler and SentryGraphQLHttpMessageHandler not creating spans when there is no active Transaction on the scope ([#3360](https://github.com/getsentry/sentry-dotnet/pull/3360))
- The SDK no longer (wrongly) initializes sentry-native on Blazor WASM builds with `RunAOTCompilation` enabled. ([#3363](https://github.com/getsentry/sentry-dotnet/pull/3363))
- HttpClient requests now show on the Requests dashboard in Sentry ([#3357](https://github.com/getsentry/sentry-dotnet/pull/3357))

### Dependencies

- Bump Hangfire from v1.8.7 to v1.8.12 ([#3361](https://github.com/getsentry/sentry-dotnet/pull/3361))

## 4.6.0

### Features

- Hints now accept `byte[]` as attachment ([#3352](https://github.com/getsentry/sentry-dotnet/pull/3352))
- InApp includes/excludes can now be configured using regular expressions ([#3321](https://github.com/getsentry/sentry-dotnet/pull/3321))

### Fixes

- Fixed memory leak in BackgroundWorker observed when using Sentry with Quartz and MySql ([#3355](https://github.com/getsentry/sentry-dotnet/pull/3355))

### Dependencies

- Bump CLI from v2.31.0 to v2.31.2 ([#3342](https://github.com/getsentry/sentry-dotnet/pull/3342), [#3345](https://github.com/getsentry/sentry-dotnet/pull/3345))
  - [changelog](https://github.com/getsentry/sentry-cli/blob/master/CHANGELOG.md#2312)
  - [diff](https://github.com/getsentry/sentry-cli/compare/2.31.0...2.31.2)
- Bump Cocoa SDK from v8.25.0 to v8.25.2 ([#3356](https://github.com/getsentry/sentry-dotnet/pull/3356))
  - [changelog](https://github.com/getsentry/sentry-cocoa/blob/main/CHANGELOG.md#8252)
  - [diff](https://github.com/getsentry/sentry-cocoa/compare/8.25.0...8.25.2)
- Bump Java SDK from v7.8.0 to v7.9.0 ([#3358](https://github.com/getsentry/sentry-dotnet/pull/3358))
  - [changelog](https://github.com/getsentry/sentry-java/blob/main/CHANGELOG.md#790)
  - [diff](https://github.com/getsentry/sentry-java/compare/7.8.0...7.9.0)

## 4.5.0

### Features

- Extended the SDK's CheckIn support by adding Release, Environment and Trace ID to the event. CheckIns created via the Hangfire integration now also automatically report their duration ([#3320](https://github.com/getsentry/sentry-dotnet/pull/3320))
- The SDK's performance API now works in conjunction with OpenTelemetry's instrumentation. This means that SentrySpans and OTel spans now show up in the same span-tree. ([#3288](https://github.com/getsentry/sentry-dotnet/pull/3288))

### Fixes

- `HttpResponse.Content` is no longer disposed by when using `SentryHttpFailedRequestHandler` on .NET Framework, which was causing an ObjectDisposedException when using Sentry with NSwag ([#3306](https://github.com/getsentry/sentry-dotnet/pull/3306))
- Fix BackgroundWorker exiting when OperationCanceledException is not from shutdown request ([3284](https://github.com/getsentry/sentry-dotnet/pull/3284))
- Envelopes with large attachments no longer get stuck in the queue when using `CacheDirectoryPath` ([#3328](https://github.com/getsentry/sentry-dotnet/pull/3328))

### Dependencies

- Bump Cocoa SDK from v8.21.0 to v8.25.0 ([#3339](https://github.com/getsentry/sentry-dotnet/pull/3339))
  - [changelog](https://github.com/getsentry/sentry-cocoa/blob/main/CHANGELOG.md#8250)
  - [diff](https://github.com/getsentry/sentry-cocoa/compare/8.21.0...8.25.0)

## 4.4.0

### Features

- Metrics now honor any Rate Limits set in HTTP headers returned by Sentry ([#3276](https://github.com/getsentry/sentry-dotnet/pull/3276))

### Fixes

- Fixed normalization for metric tag values for carriage return, line feed and tab characters ([#3281](https://github.com/getsentry/sentry-dotnet/pull/3281))

### Dependencies

- Bump Java SDK from v7.7.0 to v7.8.0 ([#3275](https://github.com/getsentry/sentry-dotnet/pull/3275))
  - [changelog](https://github.com/getsentry/sentry-java/blob/main/CHANGELOG.md#780)
  - [diff](https://github.com/getsentry/sentry-java/compare/7.7.0...7.8.0)

## 4.3.0

### Features

- EnableNetworkEventBreadcrumbs can now be set on the Native Android options ([#3267](https://github.com/getsentry/sentry-dotnet/pull/3267))
- Update normalization of metrics keys, tags and values ([#3271](https://github.com/getsentry/sentry-dotnet/pull/3271))

### Fixes

- Fix missing exception StackTraces in some situations ([#3215](https://github.com/getsentry/sentry-dotnet/pull/3215))
- Scopes now get applied to OTEL spans in ASP.NET Core ([#3221](https://github.com/getsentry/sentry-dotnet/pull/3221))
- Fixed InvalidCastException when setting the SampleRate on Android ([#3258](https://github.com/getsentry/sentry-dotnet/pull/3258))
- Fixed MAUI iOS build issue related to `SentryVersionNumber` and `SentryVersionString` ([#3278](https://github.com/getsentry/sentry-dotnet/pull/3278))

### API changes

- Removed `SentryOptionsExtensions` class - all the public methods moved directly to `SentryOptions` ([#3195](https://github.com/getsentry/sentry-dotnet/pull/3195))

### Dependencies

- Bump CLI from v2.30.0 to v2.31.0 ([#3214](https://github.com/getsentry/sentry-dotnet/pull/3214), [#3218](https://github.com/getsentry/sentry-dotnet/pull/3218), [#3242](https://github.com/getsentry/sentry-dotnet/pull/3242), [#3247](https://github.com/getsentry/sentry-dotnet/pull/3247))
  - [changelog](https://github.com/getsentry/sentry-cli/blob/master/CHANGELOG.md#2310)
  - [diff](https://github.com/getsentry/sentry-cli/compare/2.30.0...2.31.0)
- Bump Native SDK from v0.7.0 to v0.7.2 ([#3237](https://github.com/getsentry/sentry-dotnet/pull/3237), [#3256](https://github.com/getsentry/sentry-dotnet/pull/3256))
  - [changelog](https://github.com/getsentry/sentry-native/blob/master/CHANGELOG.md#072)
  - [diff](https://github.com/getsentry/sentry-native/compare/0.7.0...0.7.2)
- Bump Java SDK from v7.6.0 to v7.7.0 ([#3268](https://github.com/getsentry/sentry-dotnet/pull/3268))
  - [changelog](https://github.com/getsentry/sentry-java/blob/main/CHANGELOG.md#770)
  - [diff](https://github.com/getsentry/sentry-java/compare/7.6.0...7.7.0)

## 4.2.1

### Fixes

- Dynamic Sampling Context not propagated correctly for HttpClient spans ([#3208](https://github.com/getsentry/sentry-dotnet/pull/3208))

## 4.2.0

### Features

- ASP.NET Core: Blocking call detection. An event with the stack trace of the blocking call will be captured as event. ([#2709](https://github.com/getsentry/sentry-dotnet/pull/2709))
    - IMPORTANT: Verify this in test/staging before prod! Blocking calls in hot paths could create a lot of events for your Sentry project.
    - Opt-in via `options.CaptureBlockingCalls = true`
    - Disabled for specific code blocks with `using (new SuppressBlockingDetection())`
    - Doesn't detect everything. See original [Caveats described by Ben Adams](https://github.com/benaadams/Ben.BlockingDetector?tab=readme-ov-file#caveats).
- Added Crons support via `SentrySdk.CaptureCheckIn` and an integration with Hangfire ([#3128](https://github.com/getsentry/sentry-dotnet/pull/3128))
- Common tags set automatically for metrics and metrics summaries are attached to Spans ([#3191](https://github.com/getsentry/sentry-dotnet/pull/3191))

### API changes

- Removed `ScopeExtensions` class - all the public methods moved directly to `Scope` ([#3186](https://github.com/getsentry/sentry-dotnet/pull/3186))

### Fixes

- The Sentry Middleware on ASP.NET Core no longer throws an exception after having been initialized multiple times ([#3185](https://github.com/getsentry/sentry-dotnet/pull/3185))
- Empty strings are used instead of underscores to replace invalid metric tag values ([#3176](https://github.com/getsentry/sentry-dotnet/pull/3176))
- Filtered OpenTelemetry spans are garbage collected correctly ([#3198](https://github.com/getsentry/sentry-dotnet/pull/3198))

### Dependencies

- Bump Java SDK from v7.3.0 to v7.6.0 ([#3164](https://github.com/getsentry/sentry-dotnet/pull/3164), [#3204](https://github.com/getsentry/sentry-dotnet/pull/3204))
  - [changelog](https://github.com/getsentry/sentry-java/blob/main/CHANGELOG.md#760)
  - [diff](https://github.com/getsentry/sentry-java/compare/7.3.0...7.6.0)
- Bump Cocoa SDK from v8.20.0 to v8.21.0 ([#3194](https://github.com/getsentry/sentry-dotnet/pull/3194))
  - [changelog](https://github.com/getsentry/sentry-cocoa/blob/main/CHANGELOG.md#8210)
  - [diff](https://github.com/getsentry/sentry-cocoa/compare/8.20.0...8.21.0)
- Bump CLI from v2.28.6 to v2.30.0 ([#3193](https://github.com/getsentry/sentry-dotnet/pull/3193), [#3203](https://github.com/getsentry/sentry-dotnet/pull/3203))
  - [changelog](https://github.com/getsentry/sentry-cli/blob/master/CHANGELOG.md#2300)
  - [diff](https://github.com/getsentry/sentry-cli/compare/2.28.6...2.30.0)

## 4.1.2

### Fixes

- Metric unit names are now sanitized correctly. This was preventing some built in metrics from showing in the Sentry dashboard ([#3151](https://github.com/getsentry/sentry-dotnet/pull/3151))
- The Sentry OpenTelemetry integration no longer throws an exception with the SDK disabled ([#3156](https://github.com/getsentry/sentry-dotnet/pull/3156))

## 4.1.1

### Fixes

- The SDK can be disabled by setting `options.Dsn = "";` By convention, the SDK allows the DSN set to `string.Empty` to be overwritten by the environment. ([#3147](https://github.com/getsentry/sentry-dotnet/pull/3147))

### Dependencies

- Bump CLI from v2.28.0 to v2.28.6 ([#3145](https://github.com/getsentry/sentry-dotnet/pull/3145), [#3148](https://github.com/getsentry/sentry-dotnet/pull/3148))
  - [changelog](https://github.com/getsentry/sentry-cli/blob/master/CHANGELOG.md#2286)
  - [diff](https://github.com/getsentry/sentry-cli/compare/2.28.0...2.28.6)

## 4.1.0

### Features

- The SDK now automatically collects metrics coming from `OpenTelemetry.Instrumentation.Runtime` ([#3133](https://github.com/getsentry/sentry-dotnet/pull/3133))

### Fixes

- "No service for type 'Sentry.IHub' has been registered" exception when using OpenTelemetry and initializing Sentry via `SentrySdk.Init` ([#3129](https://github.com/getsentry/sentry-dotnet/pull/3129))

## 4.0.3

### Fixes

- To resolve conflicting types due to the SDK adding itself to the global usings:
  - The class `Sentry.Constants` has been renamed to `Sentry.SentryConstants` ([#3125](https://github.com/getsentry/sentry-dotnet/pull/3125))

## 4.0.2

### Fixes

- To resolve conflicting types due to the SDK adding itself to the global usings:
  - The class `Sentry.Context` has been renamed to `Sentry.SentryContext` ([#3121](https://github.com/getsentry/sentry-dotnet/pull/3121))
  - The class `Sentry.Package` has been renamed to `Sentry.SentryPackage` ([#3121](https://github.com/getsentry/sentry-dotnet/pull/3121))
  - The class `Sentry.Request` has been renamed to `Sentry.SentryRequest` ([#3121](https://github.com/getsentry/sentry-dotnet/pull/3121))

### Dependencies

- Bump CLI from v2.27.0 to v2.28.0 ([#3119](https://github.com/getsentry/sentry-dotnet/pull/3119))
  - [changelog](https://github.com/getsentry/sentry-cli/blob/master/CHANGELOG.md#2280)
  - [diff](https://github.com/getsentry/sentry-cli/compare/2.27.0...2.28.0)

## 4.0.1

### Fixes

- To resolve conflicting types due to the SDK adding itself to the global usings:
  - The interface `Sentry.ISession` has been renamed to `Sentry.ISentrySession` ([#3110](https://github.com/getsentry/sentry-dotnet/pull/3110))
  - The interface `Sentry.IJsonSerializable` has been renamed to `Sentry.ISentryJsonSerializable` ([#3116](https://github.com/getsentry/sentry-dotnet/pull/3116))
  - The class `Sentry.Session` has been renamed to `Sentry.SentrySession` ([#3110](https://github.com/getsentry/sentry-dotnet/pull/3110))
  - The class `Sentry.Attachment` has been renamed to `Sentry.SentryAttachment` ([#3116](https://github.com/getsentry/sentry-dotnet/pull/3116))
  - The class `Sentry.Hint` has been renamed to `Sentry.SentryHint` ([#3116](https://github.com/getsentry/sentry-dotnet/pull/3116))

### Dependencies

- Bump Cocoa SDK from v8.19.0 to v8.20.0 ([#3107](https://github.com/getsentry/sentry-dotnet/pull/3107))
  - [changelog](https://github.com/getsentry/sentry-cocoa/blob/main/CHANGELOG.md#8200)
  - [diff](https://github.com/getsentry/sentry-cocoa/compare/8.19.0...8.20.0)

## 4.0.0

This major release includes many exciting new features including support for [Profiling](https://docs.sentry.io/platforms/dotnet/profiling/) and [Metrics](https://docs.sentry.io/platforms/dotnet/metrics/)(preview), [AOT](https://sentry.engineering/blog/should-you-could-you-aot) with [Native Crash Reporting](https://github.com/getsentry/sentry-dotnet/issues/2770), [Spotlight](https://spotlightjs.com/), Screenshots on MAUI and much more. Details about these features and other changes are below.

### .NET target framework changes

We're dropping support for some of the old target frameworks, please check this [GitHub Discussion](https://github.com/getsentry/sentry-dotnet/discussions/2776) for details on why.

- **Replace support for .NET Framework 4.6.1 with 4.6.2** ([#2786](https://github.com/getsentry/sentry-dotnet/pull/2786))

  .NET Framework 4.6.1 was announced on Nov 30, 2015. And went out of support over a year ago, on Apr 26, 2022.

- **Drop .NET Core 3.1 and .NET 5 support** ([#2787](https://github.com/getsentry/sentry-dotnet/pull/2787))

- **Dropped netstandard2.0 support for Sentry.AspNetCore** ([#2807](https://github.com/getsentry/sentry-dotnet/pull/2807))

- **Replace support for .NET 6 on mobile (e.g: `net6.0-android`) with .NET 7** ([#2624](https://github.com/getsentry/sentry-dotnet/pull/2604))

  .NET 6 on mobile has been out of support since May 2023 and with .NET 8, it's no longer possible to build .NET 6 Mobile specific targets.
  For that reason, we're moving the mobile-specific TFMs from `net6.0-platform` to `net7.0-platform`.

  Mobile apps still work on .NET 6 will pull the `Sentry` .NET 6, which offers the .NET-only features,
  without native/platform-specific bindings and SDKs. See [this ticket for more details](https://github.com/getsentry/sentry-dotnet/issues/2623).

- **MAUI dropped Tizen support** ([#2734](https://github.com/getsentry/sentry-dotnet/pull/2734))

### Sentry Self-hosted Compatibility

If you're using `sentry.io` this change does not affect you.
This SDK version is compatible with a self-hosted version of Sentry `22.12.0` or higher. If you are using an older version of [self-hosted Sentry](https://develop.sentry.dev/self-hosted/) (aka on-premise), you will need to [upgrade](https://develop.sentry.dev/self-hosted/releases/).

### Significant change in behavior

- Transaction names for ASP.NET Core are now consistently named `HTTP-VERB /path` (e.g. `GET /home`). Previously, the leading forward slash was missing for some endpoints. ([#2808](https://github.com/getsentry/sentry-dotnet/pull/2808))
- Setting `SentryOptions.Dsn` to `null` now throws `ArgumentNullException` during initialization. ([#2655](https://github.com/getsentry/sentry-dotnet/pull/2655))
- Enable `CaptureFailedRequests` by default ([#2688](https://github.com/getsentry/sentry-dotnet/pull/2688))
- Added `Sentry` namespace to global usings when `ImplicitUsings` is enabled ([#3043](https://github.com/getsentry/sentry-dotnet/pull/3043))
If you have conflicts, you can opt out by adding the following to your `csproj`:
```
<PropertyGroup>
  <SentryImplicitUsings>false</SentryImplicitUsings>
</PropertyGroup>
```
- Transactions' spans are no longer automatically finished with the status `deadline_exceeded` by the transaction. This is now handled by the [Relay](https://github.com/getsentry/relay).
  - Customers self hosting Sentry must use verion 22.12.0 or later ([#3013](https://github.com/getsentry/sentry-dotnet/pull/3013))
- The `User.IpAddress` is now set to `{{auto}}` by default, even when sendDefaultPII is disabled ([#2981](https://github.com/getsentry/sentry-dotnet/pull/2981))
  - The "Prevent Storing of IP Addresses" option in the "Security & Privacy" project settings on sentry.io can be used to control this instead
- The `DiagnosticLogger` signature for `LogWarning` changed to take the `exception` as the first parameter. That way it no longer gets mixed up with the TArgs. ([#2987](https://github.com/getsentry/sentry-dotnet/pull/2987))

### API breaking Changes

If you have compilation errors you can find the affected types or overloads missing in the changelog entries below.

#### Changed APIs

- Class renamed `Sentry.User` to `Sentry.SentryUser` ([#3015](https://github.com/getsentry/sentry-dotnet/pull/3015))
- Class renamed `Sentry.Runtime` to `Sentry.SentryRuntime` ([#3016](https://github.com/getsentry/sentry-dotnet/pull/3016))
- Class renamed `Sentry.Span` to `Sentry.SentrySpan` ([#3021](https://github.com/getsentry/sentry-dotnet/pull/3021))
- Class renamed `Sentry.Transaction` to `Sentry.SentryTransaction` ([#3023](https://github.com/getsentry/sentry-dotnet/pull/3023))
- Rename iOS and MacCatalyst platform-specific options from `Cocoa` to `Native` ([#2940](https://github.com/getsentry/sentry-dotnet/pull/2940))
- Rename iOS platform-specific options `EnableCocoaSdkTracing` to `EnableTracing` ([#2940](https://github.com/getsentry/sentry-dotnet/pull/2940))
- Rename Android platform-specific options from `Android` to `Native` ([#2940](https://github.com/getsentry/sentry-dotnet/pull/2940))
- Rename Android platform-specific options `EnableAndroidSdkTracing` and `EnableAndroidSdkBeforeSend` to `EnableTracing` and `EnableBeforeSend` respectively ([#2940](https://github.com/getsentry/sentry-dotnet/pull/2940))
- Rename iOS and MacCatalyst platform-specific options from `iOS` to `Cocoa` ([#2929](https://github.com/getsentry/sentry-dotnet/pull/2929))
- `ITransaction` has been renamed to `ITransactionTracer`. You will need to update any references to these interfaces in your code to use the new interface names ([#2731](https://github.com/getsentry/sentry-dotnet/pull/2731), [#2870](https://github.com/getsentry/sentry-dotnet/pull/2870))
- `DebugImage` and `DebugMeta` moved to `Sentry.Protocol` namespace. ([#2815](https://github.com/getsentry/sentry-dotnet/pull/2815))
- `SentryClient.Dispose` is no longer obsolete ([#2842](https://github.com/getsentry/sentry-dotnet/pull/2842))
- `ISentryClient.CaptureEvent` overloads have been replaced by a single method accepting optional `Hint` and `Scope` parameters. You will need to pass `hint` as a named parameter from code that calls `CaptureEvent` without passing a `scope` argument. ([#2749](https://github.com/getsentry/sentry-dotnet/pull/2749))
- `TransactionContext` and `SpanContext` constructors were updated. If you're constructing instances of these classes, you will need to adjust the order in which you pass parameters to these. ([#2694](https://github.com/getsentry/sentry-dotnet/pull/2694), [#2696](https://github.com/getsentry/sentry-dotnet/pull/2696))
- The `DiagnosticLogger` signature for `LogError` and `LogFatal` changed to take the `exception` as the first parameter. That way it no longer gets mixed up with the TArgs. The `DiagnosticLogger` now also receives an overload for `LogError` and `LogFatal` that accepts a message only. ([#2715](https://github.com/getsentry/sentry-dotnet/pull/2715))
- `Distribution` added to `IEventLike`. ([#2660](https://github.com/getsentry/sentry-dotnet/pull/2660))
- `StackFrame`'s `ImageAddress`, `InstructionAddress`, and `FunctionId` changed to `long?`. ([#2691](https://github.com/getsentry/sentry-dotnet/pull/2691))
- `DebugImage.ImageAddress` changed to `long?`. ([#2725](https://github.com/getsentry/sentry-dotnet/pull/2725))
- Contexts now inherit from `IDictionary` rather than `ConcurrentDictionary`. The specific dictionary being used is an implementation detail. ([#2729](https://github.com/getsentry/sentry-dotnet/pull/2729))
- The method used to configure a Sentry Sink for Serilog now has an additional overload. Calling `WriteTo.Sentry()` with no arguments will no longer attempt to initialize the SDK (it has optional arguments to configure the behavior of the Sink only). If you want to initialize Sentry at the same time you configure the Sentry Sink then you will need to use the overload of this method that accepts a DSN as the first parameter (e.g. `WriteTo.Sentry("https://d4d82fc1c2c4032a83f3a29aa3a3aff@fake-sentry.io:65535/2147483647")`). ([#2928](https://github.com/getsentry/sentry-dotnet/pull/2928))

#### Removed APIs

- SentrySinkExtensions.ConfigureSentrySerilogOptions is now internal. If you were using this method, please use one of the `SentrySinkExtensions.Sentry` extension methods instead. ([#2902](https://github.com/getsentry/sentry-dotnet/pull/2902))
- A number of `[Obsolete]` options have been removed ([#2841](https://github.com/getsentry/sentry-dotnet/pull/2841))
  - `BeforeSend` - use `SetBeforeSend` instead.
  - `BeforeSendTransaction` - use `SetBeforeSendTransaction` instead.
  - `BeforeBreadcrumb` - use `SetBeforeBreadcrumb` instead.
  - `CreateHttpClientHandler` - use `CreateHttpMessageHandler` instead.
  - `ReportAssemblies` - use `ReportAssembliesMode` instead.
  - `KeepAggregateException` - this property is no longer used and has no replacement.
  - `DisableTaskUnobservedTaskExceptionCapture` method has been renamed to `DisableUnobservedTaskExceptionCapture`.
  - `DebugDiagnosticLogger` - use `TraceDiagnosticLogger` instead.
- A number of iOS/Android-specific `[Obsolete]` options have been removed ([#2856](https://github.com/getsentry/sentry-dotnet/pull/2856))
  - `Distribution` - use `SentryOptions.Distribution` instead.
  - `EnableAutoPerformanceTracking` - use `SetBeforeSendTransaction` instead.
  - `EnableCoreDataTracking` - use `EnableCoreDataTracing` instead.
  - `EnableFileIOTracking` - use `EnableFileIOTracing` instead.
  - `EnableOutOfMemoryTracking` - use `EnableWatchdogTerminationTracking` instead.
  - `EnableUIViewControllerTracking` - use `EnableUIViewControllerTracing` instead.
  - `StitchAsyncCode` - no longer available.
  - `ProfilingTracesInterval` - no longer available.
  - `ProfilingEnabled` - use `ProfilesSampleRate` instead.
- Obsolete `SystemClock` constructor removed, use `SystemClock.Clock` instead. ([#2856](https://github.com/getsentry/sentry-dotnet/pull/2856))
- Obsolete `Runtime.Clone()` removed, this shouldn't have been public in the past and has no replacement. ([#2856](https://github.com/getsentry/sentry-dotnet/pull/2856))
- Obsolete `SentryException.Data` removed, use `SentryException.Mechanism.Data` instead. ([#2856](https://github.com/getsentry/sentry-dotnet/pull/2856))
- Obsolete `AssemblyExtensions` removed, this shouldn't have been public in the past and has no replacement. ([#2856](https://github.com/getsentry/sentry-dotnet/pull/2856))
- Obsolete `SentryDatabaseLogging.UseBreadcrumbs()` removed, it is called automatically and has no replacement. ([#2856](https://github.com/getsentry/sentry-dotnet/pull/2856))
- Obsolete `Scope.GetSpan()` removed, use `Span` property instead. ([#2856](https://github.com/getsentry/sentry-dotnet/pull/2856))
- Obsolete `IUserFactory` removed, use `ISentryUserFactory` instead. ([#2856](https://github.com/getsentry/sentry-dotnet/pull/2856), [#2840](https://github.com/getsentry/sentry-dotnet/pull/2840))
- `IHasMeasurements` has been removed, use `ISpanData` instead. ([#2659](https://github.com/getsentry/sentry-dotnet/pull/2659))
- `IHasBreadcrumbs` has been removed, use `IEventLike` instead. ([#2670](https://github.com/getsentry/sentry-dotnet/pull/2670))
- `ISpanContext` has been removed, use `ITraceContext` instead. ([#2668](https://github.com/getsentry/sentry-dotnet/pull/2668))
- `IHasTransactionNameSource` has been removed, use `ITransactionContext` instead. ([#2654](https://github.com/getsentry/sentry-dotnet/pull/2654))
- ([#2694](https://github.com/getsentry/sentry-dotnet/pull/2694))
- The unused `StackFrame.InstructionOffset` has been removed. ([#2691](https://github.com/getsentry/sentry-dotnet/pull/2691))
- The unused `Scope.Platform` property has been removed. ([#2695](https://github.com/getsentry/sentry-dotnet/pull/2695))
- The obsolete setter `Sentry.PlatformAbstractions.Runtime.Identifier` has been removed ([2764](https://github.com/getsentry/sentry-dotnet/pull/2764))
- `Sentry.Values<T>` is now internal as it is never exposed in the public API ([#2771](https://github.com/getsentry/sentry-dotnet/pull/2771))
- The `TracePropagationTarget` class has been removed, use the `SubstringOrRegexPattern` class instead. ([#2763](https://github.com/getsentry/sentry-dotnet/pull/2763))
- The `WithScope` and `WithScopeAsync` methods have been removed. We have discovered that these methods didn't work correctly in certain desktop contexts, especially when using a global scope. ([#2717](https://github.com/getsentry/sentry-dotnet/pull/2717))

  Replace your usage of `WithScope` with overloads of `Capture*` methods:

  - `SentrySdk.CaptureEvent(SentryEvent @event, Action<Scope> scopeCallback)`
  - `SentrySdk.CaptureMessage(string message, Action<Scope> scopeCallback)`
  - `SentrySdk.CaptureException(Exception exception, Action<Scope> scopeCallback)`

  ```c#
  // Before
  SentrySdk.WithScope(scope =>
  {
    scope.SetTag("key", "value");
    SentrySdk.CaptureEvent(new SentryEvent());
  });

  // After
  SentrySdk.CaptureEvent(new SentryEvent(), scope =>
  {
    // Configure your scope here
    scope.SetTag("key", "value");
  });
  ```

### Features

- Experimental pre-release availability of Metrics. We're exploring the use of Metrics in Sentry. The API will very likely change and we don't yet have any documentation. ([#2949](https://github.com/getsentry/sentry-dotnet/pull/2949))
  - `SentrySdk.Metrics.Set` now additionally accepts `string` as value ([#3092](https://github.com/getsentry/sentry-dotnet/pull/3092))
  - Timing metrics can now be captured with `SentrySdk.Metrics.StartTimer` ([#3075](https://github.com/getsentry/sentry-dotnet/pull/3075))
  - Added support for capturing built-in metrics from the `System.Diagnostics.Metrics` API ([#3052](https://github.com/getsentry/sentry-dotnet/pull/3052))
- `Sentry.Profiling` is now available as a package on [nuget](nuget.org). Be aware that profiling is in alpha and on servers the overhead could be high. Improving the experience for ASP.NET Core is tracked on [this issue](
https://github.com/getsentry/sentry-dotnet/issues/2316) ([#2800](https://github.com/getsentry/sentry-dotnet/pull/2800))
  - iOS profiling support (alpha). ([#2930](https://github.com/getsentry/sentry-dotnet/pull/2930))
- Native crash reporting on NativeAOT published apps (Windows, Linux, macOS). ([#2887](https://github.com/getsentry/sentry-dotnet/pull/2887))
- Support for [Spotlight](https://spotlightjs.com/), a debug tool for local development. ([#2961](https://github.com/getsentry/sentry-dotnet/pull/2961))
  - Enable it with the option `EnableSpotlight`
  - Optionally configure the URL to connect via `SpotlightUrl`. Defaults to `http://localhost:8969/stream`.

### MAUI

- Added screenshot capture support for errors. You can opt-in via `SentryMauiOptions.AttachScreenshots` ([#2965](https://github.com/getsentry/sentry-dotnet/pull/2965))
  - Supports Android and iOS only. Windows is not supported.
- App context now has `in_foreground`, indicating whether the app was in the foreground or the background. ([#2983](https://github.com/getsentry/sentry-dotnet/pull/2983))
- Android: When capturing unhandled exceptions, the SDK now can automatically attach `LogCat` to the event. You can opt-in via `SentryOptions.Android.LogCatIntegration` and configure `SentryOptions.Android.LogCatMaxLines`. ([#2926](https://github.com/getsentry/sentry-dotnet/pull/2926))
  - Available when targeting `net7.0-android` or later, on API level 23 or later.

#### Native AOT

Native AOT publishing support for .NET 8 has been added to Sentry for the following platforms:

- Windows
- Linux
- macOS
- Mac Catalyst
- iOS

There are some functional differences when publishing Native AOT:

- `StackTraceMode.Enhanced` is ignored because it's not available when publishing Native AOT. The mechanism to generate these enhanced stack traces relies heavily on reflection which isn't compatible with trimming.
- Reflection cannot be leveraged for JSON Serialization and you may need to use `SentryOptions.AddJsonSerializerContext` to supply a serialization context for types that you'd like to send to Sentry (e.g. in the `Span.Context`). ([#2732](https://github.com/getsentry/sentry-dotnet/pull/2732), [#2793](https://github.com/getsentry/sentry-dotnet/pull/2793))
- `Ben.Demystifier` is not available as it only runs in JIT mode.
- WinUI applications: When publishing Native AOT, Sentry isn't able to automatically register an unhandled exception handler because that relies on reflection. You'll need to [register the unhandled event handler manually](https://github.com/getsentry/sentry-dotnet/issues/2778) instead.
- For Azure Functions Workers, when AOT/Trimming is enabled we can't use reflection to read route data from the HttpTrigger so the route name will always be `/api/<FUNCTION_NAME>` ([#2920](https://github.com/getsentry/sentry-dotnet/pull/2920))

### Fixes

- Native integration logging on macOS ([#3079](https://github.com/getsentry/sentry-dotnet/pull/3079))
- The scope transaction is now correctly set for Otel transactions ([#3072](https://github.com/getsentry/sentry-dotnet/pull/3072))
- Fixed an issue with tag values in metrics not being properly serialized ([#3065](https://github.com/getsentry/sentry-dotnet/pull/3065))
- Moved the binding to MAUI events for breadcrumb creation from `WillFinishLaunching` to `FinishedLaunching`. This delays the initial instantiation of `app`. ([#3057](https://github.com/getsentry/sentry-dotnet/pull/3057))
- The SDK no longer adds the `WinUIUnhandledExceptionIntegration` on non-Windows platforms ([#3055](https://github.com/getsentry/sentry-dotnet/pull/3055))
- Stop Sentry for MacCatalyst from creating `default.profraw` in the app bundle using xcodebuild archive to build sentry-cocoa ([#2960](https://github.com/getsentry/sentry-dotnet/pull/2960))
- Workaround a .NET 8 NativeAOT crash on transaction finish. ([#2943](https://github.com/getsentry/sentry-dotnet/pull/2943))
- Reworked automatic breadcrumb creation for MAUI. ([#2900](https://github.com/getsentry/sentry-dotnet/pull/2900))
  - The SDK no longer uses reflection to bind to all public element events. This also fixes issues where the SDK would consume third-party events.
  - Added `CreateElementEventsBreadcrumbs` to the SentryMauiOptions to allow users to opt-in automatic breadcrumb creation for `BindingContextChanged`, `ChildAdded`, `ChildRemoved`, and `ParentChanged` on `Element`.
  - Reduced amount of automatic breadcrumbs by limiting the number of bindings created in `VisualElement`, `Window`, `Shell`, `Page`, and `Button`.
- Fixed Sentry SDK has not been initialized when using ASP.NET Core, Serilog, and OpenTelemetry ([#2911](https://github.com/getsentry/sentry-dotnet/pull/2911))
- Android native symbol upload ([#2876](https://github.com/getsentry/sentry-dotnet/pull/2876))
- `Sentry.Serilog` no longer throws if a disabled DSN is provided when initializing Sentry via the Serilog integration ([#2883](https://github.com/getsentry/sentry-dotnet/pull/2883))
- Don't add WinUI exception integration on mobile platforms ([#2821](https://github.com/getsentry/sentry-dotnet/pull/2821))
- `Transactions` are now getting enriched by the client instead of the hub ([#2838](https://github.com/getsentry/sentry-dotnet/pull/2838))
- Fixed an issue when using the SDK together with OpenTelemetry `1.5.0` and newer where the SDK would create transactions for itself. The fix is backward compatible. ([#3001](https://github.com/getsentry/sentry-dotnet/pull/3001))

### Dependencies

- Upgraded to NLog version 5. ([#2697](https://github.com/getsentry/sentry-dotnet/pull/2697))
- Integrate `sentry-native` as a static library in Native AOT builds to enable symbolication. ([#2704](https://github.com/getsentry/sentry-dotnet/pull/2704))


- Bump Cocoa SDK from v8.16.1 to v8.19.0 ([#2910](https://github.com/getsentry/sentry-dotnet/pull/2910), [#2936](https://github.com/getsentry/sentry-dotnet/pull/2936), [#2972](https://github.com/getsentry/sentry-dotnet/pull/2972), [#3005](https://github.com/getsentry/sentry-dotnet/pull/3005), [#3084](https://github.com/getsentry/sentry-dotnet/pull/3084))
  - [changelog](https://github.com/getsentry/sentry-cocoa/blob/main/CHANGELOG.md#8190)
  - [diff](https://github.com/getsentry/sentry-cocoa/compare/8.16.1...8.19.0)
- Bump Java SDK from v6.34.0 to v7.3.0 ([#2932](https://github.com/getsentry/sentry-dotnet/pull/2932), [#2979](https://github.com/getsentry/sentry-dotnet/pull/2979), [#3049](https://github.com/getsentry/sentry-dotnet/pull/3049), (https://github.com/getsentry/sentry-dotnet/pull/3098))
  - [changelog](https://github.com/getsentry/sentry-java/blob/main/CHANGELOG.md#730)
  - [diff](https://github.com/getsentry/sentry-java/compare/6.34.0...7.3.0)
- Bump Native SDK from v0.6.5 to v0.6.7 ([#2914](https://github.com/getsentry/sentry-dotnet/pull/2914), [#3029](https://github.com/getsentry/sentry-dotnet/pull/3029))
  - [changelog](https://github.com/getsentry/sentry-native/blob/master/CHANGELOG.md#070)
  - [diff](https://github.com/getsentry/sentry-native/compare/0.6.5...0.7.0)
- Bump CLI from v2.21.5 to v2.27.0 ([#2901](https://github.com/getsentry/sentry-dotnet/pull/2901), [#2915](https://github.com/getsentry/sentry-dotnet/pull/2915), [#2956](https://github.com/getsentry/sentry-dotnet/pull/2956), [#2985](https://github.com/getsentry/sentry-dotnet/pull/2985), [#2999](https://github.com/getsentry/sentry-dotnet/pull/2999), [#3012](https://github.com/getsentry/sentry-dotnet/pull/3012), [#3030](https://github.com/getsentry/sentry-dotnet/pull/3030), [#3059](https://github.com/getsentry/sentry-dotnet/pull/3059), [#3062](https://github.com/getsentry/sentry-dotnet/pull/3062), [#3073](https://github.com/getsentry/sentry-dotnet/pull/3073), [#3099](https://github.com/getsentry/sentry-dotnet/pull/3099))
  - [changelog](https://github.com/getsentry/sentry-cli/blob/master/CHANGELOG.md#2270)
  - [diff](https://github.com/getsentry/sentry-cli/compare/2.21.5...2.27.0)

## 3.41.4

### Fixes

- Fixed an issue when using the SDK together with Open Telemetry `1.5.0` and newer where the SDK would create transactions for itself. The fix is backward compatible. ([#3001](https://github.com/getsentry/sentry-dotnet/pull/3001))

## 3.41.3

### Fixes

- Fixed Sentry SDK has not been initialised when using ASP.NET Core, Serilog, and OpenTelemetry ([#2918](https://github.com/getsentry/sentry-dotnet/pull/2918))

## 3.41.2

### Fixes

- The SDK no longer fails to finish sessions while capturing an event. This fixes broken crash-free rates ([#2895](https://github.com/getsentry/sentry-dotnet/pull/2895))
- Ignore UnobservedTaskException for QUIC exceptions. See: https://github.com/dotnet/runtime/issues/80111 ([#2894](https://github.com/getsentry/sentry-dotnet/pull/2894))

### Dependencies

- Bump Cocoa SDK from v8.16.0 to v8.16.1 ([#2891](https://github.com/getsentry/sentry-dotnet/pull/2891))
  - [changelog](https://github.com/getsentry/sentry-cocoa/blob/main/CHANGELOG.md#8161)
  - [diff](https://github.com/getsentry/sentry-cocoa/compare/8.16.0...8.16.1)

## 3.41.1

### Fixes

- `CaptureFailedRequests` and `FailedRequestStatusCodes` are now getting respected by the Cocoa SDK. This is relevant for MAUI apps where requests are getting handled natively. ([#2826](https://github.com/getsentry/sentry-dotnet/issues/2826))
- Added `SentryOptions.AutoRegisterTracing` for users who need to control registration of Sentry's tracing middleware ([#2871](https://github.com/getsentry/sentry-dotnet/pull/2871))

### Dependencies

- Bump Cocoa SDK from v8.15.0 to v8.16.0 ([#2812](https://github.com/getsentry/sentry-dotnet/pull/2812), [#2816](https://github.com/getsentry/sentry-dotnet/pull/2816), [#2882](https://github.com/getsentry/sentry-dotnet/pull/2882))
  - [changelog](https://github.com/getsentry/sentry-cocoa/blob/main/CHANGELOG.md#8160)
  - [diff](https://github.com/getsentry/sentry-cocoa/compare/8.15.0...8.16.0)
- Bump CLI from v2.21.2 to v2.21.5 ([#2811](https://github.com/getsentry/sentry-dotnet/pull/2811), [#2834](https://github.com/getsentry/sentry-dotnet/pull/2834), [#2851](https://github.com/getsentry/sentry-dotnet/pull/2851))
  - [changelog](https://github.com/getsentry/sentry-cli/blob/master/CHANGELOG.md#2215)
  - [diff](https://github.com/getsentry/sentry-cli/compare/2.21.2...2.21.5)
- Bump Java SDK from v6.33.1 to v6.34.0 ([#2874](https://github.com/getsentry/sentry-dotnet/pull/2874))
  - [changelog](https://github.com/getsentry/sentry-java/blob/main/CHANGELOG.md#6340)
  - [diff](https://github.com/getsentry/sentry-java/compare/6.33.1...6.34.0)

## 3.41.0

### Features

- Speed up SDK init ([#2784](https://github.com/getsentry/sentry-dotnet/pull/2784))

### Fixes

- Fixed chaining on the IApplicationBuilder for methods like UseRouting and UseEndpoints ([#2726](https://github.com/getsentry/sentry-dotnet/pull/2726))

### Dependencies

- Bump Cocoa SDK from v8.13.0 to v8.15.0 ([#2722](https://github.com/getsentry/sentry-dotnet/pull/2722), [#2740](https://github.com/getsentry/sentry-dotnet/pull/2740), [#2746](https://github.com/getsentry/sentry-dotnet/pull/2746), [#2801](https://github.com/getsentry/sentry-dotnet/pull/2801))
  - [changelog](https://github.com/getsentry/sentry-cocoa/blob/main/CHANGELOG.md#8150)
  - [diff](https://github.com/getsentry/sentry-cocoa/compare/8.13.0...8.15.0)
- Bump Java SDK from v6.30.0 to v6.33.1 ([#2723](https://github.com/getsentry/sentry-dotnet/pull/2723), [#2741](https://github.com/getsentry/sentry-dotnet/pull/2741), [#2783](https://github.com/getsentry/sentry-dotnet/pull/2783), [#2803](https://github.com/getsentry/sentry-dotnet/pull/2803))
  - [changelog](https://github.com/getsentry/sentry-java/blob/main/CHANGELOG.md#6331)
  - [diff](https://github.com/getsentry/sentry-java/compare/6.30.0...6.33.1)

## 3.40.1

### Fixes

- ISentryUserFactory is now public so users can register their own implementations via DI ([#2719](https://github.com/getsentry/sentry-dotnet/pull/2719))

## 3.40.0

### Obsoletion

- `WithScope` and `WithScopeAsync` have been proven to not work correctly in desktop contexts when using a global scope. They are now deprecated in favor of the overloads of `CaptureEvent`, `CaptureMessage`, and `CaptureException`. Those methods provide a callback to a configurable scope. ([#2677](https://github.com/getsentry/sentry-dotnet/pull/2677))
- `StackFrame.InstructionOffset` has not been used in the SDK and has been ignored on the server for years. ([#2689](https://github.com/getsentry/sentry-dotnet/pull/2689))

### Features

- Release of Azure Functions (Isolated Worker/Out-of-Process) support ([#2686](https://github.com/getsentry/sentry-dotnet/pull/2686))

### Fixes

- Scope is now correctly applied to Transactions when using OpenTelemetry on ASP.NET Core ([#2690](https://github.com/getsentry/sentry-dotnet/pull/2690))

### Dependencies

- Bump CLI from v2.20.7 to v2.21.2 ([#2645](https://github.com/getsentry/sentry-dotnet/pull/2645), [#2647](https://github.com/getsentry/sentry-dotnet/pull/2647), [#2698](https://github.com/getsentry/sentry-dotnet/pull/2698))
  - [changelog](https://github.com/getsentry/sentry-cli/blob/master/CHANGELOG.md#2212)
  - [diff](https://github.com/getsentry/sentry-cli/compare/2.20.7...2.21.2)
- Bump Cocoa SDK from v8.12.0 to v8.13.0 ([#2653](https://github.com/getsentry/sentry-dotnet/pull/2653))
  - [changelog](https://github.com/getsentry/sentry-cocoa/blob/main/CHANGELOG.md#8130)
  - [diff](https://github.com/getsentry/sentry-cocoa/compare/8.12.0...8.13.0)
- Bump Java SDK from v6.29.0 to v6.30.0 ([#2685](https://github.com/getsentry/sentry-dotnet/pull/2685))
  - [changelog](https://github.com/getsentry/sentry-java/blob/main/CHANGELOG.md#6300)
  - [diff](https://github.com/getsentry/sentry-java/compare/6.29.0...6.30.0)

## 3.40.0-beta.0

### Features

- Reduced the memory footprint of `SpanId` by refactoring the ID generation ([#2619](https://github.com/getsentry/sentry-dotnet/pull/2619))
- Reduced the memory footprint of `SpanTracer` by initializing the tags lazily ([#2636](https://github.com/getsentry/sentry-dotnet/pull/2636))
- Added distributed tracing without performance for Azure Function Workers ([#2630](https://github.com/getsentry/sentry-dotnet/pull/2630))
- The SDK now provides and overload of `ContinueTrace` that accepts headers as `string` ([#2601](https://github.com/getsentry/sentry-dotnet/pull/2601))
- Sentry tracing middleware now gets configured automatically ([#2602](https://github.com/getsentry/sentry-dotnet/pull/2602))
- Added memory optimisations for GetLastActiveSpan ([#2642](https://github.com/getsentry/sentry-dotnet/pull/2642))

### Fixes

- Resolved issue identifying users with OpenTelemetry ([#2618](https://github.com/getsentry/sentry-dotnet/pull/2618))

### Azure Functions Beta

- Package name changed from `Sentry.AzureFunctions.Worker` to `Sentry.Azure.Functions.Worker`. Note AzureFunctions now is split by a `.`. ([#2637](https://github.com/getsentry/sentry-dotnet/pull/2637))

### Dependencies

- Bump CLI from v2.20.6 to v2.20.7 ([#2604](https://github.com/getsentry/sentry-dotnet/pull/2604))
  - [changelog](https://github.com/getsentry/sentry-cli/blob/master/CHANGELOG.md#2207)
  - [diff](https://github.com/getsentry/sentry-cli/compare/2.20.6...2.20.7)
- Bump Cocoa SDK from v8.11.0 to v8.12.0 ([#2640](https://github.com/getsentry/sentry-dotnet/pull/2640))
  - [changelog](https://github.com/getsentry/sentry-cocoa/blob/main/CHANGELOG.md#8120)
  - [diff](https://github.com/getsentry/sentry-cocoa/compare/8.11.0...8.12.0)

## 3.39.1

### Fixes

- Added Sentry.AspNet.csproj back to Sentry-CI-Build-macOS.slnf ([#2612](https://github.com/getsentry/sentry-dotnet/pull/2612))

## 3.39.0

### Features

- Added additional `DB` attributes to automatically generated spans like `name` and `provider` ([#2583](https://github.com/getsentry/sentry-dotnet/pull/2583))
- `Hints` now accept attachments provided as a file path via `AddAttachment` method ([#2585](https://github.com/getsentry/sentry-dotnet/pull/2585))

### Fixes

- Resolved an isse where the SDK would throw an exception while attempting to set the DynamicSamplingContext but the context exists already. ([#2592](https://github.com/getsentry/sentry-dotnet/pull/2592))

### Dependencies

- Bump CLI from v2.20.5 to v2.20.6 ([#2590](https://github.com/getsentry/sentry-dotnet/pull/2590))
  - [changelog](https://github.com/getsentry/sentry-cli/blob/master/CHANGELOG.md#2206)
  - [diff](https://github.com/getsentry/sentry-cli/compare/2.20.5...2.20.6)
- Bump Cocoa SDK from v8.10.0 to v8.11.0 ([#2594](https://github.com/getsentry/sentry-dotnet/pull/2594))
  - [changelog](https://github.com/getsentry/sentry-cocoa/blob/main/CHANGELOG.md#8110)
  - [diff](https://github.com/getsentry/sentry-cocoa/compare/8.10.0...8.11.0)
- Bump Java SDK from v6.28.0 to v6.29.0 ([#2599](https://github.com/getsentry/sentry-dotnet/pull/2599))
  - [changelog](https://github.com/getsentry/sentry-java/blob/main/CHANGELOG.md#6290)
  - [diff](https://github.com/getsentry/sentry-java/compare/6.28.0...6.29.0)

## 3.36.0

### Features

- Graphql client ([#2538](https://github.com/getsentry/sentry-dotnet/pull/2538))

### Fixes

- Android: Fix proguard/r8 mapping file upload ([#2574](https://github.com/getsentry/sentry-dotnet/pull/2574))

### Dependencies

- Bump Cocoa SDK from v8.9.5 to v8.10.0 ([#2546](https://github.com/getsentry/sentry-dotnet/pull/2546), [#2550](https://github.com/getsentry/sentry-dotnet/pull/2550))
  - [changelog](https://github.com/getsentry/sentry-cocoa/blob/main/CHANGELOG.md#8100)
  - [diff](https://github.com/getsentry/sentry-cocoa/compare/8.9.5...8.10.0)
- Bump gradle/gradle-build-action from 2.7.0 to 2.7.1 ([#2564](https://github.com/getsentry/sentry-dotnet/pull/2564))
  - [diff](https://github.com/gradle/gradle-build-action/compare/v2.7.0...v2.7.1)

## 3.35.1

### Fixes

- The SDK no longer creates transactions with their start date set to `Jan 01, 001` ([#2544](https://github.com/getsentry/sentry-dotnet/pull/2544))

### Dependencies

- Bump CLI from v2.20.4 to v2.20.5 ([#2539](https://github.com/getsentry/sentry-dotnet/pull/2539))
  - [changelog](https://github.com/getsentry/sentry-cli/blob/master/CHANGELOG.md#2205)
  - [diff](https://github.com/getsentry/sentry-cli/compare/2.20.4...2.20.5)
- Bump Cocoa SDK from v8.9.4 to v8.9.5 ([#2542](https://github.com/getsentry/sentry-dotnet/pull/2542))
  - [changelog](https://github.com/getsentry/sentry-cocoa/blob/main/CHANGELOG.md#895)
  - [diff](https://github.com/getsentry/sentry-cocoa/compare/8.9.4...8.9.5)

## 3.35.0

### Features

- Distributed tracing now works independently of the performance feature. This allows you to connect errors to other Sentry instrumented applications ([#2493](https://github.com/getsentry/sentry-dotnet/pull/2493))
- Added Sampling Decision to Trace Envelope Header ([#2495](https://github.com/getsentry/sentry-dotnet/pull/2495))
- Add MinimumEventLevel to Sentry.Log4Net and convert events below it to breadcrumbs ([#2505](https://github.com/getsentry/sentry-dotnet/pull/2505))
- Support transaction finishing automatically with 'idle timeout' (#2452)

### Fixes

- Fixed baggage propagation when an exception is thrown from middleware ([#2487](https://github.com/getsentry/sentry-dotnet/pull/2487))
- Fix Durable Functions preventing orchestrators from completing ([#2491](https://github.com/getsentry/sentry-dotnet/pull/2491))
- Re-enable HubTests.FlushOnDispose_SendsEnvelope ([#2492](https://github.com/getsentry/sentry-dotnet/pull/2492))
- Fixed SDK not sending exceptions via Blazor WebAssembly due to a `PlatformNotSupportedException` ([#2506](https://github.com/getsentry/sentry-dotnet/pull/2506))
- Align SDK with docs regarding session update for dropped events ([#2496](https://github.com/getsentry/sentry-dotnet/pull/2496))
- Introduced `HttpMessageHandler` in favor of the now deprecated `HttpClientHandler` on the options. This allows the SDK to support NSUrlSessionHandler on iOS ([#2503](https://github.com/getsentry/sentry-dotnet/pull/2503))
- Using `Activity.RecordException` now correctly updates the error status of OpenTelemetry Spans ([#2515](https://github.com/getsentry/sentry-dotnet/pull/2515))
- Fixed Transaction name not reporting correctly when using UseExceptionHandler ([#2511](https://github.com/getsentry/sentry-dotnet/pull/2511))
- log4net logging Level.All now maps to SentryLevel.Debug ([#2522]([url](https://github.com/getsentry/sentry-dotnet/pull/2522)))

### Dependencies

- Bump Java SDK from v6.25.1 to v6.28.0 ([#2484](https://github.com/getsentry/sentry-dotnet/pull/2484), [#2498](https://github.com/getsentry/sentry-dotnet/pull/2498), [#2517](https://github.com/getsentry/sentry-dotnet/pull/2517), [#2533](https://github.com/getsentry/sentry-dotnet/pull/2533))
  - [changelog](https://github.com/getsentry/sentry-java/blob/main/CHANGELOG.md#6280)
  - [diff](https://github.com/getsentry/sentry-java/compare/6.25.1...6.28.0)
- Bump CLI from v2.19.4 to v2.20.4 ([#2509](https://github.com/getsentry/sentry-dotnet/pull/2509), [#2518](https://github.com/getsentry/sentry-dotnet/pull/2518), [#2527](https://github.com/getsentry/sentry-dotnet/pull/2527), [#2530](https://github.com/getsentry/sentry-dotnet/pull/2530))
  - [changelog](https://github.com/getsentry/sentry-cli/blob/master/CHANGELOG.md#2204)
  - [diff](https://github.com/getsentry/sentry-cli/compare/2.19.4...2.20.4)
- Bump Cocoa SDK from v8.8.0 to v8.9.4 ([#2479](https://github.com/getsentry/sentry-dotnet/pull/2479), [#2483](https://github.com/getsentry/sentry-dotnet/pull/2483), [#2500](https://github.com/getsentry/sentry-dotnet/pull/2500), [#2510](https://github.com/getsentry/sentry-dotnet/pull/2510), [#2531](https://github.com/getsentry/sentry-dotnet/pull/2531))
  - [changelog](https://github.com/getsentry/sentry-cocoa/blob/main/CHANGELOG.md#894)
  - [diff](https://github.com/getsentry/sentry-cocoa/compare/8.8.0...8.9.4)

## 3.34.0

### Features

- OpenTelemetry Support ([#2453](https://github.com/getsentry/sentry-dotnet/pull/2453))
- Added a MSBuild property `SentryUploadAndroidProguardMapping` to automatically upload the Proguard mapping file when targeting Android ([#2455](https://github.com/getsentry/sentry-dotnet/pull/2455))
- Symbolication for Single File Apps ([#2425](https://github.com/getsentry/sentry-dotnet/pull/2425))
- Add binding to `SwiftAsyncStacktraces` on iOS ([#2436](https://github.com/getsentry/sentry-dotnet/pull/2436))

### Fixes

- Builds targeting Android with `r8` enabled no longer crash during SDK init. The package now contains the required proguard rules ([#2450](https://github.com/getsentry/sentry-dotnet/pull/2450))
- Fix Sentry logger options for MAUI and Azure Functions ([#2423](https://github.com/getsentry/sentry-dotnet/pull/2423))

### Dependencies

- Bump Cocoa SDK from v8.7.3 to v8.8.0 ([#2427](https://github.com/getsentry/sentry-dotnet/pull/2427), [#2430](https://github.com/getsentry/sentry-dotnet/pull/2430))
  - [changelog](https://github.com/getsentry/sentry-cocoa/blob/main/CHANGELOG.md#880)
  - [diff](https://github.com/getsentry/sentry-cocoa/compare/8.7.3...8.8.0)
- Bump CLI from v2.18.1 to v2.19.4 ([#2428](https://github.com/getsentry/sentry-dotnet/pull/2428), [#2431](https://github.com/getsentry/sentry-dotnet/pull/2431), [#2451](https://github.com/getsentry/sentry-dotnet/pull/2451), [#2454](https://github.com/getsentry/sentry-dotnet/pull/2454))
  - [changelog](https://github.com/getsentry/sentry-cli/blob/master/CHANGELOG.md#2194)
  - [diff](https://github.com/getsentry/sentry-cli/compare/2.18.1...2.19.4)
- Bump Java SDK from v6.22.0 to v6.25.1 ([#2429](https://github.com/getsentry/sentry-dotnet/pull/2429), [#2440](https://github.com/getsentry/sentry-dotnet/pull/2440), [#2458](https://github.com/getsentry/sentry-dotnet/pull/2458), [#2476](https://github.com/getsentry/sentry-dotnet/pull/2476))
  - [changelog](https://github.com/getsentry/sentry-java/blob/main/CHANGELOG.md#6251)
  - [diff](https://github.com/getsentry/sentry-java/compare/6.22.0...6.25.1)

## 3.33.1

### Fixes

- SentryHttpMessageHandler added when AddHttpClient is before UseSentry ([#2390](https://github.com/getsentry/sentry-dotnet/pull/2390))
- Set the native sdk name for Android ([#2389](https://github.com/getsentry/sentry-dotnet/pull/2389))
- Fix db connection spans not finishing ([#2398](https://github.com/getsentry/sentry-dotnet/pull/2398))
- Various .NET MAUI fixes / improvements ([#2403](https://github.com/getsentry/sentry-dotnet/pull/2403))
  - The battery level was being reported incorrectly due to percentage multiplier.
  - The device architecture (x64, arm64, etc.) is now reported
  - On Windows, the OS type is now reported as "Windows" instead of "WinUI".  Additionally, the OS display version (ex, "22H2") is now included.
  - `UIKit`, `ABI.Microsoft` and `WinRT`  frames are now marked "system" instead of "in app".
- Reduce debug files uploaded ([#2404](https://github.com/getsentry/sentry-dotnet/pull/2404))
- Fix system frames being marked as "in-app" ([#2408](https://github.com/getsentry/sentry-dotnet/pull/2408))
  - NOTE: This important fix corrects a value that is used during issue grouping, so you may receive new alerts for existing issues after deploying this update.
- DB Connection spans presented poorly ([#2409](https://github.com/getsentry/sentry-dotnet/pull/2409))
- Populate scope's Cookies property ([#2411](https://github.com/getsentry/sentry-dotnet/pull/2411))
- Fix UWP GateKeeper errors ([#2415](https://github.com/getsentry/sentry-dotnet/pull/2415))
- Fix sql client db name ([#2418](https://github.com/getsentry/sentry-dotnet/pull/2418))

### Dependencies

- Bump Cocoa SDK from v8.7.2 to v8.7.3 ([#2394](https://github.com/getsentry/sentry-dotnet/pull/2394))
  - [changelog](https://github.com/getsentry/sentry-cocoa/blob/main/CHANGELOG.md#873)
  - [diff](https://github.com/getsentry/sentry-cocoa/compare/8.7.2...8.7.3)
- Bump Java SDK from v6.19.1 to v6.22.0 ([#2395](https://github.com/getsentry/sentry-dotnet/pull/2395), [#2405](https://github.com/getsentry/sentry-dotnet/pull/2405), [#2417](https://github.com/getsentry/sentry-dotnet/pull/2417))
  - [changelog](https://github.com/getsentry/sentry-java/blob/main/CHANGELOG.md#6220)
  - [diff](https://github.com/getsentry/sentry-java/compare/6.19.1...6.22.0)

## 3.33.0

### Features

- .NET SDK changes for exception groups ([#2287](https://github.com/getsentry/sentry-dotnet/pull/2287))
  - This changes how `AggregateException` is handled.  Instead of filtering them out client-side, the SDK marks them as an "exception group",
    and adds includes data that represents the hierarchical structure of inner exceptions. Sentry now recognizes this server-side,
    improving the accuracy of the issue detail page.
  - Accordingly, the `KeepAggregateException` option is now obsolete and does nothing.  Please remove any usages of `KeepAggregateException`.
  - NOTE: If running Self-Hosted Sentry, you should wait to adopt this SDK update until after updating to the 23.6.0 (est. June 2023) release of Sentry.
    The effect of updating the SDK early will be as if `KeepAggregateException = true` was set.  That will not break anything, but may affect issue grouping and alerts.

### Fixes

- Status messages when uploading symbols or sources are improved. ([#2307](https://github.com/getsentry/sentry-dotnet/issues/2307))

### Dependencies

- Bump CLI from v2.18.0 to v2.18.1 ([#2386](https://github.com/getsentry/sentry-dotnet/pull/2386))
  - [changelog](https://github.com/getsentry/sentry-cli/blob/master/CHANGELOG.md#2181)
  - [diff](https://github.com/getsentry/sentry-cli/compare/2.18.0...2.18.1)

## 3.32.0

### Features

- Azure Functions (Isolated Worker/Out-of-Process) support ([#2346](https://github.com/getsentry/sentry-dotnet/pull/2346))
  - Initial `beta.1` release.  Please give it a try and let us know how it goes!
  - Documentation is TBD.  For now, see `/samples/Sentry.Samples.Azure.Functions.Worker`.

- Add `Hint` support  ([#2351](https://github.com/getsentry/sentry-dotnet/pull/2351))
  - Currently, this allows you to manipulate attachments in the various "before" event delegates.
  - Hints can also be used in event and transaction processors by implementing `ISentryEventProcessorWithHint` or `ISentryTransactionProcessorWithHint`, instead of `ISentryEventProcessor` or `ISentryTransactionProcessor`.
  - Note: Obsoletes the `BeforeSend`, `BeforeSendTransaction`, and `BeforeBreadcrumb` properties on the `SentryOptions` class.  They have been replaced with `SetBeforeSend`, `SetBeforeSendTransaction`, and `SetBeforeBreadcrumb` respectively.  Each one provides overloads both with and without a `Hint` object.

- Allow setting the active span on the scope ([#2364](https://github.com/getsentry/sentry-dotnet/pull/2364))
  - Note: Obsoletes the `Scope.GetSpan` method in favor of a `Scope.Span` property (which now has a setter as well).

- Remove authority from URLs sent to Sentry ([#2365](https://github.com/getsentry/sentry-dotnet/pull/2365))
- Add tag filters to `SentryOptions` ([#2367](https://github.com/getsentry/sentry-dotnet/pull/2367))

### Fixes

- Fix `EnableTracing` option conflict with `TracesSampleRate` ([#2368](https://github.com/getsentry/sentry-dotnet/pull/2368))
  - NOTE: This is a potentially breaking change, as the `TracesSampleRate` property has been made nullable.
    Though extremely uncommon, if you are _retrieving_ the `TracesSampleRate` property for some reason, you will need to account for nulls.
    However, there is no change to the behavior or _typical_ usage of either of these properties.

- CachedTransport gracefully handles malformed envelopes during processing  ([#2371](https://github.com/getsentry/sentry-dotnet/pull/2371))
- Remove extraneous iOS simulator resources when building MAUI apps using Visual Studio "Hot Restart" mode, to avoid hitting Windows max path  ([#2384](https://github.com/getsentry/sentry-dotnet/pull/2384))

### Dependencies

- Bump Cocoa SDK from v8.6.0 to v8.7.1 ([#2359](https://github.com/getsentry/sentry-dotnet/pull/2359), [#2370](https://github.com/getsentry/sentry-dotnet/pull/2370))
  - [changelog](https://github.com/getsentry/sentry-cocoa/blob/main/CHANGELOG.md#871)
  - [diff](https://github.com/getsentry/sentry-cocoa/compare/8.6.0...8.7.1)
- Bump Java SDK from v6.18.1 to v6.19.1 ([#2374](https://github.com/getsentry/sentry-dotnet/pull/2374), [#2381](https://github.com/getsentry/sentry-dotnet/pull/2381))
  - [changelog](https://github.com/getsentry/sentry-java/blob/main/CHANGELOG.md#6191)
  - [diff](https://github.com/getsentry/sentry-java/compare/6.18.1...6.19.1)
- Bump Cocoa SDK from v8.6.0 to v8.7.2 ([#2359](https://github.com/getsentry/sentry-dotnet/pull/2359), [#2370](https://github.com/getsentry/sentry-dotnet/pull/2370), [#2375](https://github.com/getsentry/sentry-dotnet/pull/2375))
  - [changelog](https://github.com/getsentry/sentry-cocoa/blob/main/CHANGELOG.md#872)
  - [diff](https://github.com/getsentry/sentry-cocoa/compare/8.6.0...8.7.2)
- Bump CLI from v2.17.5 to v2.18.0 ([#2380](https://github.com/getsentry/sentry-dotnet/pull/2380))
  - [changelog](https://github.com/getsentry/sentry-cli/blob/master/CHANGELOG.md#2180)
  - [diff](https://github.com/getsentry/sentry-cli/compare/2.17.5...2.18.0)

## 3.31.0

### Features

- Initial work to support profiling in a future release. ([#2206](https://github.com/getsentry/sentry-dotnet/pull/2206))
- Create a Sentry event for failed HTTP requests ([#2320](https://github.com/getsentry/sentry-dotnet/pull/2320))
- Improve `WithScope` and add `WithScopeAsync` ([#2303](https://github.com/getsentry/sentry-dotnet/pull/2303)) ([#2309](https://github.com/getsentry/sentry-dotnet/pull/2309))
- Build .NET Standard 2.1 for Unity ([#2328](https://github.com/getsentry/sentry-dotnet/pull/2328))
- Add `RemoveExceptionFilter`, `RemoveEventProcessor` and `RemoveTransactionProcessor` extension methods on `SentryOptions` ([#2331](https://github.com/getsentry/sentry-dotnet/pull/2331))
- Include Dynamic Sampling Context with error events, when there's a transaction ([#2332](https://github.com/getsentry/sentry-dotnet/pull/2332))

### Fixes

- Buffer payloads asynchronously when appropriate ([#2297](https://github.com/getsentry/sentry-dotnet/pull/2297))
- Restore `System.Reflection.Metadata` dependency for .NET Core 3 ([#2302](https://github.com/getsentry/sentry-dotnet/pull/2302))
- Capture open transactions on disabled hubs ([#2319](https://github.com/getsentry/sentry-dotnet/pull/2319))
- Remove session breadcrumbs ([#2333](https://github.com/getsentry/sentry-dotnet/pull/2333))
- Support synchronous `HttpClient.Send` in `SentryHttpMessageHandler` ([#2336](https://github.com/getsentry/sentry-dotnet/pull/2336))
- Fix ASP.NET Core issue with missing context when using capture methods that configure scope ([#2339](https://github.com/getsentry/sentry-dotnet/pull/2339))
- Improve debug file upload handling ([#2349](https://github.com/getsentry/sentry-dotnet/pull/2349))

### Dependencies

- Bump CLI from v2.17.0 to v2.17.5 ([#2298](https://github.com/getsentry/sentry-dotnet/pull/2298), [#2318](https://github.com/getsentry/sentry-dotnet/pull/2318), [#2321](https://github.com/getsentry/sentry-dotnet/pull/2321), [#2345](https://github.com/getsentry/sentry-dotnet/pull/2345))
  - [changelog](https://github.com/getsentry/sentry-cli/blob/master/CHANGELOG.md#2175)
  - [diff](https://github.com/getsentry/sentry-cli/compare/2.17.0...2.17.5)
- Bump Cocoa SDK from v8.4.0 to v8.6.0 ([#2310](https://github.com/getsentry/sentry-dotnet/pull/2310), [#2344](https://github.com/getsentry/sentry-dotnet/pull/2344))
  - [changelog](https://github.com/getsentry/sentry-cocoa/blob/main/CHANGELOG.md#860)
  - [diff](https://github.com/getsentry/sentry-cocoa/compare/8.4.0...8.6.0)
- Bump Java SDK from v6.17.0 to v6.18.1 ([#2338](https://github.com/getsentry/sentry-dotnet/pull/2338), [#2343](https://github.com/getsentry/sentry-dotnet/pull/2343))
  - [changelog](https://github.com/getsentry/sentry-java/blob/main/CHANGELOG.md#6181)
  - [diff](https://github.com/getsentry/sentry-java/compare/6.17.0...6.18.1)

## 3.30.0

### Features

- Add `FileDiagnosticLogger` to assist with debugging the SDK ([#2242](https://github.com/getsentry/sentry-dotnet/pull/2242))
- Attach stack trace when events have captured an exception without a stack trace ([#2266](https://github.com/getsentry/sentry-dotnet/pull/2266))
- Add `Scope.Clear` and `Scope.ClearBreadcrumbs` methods ([#2284](https://github.com/getsentry/sentry-dotnet/pull/2284))
- Improvements to exception mechanism data ([#2294](https://github.com/getsentry/sentry-dotnet/pull/2294))

### Fixes

- Normalize StackFrame in-app resolution for modules & function prefixes ([#2234](https://github.com/getsentry/sentry-dotnet/pull/2234))
- Calling `AddAspNet` more than once should not block all errors from being sent ([#2253](https://github.com/getsentry/sentry-dotnet/pull/2253))
- Fix Sentry CLI arguments when using custom URL or auth token parameters ([#2259](https://github.com/getsentry/sentry-dotnet/pull/2259))
- Sentry.AspNetCore fix transaction name when path base is used and route starts with a slash ([#2265](https://github.com/getsentry/sentry-dotnet/pull/2265))
- Fix Baggage header parsing in ASP.NET (Framework) ([#2293](https://github.com/getsentry/sentry-dotnet/pull/2293))

### Dependencies

- Bump Cocoa SDK from v8.3.0 to v8.4.0 ([#2237](https://github.com/getsentry/sentry-dotnet/pull/2237), [#2248](https://github.com/getsentry/sentry-dotnet/pull/2248), [#2251](https://github.com/getsentry/sentry-dotnet/pull/2251), [#2285](https://github.com/getsentry/sentry-dotnet/pull/2285))
  - [changelog](https://github.com/getsentry/sentry-cocoa/blob/main/CHANGELOG.md#840)
  - [diff](https://github.com/getsentry/sentry-cocoa/compare/8.3.0...8.4.0)

- Bump CLI from v2.14.4 to v2.17.0 ([#2238](https://github.com/getsentry/sentry-dotnet/pull/2238), [#2244](https://github.com/getsentry/sentry-dotnet/pull/2244), [#2252](https://github.com/getsentry/sentry-dotnet/pull/2252), [#2264](https://github.com/getsentry/sentry-dotnet/pull/2264), [#2292](https://github.com/getsentry/sentry-dotnet/pull/2292))
  - [changelog](https://github.com/getsentry/sentry-cli/blob/master/CHANGELOG.md#2170)
  - [diff](https://github.com/getsentry/sentry-cli/compare/2.14.4...2.17.0)

- Bump Java SDK from v6.15.0 to v6.17.0 ([#2243](https://github.com/getsentry/sentry-dotnet/pull/2243), [#2277](https://github.com/getsentry/sentry-dotnet/pull/2277))
  - [changelog](https://github.com/getsentry/sentry-java/blob/main/CHANGELOG.md#6170)
  - [diff](https://github.com/getsentry/sentry-java/compare/6.15.0...6.17.0)

## 3.29.1

### Fixes

- Get debug image for Full PDB format on Windows ([#2222](https://github.com/getsentry/sentry-dotnet/pull/2222))
- Fix debug files not uploading for `packages.config` nuget ([#2224](https://github.com/getsentry/sentry-dotnet/pull/2224))

### Dependencies

- Bump Cocoa SDK from v8.2.0 to v8.3.0 ([#2220](https://github.com/getsentry/sentry-dotnet/pull/2220))
  - [changelog](https://github.com/getsentry/sentry-cocoa/blob/main/CHANGELOG.md#830)
  - [diff](https://github.com/getsentry/sentry-cocoa/compare/8.2.0...8.3.0)

## 3.29.0

**Notice:** The `<SentryUploadSymbols>` MSBuild property previously defaulted to `true` for projects compiled in `Release` configuration.
It is now `false` by default.  To continue uploading symbols, you must opt-in by setting it to `true`.
See the [MSBuild Setup](https://docs.sentry.io/platforms/dotnet/configuration/msbuild/) docs for further details.

### Features

- Added basic functionality to support `View Hierarchy` ([#2163](https://github.com/getsentry/sentry-dotnet/pull/2163))
- Allow `SentryUploadSources` to work even when not uploading symbols ([#2197](https://github.com/getsentry/sentry-dotnet/pull/2197))
- Add support for `BeforeSendTransaction` ([#2188](https://github.com/getsentry/sentry-dotnet/pull/2188))
- Add `EnableTracing` option to simplify enabling tracing ([#2201](https://github.com/getsentry/sentry-dotnet/pull/2201))
- Make `SentryUploadSymbols` strictly opt-in ([#2216](https://github.com/getsentry/sentry-dotnet/pull/2216))

### Fixes

- Fix assembly not found on Android in Debug configuration ([#2175](https://github.com/getsentry/sentry-dotnet/pull/2175))
- Fix context object with circular reference prevents event from being sent ([#2210](https://github.com/getsentry/sentry-dotnet/pull/2210))

### Dependencies

- Bump Java SDK from v6.13.1 to v6.15.0 ([#2185](https://github.com/getsentry/sentry-dotnet/pull/2185), [#2207](https://github.com/getsentry/sentry-dotnet/pull/2207))
  - [changelog](https://github.com/getsentry/sentry-java/blob/main/CHANGELOG.md#6150)
  - [diff](https://github.com/getsentry/sentry-java/compare/6.13.1...6.15.0)
- Bump CLI from v2.12.0 to v2.14.4 ([#2187](https://github.com/getsentry/sentry-dotnet/pull/2187), [#2215](https://github.com/getsentry/sentry-dotnet/pull/2215))
  - [changelog](https://github.com/getsentry/sentry-cli/blob/master/CHANGELOG.md#2144)
  - [diff](https://github.com/getsentry/sentry-cli/compare/2.12.0...2.14.4)
- Bump Java SDK from v6.13.1 to v6.14.0 ([#2185](https://github.com/getsentry/sentry-dotnet/pull/2185))
  - [changelog](https://github.com/getsentry/sentry-java/blob/main/CHANGELOG.md#6140)
  - [diff](https://github.com/getsentry/sentry-java/compare/6.13.1...6.14.0)
- Bump CLI from v2.12.0 to v2.14.3 ([#2187](https://github.com/getsentry/sentry-dotnet/pull/2187), [#2208](https://github.com/getsentry/sentry-dotnet/pull/2208))
  - [changelog](https://github.com/getsentry/sentry-cli/blob/master/CHANGELOG.md#2143)
  - [diff](https://github.com/getsentry/sentry-cli/compare/2.12.0...2.14.3)
- Bump Cocoa SDK from v7.31.5 to v8.2.0 ([#2203](https://github.com/getsentry/sentry-dotnet/pull/2203))
  - [changelog](https://github.com/getsentry/sentry-cocoa/blob/main/CHANGELOG.md#820)
  - [diff](https://github.com/getsentry/sentry-cocoa/compare/7.31.5...8.2.0)

## 3.28.1

### Fixes

- Fix MAUI missing breadcrumbs for lifecycle and UI events ([#2170](https://github.com/getsentry/sentry-dotnet/pull/2170))
- Fix hybrid sdk names ([#2171](https://github.com/getsentry/sentry-dotnet/pull/2171))
- Fix ASP.NET sdk name ([#2172](https://github.com/getsentry/sentry-dotnet/pull/2172))

## 3.28.0

### Features

- Added `instruction_addr_adjustment` attribute to SentryStackTrace ([#2151](https://github.com/getsentry/sentry-dotnet/pull/2151))

### Fixes

- Workaround Visual Studio "Pair to Mac" issue (on Windows), and Update bundled Cocoa SDK to version 7.31.5 ([#2164](https://github.com/getsentry/sentry-dotnet/pull/2164))
- Sentry SDK assemblies no longer have PDBs embedded. Debug symbols are uploaded to `nuget.org` as `snupkg` packages  ([#2166](https://github.com/getsentry/sentry-dotnet/pull/2166))

### Dependencies

- Bump Java SDK from v6.13.0 to v6.13.1 ([#2168](https://github.com/getsentry/sentry-dotnet/pull/2168))
  - [changelog](https://github.com/getsentry/sentry-java/blob/main/CHANGELOG.md#6131)
  - [diff](https://github.com/getsentry/sentry-java/compare/6.13.0...6.13.1)

## 3.27.1

### Fixes

- Fix Sentry CLI MSBuild for Xamarin and NetFX ([#2154](https://github.com/getsentry/sentry-dotnet/pull/2154))
- Log aborted HTTP requests as debug instead of error ([#2155](https://github.com/getsentry/sentry-dotnet/pull/2155))

## 3.27.0

### Features

- Publish `Sentry.Android.AssemblyReader` as a separate nuget package (for reuse by `Sentry.Xamarin`) ([#2127](https://github.com/getsentry/sentry-dotnet/pull/2127))
- Improvements for Sentry CLI integration ([#2145](https://github.com/getsentry/sentry-dotnet/pull/2145))
- Update bundled Android SDK to version 6.13.0 ([#2147](https://github.com/getsentry/sentry-dotnet/pull/2147))

## 3.26.2

### Fixes

- Fix Sentry CLI integration on Windows ([#2123](https://github.com/getsentry/sentry-dotnet/pull/2123)) ([#2124](https://github.com/getsentry/sentry-dotnet/pull/2124))

## 3.26.1

### Fixes

- Fix issue with Sentry CLI msbuild properties ([#2119](https://github.com/getsentry/sentry-dotnet/pull/2119))

## 3.26.0

### Features

- Use Sentry CLI after build to upload symbols ([#2107](https://github.com/getsentry/sentry-dotnet/pull/2107))

### Fixes

- Logging info instead of warning when skipping debug images ([#2101](https://github.com/getsentry/sentry-dotnet/pull/2101))
- Fix unhandled exception not captured when hub disabled ([#2103](https://github.com/getsentry/sentry-dotnet/pull/2103))
- Fix Android support for Portable PDB format when app uses split APKs ([#2108](https://github.com/getsentry/sentry-dotnet/pull/2108))
- Fix session ending as crashed for unobserved task exceptions ([#2112](https://github.com/getsentry/sentry-dotnet/pull/2112))
- Set absolute path when stripping project path on stack frame ([#2117](https://github.com/getsentry/sentry-dotnet/pull/2117))

## 3.25.0

### Features

- Add support for Portable PDB format ([#2050](https://github.com/getsentry/sentry-dotnet/pull/2050))
- Update bundled Android SDK to version 6.10.0([#2095](https://github.com/getsentry/sentry-dotnet/pull/2095))
- Update bundled Cocoa SDK to version 7.31.4 ([#2096](https://github.com/getsentry/sentry-dotnet/pull/2096))

### Fixes

- Fix db warnings caused by transaction sampled out ([#2097](https://github.com/getsentry/sentry-dotnet/pull/2097))

## 3.24.1

### Fixes

- Fix missing stack trace on UnobservedTaskException ([#2067](https://github.com/getsentry/sentry-dotnet/pull/2067))
- Fix warning caused by db connection span closed prematurely ([#2068](https://github.com/getsentry/sentry-dotnet/pull/2068))
- Attach db connections to child spans correctly ([#2071](https://github.com/getsentry/sentry-dotnet/pull/2071))
- Improve MAUI event bindings ([#2089](https://github.com/getsentry/sentry-dotnet/pull/2089))

## 3.24.0

### Features

- Simplify API for flushing events ([#2030](https://github.com/getsentry/sentry-dotnet/pull/2030))
- Update bundled Cocoa SDK to version 7.31.1 ([#2053](https://github.com/getsentry/sentry-dotnet/pull/2053))
- Update bundled Android SDK to version 6.7.1 ([#2058](https://github.com/getsentry/sentry-dotnet/pull/2058))

### Fixes

- Update unobserved task exception integration ([#2034](https://github.com/getsentry/sentry-dotnet/pull/2034))
- Fix trace propagation targets setter ([#2035](https://github.com/getsentry/sentry-dotnet/pull/2035))
- Fix DiagnosticSource integration disabled incorrectly with TracesSampler ([#2039](https://github.com/getsentry/sentry-dotnet/pull/2039))
- Update transitive dependencies to resolve security warnings ([#2045](https://github.com/getsentry/sentry-dotnet/pull/2045))
- Fix issue with Hot Restart for iOS ([#2047](https://github.com/getsentry/sentry-dotnet/pull/2047))
- Fix `CacheDirectoryPath` option on MAUI ([#2055](https://github.com/getsentry/sentry-dotnet/pull/2055))

## 3.23.1

### Fixes

- Fix concurrency bug in caching transport ([#2026](https://github.com/getsentry/sentry-dotnet/pull/2026))

## 3.23.0

### Features

- Update bundled Android SDK to version 6.5.0 ([#1984](https://github.com/getsentry/sentry-dotnet/pull/1984))
- Update bundled Cocoa SDK to version 7.28.0 ([#1988](https://github.com/getsentry/sentry-dotnet/pull/1988))
- Allow custom processors to be added as a scoped dependency ([#1979](https://github.com/getsentry/sentry-dotnet/pull/1979))
- Support DI for custom transaction processors ([#1993](https://github.com/getsentry/sentry-dotnet/pull/1993))
- Mark Transaction as aborted when unhandled exception occurs ([#1996](https://github.com/getsentry/sentry-dotnet/pull/1996))
- Build Windows and Tizen targets for `Sentry.Maui` ([#2005](https://github.com/getsentry/sentry-dotnet/pull/2005))
- Add Custom Measurements API ([#2013](https://github.com/getsentry/sentry-dotnet/pull/2013))
- Add `ISpan.GetTransaction` convenience method ([#2014](https://github.com/getsentry/sentry-dotnet/pull/2014))

### Fixes

- Split Android and Cocoa bindings into separate projects ([#1983](https://github.com/getsentry/sentry-dotnet/pull/1983))
  - NuGet package `Sentry` now depends on `Sentry.Bindings.Android` for `net6.0-android` targets.
  - NuGet package `Sentry` now depends on `Sentry.Bindings.Cocoa` for `net6.0-ios` and `net6.0-maccatalyst` targets.
- Exclude EF error message from logging ([#1980](https://github.com/getsentry/sentry-dotnet/pull/1980))
- Ensure logs with lower levels are captured by `Sentry.Extensions.Logging` ([#1992](https://github.com/getsentry/sentry-dotnet/pull/1992))
- Fix bug with pre-formatted strings passed to diagnostic loggers ([#2004](https://github.com/getsentry/sentry-dotnet/pull/2004))
- Fix DI issue by binding to MAUI using lifecycle events ([#2006](https://github.com/getsentry/sentry-dotnet/pull/2006))
- Unhide `SentryEvent.Exception` ([#2011](https://github.com/getsentry/sentry-dotnet/pull/2011))
- Bump `Google.Cloud.Functions.Hosting` to version 1.1.0 ([#2015](https://github.com/getsentry/sentry-dotnet/pull/2015))
- Fix default host issue for the Sentry Tunnel middleware ([#2019](https://github.com/getsentry/sentry-dotnet/pull/2019))

## 3.22.0

### Features

- `SentryOptions.AttachStackTrace` is now enabled by default. ([#1907](https://github.com/getsentry/sentry-dotnet/pull/1907))
- Update Sentry Android SDK to version 6.4.1 ([#1911](https://github.com/getsentry/sentry-dotnet/pull/1911))
- Update Sentry Cocoa SDK to version 7.24.1 ([#1912](https://github.com/getsentry/sentry-dotnet/pull/1912))
- Add `TransactionNameSource` annotation ([#1910](https://github.com/getsentry/sentry-dotnet/pull/1910))
- Use URL path in transaction names instead of "Unknown Route" ([#1919](https://github.com/getsentry/sentry-dotnet/pull/1919))
  - NOTE: This change effectively ungroups transactions that were previously grouped together under "Unkown Route".
- Add `User.Segment` property ([#1920](https://github.com/getsentry/sentry-dotnet/pull/1920))
- Add support for custom `JsonConverter`s ([#1934](https://github.com/getsentry/sentry-dotnet/pull/1934))
- Support more types for message template tags in SentryLogger ([#1945](https://github.com/getsentry/sentry-dotnet/pull/1945))
- Support Dynamic Sampling ([#1953](https://github.com/getsentry/sentry-dotnet/pull/1953))

### Fixes

- Reduce lock contention when sampling ([#1915](https://github.com/getsentry/sentry-dotnet/pull/1915))
- Dont send transaction for OPTIONS web request ([#1921](https://github.com/getsentry/sentry-dotnet/pull/1921))
- Fix missing details when aggregate exception is filtered out ([#1922](https://github.com/getsentry/sentry-dotnet/pull/1922))
- Exception filters should consider child exceptions of an `AggregateException` ([#1924](https://github.com/getsentry/sentry-dotnet/pull/1924))
- Add Blazor WASM detection to set IsGlobalModeEnabled to true ([#1931](https://github.com/getsentry/sentry-dotnet/pull/1931))
- Respect Transaction.IsSampled in SqlListener ([#1933](https://github.com/getsentry/sentry-dotnet/pull/1933))
- Ignore null Context values ([#1942](https://github.com/getsentry/sentry-dotnet/pull/1942))
- Tags should not differ based on current culture ([#1949](https://github.com/getsentry/sentry-dotnet/pull/1949))
- Always recalculate payload length ([#1957](https://github.com/getsentry/sentry-dotnet/pull/1957))
- Fix issues with envelope deserialization ([#1965](https://github.com/getsentry/sentry-dotnet/pull/1965))
- Set default trace status to `ok` instead of `unknown_error` ([#1970](https://github.com/getsentry/sentry-dotnet/pull/1970))
- Fix reported error count on a crashed session update ([#1972](https://github.com/getsentry/sentry-dotnet/pull/1972))

## 3.21.0

Includes Sentry.Maui Preview 3

### Features

- Add ISentryTransactionProcessor ([#1862](https://github.com/getsentry/sentry-dotnet/pull/1862))
- Added 'integrations' to SdkVersion ([#1820](https://github.com/getsentry/sentry-dotnet/pull/1820))
- Updated Sentry Android SDK to version 6.3.0 ([#1826](https://github.com/getsentry/sentry-dotnet/pull/1826))
- Add the Sentry iOS SDK ([#1829](https://github.com/getsentry/sentry-dotnet/pull/1829))
- Enable Scope Sync for iOS ([#1834](https://github.com/getsentry/sentry-dotnet/pull/1834))
- Add API for deliberately crashing an app ([#1842](https://github.com/getsentry/sentry-dotnet/pull/1842))
- Add Mac Catalyst target ([#1848](https://github.com/getsentry/sentry-dotnet/pull/1848))
- Add `Distribution` properties ([#1851](https://github.com/getsentry/sentry-dotnet/pull/1851))
- Add and configure options for the iOS SDK ([#1849](https://github.com/getsentry/sentry-dotnet/pull/1849))
- Set default `Release` and `Distribution` for iOS and Android ([#1856](https://github.com/getsentry/sentry-dotnet/pull/1856))
- Apply WinUI 3 exception handler in Sentry core ([#1863](https://github.com/getsentry/sentry-dotnet/pull/1863))
- Copy context info from iOS ([#1884](https://github.com/getsentry/sentry-dotnet/pull/1884))

### Fixes

- Parse "Mono Unity IL2CPP" correctly in platform runtime name ([#1742](https://github.com/getsentry/sentry-dotnet/pull/1742))
- Fix logging loop with NLog sentry ([#1824](https://github.com/getsentry/sentry-dotnet/pull/1824))
- Fix logging loop with Serilog sentry ([#1828](https://github.com/getsentry/sentry-dotnet/pull/1828))
- Skip attachment if stream is empty ([#1854](https://github.com/getsentry/sentry-dotnet/pull/1854))
- Allow some mobile options to be modified from defaults ([#1857](https://github.com/getsentry/sentry-dotnet/pull/1857))
- Fix environment name casing issue ([#1861](https://github.com/getsentry/sentry-dotnet/pull/1861))
- Null check HttpContext in SystemWebVersionLocator ([#1881](https://github.com/getsentry/sentry-dotnet/pull/1881))
- Fix detection of .NET Framework 4.8.1 ([#1885](https://github.com/getsentry/sentry-dotnet/pull/1885))
- Flush caching transport with main flush ([#1890](https://github.com/getsentry/sentry-dotnet/pull/1890))
- Fix Sentry interfering with MAUI's focus events ([#1891](https://github.com/getsentry/sentry-dotnet/pull/1891))
- Stop using `server-os` and `server-runtime` ([#1893](https://github.com/getsentry/sentry-dotnet/pull/1893))

## 3.20.1

### Fixes

- URGENT: Fix events rejected due to duplicate `sent_at` header when offline caching is enabled through `CacheDirectoryPath` ([#1818](https://github.com/getsentry/sentry-dotnet/pull/1818))
- Fix null ref in aspnet TryGetTraceHeader ([#1807](https://github.com/getsentry/sentry-dotnet/pull/1807))

## 3.20.0

### Features

- Use `sent_at` instead of `sentry_timestamp` to reduce clock skew ([#1690](https://github.com/getsentry/sentry-dotnet/pull/1690))
- Send project root path with events ([#1739](https://github.com/getsentry/sentry-dotnet/pull/1739))

### Fixes

- Detect MVC versioning in route ([#1731](https://github.com/getsentry/sentry-dotnet/pull/1731))
- Fix error with `ConcurrentHashMap` on Android <= 9 ([#1761](https://github.com/getsentry/sentry-dotnet/pull/1761))
- Minor improvements to `BackgroundWorker` ([#1773](https://github.com/getsentry/sentry-dotnet/pull/1773))
- Make GzipRequestBodyHandler respect async ([#1776](https://github.com/getsentry/sentry-dotnet/pull/1776))
- Fix race condition in handling of `InitCacheFlushTimeout` ([#1784](https://github.com/getsentry/sentry-dotnet/pull/1784))
- Fix exceptions on background thread not reported in Unity ([#1794](https://github.com/getsentry/sentry-dotnet/pull/1794))

## 3.19.0

Includes Sentry.Maui Preview 2

### Features

- Expose `EnumerateChainedExceptions` ([#1733](https://github.com/getsentry/sentry-dotnet/pull/1733))
- Android Scope Sync ([#1737](https://github.com/getsentry/sentry-dotnet/pull/1737))
- Enable logging in MAUI ([#1738](https://github.com/getsentry/sentry-dotnet/pull/1738))
- Support `IntPtr` and `UIntPtr` serialization ([#1746](https://github.com/getsentry/sentry-dotnet/pull/1746))
- Log Warning when secret is detected in DSN ([#1749](https://github.com/getsentry/sentry-dotnet/pull/1749))
- Catch permission exceptions on Android ([#1750](https://github.com/getsentry/sentry-dotnet/pull/1750))
- Enable offline caching in MAUI ([#1753](https://github.com/getsentry/sentry-dotnet/pull/1753))
- Send client report when flushing queue ([#1757](https://github.com/getsentry/sentry-dotnet/pull/1757))

### Fixes

- Set MAUI minimum version ([#1728](https://github.com/getsentry/sentry-dotnet/pull/1728))
- Don't allow `SentryDiagnosticListenerIntegration` to be added multiple times ([#1748](https://github.com/getsentry/sentry-dotnet/pull/1748))
- Catch permission exceptions for MAUI ([#1750](https://github.com/getsentry/sentry-dotnet/pull/1750))
- Don't allow newlines in diagnostic logger messages ([#1756](https://github.com/getsentry/sentry-dotnet/pull/1756))

## 3.18.0

Includes Sentry.Maui Preview 1

### Features

- Move tunnel functionality into Sentry.AspNetCore ([#1645](https://github.com/getsentry/sentry-dotnet/pull/1645))
- Make `HttpContext` available for sampling decisions ([#1682](https://github.com/getsentry/sentry-dotnet/pull/1682))
- Send the .NET Runtime Identifier to Sentry ([#1708](https://github.com/getsentry/sentry-dotnet/pull/1708))
- Added a new `net6.0-android` target for the `Sentry` core library, which bundles the [Sentry Android SDK](https://docs.sentry.io/platforms/android/):
  - Initial .NET 6 Android support ([#1288](https://github.com/getsentry/sentry-dotnet/pull/1288))
  - Update Android Support ([#1669](https://github.com/getsentry/sentry-dotnet/pull/1669))
  - Update Sentry-Android to 6.0.0-rc.1 ([#1686](https://github.com/getsentry/sentry-dotnet/pull/1686))
  - Update Sentry-Android to 6.0.0 ([#1697](https://github.com/getsentry/sentry-dotnet/pull/1697))
  - Set Java/Android SDK options ([#1694](https://github.com/getsentry/sentry-dotnet/pull/1694))
  - Refactor and update Android options ([#1705](https://github.com/getsentry/sentry-dotnet/pull/1705))
  - Add Android OS information to the event context ([#1716](https://github.com/getsentry/sentry-dotnet/pull/1716))
- Added a new `Sentry.Maui` integration library for the [.NET MAUI](https://dotnet.microsoft.com/apps/maui) platform:
  - Initial MAUI support ([#1663](https://github.com/getsentry/sentry-dotnet/pull/1663))
  - Continue with adding MAUI support ([#1670](https://github.com/getsentry/sentry-dotnet/pull/1670))
  - MAUI events become extra context in Sentry events ([#1706](https://github.com/getsentry/sentry-dotnet/pull/1706))
  - Add options for PII breadcrumbs from MAUI events ([#1709](https://github.com/getsentry/sentry-dotnet/pull/1709))
  - Add device information to the event context ([#1713](https://github.com/getsentry/sentry-dotnet/pull/1713))
  - Add platform OS information to the event context ([#1717](https://github.com/getsentry/sentry-dotnet/pull/1717))

### Fixes

- Remove IInternalSdkIntegration ([#1656](https://github.com/getsentry/sentry-dotnet/pull/1656))
- On async Main, dont unregister unhandled exception before capturing crash  ([#321](https://github.com/getsentry/sentry-dotnet/issues/321))
- Handle BadHttpRequestException from Kestrel inside SentryTunnelMiddleware ([#1673](https://github.com/getsentry/sentry-dotnet/pull/1673))
- Improve timestamp precision of transactions and spans ([#1680](https://github.com/getsentry/sentry-dotnet/pull/1680))
- Flatten AggregateException ([#1672](https://github.com/getsentry/sentry-dotnet/pull/1672))
  - NOTE: This can affect grouping. You can keep the original behavior by setting the option `KeepAggregateException` to `true`.
- Serialize stack frame addresses as strings. ([#1692](https://github.com/getsentry/sentry-dotnet/pull/1692))
- Improve serialization perf and fix memory leak in `SentryEvent` ([#1693](https://github.com/getsentry/sentry-dotnet/pull/1693))
- Add type checking in contexts TryGetValue ([#1700](https://github.com/getsentry/sentry-dotnet/pull/1700))
- Restore serialization of the `Platform` name ([#1702](https://github.com/getsentry/sentry-dotnet/pull/1702))

## 3.17.1

### Fixes

- Rework how the `InitCacheFlushTimeout` option is implemented. ([#1644](https://github.com/getsentry/sentry-dotnet/pull/1644))
- Add retry logic to the caching transport when moving files back from the processing folder. ([#1649](https://github.com/getsentry/sentry-dotnet/pull/1649))

## 3.17.0

**Notice:** If you are using self-hosted Sentry, this version and forward requires either Sentry version >= [21.9.0](https://github.com/getsentry/relay/blob/master/CHANGELOG.md#2190), or you must manually disable sending client reports via the `SendClientReports` option.

### Features

- Collect and send Client Reports to Sentry, which contain counts of discarded events. ([#1556](https://github.com/getsentry/sentry-dotnet/pull/1556))
- Expose `ITransport` and `SentryOptions.Transport` public, to support using custom transports ([#1602](https://github.com/getsentry/sentry-dotnet/pull/1602))
- Android native crash support ([#1288](https://github.com/getsentry/sentry-dotnet/pull/1288))

### Fixes

- Workaround `System.Text.Json` issue with Unity IL2CPP. ([#1583](https://github.com/getsentry/sentry-dotnet/pull/1583))
- Demystify stack traces for exceptions that fire in a `BeforeSend` callback. ([#1587](https://github.com/getsentry/sentry-dotnet/pull/1587))
- Obsolete `Platform` and always write `csharp` ([#1610](https://github.com/getsentry/sentry-dotnet/pull/1610))
- Fix a minor issue in the caching transport related to recovery of files from previous session. ([#1617](https://github.com/getsentry/sentry-dotnet/pull/1617))
- Better DisableAppDomainProcessExitFlush docs ([#1634](https://github.com/getsentry/sentry-dotnet/pull/1634))

## 3.16.0

### Features

- Use a default value of 60 seconds if a `Retry-After` header is not present. ([#1537](https://github.com/getsentry/sentry-dotnet/pull/1537))
- Add new Protocol definitions for DebugImages and AddressMode ([#1513](https://github.com/getsentry/sentry-dotnet/pull/1513))
- Add `HttpTransport` extensibility and synchronous serialization support ([#1560](https://github.com/getsentry/sentry-dotnet/pull/1560))
- Add `UseAsyncFileIO` to Sentry options (enabled by default) ([#1564](https://github.com/getsentry/sentry-dotnet/pull/1564))

### Fixes

- Fix event dropped by bad attachment when no logger is set. ([#1557](https://github.com/getsentry/sentry-dotnet/pull/1557))
- Ignore zero properties for MemoryInfo ([#1531](https://github.com/getsentry/sentry-dotnet/pull/1531))
- Cleanup diagnostic source ([#1529](https://github.com/getsentry/sentry-dotnet/pull/1529))
- Remove confusing message Successfully sent cached envelope ([#1542](https://github.com/getsentry/sentry-dotnet/pull/1542))
- Fix infinite loop in SentryDatabaseLogging.UseBreadcrumbs ([#1543](https://github.com/getsentry/sentry-dotnet/pull/1543))
- GetFromRuntimeInformation() in try-catch  ([#1554](https://github.com/getsentry/sentry-dotnet/pull/1554))
- Make `Contexts` properties more thread-safe ([#1571](https://github.com/getsentry/sentry-dotnet/pull/1571))
- Fix `PlatformNotSupportedException` exception on `net6.0-maccatalyst` targets ([#1567](https://github.com/getsentry/sentry-dotnet/pull/1567))
- In ASP.Net Core, make sure that `SentrySdk.LastEventId` is accessible from exception handler pages ([#1573](https://github.com/getsentry/sentry-dotnet/pull/1573))

## 3.15.0

### Features

- Expose ConfigureAppFrame as a public static function. ([#1493](https://github.com/getsentry/sentry-dotnet/pull/1493))

### Fixes

- Make `SentryDiagnosticSubscriber._disposableListeners` thread safe ([#1506](https://github.com/getsentry/sentry-dotnet/pull/1506))
- Adjust database span names by replacing `_` to `.`. `db.query_compiler` becomes `db.query.compile`. ([#1502](https://github.com/getsentry/sentry-dotnet/pull/1502))

## 3.14.1

### Fixes

- Fix caching transport with attachments ([#1489](https://github.com/getsentry/sentry-dotnet/pull/1489))
- Revert Sentry in implicit usings ([#1490](https://github.com/getsentry/sentry-dotnet/pull/1490))

## 3.14.0

### Features

- Add the delegate TransactionNameProvider to allow the name definition from Unknown transactions on ASP.NET Core ([#1421](https://github.com/getsentry/sentry-dotnet/pull/1421))
- SentrySDK.WithScope is now obsolete in favour of overloads of CaptureEvent, CaptureMessage, CaptureException ([#1412](https://github.com/getsentry/sentry-dotnet/pull/1412))
- Add Sentry to global usings when ImplicitUsings is enabled (`<ImplicitUsings>true</ImplicitUsings>`) ([#1398](https://github.com/getsentry/sentry-dotnet/pull/1398))
- The implementation of the background worker can now be changed ([#1450](https://github.com/getsentry/sentry-dotnet/pull/1450))
- Map reg key 528449 to net48 ([#1465](https://github.com/getsentry/sentry-dotnet/pull/1465))
- Improve logging for failed JSON serialization ([#1473](https://github.com/getsentry/sentry-dotnet/pull/1473))

### Fixes

- Handle exception from crashedLastRun callback ([#1328](https://github.com/getsentry/sentry-dotnet/pull/1328))
- Reduced the logger noise from EF when not using Performance Monitoring ([#1441](https://github.com/getsentry/sentry-dotnet/pull/1441))
- Create CachingTransport directories in constructor to avoid DirectoryNotFoundException ([#1432](https://github.com/getsentry/sentry-dotnet/pull/1432))
- UnobservedTaskException is now considered as Unhandled ([#1447](https://github.com/getsentry/sentry-dotnet/pull/1447))
- Avoid calls the Thread.CurrentThread where possible ([#1466](https://github.com/getsentry/sentry-dotnet/pull/1466))
- Rename thread pool protocol keys to snake case ([#1472](https://github.com/getsentry/sentry-dotnet/pull/1472))
- Treat IOException as a network issue ([#1476](https://github.com/getsentry/sentry-dotnet/pull/1476))
- Fix incorrect sdk name in envelope header ([#1474](https://github.com/getsentry/sentry-dotnet/pull/1474))
- Use Trace.WriteLine for TraceDiagnosticLogger ([#1475](https://github.com/getsentry/sentry-dotnet/pull/1475))
- Remove Exception filters to work around Unity bug on 2019.4.35f IL2CPP ([#1486](https://github.com/getsentry/sentry-dotnet/pull/1486))

## 3.13.0

### Features

- Add CaptureLastError as an extension method to the Server class on ASP.NET ([#1411](https://github.com/getsentry/sentry-dotnet/pull/1411))
- Add IsDynamicCode* to events ([#1418](https://github.com/getsentry/sentry-dotnet/pull/1418))

### Fixes

- Dispose of client should only flush ([#1354](https://github.com/getsentry/sentry-dotnet/pull/1354))

## 3.12.3

### Fixes

- Events no longer get dropped because of non-serializable contexts or attachments ([#1401](https://github.com/getsentry/sentry-dotnet/pull/1401))
- Add MemoryInfo to sentry event ([#1337](https://github.com/getsentry/sentry-dotnet/pull/1337))
- Report ThreadPool stats ([#1399](https://github.com/getsentry/sentry-dotnet/pull/1399))

## 3.12.2

### Fixes

- log through serialization ([#1388](https://github.com/getsentry/sentry-dotnet/pull/1388))
- Attaching byte arrays to the scope no longer leads to ObjectDisposedException ([#1384](https://github.com/getsentry/sentry-dotnet/pull/1384))
- Operation cancel while flushing cache no longer logs an errors ([#1352](https://github.com/getsentry/sentry-dotnet/pull/1352))
- Dont fail for attachment read error ([#1378](https://github.com/getsentry/sentry-dotnet/pull/1378))
- Fix file locking in attachments ([#1377](https://github.com/getsentry/sentry-dotnet/pull/1377))

## 3.12.1

### Features

- Dont log "Ignoring request with Size" when null ([#1348](https://github.com/getsentry/sentry-dotnet/pull/1348))
- Move to stable v6 for `Microsoft.Extensions.*` packages ([#1347](https://github.com/getsentry/sentry-dotnet/pull/1347))
- bump Ben.Demystifier adding support for Microsoft.Bcl.AsyncInterfaces([#1349](https://github.com/getsentry/sentry-dotnet/pull/1349))

### Fixes

- Fix EF Core garbage collected messages and ordering ([#1368](https://github.com/getsentry/sentry-dotnet/pull/1368))
- Update X-Sentry-Auth header to include correct sdk name and version ([#1333](https://github.com/getsentry/sentry-dotnet/pull/1333))

## 3.12.0

### Features

- Add automatic spans to Entity Framework operations ([#1107](https://github.com/getsentry/sentry-dotnet/pull/1107))

### Fixes

- Avoid using the same connection Span for the same ConnectionId ([#1317](https://github.com/getsentry/sentry-dotnet/pull/1317))
- Finish unfinished Spans on Transaction completion ([#1296](https://github.com/getsentry/sentry-dotnet/pull/1296))

## 3.12.0-alpha.1

### Features

- .NET 6 specific targets ([#939](https://github.com/getsentry/sentry-dotnet/pull/939))

## 3.11.1

### Fixes

- Forward the IP of the client with whe tunnel middleware ([#1310](getsentry/sentry-dotnet/pull/1310))

## 3.11.0

### Features

- Sentry Sessions status as Breadcrumbs ([#1263](https://github.com/getsentry/sentry-dotnet/pull/1263))
- Enhance GCP Integraction with performance monitoring and revision number ([#1286](https://github.com/getsentry/sentry-dotnet/pull/1286))
- Bump Ben.Demystifier to support .NET 6 ([#1290](https://github.com/getsentry/sentry-dotnet/pull/1290))

### Fixes

- ASP.NET Core: Data from Scope in options should be applied on each request ([#1270](https://github.com/getsentry/sentry-dotnet/pull/1270))
- Add missing `ConfigureAwaits(false)` for `async using` ([#1276](https://github.com/getsentry/sentry-dotnet/pull/1276))
- Fix missing handled tag when events are logged via an ASP.NET Core pipeline logger ([#1284](getsentry/sentry-dotnet/pull/1284))

## 3.10.0

### Features

- Add additional primitive values as tags on SentryLogger ([#1246](https://github.com/getsentry/sentry-dotnet/pull/1246))

### Fixes

- Events are now sent on Google Gloud Functions Integration ([#1249](https://github.com/getsentry/sentry-dotnet/pull/1249))
- Cache envelope headers ([#1242](https://github.com/getsentry/sentry-dotnet/pull/1242))
- Avoid replacing Transaction Name on ASP.NET Core by null or empty ([#1215](https://github.com/getsentry/sentry-dotnet/pull/1215))
- Ignore DiagnosticSource Integration if no Sampling available ([#1238](https://github.com/getsentry/sentry-dotnet/pull/1238))

## 3.9.4

### Fixes

- Unity Android support: check for native crashes before closing session as Abnormal ([#1222](https://github.com/getsentry/sentry-dotnet/pull/1222))

## 3.9.3

### Fixes

- Add missing PathBase from ASP.NET Core ([#1198](https://github.com/getsentry/sentry-dotnet/pull/1198))
- Use fallback if route pattern is MVC ([#1188](https://github.com/getsentry/sentry-dotnet/pull/1188))
- Move UseSentryTracing to different namespace ([#1200](https://github.com/getsentry/sentry-dotnet/pull/1200))
- Prevent duplicate package reporting ([#1197](https://github.com/getsentry/sentry-dotnet/pull/1197))

## 3.9.2

### Fixes

- Exceptions from UnhandledExceptionIntegration were not marking sessions as crashed ([#1193](https://github.com/getsentry/sentry-dotnet/pull/1193))

## 3.9.1

### Fixes

- Removed braces from tag keys on DefaultSentryScopeStateProcessor ([#1183](https://github.com/getsentry/sentry-dotnet/pull/1183))
- Fix SQLClient unplanned behaviors ([#1179](https://github.com/getsentry/sentry-dotnet/pull/1179))
- Add fallback to Scope Stack from AspNet ([#1180](https://github.com/getsentry/sentry-dotnet/pull/1180))

## 3.9.0

### Features

- EF Core and SQLClient performance monitoring integration ([#1154](https://github.com/getsentry/sentry-dotnet/pull/1154))
- Improved SDK diagnostic logs ([#1161](https://github.com/getsentry/sentry-dotnet/pull/1161))
- Add Scope observer to SentryOptions ([#1153](https://github.com/getsentry/sentry-dotnet/pull/1153))

### Fixes

- Fix end session from Hub adapter not being passed to SentrySDK ([#1158](https://github.com/getsentry/sentry-dotnet/pull/1158))
- Installation id catches dir not exist([#1159](https://github.com/getsentry/sentry-dotnet/pull/1159))
- Set error status to transaction if http has exception and ok status ([#1143](https://github.com/getsentry/sentry-dotnet/pull/1143))
- Fix max breadcrumbs limit when MaxBreadcrumbs is zero or lower ([#1145](https://github.com/getsentry/sentry-dotnet/pull/1145))

## 3.8.3

### Features

- New package Sentry.Tunnel to proxy Sentry events ([#1133](https://github.com/getsentry/sentry-dotnet/pull/1133))

### Fixes

- Avoid serializing dangerous types ([#1134](https://github.com/getsentry/sentry-dotnet/pull/1134))
- Don't cancel cache flushing on init ([#1139](https://github.com/getsentry/sentry-dotnet/pull/1139))

## 3.8.2

### Fixes

- Add IsParentSampled to ITransactionContext ([#1128](https://github.com/getsentry/sentry-dotnet/pull/1128)
- Avoid warn in global mode ([#1132](https://github.com/getsentry/sentry-dotnet/pull/1132))
- Fix `ParentSampledId` being reset on `Transaction` ([#1130](https://github.com/getsentry/sentry-dotnet/pull/1130))

## 3.8.1

### Fixes

- Persisted Sessions logging ([#1125](https://github.com/getsentry/sentry-dotnet/pull/1125))
- Don't log an error when attempting to recover a persisted session but none exists ([#1123](https://github.com/getsentry/sentry-dotnet/pull/1123))

### Features

- Introduce scope stack abstraction to support global scope on desktop and mobile applications and `HttpContext`-backed scoped on legacy ASP.NET ([#1124](https://github.com/getsentry/sentry-dotnet/pull/1124))

## 3.8.0

### Fixes

- ASP.NET Core: fix handled not being set for Handled exceptions ([#1111](https://github.com/getsentry/sentry-dotnet/pull/1111))

### Features

- File system persistence for sessions ([#1105](https://github.com/getsentry/sentry-dotnet/pull/1105))

## 3.7.0

### Features

- Add HTTP request breadcrumb ([#1113](https://github.com/getsentry/sentry-dotnet/pull/1113))
- Integration for Google Cloud Functions ([#1085](https://github.com/getsentry/sentry-dotnet/pull/1085))
- Add ClearAttachments to Scope ([#1104](https://github.com/getsentry/sentry-dotnet/pull/1104))
- Add additional logging and additional fallback for installation ID ([#1103](https://github.com/getsentry/sentry-dotnet/pull/1103))

### Fixes

- Avoid Unhandled Exception on .NET 461 if the Registry Access threw an exception ([#1101](https://github.com/getsentry/sentry-dotnet/pull/1101))

## 3.6.1

### Fixes

- `IHub.ResumeSession()`: don't start a new session if pause wasn't called or if there is no active session ([#1089](https://github.com/getsentry/sentry-dotnet/pull/1089))
- Fixed incorrect order when getting the last active span ([#1094](https://github.com/getsentry/sentry-dotnet/pull/1094))
- Fix logger call in BackgroundWorker that caused a formatting exception in runtime ([#1092](https://github.com/getsentry/sentry-dotnet/pull/1092))

## 3.6.0

### Features

- Implement pause & resume session ([#1069](https://github.com/getsentry/sentry-dotnet/pull/1069))
- Add auto session tracking ([#1068](https://github.com/getsentry/sentry-dotnet/pull/1068))
- Add SDK information to envelope ([#1084](https://github.com/getsentry/sentry-dotnet/pull/1084))
- Add ReportAssembliesMode in favor of ReportAssemblies ([#1079](https://github.com/getsentry/sentry-dotnet/pull/1079))

### Fixes

- System.Text.Json 5.0.2 ([#1078](https://github.com/getsentry/sentry-dotnet/pull/1078))

## 3.6.0-alpha.2

### Features

- Extended Device and GPU protocol; public IJsonSerializable ([#1063](https://github.com/getsentry/sentry-dotnet/pull/1063))
- ASP.NET Core: Option `AdjustStandardEnvironmentNameCasing` to opt-out from lower casing env name. [#1057](https://github.com/getsentry/sentry-dotnet/pull/1057)
- Sessions: Improve exception check in `CaptureEvent(...)` for the purpose of reporting errors in session ([#1058](https://github.com/getsentry/sentry-dotnet/pull/1058))
- Introduce TraceDiagnosticLogger and obsolete DebugDiagnosticLogger ([#1048](https://github.com/getsentry/sentry-dotnet/pull/1048))

### Fixes

- Handle error thrown while trying to get `BootTime` on PS4 with IL2CPP ([#1062](https://github.com/getsentry/sentry-dotnet/pull/1062))
- Use SentryId for ISession.Id ([#1052](https://github.com/getsentry/sentry-dotnet/pull/1052))
- Add System.Reflection.Metadata as a dependency for netcoreapp3.0 target([#1064](https://github.com/getsentry/sentry-dotnet/pull/1064))

## 3.6.0-alpha.1

### Features

- Implemented client-mode release health ([#1013](https://github.com/getsentry/sentry-dotnet/pull/1013))

### Fixes

- Report lowercase staging environment for ASP.NET Core ([#1046](https://github.com/getsentry/sentry-unity/pull/1046))

## 3.5.0

### Features

- Report user IP address for ASP.NET Core ([#1045](https://github.com/getsentry/sentry-unity/pull/1045))

### Fixes

- Connect middleware exceptions to transactions ([#1043](https://github.com/getsentry/sentry-dotnet/pull/1043))
- Hub.IsEnabled set to false when Hub disposed ([#1021](https://github.com/getsentry/sentry-dotnet/pull/1021))

## 3.4.0

### Features

- Sentry.EntityFramework moved to this repository ([#1017](https://github.com/getsentry/sentry-dotnet/pull/1017))
- Additional `netstandard2.1` target added. Sample with .NET Core 3.1 console app.
- `UseBreadcrumbs` is called automatically by `AddEntityFramework`

### Fixes

- Normalize line breaks ([#1016](https://github.com/getsentry/sentry-dotnet/pull/1016))
- Finish span with exception in SentryHttpMessageHandler ([#1037](https://github.com/getsentry/sentry-dotnet/pull/1037))

## 3.4.0-beta.0

### Features

- Serilog: Add support for Serilog.Formatting.ITextFormatter ([#998](https://github.com/getsentry/sentry-dotnet/pull/998))
- simplify ifdef ([#1010](https://github.com/getsentry/sentry-dotnet/pull/1010))
- Use `DebugDiagnosticLogger` as the default logger for legacy ASP.NET ([#1012](https://github.com/getsentry/sentry-dotnet/pull/1012))
- Adjust parameter type in `AddBreadcrumb` to use `IReadOnlyDictionary<...>` instead of `Dictionary<...>` ([#1000](https://github.com/getsentry/sentry-dotnet/pull/1000))
- await dispose everywhere ([#1009](https://github.com/getsentry/sentry-dotnet/pull/1009))
- Further simplify transaction integration from legacy ASP.NET ([#1011](https://github.com/getsentry/sentry-dotnet/pull/1011))

## 3.3.5-beta.0

### Features

- Default environment to "debug" if running with debugger attached (#978)
- ASP.NET Classic: `HttpContext.StartSentryTransaction()` extension method (#996)

### Fixes

- Unity can have negative line numbers ([#994](https://github.com/getsentry/sentry-dotnet/pull/994))
- Fixed an issue where an attempt to deserialize `Device` with a non-system time zone failed ([#993](https://github.com/getsentry/sentry-dotnet/pull/993))

## 3.3.4

### Features

- Env var to keep large envelopes if they are rejected by Sentry (#957)

### Fixes

- serialize parent_span_id in contexts.trace (#958)

## 3.3.3

### Fixes

- boot time detection can fail in some cases (#955)

## 3.3.2

### Fixes

- Don't override Span/Transaction status on Finish(...) if status was not provided explicitly (#928) @Tyrrrz
- Fix startup time shows incorrect value on macOS/Linux. Opt-out available for IL2CPP. (#948)

## 3.3.1

### Fixes

- Move Description field from Transaction to Trace context (#924) @Tyrrrz
- Drop unfinished spans from transaction (#923) @Tyrrrz
- Don't dispose the SDK when UnobservedTaskException is captured (#925) @bruno-garcia
- Fix spans not inheriting TraceId from transaction (#922) @Tyrrrz

## 3.3.0

### Features

- Add StartupTime and Device.BootTime (#887) @lucas-zimerman
- Link events to currently active span (#909) @Tyrrrz
- Add useful contextual data to TransactionSamplingContext in ASP.NET Core integration (#910) @Tyrrrz

### Changes

- Limit max spans in transaction to 1000 (#908) @Tyrrrz

## 3.2.0

### Changes

- Changed the underlying implementation of `ITransaction` and `ISpan`. `IHub.CaptureTransaction` now takes a `Transaction` instead of `ITransaction`. (#880) @Tyrrrz
- Add IsParentSampled to TransactionContext (#885) @Tyrrrz
- Retrieve CurrentVersion for ASP.NET applications (#884) @lucas-zimerman
- Make description parameter nullable on `ISpan.StartChild(...)` and related methods (#900) @Tyrrrz
- Add Platform to Transaction, mimicking the same property on SentryEvent (#901) @Tyrrrz

## 3.1.0

### Features

- Adding TaskUnobservedTaskExceptionIntegration to default integrations and method to remove it (#870) @FilipNemec
- Enrich transactions with more data (#875) @Tyrrrz

### Fixes

- Don't add version prefix in release if it's already set (#877) @Tyrrrz

## 3.0.8

### Features

- Add AddSentryTag and AddSentryContext Extensions for exception class (#834) @lucas-zimerman
- Associate span exceptions with event exceptions (#848) @Tyrrrz
- MaxCacheItems option to control files on disk (#846) @Tyrrrz
- Move SentryHttpMessageHandlerBuilderFilter to Sentry.Extensions.Logging (#845) @Tyrrrz

### Fixes

- Fix CachingTransport throwing an exception when it can't move the files from the previous session (#871) @Tyrrrz

## 3.0.7

### Changes

- Don't write timezone_display_name if it's the same as the ID (#837) @Tyrrrz
- Serialize arbitrary objects in contexts (#838) @Tyrrrz

## 3.0.6

### Fixes

- Fix serialization of transactions when filesystem caching is enabled. (#815) @Tyrrrz
- Fix UWP not registering exceptions (#821) @lucas-zimerman
- Fix tracing middleware (#813) @Tyrrrz

## 3.0.5

### Changes

- Fix transaction sampling (#810) @Tyrrrz

## 3.0.4

### Changes

- Don't add logs coming from Sentry as breadcrumbs (fixes stack overflow exception) (#797) @Tyrrrz
- Consolidate logic for resolving hub (fixes bug "SENTRY_DSN is not defined") (#795) @Tyrrrz
- Add SetFingerprint overload that takes `params string[]` (#796) @Tyrrrz
- Create spans for outgoing HTTP requests (#802) @Tyrrrz
- Finish span on exception in SentryHttpMessageHandler (#806) @Tyrrrz
- Fix ObjectDisposedException caused by object reuse in RetryAfterHandler (#807) @Tyrrrz

## 3.0.3

### Changes

- Fix DI issues in ASP.NET Core + SentryHttpMessageHandlerBuilderFilter (#789) @Tyrrrz
- Fix incorrect NRT on SpanContext.ctor (#788) @Tyrrrz
- Remove the `Evaluate` error from the breadcrumb list (#790) @Tyrrrz
- Set default tracing sample rate to 0.0 (#791) @Tyrrrz

## 3.0.2

### Changes

- Add GetSpan() to IHub and SentrySdk (#782) @Tyrrrz
- Automatically start transactions from incoming trace in ASP.NET Core (#783) @Tyrrrz
- Automatically inject 'sentry-trace' on outgoing requests in ASP.NET Core (#784) @Tyrrrz

## 3.0.1

### Changes

- bump log4net 2.0.12 (#781) @bruno-garcia
- Fix Serilog version (#780) @bruno-garcia
- Move main Protocol types to Sentry namespace (#779) @bruno-garcia

## 3.0.0

### Changes

- Add support for dynamic transaction sampling. (#753) @Tyrrrz
- Integrate trace headers. (#758) @Tyrrrz
- Renamed Option `DiagnosticsLevel` to `DiagnosticLevel` (#759) @bruno-garcia
- Add additional data to transactions (#763) @Tyrrrz
- Improve transaction instrumentation on ASP.NET Core (#766) @Tyrrrz
- Add `Release` to `Scope` (#765) @Tyrrrz
- Don't fallback to `HttpContext.RequestPath` if a route is unknown (#767 #769) @kanadaj @Tyrrrz

## 3.0.0-beta.0

### Changes

- Add instruction_addr to SentryStackFrame. (#744) @lucas-zimerman
- Default stack trace format: Ben.Demystifier (#732) @bruno-garcia

## 3.0.0-alpha.11

### Changed

- Limit attachment size (#705)
- Separate tracing middleware (#737)
- Bring Transaction a bit more inline with Java SDK (#741)
- Sync transaction and transaction name on scope (#740)

## 3.0.0-alpha.10

- Disabled Mono StackTrace Factory. (#709) @lucas-zimerman
- Adds to the existing User Other dict rather than replacing (#729) @brettjenkins

## 3.0.0-alpha.9

- Handle non-json error response messages on HttpTransport. (#690) @lucas-zimerman
- Fix deadlock on missing ConfigureAwait into foreach loops. (#694) @lucas-zimerman
- Report gRPC sdk name (#700) @bruno-garcia

## 3.0.0-alpha.8

- Include parameters in stack frames. (#662) @Tyrrrz
- Remove CultureUIInfo if value is even with CultureInfo. (#671) @lucas-zimerman
- Make all fields on UserFeedback optional. (#660) @Tyrrrz
- Align transaction names with Java. (#659) @Tyrrrz
- Include assembly name in default release. (#682) @Tyrrrz
- Add support for attachments. (#670) @Tyrrrz
- Improve logging for relay errors. (#683) @Tyrrrz
- Report sentry.dotnet.aspnet on the new Sentry.AspNet package. (#681) @Tyrrrz
- Always send a default release. (#695) @Tyrrrz

## 3.0.0-alpha.7

- Ref moved SentryId from namespace Sentry.Protocol to Sentry (#643) @lucas-zimerman
- Ref renamed `CacheFlushTimeout` to `InitCacheFlushTimeout` (#638) @lucas-zimerman
- Add support for performance. ([#633](https://github.com/getsentry/sentry-dotnet/pull/633))
- Transaction (of type `string`) on Scope and Event now is called TransactionName. ([#633](https://github.com/getsentry/sentry-dotnet/pull/633))

## 3.0.0-alpha.6

- Abandon ValueTask #611
- Fix Cache deleted on HttpTransport exception. (#610) @lucas-zimerman
- Add `SentryScopeStateProcessor` #603
- Add net5.0 TFM to libraries #606
- Add more logging to CachingTransport #619
- Bump Microsoft.Bcl.AsyncInterfaces to 5.0.0 #618
- Bump `Microsoft.Bcl.AsyncInterfaces` to 5.0.0 #618
- `DefaultTags` moved from `SentryLoggingOptions` to `SentryOptions` (#637) @PureKrome
- `Sentry.Serilog` can accept DefaultTags (#637) @PureKrome

## 3.0.0-alpha.5

- Replaced `BaseScope` with `IScope`. (#590) @Tyrrrz
- Removed code coverage report from the test folder. (#592) @lucas-zimerman
- Add target framework NET5.0 on Sentry.csproj. Change the type of `Extra` where value parameter become nullable. @lucas-zimerman
- Implement envelope caching. (#576) @Tyrrrz
- Add a list of .NET Frameworks installed when available. (#531) @lucas-zimerman
- Parse Mono and IL2CPP stacktraces for Unity and Xamarin (#578) @bruno-garcia
- Update TFMs and dependency min version (#580) @bruno-garcia
- Run all tests on .NET 5 (#583) @bruno-garcia

## 3.0.0-alpha.4

- Add the client user ip if both SendDefaultPii and IsEnvironmentUser are set. (#1015) @lucas-zimerman
- Replace Task with ValueTask where possible. (#564) @Tyrrrz
- Add support for ASP.NET Core gRPC (#563) @Mitch528
- Push API docs to GitHub Pages GH Actions (#570) @bruno-garcia
- Refactor envelopes

## 3.0.0-alpha.3

- Add support for user feedback. (#559) @lucas-zimerman
- Add support for envelope deserialization (#558) @Tyrrrz
- Add package description and tags to Sentry.AspNet @Tyrrrz
- Fix internal url references for the new Sentry documentation. (#562) @lucas-zimerman

## 3.0.0-alpha.2

- Set the Environment setting to 'production' if none was provided. (#550) @PureKrome
- ASPNET.Core hosting environment is set to 'production' / 'development' (notice lower casing) if no custom options.Enviroment is set. (#554) @PureKrome
- Add most popular libraries to InAppExclude #555 (@bruno-garcia)
- Add support for individual rate limits.
- Extend `SentryOptions.BeforeBreadcrumb` signature to accept returning nullable values.
- Add support for envelope deserialization.

## 3.0.0-alpha.1

- Rename `LogEntry` to `SentryMessage`. Change type of `SentryEvent.Message` from `string` to `SentryMessage`.
- Change the type of `Gpu.VendorId` from `int` to `string`.
- Add support for envelopes.
- Publishing symbols package (snupkg) to nuget.org with sourcelink

## 3.0.0-alpha.0

- Move aspnet-classic integration to Sentry.AspNet (#528) @Tyrrrz
- Merge Sentry.Protocol into Sentry (#527) @Tyrrrz
- Framework and runtime info (#526) @bruno-garcia
- Add NRTS to Sentry.Extensions.Logging (#524) @Tyrrrz
- Add NRTs to Sentry.Serilog, Sentry.NLog, Sentry.Log4Net (#521) @Tyrrrz
- Add NRTs to Sentry.AspNetCore (#520) @Tyrrrz
- Fix CI build on GitHub Actions (#523) @Tyrrrz
- Add GitHubActionsTestLogger (#511) @Tyrrrz

We'd love to get feedback.

## 2.2.0-alpha

Add nullable reference types support (Sentry, Sentry.Protocol) (#509)
fix: Use ASP.NET Core endpoint FQDN (#485)
feat: Add integration to TaskScheduler.UnobservedTaskException (#481)

## 2.1.6

fix: aspnet fqdn (#485) @bruno-garcia
ref: wait on test the time needed (#484) @bruno-garcia
feat: Add integration to TaskScheduler.UnobservedTaskException (#481) @lucas-zimerman
build(deps): bump Serilog.AspNetCore from 3.2.0 to 3.4.0 (#477)  @dependabot-preview
Fix README typo (#480) @AndreasLangberg
build(deps): bump coverlet.msbuild from 2.8.1 to 2.9.0 (#462) @dependabot-preview
build(deps): bump Microsoft.Extensions.Logging.Debug @dependabot-preview
fix some spelling (#475) @SimonCropp
build(deps): bump Microsoft.Extensions.Configuration.Json (#467) @dependabot-preview

## 2.1.5

- fix: MEL don't init if enabled (#460) @bruno-garcia
- feat: Device Calendar, Timezone, CultureInfo (#457) @bruno-garcia
- ref: Log out debug disabled (#459) @bruno-garcia
- dep: Bump PlatformAbstractions (#458) @bruno-garcia
- feat: Exception filter (#456) @bruno-garcia

## 2.1.5-beta

- fix: MEL don't init if enabled (#460) @bruno-garcia
- feat: Device Calendar, Timezone, CultureInfo (#457) @bruno-garcia
- ref: Log out debug disabled (#459) @bruno-garcia
- dep: Bump PlatformAbstractions (#458) @bruno-garcia
- feat: Exception filter (#456) @bruno-garcia

## 2.1.4

- NLog SentryTarget - NLogDiagnosticLogger for writing to NLog InternalLogger (#450) @snakefoot
- fix: SentryScopeManager dispose message (#449) @bruno-garcia
- fix: dont use Sentry namespace on sample (#447) @bruno-garcia
- Remove obsolete API from benchmarks (#445) @bruno-garcia
- build(deps): bump Microsoft.Extensions.Logging.Debug from 2.1.1 to 3.1.4 (#421) @dependabot-preview
- build(deps): bump Microsoft.AspNetCore.Diagnostics from 2.1.1 to 2.2.0 (#431) @dependabot-preview
- build(deps): bump Microsoft.CodeAnalysis.CSharp.Workspaces from 3.1.0 to 3.6.0 (#437) @dependabot-preview

## 2.1.3

- SentryScopeManager - Fixed clone of Stack so it does not reverse order (#420) @snakefoot
- build(deps): bump Serilog.AspNetCore from 2.1.1 to 3.2.0 (#411) @dependabot-preview
- Removed dependency on System.Collections.Immutable (#405) @snakefoot
- Fix Sentry.Microsoft.Logging Filter now drops also breadcrumbs (#440)

## 2.1.2-beta5

Fix Background worker dispose logs error message (#408)
Fix sentry serilog extension method collapsing (#406)
Fix Sentry.Samples.NLog so NLog.config is valid (#404)

Thanks @snakefoot and @JimHume for the fixes

Add MVC route data extraction to ScopeExtensions.Populate() (#401)

## 2.1.2-beta3

Fixed ASP.NET System.Web catch HttpException to prevent the request processor from being unable to submit #397 (#398)

## 2.1.2-beta2

- Ignore WCF error and capture (#391)

### 2.1.2-beta

- Serilog Sentry sink does not load all options from IConfiguration (#380)
- UnhandledException sets Handled=false (#382)

## 2.1.1

Bug fix:  Don't overwrite server name set via configuration with machine name on ASP.NET Core #372

## 2.1.0

- Set score url to fully constructed url #367 Thanks @christopher-taormina-zocdoc
- Don't dedupe from inner exception #363 - Note this might change groupings. It's opt-in.
- Expose FlushAsync to intellisense #362
- Protocol monorepo #325 - new protocol version whenever there's a new SDK release

## 2.0.3

Expose httpHandler creation (#359)
NLog: possibility to override fingerprint using AdditionalGroupingKey (#358) @Shtannikov
Take ServerName from options (#356)

## 2.0.2

Add logger and category from Serilog SourceContext. (#316) @krisztiankocsis
Set DateFormatHandling.IsoDateFormat for serializer. Fixes #351 (#353)  @olsh

## 2.0.1

Removed `-beta` from dependencies.

## 2.0.0

- SentryTarget - GetTagsFromLogEvent with null check (#326)
- handled process corrupted (#328)
- sourcelink GA (#330)
- Adds ability to specify user values via NLog configuration (#336)
- Add option to ASP.NET Core to flush events after response complete (#288)
- Fixed race on `BackgroundWorker`  (#293)
- Exclude `Sentry.` frames from InApp (#272)
- NLog SentryTarget with less overhead for breadcrumb (#273)
- Logging on body not extracted (#246)
- Add support to DefaultTags for ASP.NET Core and M.E.Logging (#268)
- Don't use ValueTuple (#263)
- All public members were documented: #252
- Use EnableBuffering to keep request payload around: #250
- Serilog default levels: #237
- Removed dev dependency from external dependencies 4d92ab0
- Use new `Sentry.Protocol` 836fb07e
- Use new `Sentry.PlatformAbsrtractions` #226
- Debug logging for ASP.NET Classic #209
- Reading request body throws on ASP.NET Core 3 (#324)
- NLog: null check contextProp.Value during IncludeEventDataOnBreadcrumbs (#323)
- JsonSerializerSettings - ReferenceLoopHandling.Ignore (#312)
- Fixed error when reading request body affects collecting other request data (#299)
- `Microsoft.Extensions.Logging` `ConfigureScope` invocation. #208, #210, #224 Thanks @dbraillon
- `Sentry.Serilog` Verbose level. #213, #217. Thanks @kanadaj
- AppDomain.ProcessExit will close the SDK: #242
- Adds PublicApiAnalyzers to public projects: #234
- NLog: Utilizes Flush functionality in NLog target: #228
- NLog: Set the logger via the log event info in SentryTarget.Write, #227
- Multi-target .NET Core 3.0 (#308)

Major version bumped due to these breaking changes:

1. `Sentry.Protocol` version 2.0.0
   - Remove StackTrace from SentryEvent [#38](https://github.com/getsentry/sentry-dotnet-protocol/pull/38) - StackTrace is  either part of Thread or SentryException.
2. Removed `ContextLine` #223
3. Use `StackTrace` from `Threads` #222
4. `FlushAsync` added to `ISentryClient` #214

## 2.0.0-beta8

- SentryTarget - GetTagsFromLogEvent with null check (#326)
- handled process corrupted (#328)
- sourcelink GA (#330)
- Adds ability to specify user values via NLog configuration (#336)

## 2.0.0-beta7

Fixes:

- Reading request body throws on ASP.NET Core 3 (#324)
- NLog: null check contextProp.Value during IncludeEventDataOnBreadcrumbs (#323)
- JsonSerializerSettings - ReferenceLoopHandling.Ignore (#312)

Features:

- Multi-target .NET Core 3.0 (#308)

## 2.0.0-beta6

- Fixed error when reading request body affects collecting other request data (#299)

## 2.0.0-beta5

- Add option to ASP.NET Core to flush events after response complete (#288)
- Fixed race on `BackgroundWorker`  (#293)
- Exclude `Sentry.` frames from InApp (#272)
- NLog SentryTarget with less overhead for breadcrumb (#273)

## 2.0.0-beta4

- Logging on body not extracted (#246)
- Add support to DefaultTags for ASP.NET Core and M.E.Logging (#268)
- Don't use ValueTuple (#263)

## 2.0.0-beta3

- All public members were documented: #252
- Use EnableBuffering to keep request payload around: #250
- Serilog default levels: #237

Thanks @josh-degraw for:

- AppDomain.ProcessExit will close the SDK: #242
- Adds PublicApiAnalyzers to public projects: #234
- NLog: Utilizes Flush functionality in NLog target: #228
- NLog: Set the logger via the log event info in SentryTarget.Write, #227

## 2.0.0-beta2

- Removed dev dependency from external dependencies 4d92ab0
- Use new `Sentry.Protocol` 836fb07e
- Use new `Sentry.PlatformAbsrtractions` #226

## 2.0.0-beta

Major version bumped due to these breaking changes:

1. `Sentry.Protocol` version 2.0.0
   - Remove StackTrace from SentryEvent [#38](https://github.com/getsentry/sentry-dotnet-protocol/pull/38) - StackTrace is either part of Thread or SentryException.
2. Removed `ContextLine` #223
3. Use `StackTrace` from `Threads` #222
4. `FlushAsync` added to `ISentryClient` #214

Other Features:

- Debug logging for ASP.NET Classic #209

Fixes:

- `Microsoft.Extensions.Logging` `ConfigureScope` invocation. #208, #210, #224 Thanks @dbraillon
- `Sentry.Serilog` Verbose level. #213, #217. Thanks @kanadaj

## 1.2.1-beta

Fixes and improvements to the NLog integration: #207 by @josh-degraw

## 1.2.0

### Features

- Optionally skip module registrations #202 - (Thanks @josh-degraw)
- First NLog integration release #188 (Thanks @josh-degraw)
- Extensible stack trace #184 (Thanks @pengweiqhca)
- MaxRequestSize for ASP.NET and ASP.NET Core #174
- InAppInclude #171
- Overload to AddSentry #163 by (Thanks @f1nzer)
- ASP.NET Core AddSentry has now ConfigureScope: #160

### Bug fixes

- Don't override user #199
- Read the hub to take latest Client: 8f4b5ba

## 1.1.3-beta4

Bug fix: Don't override user  #199

## 1.1.3-beta3

- First NLog integration release #188 (Thanks @josh-degraw)
- Extensible stack trace #184 (Thanks @pengweiqhca)

## 1.1.3-beta2

Feature:

- MaxRequestSize for ASP.NET and ASP.NET Core #174
- InAppInclude #171

Fix: Diagnostic log order: #173 by @scolestock

## 1.1.3-beta

Fixed:

- Read the hub to take latest Client: 8f4b5ba1a3
- Uses Sentry.Protocol 1.0.4 4035e25

Feature

- Overload to `AddSentry` #163 by @F1nZeR
- ASP.NET Core `AddSentry` has now `ConfigureScope`: #160

## 1.1.2

Using [new version of the protocol with fixes and features](https://github.com/getsentry/sentry-dotnet-protocol/releases/tag/1.0.3).

Fixed:

ASP.NET Core integration issue when containers are built on the ServiceCollection after SDK is initialized (#157, #103 )

## 1.1.2-beta

Fixed:

- ASP.NET Core integration issue when containers are built on the ServiceCollection after SDK is initialized (#157, #103 )

## 1.1.1

Fixed:

- Serilog bug that self log would recurse #156

Feature:

- log4net environment via xml configuration #150 (Thanks Sébastien Pierre)

## 1.1.0

Includes all features and bug fixes of previous beta releases:

Features:

- Use log entry to improve grouping #125
- Use .NET Core SDK 2.1.401
- Make AddProcessors extension methods on Options public #115
- Format InternalsVisibleTo to avoid iOS issue: 94e28b3
- Serilog Integration #118, #145
- Capture methods return SentryId #139, #140
- MEL integration keeps properties as tags #146
- Sentry package Includes net461 target #135

Bug fixes:

- Disabled SDK throws on shutdown: #124
- Log4net only init if current hub is disabled #119

Thanks to our growing list of [contributors](https://github.com/getsentry/sentry-dotnet/graphs/contributors).

## 1.0.1-beta5

- Added `net461` target to Serilog package #148

## 1.0.1-beta4

- Serilog Integration #118, #145
- `Capture` methods return `SentryId` #139, #140
- MEL integration keeps properties as tags #146
- Revert reducing Json.NET requirements <https://github.com/getsentry/sentry-dotnet/commit/1aed4a5c76ead2f4d39f1c2979eda02d068bfacd>

Thanks to our growing [list of contributors](https://github.com/getsentry/sentry-dotnet/graphs/contributors).

## 1.0.1-beta3

Lowering Newtonsoft.Json requirements; #138

## 1.0.1-beta2

`Sentry` package Includes `net461` target #135

## 1.0.1-beta

Features:

- Use log entry to improve grouping #125
- Use .NET Core SDK 2.1.401
- Make `AddProcessors` extension methods on Options public  #115
- Format InternalsVisibleTo to avoid iOS issue: 94e28b3

Bug fixes:

- Disabled SDK throws on shutdown: #124
- Log4net only init if current hub is disabled #119

## 1.0.0

### First major release of the new .NET SDK

#### Main features

##### Sentry package

- Automatic Captures global unhandled exceptions (AppDomain)
- Scope management
- Duplicate events automatically dropped
- Events from the same exception automatically dropped
- Web proxy support
- HttpClient/HttpClientHandler configuration callback
- Compress request body
- Event sampling opt-in
- Event flooding protection (429 retry-after and internal bound queue)
- Release automatically set (AssemblyInformationalVersionAttribute, AssemblyVersion or env var)
- DSN discovered via environment variable
- Release (version) reported automatically
- CLS Compliant
- Strong named
- BeforeSend and BeforeBreadcrumb callbacks
- Event and Exception processors
- SourceLink (including PDB in nuget package)
- Device OS info sent
- Device Runtime info sent
- Enable SDK debug mode (opt-in)
- Attach stack trace for captured messages (opt-in)

##### Sentry.Extensions.Logging

- Includes all features from the `Sentry` package.
- BeginScope data added to Sentry scope, sent with events
- LogInformation or higher added as breadcrumb, sent with next events.
- LogError or higher automatically captures an event
- Minimal levels are configurable.

##### Sentry.AspNetCore

- Includes all features from the `Sentry` package.
- Includes all features from the `Sentry.Extensions.Logging` package.
- Easy ASP.NET Core integration, single line: `UseSentry`.
- Captures unhandled exceptions in the middleware pipeline
- Captures exceptions handled by the framework `UseExceptionHandler` and Error page display.
- Any event sent will include relevant application log messages
- RequestId as tag
- URL as tag
- Environment is automatically set (`IHostingEnvironment`)
- Request payload can be captured if opt-in
- Support for EventProcessors registered with DI
- Support for ExceptionProcessors registered with DI
- Captures logs from the request (using Microsoft.Extensions.Logging)
- Supports configuration system (e.g: appsettings.json)
- Server OS info sent
- Server Runtime info sent
- Request headers sent
- Request body compressed

All packages are:

- Strong named
- Tested on Windows, Linux and macOS
- Tested on .NET Core, .NET Framework and Mono

##### Learn more

- [Code samples](https://github.com/getsentry/sentry-dotnet/tree/master/samples)
- [Sentry docs](https://docs.sentry.io/quickstart/?platform=csharp)

Sample event using the log4net integration:
![Sample event in Sentry](https://github.com/getsentry/sentry-dotnet/blob/master/samples/Sentry.Samples.Log4Net/.assets/log4net-sample.gif?raw=true)

Download it directly from GitHub or using NuGet:

|      Integrations                 |        NuGet         |
| ----------------------------- | -------------------: |
|         **Sentry**            |    [![NuGet](https://img.shields.io/nuget/vpre/Sentry.svg)](https://www.nuget.org/packages/Sentry)   |
|     **Sentry.AspNetCore**     |   [![NuGet](https://img.shields.io/nuget/vpre/Sentry.AspNetCore.svg)](https://www.nuget.org/packages/Sentry.AspNetCore)   |
| **Sentry.Extensions.Logging** | [![NuGet](https://img.shields.io/nuget/vpre/Sentry.Extensions.Logging.svg)](https://www.nuget.org/packages/Sentry.Extensions.Logging)   |
| **Sentry.Log4Net** | [![NuGet](https://img.shields.io/nuget/vpre/Sentry.Log4Net.svg)](https://www.nuget.org/packages/Sentry.Log4Net)   |

## 1.0.0-rc2

Features and improvements:

- `SentrySdk.LastEventId` to get scoped id
- `BeforeBreadcrumb` to allow dropping or modifying a breadcrumb
- Event processors on scope #58
- Event processor as `Func<SentryEvent,SentryEvent>`

Bug fixes:

- #97 Sentry environment takes precedence over ASP.NET Core

Download it directly below from GitHub or using NuGet:

|      Integrations                 |        NuGet         |
| ----------------------------- | -------------------: |
|         **Sentry**            |    [![NuGet](https://img.shields.io/nuget/vpre/Sentry.svg)](https://www.nuget.org/packages/Sentry)   |
|     **Sentry.AspNetCore**     |   [![NuGet](https://img.shields.io/nuget/vpre/Sentry.AspNetCore.svg)](https://www.nuget.org/packages/Sentry.AspNetCore)   |
| **Sentry.Extensions.Logging** | [![NuGet](https://img.shields.io/nuget/vpre/Sentry.Extensions.Logging.svg)](https://www.nuget.org/packages/Sentry.Extensions.Logging)   |
| **Sentry.Log4Net** | [![NuGet](https://img.shields.io/nuget/vpre/Sentry.Log4Net.svg)](https://www.nuget.org/packages/Sentry.Log4Net)   |

## 1.0.0-rc

Features and improvements:

- Microsoft.Extensions.Logging (MEL) use framework configuration system #79 (Thanks @pengweiqhca)
- Use IOptions on Logging and ASP.NET Core integrations #81
- Send PII (personal identifier info, opt-in `SendDefaultPii`): #83
- When SDK is disabled SentryMiddleware passes through to next in pipeline: #84
- SDK diagnostic logging (option: `Debug`): #85
- Sending Stack trace for events without exception (like CaptureMessage, opt-in `AttachStackTrace`) #86

Bug fixes:

- MEL: Only call Init if DSN was provided <https://github.com/getsentry/sentry-dotnet/commit/097c6a9c6f4348d87282c92d9267879d90879e2a>
- Correct namespace for `AddSentry` <https://github.com/getsentry/sentry-dotnet/commit/2498ab4081f171dc78e7f74e4f1f781a557c5d4f>

Breaking changes:

The settings for HTTP and Worker have been moved to `SentryOptions`. There's no need to call `option.Http(h => h...)` anymore.
`option.Proxy` was renamed to `option.HttpProxy`.

[New sample](https://github.com/getsentry/sentry-dotnet/tree/master/samples/Sentry.Samples.GenericHost) using [GenericHost](https://docs.microsoft.com/en-us/aspnet/core/fundamentals/host/generic-host?view=aspnetcore-2.1)

Download it directly below from GitHub or using NuGet:

|      Integrations                 |        NuGet         |
| ----------------------------- | -------------------: |
|         **Sentry**            |    [![NuGet](https://img.shields.io/nuget/vpre/Sentry.svg)](https://www.nuget.org/packages/Sentry)   |
|     **Sentry.AspNetCore**     |   [![NuGet](https://img.shields.io/nuget/vpre/Sentry.AspNetCore.svg)](https://www.nuget.org/packages/Sentry.AspNetCore)   |
| **Sentry.Extensions.Logging** | [![NuGet](https://img.shields.io/nuget/vpre/Sentry.Extensions.Logging.svg)](https://www.nuget.org/packages/Sentry.Extensions.Logging)   |
| **Sentry.Log4Net** | [![NuGet](https://img.shields.io/nuget/vpre/Sentry.Log4Net.svg)](https://www.nuget.org/packages/Sentry.Log4Net)   |

## 0.0.1-preview5

Features:

- Support buffered gzip request #73
- Reduced dependencies from the ASP.NET Core integraiton
- InAppExclude configurable #75
- Duplicate event detects inner exceptions #76
- HttpClientHandler configuration callback #72
- Event sampling opt-in
- ASP.NET Core sends server name

Bug fixes:

- On-prem without chuncked support for gzip #71
- Exception.Data key is not string #77

**[Watch on youtube](https://www.youtube.com/watch?v=xK6a1goK_w0) how to use the ASP.NET Core integration**

Download it directly below from GitHub or using NuGet:

|      Integrations                 |        NuGet         |
| ----------------------------- | -------------------: |
|         **Sentry**            |    [![NuGet](https://img.shields.io/nuget/vpre/Sentry.svg)](https://www.nuget.org/packages/Sentry)   |
|     **Sentry.AspNetCore**     |   [![NuGet](https://img.shields.io/nuget/vpre/Sentry.AspNetCore.svg)](https://www.nuget.org/packages/Sentry.AspNetCore)   |
| **Sentry.Extensions.Logging** | [![NuGet](https://img.shields.io/nuget/vpre/Sentry.Extensions.Logging.svg)](https://www.nuget.org/packages/Sentry.Extensions.Logging)   |
| **Sentry.Log4Net** | [![NuGet](https://img.shields.io/nuget/vpre/Sentry.Log4Net.svg)](https://www.nuget.org/packages/Sentry.Log4Net)   |

## 0.0.1-preview4

Features:

- Using [Sentry Protocol](https://github.com/getsentry/sentry-dotnet-protocol) as a dependency
- Environment can be set via `SentryOptions` #49
- Compress request body (configurable: Fastest, Optimal, Off) #63
- log4net integration
- SDK honors Sentry's 429 HTTP Status with Retry After header #61

Bug fixes:

- `Init` pushes the first scope #55, #54
- `Exception.Data` copied to `SentryEvent.Data` while storing the index of originating error.
- Demangling code ensures Function name available #64
- ASP.NET Core integration throws when Serilog added #65, #68, #67

Improvements to [the docs](https://getsentry.github.io/sentry-dotnet) like:

- Release discovery
- `ConfigureScope` clarifications
- Documenting samples

### [Watch on youtube](https://www.youtube.com/watch?v=xK6a1goK_w0) how to use the ASP.NET Core integration

Download it directly from GitHub or using NuGet:

|      Integrations                 |        NuGet         |
| ----------------------------- | -------------------: |
|         **Sentry**            |    [![NuGet](https://img.shields.io/nuget/vpre/Sentry.svg)](https://www.nuget.org/packages/Sentry)   |
|     **Sentry.AspNetCore**     |   [![NuGet](https://img.shields.io/nuget/vpre/Sentry.AspNetCore.svg)](https://www.nuget.org/packages/Sentry.AspNetCore)   |
| **Sentry.Extensions.Logging** | [![NuGet](https://img.shields.io/nuget/vpre/Sentry.Extensions.Logging.svg)](https://www.nuget.org/packages/Sentry.Extensions.Logging)   |
| **Sentry.Log4Net** | [![NuGet](https://img.shields.io/nuget/vpre/Sentry.Log4Net.svg)](https://www.nuget.org/packages/Sentry.Log4Net)   |

## 0.0.1-preview3

This third preview includes bug fixes and more features. Test coverage increased to 96%

Features and improvements:

- Filter duplicate events/exceptions #43
- EventProcessors can be added (sample [1](https://github.com/getsentry/sentry-dotnet/blob/dbb5a3af054d0ca6f801de37fb7db3632ca2c65a/samples/Sentry.Samples.Console.Customized/Program.cs#L151), [2](https://github.com/getsentry/sentry-dotnet/blob/dbb5a3af054d0ca6f801de37fb7db3632ca2c65a/samples/Sentry.Samples.Console.Customized/Program.cs#L41))
- ExceptionProcessors can be added #36 (sample [1](https://github.com/getsentry/sentry-dotnet/blob/dbb5a3af054d0ca6f801de37fb7db3632ca2c65a/samples/Sentry.Samples.Console.Customized/Program.cs#L172), [2](https://github.com/getsentry/sentry-dotnet/blob/dbb5a3af054d0ca6f801de37fb7db3632ca2c65a/samples/Sentry.Samples.Console.Customized/Program.cs#L42))
- Release is automatically discovered/reported #35
- Contexts is a dictionary - allows custom data #37
- ASP.NET integration reports context as server: server-os, server-runtime #37
- Assemblies strong named #41
- Scope exposes IReadOnly members instead of Immutables
- Released a [documentation site](https://getsentry.github.io/sentry-dotnet/)

Bug fixes:

- Strong name
- Logger provider gets disposed/flushes events

[Watch on youtube](https://www.youtube.com/watch?v=xK6a1goK_w0) how to use the ASP.NET Core integration.

Download it directly from GitHub or using NuGet:

|      Integrations                 |        NuGet         |
| ----------------------------- | -------------------: |
|         **Sentry**            |    [![NuGet](https://img.shields.io/nuget/vpre/Sentry.svg)](https://www.nuget.org/packages/Sentry)   |
|     **Sentry.AspNetCore**     |   [![NuGet](https://img.shields.io/nuget/vpre/Sentry.AspNetCore.svg)](https://www.nuget.org/packages/Sentry.AspNetCore)   |
| **Sentry.Extensions.Logging** | [![NuGet](https://img.shields.io/nuget/vpre/Sentry.Extensions.Logging.svg)](https://www.nuget.org/packages/Sentry.Extensions.Logging)   |

## 0.0.1-preview2

This second release includes bug fixes and more features. Test coverage increased to 93%

Features and improvements:

- Added `CaptureMessage`
- `BeforeSend` callback errors are sent as breadcrumbs
- `ASP.NET Core` integration doesn't add tags added by `Microsoft.Extensions.Logging`
- SDK name is reported depending on the package added
- Integrations API allows user-defined SDK integration
- Unhandled exception handler can be configured via integrations
- Filter kestrel log eventid 13 (application error) when already captured by the middleware

Bugs fixed:

- Fixed #28
- HTTP Proxy set to HTTP message handler

Download it directly from GitHub or using NuGet:

|      Integrations                 |        NuGet         |
| ----------------------------- | -------------------: |
|         **Sentry**            |    [![NuGet](https://img.shields.io/nuget/vpre/Sentry.svg)](https://www.nuget.org/packages/Sentry)   |
|     **Sentry.AspNetCore**     |   [![NuGet](https://img.shields.io/nuget/vpre/Sentry.AspNetCore.svg)](https://www.nuget.org/packages/Sentry.AspNetCore)   |
| **Sentry.Extensions.Logging** | [![NuGet](https://img.shields.io/nuget/vpre/Sentry.Extensions.Logging.svg)](https://www.nuget.org/packages/Sentry.Extensions.Logging)   |

## 0.0.1-preview1

Our first preview of the SDK:

Main features:

- Easy ASP.NET Core integration, single line: `UseSentry`.
- Captures unhandled exceptions in the middleware pipeline
- Captures exceptions handled by the framework `UseExceptionHandler` and Error page display.
- Captures process-wide unhandled exceptions (AppDomain)
- Captures logger.Error or logger.Critical
- When an event is sent, data from the current request augments the event.
- Sends information about the server running the app (OS, Runtime, etc)
- Informational logs written by the app or framework augment events sent to Sentry
- Optional include of the request body
- HTTP Proxy configuration

Also available via NuGet:

[Sentry](https://www.nuget.org/packages/Sentry/0.0.1-preview1)
[Sentry.AspNetCore](https://www.nuget.org/packages/Sentry.AspNetCore/0.0.1-preview1)
[Sentry.Extensions.Logging](https://www.nuget.org/packages/Sentry.Extensions.Logging/0.0.1-preview1)<|MERGE_RESOLUTION|>--- conflicted
+++ resolved
@@ -9,15 +9,12 @@
 ### Fixes
 
 - Prevent users from disabling AndroidEnableAssemblyCompression which leads to untrappable crash ([#4089](https://github.com/getsentry/sentry-dotnet/pull/4089))
-<<<<<<< HEAD
 - Added a `SentrySetCommitReleaseOptions` build property that can be specified separately from `SentryReleaseOptions` ([#4109](https://github.com/getsentry/sentry-dotnet/pull/4109))
-=======
 - Fixed MSVCRT build warning on Windows ([#4111](https://github.com/getsentry/sentry-dotnet/pull/4111))
 
 ### Features
 
 - If an incoming HTTP request has the `traceparent` header, it is now parsed and interpreted like the `sentry-trace` header. Outgoing requests now contain the `traceparent` header to facilitate integration with servesr that only support the [W3C Trace Context](https://www.w3.org/TR/trace-context/). ([#4084](https://github.com/getsentry/sentry-dotnet/pull/4084))
->>>>>>> c7ebf258
 
 ## 5.5.1
 
