# Changelog

## Unreleased

### Dependencies

- Bump Hangfire ([#3361](https://github.com/getsentry/sentry-dotnet/pull/3361))

## 4.6.0

### Features

- Hints now accept `byte[]` as attachment ([#3352](https://github.com/getsentry/sentry-dotnet/pull/3352))
- InApp includes/excludes can now be configured using regular expressions ([#3321](https://github.com/getsentry/sentry-dotnet/pull/3321))

### Fixes

<<<<<<< HEAD
- Remove SentryNative initialization from blazor WASM with `RunAOTCompilation` enabled. ([#3349](https://github.com/getsentry/sentry-dotnet/pull/3349))
=======
- Fixed memory leak in BackgroundWorker observed when using Sentry with Quartz and MySql ([#3355](https://github.com/getsentry/sentry-dotnet/pull/3355))
>>>>>>> f3298753

### Dependencies

- Bump CLI from v2.31.0 to v2.31.2 ([#3342](https://github.com/getsentry/sentry-dotnet/pull/3342), [#3345](https://github.com/getsentry/sentry-dotnet/pull/3345))
  - [changelog](https://github.com/getsentry/sentry-cli/blob/master/CHANGELOG.md#2312)
  - [diff](https://github.com/getsentry/sentry-cli/compare/2.31.0...2.31.2)
- Bump Cocoa SDK from v8.25.0 to v8.25.2 ([#3356](https://github.com/getsentry/sentry-dotnet/pull/3356))
  - [changelog](https://github.com/getsentry/sentry-cocoa/blob/main/CHANGELOG.md#8252)
  - [diff](https://github.com/getsentry/sentry-cocoa/compare/8.25.0...8.25.2)
- Bump Java SDK from v7.8.0 to v7.9.0 ([#3358](https://github.com/getsentry/sentry-dotnet/pull/3358))
  - [changelog](https://github.com/getsentry/sentry-java/blob/main/CHANGELOG.md#790)
  - [diff](https://github.com/getsentry/sentry-java/compare/7.8.0...7.9.0)

## 4.5.0

### Features

- Extended the SDK's CheckIn support by adding Release, Environment and Trace ID to the event. CheckIns created via the Hangfire integration now also automatically report their duration ([#3320](https://github.com/getsentry/sentry-dotnet/pull/3320))
- The SDK's performance API now works in conjunction with OpenTelemetry's instrumentation. This means that SentrySpans and OTel spans now show up in the same span-tree. ([#3288](https://github.com/getsentry/sentry-dotnet/pull/3288))

### Fixes

- `HttpResponse.Content` is no longer disposed by when using `SentryHttpFailedRequestHandler` on .NET Framework, which was causing an ObjectDisposedException when using Sentry with NSwag ([#3306](https://github.com/getsentry/sentry-dotnet/pull/3306))
- Fix BackgroundWorker exiting when OperationCanceledException is not from shutdown request ([3284](https://github.com/getsentry/sentry-dotnet/pull/3284))
- Envelopes with large attachments no longer get stuck in the queue when using `CacheDirectoryPath` ([#3328](https://github.com/getsentry/sentry-dotnet/pull/3328))

### Dependencies

- Bump Cocoa SDK from v8.21.0 to v8.25.0 ([#3339](https://github.com/getsentry/sentry-dotnet/pull/3339))
  - [changelog](https://github.com/getsentry/sentry-cocoa/blob/main/CHANGELOG.md#8250)
  - [diff](https://github.com/getsentry/sentry-cocoa/compare/8.21.0...8.25.0)

## 4.4.0

### Features

- Metrics now honor any Rate Limits set in HTTP headers returned by Sentry ([#3276](https://github.com/getsentry/sentry-dotnet/pull/3276))

### Fixes

- Fixed normalization for metric tag values for carriage return, line feed and tab characters ([#3281](https://github.com/getsentry/sentry-dotnet/pull/3281))

### Dependencies

- Bump Java SDK from v7.7.0 to v7.8.0 ([#3275](https://github.com/getsentry/sentry-dotnet/pull/3275))
  - [changelog](https://github.com/getsentry/sentry-java/blob/main/CHANGELOG.md#780)
  - [diff](https://github.com/getsentry/sentry-java/compare/7.7.0...7.8.0)

## 4.3.0

### Features

- EnableNetworkEventBreadcrumbs can now be set on the Native Android options ([#3267](https://github.com/getsentry/sentry-dotnet/pull/3267))
- Update normalization of metrics keys, tags and values ([#3271](https://github.com/getsentry/sentry-dotnet/pull/3271))

### Fixes

- Fix missing exception StackTraces in some situations ([#3215](https://github.com/getsentry/sentry-dotnet/pull/3215))
- Scopes now get applied to OTEL spans in ASP.NET Core ([#3221](https://github.com/getsentry/sentry-dotnet/pull/3221))
- Fixed InvalidCastException when setting the SampleRate on Android ([#3258](https://github.com/getsentry/sentry-dotnet/pull/3258))
- Fixed MAUI iOS build issue related to `SentryVersionNumber` and `SentryVersionString` ([#3278](https://github.com/getsentry/sentry-dotnet/pull/3278))

### API changes

- Removed `SentryOptionsExtensions` class - all the public methods moved directly to `SentryOptions` ([#3195](https://github.com/getsentry/sentry-dotnet/pull/3195))

### Dependencies

- Bump CLI from v2.30.0 to v2.31.0 ([#3214](https://github.com/getsentry/sentry-dotnet/pull/3214), [#3218](https://github.com/getsentry/sentry-dotnet/pull/3218), [#3242](https://github.com/getsentry/sentry-dotnet/pull/3242), [#3247](https://github.com/getsentry/sentry-dotnet/pull/3247))
  - [changelog](https://github.com/getsentry/sentry-cli/blob/master/CHANGELOG.md#2310)
  - [diff](https://github.com/getsentry/sentry-cli/compare/2.30.0...2.31.0)
- Bump Native SDK from v0.7.0 to v0.7.2 ([#3237](https://github.com/getsentry/sentry-dotnet/pull/3237), [#3256](https://github.com/getsentry/sentry-dotnet/pull/3256))
  - [changelog](https://github.com/getsentry/sentry-native/blob/master/CHANGELOG.md#072)
  - [diff](https://github.com/getsentry/sentry-native/compare/0.7.0...0.7.2)
- Bump Java SDK from v7.6.0 to v7.7.0 ([#3268](https://github.com/getsentry/sentry-dotnet/pull/3268))
  - [changelog](https://github.com/getsentry/sentry-java/blob/main/CHANGELOG.md#770)
  - [diff](https://github.com/getsentry/sentry-java/compare/7.6.0...7.7.0)

## 4.2.1

### Fixes

- Dynamic Sampling Context not propagated correctly for HttpClient spans ([#3208](https://github.com/getsentry/sentry-dotnet/pull/3208))

## 4.2.0

### Features

- ASP.NET Core: Blocking call detection. An event with the stack trace of the blocking call will be captured as event. ([#2709](https://github.com/getsentry/sentry-dotnet/pull/2709))
    - IMPORTANT: Verify this in test/staging before prod! Blocking calls in hot paths could create a lot of events for your Sentry project.
    - Opt-in via `options.CaptureBlockingCalls = true`
    - Disabled for specific code blocks with `using (new SuppressBlockingDetection())`
    - Doesn't detect everything. See original [Caveats described by Ben Adams](https://github.com/benaadams/Ben.BlockingDetector?tab=readme-ov-file#caveats).
- Added Crons support via `SentrySdk.CaptureCheckIn` and an integration with Hangfire ([#3128](https://github.com/getsentry/sentry-dotnet/pull/3128))
- Common tags set automatically for metrics and metrics summaries are attached to Spans ([#3191](https://github.com/getsentry/sentry-dotnet/pull/3191))

### API changes

- Removed `ScopeExtensions` class - all the public methods moved directly to `Scope` ([#3186](https://github.com/getsentry/sentry-dotnet/pull/3186))

### Fixes

- The Sentry Middleware on ASP.NET Core no longer throws an exception after having been initialized multiple times ([#3185](https://github.com/getsentry/sentry-dotnet/pull/3185))
- Empty strings are used instead of underscores to replace invalid metric tag values ([#3176](https://github.com/getsentry/sentry-dotnet/pull/3176))
- Filtered OpenTelemetry spans are garbage collected correctly ([#3198](https://github.com/getsentry/sentry-dotnet/pull/3198))

### Dependencies

- Bump Java SDK from v7.3.0 to v7.6.0 ([#3164](https://github.com/getsentry/sentry-dotnet/pull/3164), [#3204](https://github.com/getsentry/sentry-dotnet/pull/3204))
  - [changelog](https://github.com/getsentry/sentry-java/blob/main/CHANGELOG.md#760)
  - [diff](https://github.com/getsentry/sentry-java/compare/7.3.0...7.6.0)
- Bump Cocoa SDK from v8.20.0 to v8.21.0 ([#3194](https://github.com/getsentry/sentry-dotnet/pull/3194))
  - [changelog](https://github.com/getsentry/sentry-cocoa/blob/main/CHANGELOG.md#8210)
  - [diff](https://github.com/getsentry/sentry-cocoa/compare/8.20.0...8.21.0)
- Bump CLI from v2.28.6 to v2.30.0 ([#3193](https://github.com/getsentry/sentry-dotnet/pull/3193), [#3203](https://github.com/getsentry/sentry-dotnet/pull/3203))
  - [changelog](https://github.com/getsentry/sentry-cli/blob/master/CHANGELOG.md#2300)
  - [diff](https://github.com/getsentry/sentry-cli/compare/2.28.6...2.30.0)

## 4.1.2

### Fixes

- Metric unit names are now sanitized correctly. This was preventing some built in metrics from showing in the Sentry dashboard ([#3151](https://github.com/getsentry/sentry-dotnet/pull/3151))
- The Sentry OpenTelemetry integration no longer throws an exception with the SDK disabled ([#3156](https://github.com/getsentry/sentry-dotnet/pull/3156))

## 4.1.1

### Fixes

- The SDK can be disabled by setting `options.Dsn = "";` By convention, the SDK allows the DSN set to `string.Empty` to be overwritten by the environment. ([#3147](https://github.com/getsentry/sentry-dotnet/pull/3147))

### Dependencies

- Bump CLI from v2.28.0 to v2.28.6 ([#3145](https://github.com/getsentry/sentry-dotnet/pull/3145), [#3148](https://github.com/getsentry/sentry-dotnet/pull/3148))
  - [changelog](https://github.com/getsentry/sentry-cli/blob/master/CHANGELOG.md#2286)
  - [diff](https://github.com/getsentry/sentry-cli/compare/2.28.0...2.28.6)

## 4.1.0

### Features

- The SDK now automatically collects metrics coming from `OpenTelemetry.Instrumentation.Runtime` ([#3133](https://github.com/getsentry/sentry-dotnet/pull/3133))

### Fixes

- "No service for type 'Sentry.IHub' has been registered" exception when using OpenTelemetry and initializing Sentry via `SentrySdk.Init` ([#3129](https://github.com/getsentry/sentry-dotnet/pull/3129))

## 4.0.3

### Fixes

- To resolve conflicting types due to the SDK adding itself to the global usings:
  - The class `Sentry.Constants` has been renamed to `Sentry.SentryConstants` ([#3125](https://github.com/getsentry/sentry-dotnet/pull/3125))

## 4.0.2

### Fixes

- To resolve conflicting types due to the SDK adding itself to the global usings:
  - The class `Sentry.Context` has been renamed to `Sentry.SentryContext` ([#3121](https://github.com/getsentry/sentry-dotnet/pull/3121))
  - The class `Sentry.Package` has been renamed to `Sentry.SentryPackage` ([#3121](https://github.com/getsentry/sentry-dotnet/pull/3121))
  - The class `Sentry.Request` has been renamed to `Sentry.SentryRequest` ([#3121](https://github.com/getsentry/sentry-dotnet/pull/3121))

### Dependencies

- Bump CLI from v2.27.0 to v2.28.0 ([#3119](https://github.com/getsentry/sentry-dotnet/pull/3119))
  - [changelog](https://github.com/getsentry/sentry-cli/blob/master/CHANGELOG.md#2280)
  - [diff](https://github.com/getsentry/sentry-cli/compare/2.27.0...2.28.0)

## 4.0.1

### Fixes

- To resolve conflicting types due to the SDK adding itself to the global usings:
  - The interface `Sentry.ISession` has been renamed to `Sentry.ISentrySession` ([#3110](https://github.com/getsentry/sentry-dotnet/pull/3110))
  - The interface `Sentry.IJsonSerializable` has been renamed to `Sentry.ISentryJsonSerializable` ([#3116](https://github.com/getsentry/sentry-dotnet/pull/3116))
  - The class `Sentry.Session` has been renamed to `Sentry.SentrySession` ([#3110](https://github.com/getsentry/sentry-dotnet/pull/3110))
  - The class `Sentry.Attachment` has been renamed to `Sentry.SentryAttachment` ([#3116](https://github.com/getsentry/sentry-dotnet/pull/3116))
  - The class `Sentry.Hint` has been renamed to `Sentry.SentryHint` ([#3116](https://github.com/getsentry/sentry-dotnet/pull/3116))

### Dependencies

- Bump Cocoa SDK from v8.19.0 to v8.20.0 ([#3107](https://github.com/getsentry/sentry-dotnet/pull/3107))
  - [changelog](https://github.com/getsentry/sentry-cocoa/blob/main/CHANGELOG.md#8200)
  - [diff](https://github.com/getsentry/sentry-cocoa/compare/8.19.0...8.20.0)

## 4.0.0

This major release includes many exciting new features including support for [Profiling](https://docs.sentry.io/platforms/dotnet/profiling/) and [Metrics](https://docs.sentry.io/platforms/dotnet/metrics/)(preview), [AOT](https://sentry.engineering/blog/should-you-could-you-aot) with [Native Crash Reporting](https://github.com/getsentry/sentry-dotnet/issues/2770), [Spotlight](https://spotlightjs.com/), Screenshots on MAUI and much more. Details about these features and other changes are below.

### .NET target framework changes

We're dropping support for some of the old target frameworks, please check this [GitHub Discussion](https://github.com/getsentry/sentry-dotnet/discussions/2776) for details on why.

- **Replace support for .NET Framework 4.6.1 with 4.6.2** ([#2786](https://github.com/getsentry/sentry-dotnet/pull/2786))

  .NET Framework 4.6.1 was announced on Nov 30, 2015. And went out of support over a year ago, on Apr 26, 2022.

- **Drop .NET Core 3.1 and .NET 5 support** ([#2787](https://github.com/getsentry/sentry-dotnet/pull/2787))

- **Dropped netstandard2.0 support for Sentry.AspNetCore** ([#2807](https://github.com/getsentry/sentry-dotnet/pull/2807))

- **Replace support for .NET 6 on mobile (e.g: `net6.0-android`) with .NET 7** ([#2624](https://github.com/getsentry/sentry-dotnet/pull/2604))

  .NET 6 on mobile has been out of support since May 2023 and with .NET 8, it's no longer possible to build .NET 6 Mobile specific targets.
  For that reason, we're moving the mobile-specific TFMs from `net6.0-platform` to `net7.0-platform`.

  Mobile apps still work on .NET 6 will pull the `Sentry` .NET 6, which offers the .NET-only features,
  without native/platform-specific bindings and SDKs. See [this ticket for more details](https://github.com/getsentry/sentry-dotnet/issues/2623).

- **MAUI dropped Tizen support** ([#2734](https://github.com/getsentry/sentry-dotnet/pull/2734))

### Sentry Self-hosted Compatibility

If you're using `sentry.io` this change does not affect you.
This SDK version is compatible with a self-hosted version of Sentry `22.12.0` or higher. If you are using an older version of [self-hosted Sentry](https://develop.sentry.dev/self-hosted/) (aka on-premise), you will need to [upgrade](https://develop.sentry.dev/self-hosted/releases/).

### Significant change in behavior

- Transaction names for ASP.NET Core are now consistently named `HTTP-VERB /path` (e.g. `GET /home`). Previously, the leading forward slash was missing for some endpoints. ([#2808](https://github.com/getsentry/sentry-dotnet/pull/2808))
- Setting `SentryOptions.Dsn` to `null` now throws `ArgumentNullException` during initialization. ([#2655](https://github.com/getsentry/sentry-dotnet/pull/2655))
- Enable `CaptureFailedRequests` by default ([#2688](https://github.com/getsentry/sentry-dotnet/pull/2688))
- Added `Sentry` namespace to global usings when `ImplicitUsings` is enabled ([#3043](https://github.com/getsentry/sentry-dotnet/pull/3043))
If you have conflicts, you can opt out by adding the following to your `csproj`:
```
<PropertyGroup>
  <SentryImplicitUsings>false</SentryImplicitUsings>
</PropertyGroup>
```
- Transactions' spans are no longer automatically finished with the status `deadline_exceeded` by the transaction. This is now handled by the [Relay](https://github.com/getsentry/relay).
  - Customers self hosting Sentry must use verion 22.12.0 or later ([#3013](https://github.com/getsentry/sentry-dotnet/pull/3013))
- The `User.IpAddress` is now set to `{{auto}}` by default, even when sendDefaultPII is disabled ([#2981](https://github.com/getsentry/sentry-dotnet/pull/2981))
  - The "Prevent Storing of IP Addresses" option in the "Security & Privacy" project settings on sentry.io can be used to control this instead
- The `DiagnosticLogger` signature for `LogWarning` changed to take the `exception` as the first parameter. That way it no longer gets mixed up with the TArgs. ([#2987](https://github.com/getsentry/sentry-dotnet/pull/2987))

### API breaking Changes

If you have compilation errors you can find the affected types or overloads missing in the changelog entries below.

#### Changed APIs

- Class renamed `Sentry.User` to `Sentry.SentryUser` ([#3015](https://github.com/getsentry/sentry-dotnet/pull/3015))
- Class renamed `Sentry.Runtime` to `Sentry.SentryRuntime` ([#3016](https://github.com/getsentry/sentry-dotnet/pull/3016))
- Class renamed `Sentry.Span` to `Sentry.SentrySpan` ([#3021](https://github.com/getsentry/sentry-dotnet/pull/3021))
- Class renamed `Sentry.Transaction` to `Sentry.SentryTransaction` ([#3023](https://github.com/getsentry/sentry-dotnet/pull/3023))
- Rename iOS and MacCatalyst platform-specific options from `Cocoa` to `Native` ([#2940](https://github.com/getsentry/sentry-dotnet/pull/2940))
- Rename iOS platform-specific options `EnableCocoaSdkTracing` to `EnableTracing` ([#2940](https://github.com/getsentry/sentry-dotnet/pull/2940))
- Rename Android platform-specific options from `Android` to `Native` ([#2940](https://github.com/getsentry/sentry-dotnet/pull/2940))
- Rename Android platform-specific options `EnableAndroidSdkTracing` and `EnableAndroidSdkBeforeSend` to `EnableTracing` and `EnableBeforeSend` respectively ([#2940](https://github.com/getsentry/sentry-dotnet/pull/2940))
- Rename iOS and MacCatalyst platform-specific options from `iOS` to `Cocoa` ([#2929](https://github.com/getsentry/sentry-dotnet/pull/2929))
- `ITransaction` has been renamed to `ITransactionTracer`. You will need to update any references to these interfaces in your code to use the new interface names ([#2731](https://github.com/getsentry/sentry-dotnet/pull/2731), [#2870](https://github.com/getsentry/sentry-dotnet/pull/2870))
- `DebugImage` and `DebugMeta` moved to `Sentry.Protocol` namespace. ([#2815](https://github.com/getsentry/sentry-dotnet/pull/2815))
- `SentryClient.Dispose` is no longer obsolete ([#2842](https://github.com/getsentry/sentry-dotnet/pull/2842))
- `ISentryClient.CaptureEvent` overloads have been replaced by a single method accepting optional `Hint` and `Scope` parameters. You will need to pass `hint` as a named parameter from code that calls `CaptureEvent` without passing a `scope` argument. ([#2749](https://github.com/getsentry/sentry-dotnet/pull/2749))
- `TransactionContext` and `SpanContext` constructors were updated. If you're constructing instances of these classes, you will need to adjust the order in which you pass parameters to these. ([#2694](https://github.com/getsentry/sentry-dotnet/pull/2694), [#2696](https://github.com/getsentry/sentry-dotnet/pull/2696))
- The `DiagnosticLogger` signature for `LogError` and `LogFatal` changed to take the `exception` as the first parameter. That way it no longer gets mixed up with the TArgs. The `DiagnosticLogger` now also receives an overload for `LogError` and `LogFatal` that accepts a message only. ([#2715](https://github.com/getsentry/sentry-dotnet/pull/2715))
- `Distribution` added to `IEventLike`. ([#2660](https://github.com/getsentry/sentry-dotnet/pull/2660))
- `StackFrame`'s `ImageAddress`, `InstructionAddress`, and `FunctionId` changed to `long?`. ([#2691](https://github.com/getsentry/sentry-dotnet/pull/2691))
- `DebugImage.ImageAddress` changed to `long?`. ([#2725](https://github.com/getsentry/sentry-dotnet/pull/2725))
- Contexts now inherit from `IDictionary` rather than `ConcurrentDictionary`. The specific dictionary being used is an implementation detail. ([#2729](https://github.com/getsentry/sentry-dotnet/pull/2729))
- The method used to configure a Sentry Sink for Serilog now has an additional overload. Calling `WriteTo.Sentry()` with no arguments will no longer attempt to initialize the SDK (it has optional arguments to configure the behavior of the Sink only). If you want to initialize Sentry at the same time you configure the Sentry Sink then you will need to use the overload of this method that accepts a DSN as the first parameter (e.g. `WriteTo.Sentry("https://d4d82fc1c2c4032a83f3a29aa3a3aff@fake-sentry.io:65535/2147483647")`). ([#2928](https://github.com/getsentry/sentry-dotnet/pull/2928))

#### Removed APIs

- SentrySinkExtensions.ConfigureSentrySerilogOptions is now internal. If you were using this method, please use one of the `SentrySinkExtensions.Sentry` extension methods instead. ([#2902](https://github.com/getsentry/sentry-dotnet/pull/2902))
- A number of `[Obsolete]` options have been removed ([#2841](https://github.com/getsentry/sentry-dotnet/pull/2841))
  - `BeforeSend` - use `SetBeforeSend` instead.
  - `BeforeSendTransaction` - use `SetBeforeSendTransaction` instead.
  - `BeforeBreadcrumb` - use `SetBeforeBreadcrumb` instead.
  - `CreateHttpClientHandler` - use `CreateHttpMessageHandler` instead.
  - `ReportAssemblies` - use `ReportAssembliesMode` instead.
  - `KeepAggregateException` - this property is no longer used and has no replacement.
  - `DisableTaskUnobservedTaskExceptionCapture` method has been renamed to `DisableUnobservedTaskExceptionCapture`.
  - `DebugDiagnosticLogger` - use `TraceDiagnosticLogger` instead.
- A number of iOS/Android-specific `[Obsolete]` options have been removed ([#2856](https://github.com/getsentry/sentry-dotnet/pull/2856))
  - `Distribution` - use `SentryOptions.Distribution` instead.
  - `EnableAutoPerformanceTracking` - use `SetBeforeSendTransaction` instead.
  - `EnableCoreDataTracking` - use `EnableCoreDataTracing` instead.
  - `EnableFileIOTracking` - use `EnableFileIOTracing` instead.
  - `EnableOutOfMemoryTracking` - use `EnableWatchdogTerminationTracking` instead.
  - `EnableUIViewControllerTracking` - use `EnableUIViewControllerTracing` instead.
  - `StitchAsyncCode` - no longer available.
  - `ProfilingTracesInterval` - no longer available.
  - `ProfilingEnabled` - use `ProfilesSampleRate` instead.
- Obsolete `SystemClock` constructor removed, use `SystemClock.Clock` instead. ([#2856](https://github.com/getsentry/sentry-dotnet/pull/2856))
- Obsolete `Runtime.Clone()` removed, this shouldn't have been public in the past and has no replacement. ([#2856](https://github.com/getsentry/sentry-dotnet/pull/2856))
- Obsolete `SentryException.Data` removed, use `SentryException.Mechanism.Data` instead. ([#2856](https://github.com/getsentry/sentry-dotnet/pull/2856))
- Obsolete `AssemblyExtensions` removed, this shouldn't have been public in the past and has no replacement. ([#2856](https://github.com/getsentry/sentry-dotnet/pull/2856))
- Obsolete `SentryDatabaseLogging.UseBreadcrumbs()` removed, it is called automatically and has no replacement. ([#2856](https://github.com/getsentry/sentry-dotnet/pull/2856))
- Obsolete `Scope.GetSpan()` removed, use `Span` property instead. ([#2856](https://github.com/getsentry/sentry-dotnet/pull/2856))
- Obsolete `IUserFactory` removed, use `ISentryUserFactory` instead. ([#2856](https://github.com/getsentry/sentry-dotnet/pull/2856), [#2840](https://github.com/getsentry/sentry-dotnet/pull/2840))
- `IHasMeasurements` has been removed, use `ISpanData` instead. ([#2659](https://github.com/getsentry/sentry-dotnet/pull/2659))
- `IHasBreadcrumbs` has been removed, use `IEventLike` instead. ([#2670](https://github.com/getsentry/sentry-dotnet/pull/2670))
- `ISpanContext` has been removed, use `ITraceContext` instead. ([#2668](https://github.com/getsentry/sentry-dotnet/pull/2668))
- `IHasTransactionNameSource` has been removed, use `ITransactionContext` instead. ([#2654](https://github.com/getsentry/sentry-dotnet/pull/2654))
- ([#2694](https://github.com/getsentry/sentry-dotnet/pull/2694))
- The unused `StackFrame.InstructionOffset` has been removed. ([#2691](https://github.com/getsentry/sentry-dotnet/pull/2691))
- The unused `Scope.Platform` property has been removed. ([#2695](https://github.com/getsentry/sentry-dotnet/pull/2695))
- The obsolete setter `Sentry.PlatformAbstractions.Runtime.Identifier` has been removed ([2764](https://github.com/getsentry/sentry-dotnet/pull/2764))
- `Sentry.Values<T>` is now internal as it is never exposed in the public API ([#2771](https://github.com/getsentry/sentry-dotnet/pull/2771))
- The `TracePropagationTarget` class has been removed, use the `SubstringOrRegexPattern` class instead. ([#2763](https://github.com/getsentry/sentry-dotnet/pull/2763))
- The `WithScope` and `WithScopeAsync` methods have been removed. We have discovered that these methods didn't work correctly in certain desktop contexts, especially when using a global scope. ([#2717](https://github.com/getsentry/sentry-dotnet/pull/2717))

  Replace your usage of `WithScope` with overloads of `Capture*` methods:

  - `SentrySdk.CaptureEvent(SentryEvent @event, Action<Scope> scopeCallback)`
  - `SentrySdk.CaptureMessage(string message, Action<Scope> scopeCallback)`
  - `SentrySdk.CaptureException(Exception exception, Action<Scope> scopeCallback)`

  ```c#
  // Before
  SentrySdk.WithScope(scope =>
  {
    scope.SetTag("key", "value");
    SentrySdk.CaptureEvent(new SentryEvent());
  });

  // After
  SentrySdk.CaptureEvent(new SentryEvent(), scope =>
  {
    // Configure your scope here
    scope.SetTag("key", "value");
  });
  ```

### Features

- Experimental pre-release availability of Metrics. We're exploring the use of Metrics in Sentry. The API will very likely change and we don't yet have any documentation. ([#2949](https://github.com/getsentry/sentry-dotnet/pull/2949))
  - `SentrySdk.Metrics.Set` now additionally accepts `string` as value ([#3092](https://github.com/getsentry/sentry-dotnet/pull/3092))
  - Timing metrics can now be captured with `SentrySdk.Metrics.StartTimer` ([#3075](https://github.com/getsentry/sentry-dotnet/pull/3075))
  - Added support for capturing built-in metrics from the `System.Diagnostics.Metrics` API ([#3052](https://github.com/getsentry/sentry-dotnet/pull/3052))
- `Sentry.Profiling` is now available as a package on [nuget](nuget.org). Be aware that profiling is in alpha and on servers the overhead could be high. Improving the experience for ASP.NET Core is tracked on [this issue](
https://github.com/getsentry/sentry-dotnet/issues/2316) ([#2800](https://github.com/getsentry/sentry-dotnet/pull/2800))
  - iOS profiling support (alpha). ([#2930](https://github.com/getsentry/sentry-dotnet/pull/2930))
- Native crash reporting on NativeAOT published apps (Windows, Linux, macOS). ([#2887](https://github.com/getsentry/sentry-dotnet/pull/2887))
- Support for [Spotlight](https://spotlightjs.com/), a debug tool for local development. ([#2961](https://github.com/getsentry/sentry-dotnet/pull/2961))
  - Enable it with the option `EnableSpotlight`
  - Optionally configure the URL to connect via `SpotlightUrl`. Defaults to `http://localhost:8969/stream`.

### MAUI

- Added screenshot capture support for errors. You can opt-in via `SentryMauiOptions.AttachScreenshots` ([#2965](https://github.com/getsentry/sentry-dotnet/pull/2965))
  - Supports Android and iOS only. Windows is not supported.
- App context now has `in_foreground`, indicating whether the app was in the foreground or the background. ([#2983](https://github.com/getsentry/sentry-dotnet/pull/2983))
- Android: When capturing unhandled exceptions, the SDK now can automatically attach `LogCat` to the event. You can opt-in via `SentryOptions.Android.LogCatIntegration` and configure `SentryOptions.Android.LogCatMaxLines`. ([#2926](https://github.com/getsentry/sentry-dotnet/pull/2926))
  - Available when targeting `net7.0-android` or later, on API level 23 or later.

#### Native AOT

Native AOT publishing support for .NET 8 has been added to Sentry for the following platforms:

- Windows
- Linux
- macOS
- Mac Catalyst
- iOS

There are some functional differences when publishing Native AOT:

- `StackTraceMode.Enhanced` is ignored because it's not available when publishing Native AOT. The mechanism to generate these enhanced stack traces relies heavily on reflection which isn't compatible with trimming.
- Reflection cannot be leveraged for JSON Serialization and you may need to use `SentryOptions.AddJsonSerializerContext` to supply a serialization context for types that you'd like to send to Sentry (e.g. in the `Span.Context`). ([#2732](https://github.com/getsentry/sentry-dotnet/pull/2732), [#2793](https://github.com/getsentry/sentry-dotnet/pull/2793))
- `Ben.Demystifier` is not available as it only runs in JIT mode.
- WinUI applications: When publishing Native AOT, Sentry isn't able to automatically register an unhandled exception handler because that relies on reflection. You'll need to [register the unhandled event handler manually](https://github.com/getsentry/sentry-dotnet/issues/2778) instead.
- For Azure Functions Workers, when AOT/Trimming is enabled we can't use reflection to read route data from the HttpTrigger so the route name will always be `/api/<FUNCTION_NAME>` ([#2920](https://github.com/getsentry/sentry-dotnet/pull/2920))

### Fixes

- Native integration logging on macOS ([#3079](https://github.com/getsentry/sentry-dotnet/pull/3079))
- The scope transaction is now correctly set for Otel transactions ([#3072](https://github.com/getsentry/sentry-dotnet/pull/3072))
- Fixed an issue with tag values in metrics not being properly serialized ([#3065](https://github.com/getsentry/sentry-dotnet/pull/3065))
- Moved the binding to MAUI events for breadcrumb creation from `WillFinishLaunching` to `FinishedLaunching`. This delays the initial instantiation of `app`. ([#3057](https://github.com/getsentry/sentry-dotnet/pull/3057))
- The SDK no longer adds the `WinUIUnhandledExceptionIntegration` on non-Windows platforms ([#3055](https://github.com/getsentry/sentry-dotnet/pull/3055))
- Stop Sentry for MacCatalyst from creating `default.profraw` in the app bundle using xcodebuild archive to build sentry-cocoa ([#2960](https://github.com/getsentry/sentry-dotnet/pull/2960))
- Workaround a .NET 8 NativeAOT crash on transaction finish. ([#2943](https://github.com/getsentry/sentry-dotnet/pull/2943))
- Reworked automatic breadcrumb creation for MAUI. ([#2900](https://github.com/getsentry/sentry-dotnet/pull/2900))
  - The SDK no longer uses reflection to bind to all public element events. This also fixes issues where the SDK would consume third-party events.
  - Added `CreateElementEventsBreadcrumbs` to the SentryMauiOptions to allow users to opt-in automatic breadcrumb creation for `BindingContextChanged`, `ChildAdded`, `ChildRemoved`, and `ParentChanged` on `Element`.
  - Reduced amount of automatic breadcrumbs by limiting the number of bindings created in `VisualElement`, `Window`, `Shell`, `Page`, and `Button`.
- Fixed Sentry SDK has not been initialized when using ASP.NET Core, Serilog, and OpenTelemetry ([#2911](https://github.com/getsentry/sentry-dotnet/pull/2911))
- Android native symbol upload ([#2876](https://github.com/getsentry/sentry-dotnet/pull/2876))
- `Sentry.Serilog` no longer throws if a disabled DSN is provided when initializing Sentry via the Serilog integration ([#2883](https://github.com/getsentry/sentry-dotnet/pull/2883))
- Don't add WinUI exception integration on mobile platforms ([#2821](https://github.com/getsentry/sentry-dotnet/pull/2821))
- `Transactions` are now getting enriched by the client instead of the hub ([#2838](https://github.com/getsentry/sentry-dotnet/pull/2838))
- Fixed an issue when using the SDK together with OpenTelemetry `1.5.0` and newer where the SDK would create transactions for itself. The fix is backward compatible. ([#3001](https://github.com/getsentry/sentry-dotnet/pull/3001))

### Dependencies

- Upgraded to NLog version 5. ([#2697](https://github.com/getsentry/sentry-dotnet/pull/2697))
- Integrate `sentry-native` as a static library in Native AOT builds to enable symbolication. ([#2704](https://github.com/getsentry/sentry-dotnet/pull/2704))


- Bump Cocoa SDK from v8.16.1 to v8.19.0 ([#2910](https://github.com/getsentry/sentry-dotnet/pull/2910), [#2936](https://github.com/getsentry/sentry-dotnet/pull/2936), [#2972](https://github.com/getsentry/sentry-dotnet/pull/2972), [#3005](https://github.com/getsentry/sentry-dotnet/pull/3005), [#3084](https://github.com/getsentry/sentry-dotnet/pull/3084))
  - [changelog](https://github.com/getsentry/sentry-cocoa/blob/main/CHANGELOG.md#8190)
  - [diff](https://github.com/getsentry/sentry-cocoa/compare/8.16.1...8.19.0)
- Bump Java SDK from v6.34.0 to v7.3.0 ([#2932](https://github.com/getsentry/sentry-dotnet/pull/2932), [#2979](https://github.com/getsentry/sentry-dotnet/pull/2979), [#3049](https://github.com/getsentry/sentry-dotnet/pull/3049), (https://github.com/getsentry/sentry-dotnet/pull/3098))
  - [changelog](https://github.com/getsentry/sentry-java/blob/main/CHANGELOG.md#730)
  - [diff](https://github.com/getsentry/sentry-java/compare/6.34.0...7.3.0)
- Bump Native SDK from v0.6.5 to v0.6.7 ([#2914](https://github.com/getsentry/sentry-dotnet/pull/2914), [#3029](https://github.com/getsentry/sentry-dotnet/pull/3029))
  - [changelog](https://github.com/getsentry/sentry-native/blob/master/CHANGELOG.md#070)
  - [diff](https://github.com/getsentry/sentry-native/compare/0.6.5...0.7.0)
- Bump CLI from v2.21.5 to v2.27.0 ([#2901](https://github.com/getsentry/sentry-dotnet/pull/2901), [#2915](https://github.com/getsentry/sentry-dotnet/pull/2915), [#2956](https://github.com/getsentry/sentry-dotnet/pull/2956), [#2985](https://github.com/getsentry/sentry-dotnet/pull/2985), [#2999](https://github.com/getsentry/sentry-dotnet/pull/2999), [#3012](https://github.com/getsentry/sentry-dotnet/pull/3012), [#3030](https://github.com/getsentry/sentry-dotnet/pull/3030), [#3059](https://github.com/getsentry/sentry-dotnet/pull/3059), [#3062](https://github.com/getsentry/sentry-dotnet/pull/3062), [#3073](https://github.com/getsentry/sentry-dotnet/pull/3073), [#3099](https://github.com/getsentry/sentry-dotnet/pull/3099))
  - [changelog](https://github.com/getsentry/sentry-cli/blob/master/CHANGELOG.md#2270)
  - [diff](https://github.com/getsentry/sentry-cli/compare/2.21.5...2.27.0)

## 3.41.4

### Fixes

- Fixed an issue when using the SDK together with Open Telemetry `1.5.0` and newer where the SDK would create transactions for itself. The fix is backward compatible. ([#3001](https://github.com/getsentry/sentry-dotnet/pull/3001))

## 3.41.3

### Fixes

- Fixed Sentry SDK has not been initialised when using ASP.NET Core, Serilog, and OpenTelemetry ([#2918](https://github.com/getsentry/sentry-dotnet/pull/2918))

## 3.41.2

### Fixes

- The SDK no longer fails to finish sessions while capturing an event. This fixes broken crash-free rates ([#2895](https://github.com/getsentry/sentry-dotnet/pull/2895))
- Ignore UnobservedTaskException for QUIC exceptions. See: https://github.com/dotnet/runtime/issues/80111 ([#2894](https://github.com/getsentry/sentry-dotnet/pull/2894))

### Dependencies

- Bump Cocoa SDK from v8.16.0 to v8.16.1 ([#2891](https://github.com/getsentry/sentry-dotnet/pull/2891))
  - [changelog](https://github.com/getsentry/sentry-cocoa/blob/main/CHANGELOG.md#8161)
  - [diff](https://github.com/getsentry/sentry-cocoa/compare/8.16.0...8.16.1)

## 3.41.1

### Fixes

- `CaptureFailedRequests` and `FailedRequestStatusCodes` are now getting respected by the Cocoa SDK. This is relevant for MAUI apps where requests are getting handled natively. ([#2826](https://github.com/getsentry/sentry-dotnet/issues/2826))
- Added `SentryOptions.AutoRegisterTracing` for users who need to control registration of Sentry's tracing middleware ([#2871](https://github.com/getsentry/sentry-dotnet/pull/2871))

### Dependencies

- Bump Cocoa SDK from v8.15.0 to v8.16.0 ([#2812](https://github.com/getsentry/sentry-dotnet/pull/2812), [#2816](https://github.com/getsentry/sentry-dotnet/pull/2816), [#2882](https://github.com/getsentry/sentry-dotnet/pull/2882))
  - [changelog](https://github.com/getsentry/sentry-cocoa/blob/main/CHANGELOG.md#8160)
  - [diff](https://github.com/getsentry/sentry-cocoa/compare/8.15.0...8.16.0)
- Bump CLI from v2.21.2 to v2.21.5 ([#2811](https://github.com/getsentry/sentry-dotnet/pull/2811), [#2834](https://github.com/getsentry/sentry-dotnet/pull/2834), [#2851](https://github.com/getsentry/sentry-dotnet/pull/2851))
  - [changelog](https://github.com/getsentry/sentry-cli/blob/master/CHANGELOG.md#2215)
  - [diff](https://github.com/getsentry/sentry-cli/compare/2.21.2...2.21.5)
- Bump Java SDK from v6.33.1 to v6.34.0 ([#2874](https://github.com/getsentry/sentry-dotnet/pull/2874))
  - [changelog](https://github.com/getsentry/sentry-java/blob/main/CHANGELOG.md#6340)
  - [diff](https://github.com/getsentry/sentry-java/compare/6.33.1...6.34.0)

## 3.41.0

### Features

- Speed up SDK init ([#2784](https://github.com/getsentry/sentry-dotnet/pull/2784))

### Fixes

- Fixed chaining on the IApplicationBuilder for methods like UseRouting and UseEndpoints ([#2726](https://github.com/getsentry/sentry-dotnet/pull/2726))

### Dependencies

- Bump Cocoa SDK from v8.13.0 to v8.15.0 ([#2722](https://github.com/getsentry/sentry-dotnet/pull/2722), [#2740](https://github.com/getsentry/sentry-dotnet/pull/2740), [#2746](https://github.com/getsentry/sentry-dotnet/pull/2746), [#2801](https://github.com/getsentry/sentry-dotnet/pull/2801))
  - [changelog](https://github.com/getsentry/sentry-cocoa/blob/main/CHANGELOG.md#8150)
  - [diff](https://github.com/getsentry/sentry-cocoa/compare/8.13.0...8.15.0)
- Bump Java SDK from v6.30.0 to v6.33.1 ([#2723](https://github.com/getsentry/sentry-dotnet/pull/2723), [#2741](https://github.com/getsentry/sentry-dotnet/pull/2741), [#2783](https://github.com/getsentry/sentry-dotnet/pull/2783), [#2803](https://github.com/getsentry/sentry-dotnet/pull/2803))
  - [changelog](https://github.com/getsentry/sentry-java/blob/main/CHANGELOG.md#6331)
  - [diff](https://github.com/getsentry/sentry-java/compare/6.30.0...6.33.1)

## 3.40.1

### Fixes

- ISentryUserFactory is now public so users can register their own implementations via DI ([#2719](https://github.com/getsentry/sentry-dotnet/pull/2719))

## 3.40.0

### Obsoletion

- `WithScope` and `WithScopeAsync` have been proven to not work correctly in desktop contexts when using a global scope. They are now deprecated in favor of the overloads of `CaptureEvent`, `CaptureMessage`, and `CaptureException`. Those methods provide a callback to a configurable scope. ([#2677](https://github.com/getsentry/sentry-dotnet/pull/2677))
- `StackFrame.InstructionOffset` has not been used in the SDK and has been ignored on the server for years. ([#2689](https://github.com/getsentry/sentry-dotnet/pull/2689))

### Features

- Release of Azure Functions (Isolated Worker/Out-of-Process) support ([#2686](https://github.com/getsentry/sentry-dotnet/pull/2686))

### Fixes

- Scope is now correctly applied to Transactions when using OpenTelemetry on ASP.NET Core ([#2690](https://github.com/getsentry/sentry-dotnet/pull/2690))

### Dependencies

- Bump CLI from v2.20.7 to v2.21.2 ([#2645](https://github.com/getsentry/sentry-dotnet/pull/2645), [#2647](https://github.com/getsentry/sentry-dotnet/pull/2647), [#2698](https://github.com/getsentry/sentry-dotnet/pull/2698))
  - [changelog](https://github.com/getsentry/sentry-cli/blob/master/CHANGELOG.md#2212)
  - [diff](https://github.com/getsentry/sentry-cli/compare/2.20.7...2.21.2)
- Bump Cocoa SDK from v8.12.0 to v8.13.0 ([#2653](https://github.com/getsentry/sentry-dotnet/pull/2653))
  - [changelog](https://github.com/getsentry/sentry-cocoa/blob/main/CHANGELOG.md#8130)
  - [diff](https://github.com/getsentry/sentry-cocoa/compare/8.12.0...8.13.0)
- Bump Java SDK from v6.29.0 to v6.30.0 ([#2685](https://github.com/getsentry/sentry-dotnet/pull/2685))
  - [changelog](https://github.com/getsentry/sentry-java/blob/main/CHANGELOG.md#6300)
  - [diff](https://github.com/getsentry/sentry-java/compare/6.29.0...6.30.0)

## 3.40.0-beta.0

### Features

- Reduced the memory footprint of `SpanId` by refactoring the ID generation ([#2619](https://github.com/getsentry/sentry-dotnet/pull/2619))
- Reduced the memory footprint of `SpanTracer` by initializing the tags lazily ([#2636](https://github.com/getsentry/sentry-dotnet/pull/2636))
- Added distributed tracing without performance for Azure Function Workers ([#2630](https://github.com/getsentry/sentry-dotnet/pull/2630))
- The SDK now provides and overload of `ContinueTrace` that accepts headers as `string` ([#2601](https://github.com/getsentry/sentry-dotnet/pull/2601))
- Sentry tracing middleware now gets configured automatically ([#2602](https://github.com/getsentry/sentry-dotnet/pull/2602))
- Added memory optimisations for GetLastActiveSpan ([#2642](https://github.com/getsentry/sentry-dotnet/pull/2642))

### Fixes

- Resolved issue identifying users with OpenTelemetry ([#2618](https://github.com/getsentry/sentry-dotnet/pull/2618))

### Azure Functions Beta

- Package name changed from `Sentry.AzureFunctions.Worker` to `Sentry.Azure.Functions.Worker`. Note AzureFunctions now is split by a `.`. ([#2637](https://github.com/getsentry/sentry-dotnet/pull/2637))

### Dependencies

- Bump CLI from v2.20.6 to v2.20.7 ([#2604](https://github.com/getsentry/sentry-dotnet/pull/2604))
  - [changelog](https://github.com/getsentry/sentry-cli/blob/master/CHANGELOG.md#2207)
  - [diff](https://github.com/getsentry/sentry-cli/compare/2.20.6...2.20.7)
- Bump Cocoa SDK from v8.11.0 to v8.12.0 ([#2640](https://github.com/getsentry/sentry-dotnet/pull/2640))
  - [changelog](https://github.com/getsentry/sentry-cocoa/blob/main/CHANGELOG.md#8120)
  - [diff](https://github.com/getsentry/sentry-cocoa/compare/8.11.0...8.12.0)

## 3.39.1

### Fixes

- Added Sentry.AspNet.csproj back to Sentry-CI-Build-macOS.slnf ([#2612](https://github.com/getsentry/sentry-dotnet/pull/2612))

## 3.39.0

### Features

- Added additional `DB` attributes to automatically generated spans like `name` and `provider` ([#2583](https://github.com/getsentry/sentry-dotnet/pull/2583))
- `Hints` now accept attachments provided as a file path via `AddAttachment` method ([#2585](https://github.com/getsentry/sentry-dotnet/pull/2585))

### Fixes

- Resolved an isse where the SDK would throw an exception while attempting to set the DynamicSamplingContext but the context exists already. ([#2592](https://github.com/getsentry/sentry-dotnet/pull/2592))

### Dependencies

- Bump CLI from v2.20.5 to v2.20.6 ([#2590](https://github.com/getsentry/sentry-dotnet/pull/2590))
  - [changelog](https://github.com/getsentry/sentry-cli/blob/master/CHANGELOG.md#2206)
  - [diff](https://github.com/getsentry/sentry-cli/compare/2.20.5...2.20.6)
- Bump Cocoa SDK from v8.10.0 to v8.11.0 ([#2594](https://github.com/getsentry/sentry-dotnet/pull/2594))
  - [changelog](https://github.com/getsentry/sentry-cocoa/blob/main/CHANGELOG.md#8110)
  - [diff](https://github.com/getsentry/sentry-cocoa/compare/8.10.0...8.11.0)
- Bump Java SDK from v6.28.0 to v6.29.0 ([#2599](https://github.com/getsentry/sentry-dotnet/pull/2599))
  - [changelog](https://github.com/getsentry/sentry-java/blob/main/CHANGELOG.md#6290)
  - [diff](https://github.com/getsentry/sentry-java/compare/6.28.0...6.29.0)

## 3.36.0

### Features

- Graphql client ([#2538](https://github.com/getsentry/sentry-dotnet/pull/2538))

### Fixes

- Android: Fix proguard/r8 mapping file upload ([#2574](https://github.com/getsentry/sentry-dotnet/pull/2574))

### Dependencies

- Bump Cocoa SDK from v8.9.5 to v8.10.0 ([#2546](https://github.com/getsentry/sentry-dotnet/pull/2546), [#2550](https://github.com/getsentry/sentry-dotnet/pull/2550))
  - [changelog](https://github.com/getsentry/sentry-cocoa/blob/main/CHANGELOG.md#8100)
  - [diff](https://github.com/getsentry/sentry-cocoa/compare/8.9.5...8.10.0)
- Bump gradle/gradle-build-action from 2.7.0 to 2.7.1 ([#2564](https://github.com/getsentry/sentry-dotnet/pull/2564))
  - [diff](https://github.com/gradle/gradle-build-action/compare/v2.7.0...v2.7.1)

## 3.35.1

### Fixes

- The SDK no longer creates transactions with their start date set to `Jan 01, 001` ([#2544](https://github.com/getsentry/sentry-dotnet/pull/2544))

### Dependencies

- Bump CLI from v2.20.4 to v2.20.5 ([#2539](https://github.com/getsentry/sentry-dotnet/pull/2539))
  - [changelog](https://github.com/getsentry/sentry-cli/blob/master/CHANGELOG.md#2205)
  - [diff](https://github.com/getsentry/sentry-cli/compare/2.20.4...2.20.5)
- Bump Cocoa SDK from v8.9.4 to v8.9.5 ([#2542](https://github.com/getsentry/sentry-dotnet/pull/2542))
  - [changelog](https://github.com/getsentry/sentry-cocoa/blob/main/CHANGELOG.md#895)
  - [diff](https://github.com/getsentry/sentry-cocoa/compare/8.9.4...8.9.5)

## 3.35.0

### Features

- Distributed tracing now works independently of the performance feature. This allows you to connect errors to other Sentry instrumented applications ([#2493](https://github.com/getsentry/sentry-dotnet/pull/2493))
- Added Sampling Decision to Trace Envelope Header ([#2495](https://github.com/getsentry/sentry-dotnet/pull/2495))
- Add MinimumEventLevel to Sentry.Log4Net and convert events below it to breadcrumbs ([#2505](https://github.com/getsentry/sentry-dotnet/pull/2505))
- Support transaction finishing automatically with 'idle timeout' (#2452)

### Fixes

- Fixed baggage propagation when an exception is thrown from middleware ([#2487](https://github.com/getsentry/sentry-dotnet/pull/2487))
- Fix Durable Functions preventing orchestrators from completing ([#2491](https://github.com/getsentry/sentry-dotnet/pull/2491))
- Re-enable HubTests.FlushOnDispose_SendsEnvelope ([#2492](https://github.com/getsentry/sentry-dotnet/pull/2492))
- Fixed SDK not sending exceptions via Blazor WebAssembly due to a `PlatformNotSupportedException` ([#2506](https://github.com/getsentry/sentry-dotnet/pull/2506))
- Align SDK with docs regarding session update for dropped events ([#2496](https://github.com/getsentry/sentry-dotnet/pull/2496))
- Introduced `HttpMessageHandler` in favor of the now deprecated `HttpClientHandler` on the options. This allows the SDK to support NSUrlSessionHandler on iOS ([#2503](https://github.com/getsentry/sentry-dotnet/pull/2503))
- Using `Activity.RecordException` now correctly updates the error status of OpenTelemetry Spans ([#2515](https://github.com/getsentry/sentry-dotnet/pull/2515))
- Fixed Transaction name not reporting correctly when using UseExceptionHandler ([#2511](https://github.com/getsentry/sentry-dotnet/pull/2511))
- log4net logging Level.All now maps to SentryLevel.Debug ([#2522]([url](https://github.com/getsentry/sentry-dotnet/pull/2522)))

### Dependencies

- Bump Java SDK from v6.25.1 to v6.28.0 ([#2484](https://github.com/getsentry/sentry-dotnet/pull/2484), [#2498](https://github.com/getsentry/sentry-dotnet/pull/2498), [#2517](https://github.com/getsentry/sentry-dotnet/pull/2517), [#2533](https://github.com/getsentry/sentry-dotnet/pull/2533))
  - [changelog](https://github.com/getsentry/sentry-java/blob/main/CHANGELOG.md#6280)
  - [diff](https://github.com/getsentry/sentry-java/compare/6.25.1...6.28.0)
- Bump CLI from v2.19.4 to v2.20.4 ([#2509](https://github.com/getsentry/sentry-dotnet/pull/2509), [#2518](https://github.com/getsentry/sentry-dotnet/pull/2518), [#2527](https://github.com/getsentry/sentry-dotnet/pull/2527), [#2530](https://github.com/getsentry/sentry-dotnet/pull/2530))
  - [changelog](https://github.com/getsentry/sentry-cli/blob/master/CHANGELOG.md#2204)
  - [diff](https://github.com/getsentry/sentry-cli/compare/2.19.4...2.20.4)
- Bump Cocoa SDK from v8.8.0 to v8.9.4 ([#2479](https://github.com/getsentry/sentry-dotnet/pull/2479), [#2483](https://github.com/getsentry/sentry-dotnet/pull/2483), [#2500](https://github.com/getsentry/sentry-dotnet/pull/2500), [#2510](https://github.com/getsentry/sentry-dotnet/pull/2510), [#2531](https://github.com/getsentry/sentry-dotnet/pull/2531))
  - [changelog](https://github.com/getsentry/sentry-cocoa/blob/main/CHANGELOG.md#894)
  - [diff](https://github.com/getsentry/sentry-cocoa/compare/8.8.0...8.9.4)

## 3.34.0

### Features

- OpenTelemetry Support ([#2453](https://github.com/getsentry/sentry-dotnet/pull/2453))
- Added a MSBuild property `SentryUploadAndroidProguardMapping` to automatically upload the Proguard mapping file when targeting Android ([#2455](https://github.com/getsentry/sentry-dotnet/pull/2455))
- Symbolication for Single File Apps ([#2425](https://github.com/getsentry/sentry-dotnet/pull/2425))
- Add binding to `SwiftAsyncStacktraces` on iOS ([#2436](https://github.com/getsentry/sentry-dotnet/pull/2436))

### Fixes

- Builds targeting Android with `r8` enabled no longer crash during SDK init. The package now contains the required proguard rules ([#2450](https://github.com/getsentry/sentry-dotnet/pull/2450))
- Fix Sentry logger options for MAUI and Azure Functions ([#2423](https://github.com/getsentry/sentry-dotnet/pull/2423))

### Dependencies

- Bump Cocoa SDK from v8.7.3 to v8.8.0 ([#2427](https://github.com/getsentry/sentry-dotnet/pull/2427), [#2430](https://github.com/getsentry/sentry-dotnet/pull/2430))
  - [changelog](https://github.com/getsentry/sentry-cocoa/blob/main/CHANGELOG.md#880)
  - [diff](https://github.com/getsentry/sentry-cocoa/compare/8.7.3...8.8.0)
- Bump CLI from v2.18.1 to v2.19.4 ([#2428](https://github.com/getsentry/sentry-dotnet/pull/2428), [#2431](https://github.com/getsentry/sentry-dotnet/pull/2431), [#2451](https://github.com/getsentry/sentry-dotnet/pull/2451), [#2454](https://github.com/getsentry/sentry-dotnet/pull/2454))
  - [changelog](https://github.com/getsentry/sentry-cli/blob/master/CHANGELOG.md#2194)
  - [diff](https://github.com/getsentry/sentry-cli/compare/2.18.1...2.19.4)
- Bump Java SDK from v6.22.0 to v6.25.1 ([#2429](https://github.com/getsentry/sentry-dotnet/pull/2429), [#2440](https://github.com/getsentry/sentry-dotnet/pull/2440), [#2458](https://github.com/getsentry/sentry-dotnet/pull/2458), [#2476](https://github.com/getsentry/sentry-dotnet/pull/2476))
  - [changelog](https://github.com/getsentry/sentry-java/blob/main/CHANGELOG.md#6251)
  - [diff](https://github.com/getsentry/sentry-java/compare/6.22.0...6.25.1)

## 3.33.1

### Fixes

- SentryHttpMessageHandler added when AddHttpClient is before UseSentry ([#2390](https://github.com/getsentry/sentry-dotnet/pull/2390))
- Set the native sdk name for Android ([#2389](https://github.com/getsentry/sentry-dotnet/pull/2389))
- Fix db connection spans not finishing ([#2398](https://github.com/getsentry/sentry-dotnet/pull/2398))
- Various .NET MAUI fixes / improvements ([#2403](https://github.com/getsentry/sentry-dotnet/pull/2403))
  - The battery level was being reported incorrectly due to percentage multiplier.
  - The device architecture (x64, arm64, etc.) is now reported
  - On Windows, the OS type is now reported as "Windows" instead of "WinUI".  Additionally, the OS display version (ex, "22H2") is now included.
  - `UIKit`, `ABI.Microsoft` and `WinRT`  frames are now marked "system" instead of "in app".
- Reduce debug files uploaded ([#2404](https://github.com/getsentry/sentry-dotnet/pull/2404))
- Fix system frames being marked as "in-app" ([#2408](https://github.com/getsentry/sentry-dotnet/pull/2408))
  - NOTE: This important fix corrects a value that is used during issue grouping, so you may receive new alerts for existing issues after deploying this update.
- DB Connection spans presented poorly ([#2409](https://github.com/getsentry/sentry-dotnet/pull/2409))
- Populate scope's Cookies property ([#2411](https://github.com/getsentry/sentry-dotnet/pull/2411))
- Fix UWP GateKeeper errors ([#2415](https://github.com/getsentry/sentry-dotnet/pull/2415))
- Fix sql client db name ([#2418](https://github.com/getsentry/sentry-dotnet/pull/2418))

### Dependencies

- Bump Cocoa SDK from v8.7.2 to v8.7.3 ([#2394](https://github.com/getsentry/sentry-dotnet/pull/2394))
  - [changelog](https://github.com/getsentry/sentry-cocoa/blob/main/CHANGELOG.md#873)
  - [diff](https://github.com/getsentry/sentry-cocoa/compare/8.7.2...8.7.3)
- Bump Java SDK from v6.19.1 to v6.22.0 ([#2395](https://github.com/getsentry/sentry-dotnet/pull/2395), [#2405](https://github.com/getsentry/sentry-dotnet/pull/2405), [#2417](https://github.com/getsentry/sentry-dotnet/pull/2417))
  - [changelog](https://github.com/getsentry/sentry-java/blob/main/CHANGELOG.md#6220)
  - [diff](https://github.com/getsentry/sentry-java/compare/6.19.1...6.22.0)

## 3.33.0

### Features

- .NET SDK changes for exception groups ([#2287](https://github.com/getsentry/sentry-dotnet/pull/2287))
  - This changes how `AggregateException` is handled.  Instead of filtering them out client-side, the SDK marks them as an "exception group",
    and adds includes data that represents the hierarchical structure of inner exceptions. Sentry now recognizes this server-side,
    improving the accuracy of the issue detail page.
  - Accordingly, the `KeepAggregateException` option is now obsolete and does nothing.  Please remove any usages of `KeepAggregateException`.
  - NOTE: If running Self-Hosted Sentry, you should wait to adopt this SDK update until after updating to the 23.6.0 (est. June 2023) release of Sentry.
    The effect of updating the SDK early will be as if `KeepAggregateException = true` was set.  That will not break anything, but may affect issue grouping and alerts.

### Fixes

- Status messages when uploading symbols or sources are improved. ([#2307](https://github.com/getsentry/sentry-dotnet/issues/2307))

### Dependencies

- Bump CLI from v2.18.0 to v2.18.1 ([#2386](https://github.com/getsentry/sentry-dotnet/pull/2386))
  - [changelog](https://github.com/getsentry/sentry-cli/blob/master/CHANGELOG.md#2181)
  - [diff](https://github.com/getsentry/sentry-cli/compare/2.18.0...2.18.1)

## 3.32.0

### Features

- Azure Functions (Isolated Worker/Out-of-Process) support ([#2346](https://github.com/getsentry/sentry-dotnet/pull/2346))
  - Initial `beta.1` release.  Please give it a try and let us know how it goes!
  - Documentation is TBD.  For now, see `/samples/Sentry.Samples.Azure.Functions.Worker`.

- Add `Hint` support  ([#2351](https://github.com/getsentry/sentry-dotnet/pull/2351))
  - Currently, this allows you to manipulate attachments in the various "before" event delegates.
  - Hints can also be used in event and transaction processors by implementing `ISentryEventProcessorWithHint` or `ISentryTransactionProcessorWithHint`, instead of `ISentryEventProcessor` or `ISentryTransactionProcessor`.
  - Note: Obsoletes the `BeforeSend`, `BeforeSendTransaction`, and `BeforeBreadcrumb` properties on the `SentryOptions` class.  They have been replaced with `SetBeforeSend`, `SetBeforeSendTransaction`, and `SetBeforeBreadcrumb` respectively.  Each one provides overloads both with and without a `Hint` object.

- Allow setting the active span on the scope ([#2364](https://github.com/getsentry/sentry-dotnet/pull/2364))
  - Note: Obsoletes the `Scope.GetSpan` method in favor of a `Scope.Span` property (which now has a setter as well).

- Remove authority from URLs sent to Sentry ([#2365](https://github.com/getsentry/sentry-dotnet/pull/2365))
- Add tag filters to `SentryOptions` ([#2367](https://github.com/getsentry/sentry-dotnet/pull/2367))

### Fixes

- Fix `EnableTracing` option conflict with `TracesSampleRate` ([#2368](https://github.com/getsentry/sentry-dotnet/pull/2368))
  - NOTE: This is a potentially breaking change, as the `TracesSampleRate` property has been made nullable.
    Though extremely uncommon, if you are _retrieving_ the `TracesSampleRate` property for some reason, you will need to account for nulls.
    However, there is no change to the behavior or _typical_ usage of either of these properties.

- CachedTransport gracefully handles malformed envelopes during processing  ([#2371](https://github.com/getsentry/sentry-dotnet/pull/2371))
- Remove extraneous iOS simulator resources when building MAUI apps using Visual Studio "Hot Restart" mode, to avoid hitting Windows max path  ([#2384](https://github.com/getsentry/sentry-dotnet/pull/2384))

### Dependencies

- Bump Cocoa SDK from v8.6.0 to v8.7.1 ([#2359](https://github.com/getsentry/sentry-dotnet/pull/2359), [#2370](https://github.com/getsentry/sentry-dotnet/pull/2370))
  - [changelog](https://github.com/getsentry/sentry-cocoa/blob/main/CHANGELOG.md#871)
  - [diff](https://github.com/getsentry/sentry-cocoa/compare/8.6.0...8.7.1)
- Bump Java SDK from v6.18.1 to v6.19.1 ([#2374](https://github.com/getsentry/sentry-dotnet/pull/2374), [#2381](https://github.com/getsentry/sentry-dotnet/pull/2381))
  - [changelog](https://github.com/getsentry/sentry-java/blob/main/CHANGELOG.md#6191)
  - [diff](https://github.com/getsentry/sentry-java/compare/6.18.1...6.19.1)
- Bump Cocoa SDK from v8.6.0 to v8.7.2 ([#2359](https://github.com/getsentry/sentry-dotnet/pull/2359), [#2370](https://github.com/getsentry/sentry-dotnet/pull/2370), [#2375](https://github.com/getsentry/sentry-dotnet/pull/2375))
  - [changelog](https://github.com/getsentry/sentry-cocoa/blob/main/CHANGELOG.md#872)
  - [diff](https://github.com/getsentry/sentry-cocoa/compare/8.6.0...8.7.2)
- Bump CLI from v2.17.5 to v2.18.0 ([#2380](https://github.com/getsentry/sentry-dotnet/pull/2380))
  - [changelog](https://github.com/getsentry/sentry-cli/blob/master/CHANGELOG.md#2180)
  - [diff](https://github.com/getsentry/sentry-cli/compare/2.17.5...2.18.0)

## 3.31.0

### Features

- Initial work to support profiling in a future release. ([#2206](https://github.com/getsentry/sentry-dotnet/pull/2206))
- Create a Sentry event for failed HTTP requests ([#2320](https://github.com/getsentry/sentry-dotnet/pull/2320))
- Improve `WithScope` and add `WithScopeAsync` ([#2303](https://github.com/getsentry/sentry-dotnet/pull/2303)) ([#2309](https://github.com/getsentry/sentry-dotnet/pull/2309))
- Build .NET Standard 2.1 for Unity ([#2328](https://github.com/getsentry/sentry-dotnet/pull/2328))
- Add `RemoveExceptionFilter`, `RemoveEventProcessor` and `RemoveTransactionProcessor` extension methods on `SentryOptions` ([#2331](https://github.com/getsentry/sentry-dotnet/pull/2331))
- Include Dynamic Sampling Context with error events, when there's a transaction ([#2332](https://github.com/getsentry/sentry-dotnet/pull/2332))

### Fixes

- Buffer payloads asynchronously when appropriate ([#2297](https://github.com/getsentry/sentry-dotnet/pull/2297))
- Restore `System.Reflection.Metadata` dependency for .NET Core 3 ([#2302](https://github.com/getsentry/sentry-dotnet/pull/2302))
- Capture open transactions on disabled hubs ([#2319](https://github.com/getsentry/sentry-dotnet/pull/2319))
- Remove session breadcrumbs ([#2333](https://github.com/getsentry/sentry-dotnet/pull/2333))
- Support synchronous `HttpClient.Send` in `SentryHttpMessageHandler` ([#2336](https://github.com/getsentry/sentry-dotnet/pull/2336))
- Fix ASP.NET Core issue with missing context when using capture methods that configure scope ([#2339](https://github.com/getsentry/sentry-dotnet/pull/2339))
- Improve debug file upload handling ([#2349](https://github.com/getsentry/sentry-dotnet/pull/2349))

### Dependencies

- Bump CLI from v2.17.0 to v2.17.5 ([#2298](https://github.com/getsentry/sentry-dotnet/pull/2298), [#2318](https://github.com/getsentry/sentry-dotnet/pull/2318), [#2321](https://github.com/getsentry/sentry-dotnet/pull/2321), [#2345](https://github.com/getsentry/sentry-dotnet/pull/2345))
  - [changelog](https://github.com/getsentry/sentry-cli/blob/master/CHANGELOG.md#2175)
  - [diff](https://github.com/getsentry/sentry-cli/compare/2.17.0...2.17.5)
- Bump Cocoa SDK from v8.4.0 to v8.6.0 ([#2310](https://github.com/getsentry/sentry-dotnet/pull/2310), [#2344](https://github.com/getsentry/sentry-dotnet/pull/2344))
  - [changelog](https://github.com/getsentry/sentry-cocoa/blob/main/CHANGELOG.md#860)
  - [diff](https://github.com/getsentry/sentry-cocoa/compare/8.4.0...8.6.0)
- Bump Java SDK from v6.17.0 to v6.18.1 ([#2338](https://github.com/getsentry/sentry-dotnet/pull/2338), [#2343](https://github.com/getsentry/sentry-dotnet/pull/2343))
  - [changelog](https://github.com/getsentry/sentry-java/blob/main/CHANGELOG.md#6181)
  - [diff](https://github.com/getsentry/sentry-java/compare/6.17.0...6.18.1)

## 3.30.0

### Features

- Add `FileDiagnosticLogger` to assist with debugging the SDK ([#2242](https://github.com/getsentry/sentry-dotnet/pull/2242))
- Attach stack trace when events have captured an exception without a stack trace ([#2266](https://github.com/getsentry/sentry-dotnet/pull/2266))
- Add `Scope.Clear` and `Scope.ClearBreadcrumbs` methods ([#2284](https://github.com/getsentry/sentry-dotnet/pull/2284))
- Improvements to exception mechanism data ([#2294](https://github.com/getsentry/sentry-dotnet/pull/2294))

### Fixes

- Normalize StackFrame in-app resolution for modules & function prefixes ([#2234](https://github.com/getsentry/sentry-dotnet/pull/2234))
- Calling `AddAspNet` more than once should not block all errors from being sent ([#2253](https://github.com/getsentry/sentry-dotnet/pull/2253))
- Fix Sentry CLI arguments when using custom URL or auth token parameters ([#2259](https://github.com/getsentry/sentry-dotnet/pull/2259))
- Sentry.AspNetCore fix transaction name when path base is used and route starts with a slash ([#2265](https://github.com/getsentry/sentry-dotnet/pull/2265))
- Fix Baggage header parsing in ASP.NET (Framework) ([#2293](https://github.com/getsentry/sentry-dotnet/pull/2293))

### Dependencies

- Bump Cocoa SDK from v8.3.0 to v8.4.0 ([#2237](https://github.com/getsentry/sentry-dotnet/pull/2237), [#2248](https://github.com/getsentry/sentry-dotnet/pull/2248), [#2251](https://github.com/getsentry/sentry-dotnet/pull/2251), [#2285](https://github.com/getsentry/sentry-dotnet/pull/2285))
  - [changelog](https://github.com/getsentry/sentry-cocoa/blob/main/CHANGELOG.md#840)
  - [diff](https://github.com/getsentry/sentry-cocoa/compare/8.3.0...8.4.0)

- Bump CLI from v2.14.4 to v2.17.0 ([#2238](https://github.com/getsentry/sentry-dotnet/pull/2238), [#2244](https://github.com/getsentry/sentry-dotnet/pull/2244), [#2252](https://github.com/getsentry/sentry-dotnet/pull/2252), [#2264](https://github.com/getsentry/sentry-dotnet/pull/2264), [#2292](https://github.com/getsentry/sentry-dotnet/pull/2292))
  - [changelog](https://github.com/getsentry/sentry-cli/blob/master/CHANGELOG.md#2170)
  - [diff](https://github.com/getsentry/sentry-cli/compare/2.14.4...2.17.0)

- Bump Java SDK from v6.15.0 to v6.17.0 ([#2243](https://github.com/getsentry/sentry-dotnet/pull/2243), [#2277](https://github.com/getsentry/sentry-dotnet/pull/2277))
  - [changelog](https://github.com/getsentry/sentry-java/blob/main/CHANGELOG.md#6170)
  - [diff](https://github.com/getsentry/sentry-java/compare/6.15.0...6.17.0)

## 3.29.1

### Fixes

- Get debug image for Full PDB format on Windows ([#2222](https://github.com/getsentry/sentry-dotnet/pull/2222))
- Fix debug files not uploading for `packages.config` nuget ([#2224](https://github.com/getsentry/sentry-dotnet/pull/2224))

### Dependencies

- Bump Cocoa SDK from v8.2.0 to v8.3.0 ([#2220](https://github.com/getsentry/sentry-dotnet/pull/2220))
  - [changelog](https://github.com/getsentry/sentry-cocoa/blob/main/CHANGELOG.md#830)
  - [diff](https://github.com/getsentry/sentry-cocoa/compare/8.2.0...8.3.0)

## 3.29.0

**Notice:** The `<SentryUploadSymbols>` MSBuild property previously defaulted to `true` for projects compiled in `Release` configuration.
It is now `false` by default.  To continue uploading symbols, you must opt-in by setting it to `true`.
See the [MSBuild Setup](https://docs.sentry.io/platforms/dotnet/configuration/msbuild/) docs for further details.

### Features

- Added basic functionality to support `View Hierarchy` ([#2163](https://github.com/getsentry/sentry-dotnet/pull/2163))
- Allow `SentryUploadSources` to work even when not uploading symbols ([#2197](https://github.com/getsentry/sentry-dotnet/pull/2197))
- Add support for `BeforeSendTransaction` ([#2188](https://github.com/getsentry/sentry-dotnet/pull/2188))
- Add `EnableTracing` option to simplify enabling tracing ([#2201](https://github.com/getsentry/sentry-dotnet/pull/2201))
- Make `SentryUploadSymbols` strictly opt-in ([#2216](https://github.com/getsentry/sentry-dotnet/pull/2216))

### Fixes

- Fix assembly not found on Android in Debug configuration ([#2175](https://github.com/getsentry/sentry-dotnet/pull/2175))
- Fix context object with circular reference prevents event from being sent ([#2210](https://github.com/getsentry/sentry-dotnet/pull/2210))

### Dependencies

- Bump Java SDK from v6.13.1 to v6.15.0 ([#2185](https://github.com/getsentry/sentry-dotnet/pull/2185), [#2207](https://github.com/getsentry/sentry-dotnet/pull/2207))
  - [changelog](https://github.com/getsentry/sentry-java/blob/main/CHANGELOG.md#6150)
  - [diff](https://github.com/getsentry/sentry-java/compare/6.13.1...6.15.0)
- Bump CLI from v2.12.0 to v2.14.4 ([#2187](https://github.com/getsentry/sentry-dotnet/pull/2187), [#2215](https://github.com/getsentry/sentry-dotnet/pull/2215))
  - [changelog](https://github.com/getsentry/sentry-cli/blob/master/CHANGELOG.md#2144)
  - [diff](https://github.com/getsentry/sentry-cli/compare/2.12.0...2.14.4)
- Bump Java SDK from v6.13.1 to v6.14.0 ([#2185](https://github.com/getsentry/sentry-dotnet/pull/2185))
  - [changelog](https://github.com/getsentry/sentry-java/blob/main/CHANGELOG.md#6140)
  - [diff](https://github.com/getsentry/sentry-java/compare/6.13.1...6.14.0)
- Bump CLI from v2.12.0 to v2.14.3 ([#2187](https://github.com/getsentry/sentry-dotnet/pull/2187), [#2208](https://github.com/getsentry/sentry-dotnet/pull/2208))
  - [changelog](https://github.com/getsentry/sentry-cli/blob/master/CHANGELOG.md#2143)
  - [diff](https://github.com/getsentry/sentry-cli/compare/2.12.0...2.14.3)
- Bump Cocoa SDK from v7.31.5 to v8.2.0 ([#2203](https://github.com/getsentry/sentry-dotnet/pull/2203))
  - [changelog](https://github.com/getsentry/sentry-cocoa/blob/main/CHANGELOG.md#820)
  - [diff](https://github.com/getsentry/sentry-cocoa/compare/7.31.5...8.2.0)

## 3.28.1

### Fixes

- Fix MAUI missing breadcrumbs for lifecycle and UI events ([#2170](https://github.com/getsentry/sentry-dotnet/pull/2170))
- Fix hybrid sdk names ([#2171](https://github.com/getsentry/sentry-dotnet/pull/2171))
- Fix ASP.NET sdk name ([#2172](https://github.com/getsentry/sentry-dotnet/pull/2172))

## 3.28.0

### Features

- Added `instruction_addr_adjustment` attribute to SentryStackTrace ([#2151](https://github.com/getsentry/sentry-dotnet/pull/2151))

### Fixes

- Workaround Visual Studio "Pair to Mac" issue (on Windows), and Update bundled Cocoa SDK to version 7.31.5 ([#2164](https://github.com/getsentry/sentry-dotnet/pull/2164))
- Sentry SDK assemblies no longer have PDBs embedded. Debug symbols are uploaded to `nuget.org` as `snupkg` packages  ([#2166](https://github.com/getsentry/sentry-dotnet/pull/2166))

### Dependencies

- Bump Java SDK from v6.13.0 to v6.13.1 ([#2168](https://github.com/getsentry/sentry-dotnet/pull/2168))
  - [changelog](https://github.com/getsentry/sentry-java/blob/main/CHANGELOG.md#6131)
  - [diff](https://github.com/getsentry/sentry-java/compare/6.13.0...6.13.1)

## 3.27.1

### Fixes

- Fix Sentry CLI MSBuild for Xamarin and NetFX ([#2154](https://github.com/getsentry/sentry-dotnet/pull/2154))
- Log aborted HTTP requests as debug instead of error ([#2155](https://github.com/getsentry/sentry-dotnet/pull/2155))

## 3.27.0

### Features

- Publish `Sentry.Android.AssemblyReader` as a separate nuget package (for reuse by `Sentry.Xamarin`) ([#2127](https://github.com/getsentry/sentry-dotnet/pull/2127))
- Improvements for Sentry CLI integration ([#2145](https://github.com/getsentry/sentry-dotnet/pull/2145))
- Update bundled Android SDK to version 6.13.0 ([#2147](https://github.com/getsentry/sentry-dotnet/pull/2147))

## 3.26.2

### Fixes

- Fix Sentry CLI integration on Windows ([#2123](https://github.com/getsentry/sentry-dotnet/pull/2123)) ([#2124](https://github.com/getsentry/sentry-dotnet/pull/2124))

## 3.26.1

### Fixes

- Fix issue with Sentry CLI msbuild properties ([#2119](https://github.com/getsentry/sentry-dotnet/pull/2119))

## 3.26.0

### Features

- Use Sentry CLI after build to upload symbols ([#2107](https://github.com/getsentry/sentry-dotnet/pull/2107))

### Fixes

- Logging info instead of warning when skipping debug images ([#2101](https://github.com/getsentry/sentry-dotnet/pull/2101))
- Fix unhandled exception not captured when hub disabled ([#2103](https://github.com/getsentry/sentry-dotnet/pull/2103))
- Fix Android support for Portable PDB format when app uses split APKs ([#2108](https://github.com/getsentry/sentry-dotnet/pull/2108))
- Fix session ending as crashed for unobserved task exceptions ([#2112](https://github.com/getsentry/sentry-dotnet/pull/2112))
- Set absolute path when stripping project path on stack frame ([#2117](https://github.com/getsentry/sentry-dotnet/pull/2117))

## 3.25.0

### Features

- Add support for Portable PDB format ([#2050](https://github.com/getsentry/sentry-dotnet/pull/2050))
- Update bundled Android SDK to version 6.10.0([#2095](https://github.com/getsentry/sentry-dotnet/pull/2095))
- Update bundled Cocoa SDK to version 7.31.4 ([#2096](https://github.com/getsentry/sentry-dotnet/pull/2096))

### Fixes

- Fix db warnings caused by transaction sampled out ([#2097](https://github.com/getsentry/sentry-dotnet/pull/2097))

## 3.24.1

### Fixes

- Fix missing stack trace on UnobservedTaskException ([#2067](https://github.com/getsentry/sentry-dotnet/pull/2067))
- Fix warning caused by db connection span closed prematurely ([#2068](https://github.com/getsentry/sentry-dotnet/pull/2068))
- Attach db connections to child spans correctly ([#2071](https://github.com/getsentry/sentry-dotnet/pull/2071))
- Improve MAUI event bindings ([#2089](https://github.com/getsentry/sentry-dotnet/pull/2089))

## 3.24.0

### Features

- Simplify API for flushing events ([#2030](https://github.com/getsentry/sentry-dotnet/pull/2030))
- Update bundled Cocoa SDK to version 7.31.1 ([#2053](https://github.com/getsentry/sentry-dotnet/pull/2053))
- Update bundled Android SDK to version 6.7.1 ([#2058](https://github.com/getsentry/sentry-dotnet/pull/2058))

### Fixes

- Update unobserved task exception integration ([#2034](https://github.com/getsentry/sentry-dotnet/pull/2034))
- Fix trace propagation targets setter ([#2035](https://github.com/getsentry/sentry-dotnet/pull/2035))
- Fix DiagnosticSource integration disabled incorrectly with TracesSampler ([#2039](https://github.com/getsentry/sentry-dotnet/pull/2039))
- Update transitive dependencies to resolve security warnings ([#2045](https://github.com/getsentry/sentry-dotnet/pull/2045))
- Fix issue with Hot Restart for iOS ([#2047](https://github.com/getsentry/sentry-dotnet/pull/2047))
- Fix `CacheDirectoryPath` option on MAUI ([#2055](https://github.com/getsentry/sentry-dotnet/pull/2055))

## 3.23.1

### Fixes

- Fix concurrency bug in caching transport ([#2026](https://github.com/getsentry/sentry-dotnet/pull/2026))

## 3.23.0

### Features

- Update bundled Android SDK to version 6.5.0 ([#1984](https://github.com/getsentry/sentry-dotnet/pull/1984))
- Update bundled Cocoa SDK to version 7.28.0 ([#1988](https://github.com/getsentry/sentry-dotnet/pull/1988))
- Allow custom processors to be added as a scoped dependency ([#1979](https://github.com/getsentry/sentry-dotnet/pull/1979))
- Support DI for custom transaction processors ([#1993](https://github.com/getsentry/sentry-dotnet/pull/1993))
- Mark Transaction as aborted when unhandled exception occurs ([#1996](https://github.com/getsentry/sentry-dotnet/pull/1996))
- Build Windows and Tizen targets for `Sentry.Maui` ([#2005](https://github.com/getsentry/sentry-dotnet/pull/2005))
- Add Custom Measurements API ([#2013](https://github.com/getsentry/sentry-dotnet/pull/2013))
- Add `ISpan.GetTransaction` convenience method ([#2014](https://github.com/getsentry/sentry-dotnet/pull/2014))

### Fixes

- Split Android and Cocoa bindings into separate projects ([#1983](https://github.com/getsentry/sentry-dotnet/pull/1983))
  - NuGet package `Sentry` now depends on `Sentry.Bindings.Android` for `net6.0-android` targets.
  - NuGet package `Sentry` now depends on `Sentry.Bindings.Cocoa` for `net6.0-ios` and `net6.0-maccatalyst` targets.
- Exclude EF error message from logging ([#1980](https://github.com/getsentry/sentry-dotnet/pull/1980))
- Ensure logs with lower levels are captured by `Sentry.Extensions.Logging` ([#1992](https://github.com/getsentry/sentry-dotnet/pull/1992))
- Fix bug with pre-formatted strings passed to diagnostic loggers ([#2004](https://github.com/getsentry/sentry-dotnet/pull/2004))
- Fix DI issue by binding to MAUI using lifecycle events ([#2006](https://github.com/getsentry/sentry-dotnet/pull/2006))
- Unhide `SentryEvent.Exception` ([#2011](https://github.com/getsentry/sentry-dotnet/pull/2011))
- Bump `Google.Cloud.Functions.Hosting` to version 1.1.0 ([#2015](https://github.com/getsentry/sentry-dotnet/pull/2015))
- Fix default host issue for the Sentry Tunnel middleware ([#2019](https://github.com/getsentry/sentry-dotnet/pull/2019))

## 3.22.0

### Features

- `SentryOptions.AttachStackTrace` is now enabled by default. ([#1907](https://github.com/getsentry/sentry-dotnet/pull/1907))
- Update Sentry Android SDK to version 6.4.1 ([#1911](https://github.com/getsentry/sentry-dotnet/pull/1911))
- Update Sentry Cocoa SDK to version 7.24.1 ([#1912](https://github.com/getsentry/sentry-dotnet/pull/1912))
- Add `TransactionNameSource` annotation ([#1910](https://github.com/getsentry/sentry-dotnet/pull/1910))
- Use URL path in transaction names instead of "Unknown Route" ([#1919](https://github.com/getsentry/sentry-dotnet/pull/1919))
  - NOTE: This change effectively ungroups transactions that were previously grouped together under "Unkown Route".
- Add `User.Segment` property ([#1920](https://github.com/getsentry/sentry-dotnet/pull/1920))
- Add support for custom `JsonConverter`s ([#1934](https://github.com/getsentry/sentry-dotnet/pull/1934))
- Support more types for message template tags in SentryLogger ([#1945](https://github.com/getsentry/sentry-dotnet/pull/1945))
- Support Dynamic Sampling ([#1953](https://github.com/getsentry/sentry-dotnet/pull/1953))

### Fixes

- Reduce lock contention when sampling ([#1915](https://github.com/getsentry/sentry-dotnet/pull/1915))
- Dont send transaction for OPTIONS web request ([#1921](https://github.com/getsentry/sentry-dotnet/pull/1921))
- Fix missing details when aggregate exception is filtered out ([#1922](https://github.com/getsentry/sentry-dotnet/pull/1922))
- Exception filters should consider child exceptions of an `AggregateException` ([#1924](https://github.com/getsentry/sentry-dotnet/pull/1924))
- Add Blazor WASM detection to set IsGlobalModeEnabled to true ([#1931](https://github.com/getsentry/sentry-dotnet/pull/1931))
- Respect Transaction.IsSampled in SqlListener ([#1933](https://github.com/getsentry/sentry-dotnet/pull/1933))
- Ignore null Context values ([#1942](https://github.com/getsentry/sentry-dotnet/pull/1942))
- Tags should not differ based on current culture ([#1949](https://github.com/getsentry/sentry-dotnet/pull/1949))
- Always recalculate payload length ([#1957](https://github.com/getsentry/sentry-dotnet/pull/1957))
- Fix issues with envelope deserialization ([#1965](https://github.com/getsentry/sentry-dotnet/pull/1965))
- Set default trace status to `ok` instead of `unknown_error` ([#1970](https://github.com/getsentry/sentry-dotnet/pull/1970))
- Fix reported error count on a crashed session update ([#1972](https://github.com/getsentry/sentry-dotnet/pull/1972))

## 3.21.0

Includes Sentry.Maui Preview 3

### Features

- Add ISentryTransactionProcessor ([#1862](https://github.com/getsentry/sentry-dotnet/pull/1862))
- Added 'integrations' to SdkVersion ([#1820](https://github.com/getsentry/sentry-dotnet/pull/1820))
- Updated Sentry Android SDK to version 6.3.0 ([#1826](https://github.com/getsentry/sentry-dotnet/pull/1826))
- Add the Sentry iOS SDK ([#1829](https://github.com/getsentry/sentry-dotnet/pull/1829))
- Enable Scope Sync for iOS ([#1834](https://github.com/getsentry/sentry-dotnet/pull/1834))
- Add API for deliberately crashing an app ([#1842](https://github.com/getsentry/sentry-dotnet/pull/1842))
- Add Mac Catalyst target ([#1848](https://github.com/getsentry/sentry-dotnet/pull/1848))
- Add `Distribution` properties ([#1851](https://github.com/getsentry/sentry-dotnet/pull/1851))
- Add and configure options for the iOS SDK ([#1849](https://github.com/getsentry/sentry-dotnet/pull/1849))
- Set default `Release` and `Distribution` for iOS and Android ([#1856](https://github.com/getsentry/sentry-dotnet/pull/1856))
- Apply WinUI 3 exception handler in Sentry core ([#1863](https://github.com/getsentry/sentry-dotnet/pull/1863))
- Copy context info from iOS ([#1884](https://github.com/getsentry/sentry-dotnet/pull/1884))

### Fixes

- Parse "Mono Unity IL2CPP" correctly in platform runtime name ([#1742](https://github.com/getsentry/sentry-dotnet/pull/1742))
- Fix logging loop with NLog sentry ([#1824](https://github.com/getsentry/sentry-dotnet/pull/1824))
- Fix logging loop with Serilog sentry ([#1828](https://github.com/getsentry/sentry-dotnet/pull/1828))
- Skip attachment if stream is empty ([#1854](https://github.com/getsentry/sentry-dotnet/pull/1854))
- Allow some mobile options to be modified from defaults ([#1857](https://github.com/getsentry/sentry-dotnet/pull/1857))
- Fix environment name casing issue ([#1861](https://github.com/getsentry/sentry-dotnet/pull/1861))
- Null check HttpContext in SystemWebVersionLocator ([#1881](https://github.com/getsentry/sentry-dotnet/pull/1881))
- Fix detection of .NET Framework 4.8.1 ([#1885](https://github.com/getsentry/sentry-dotnet/pull/1885))
- Flush caching transport with main flush ([#1890](https://github.com/getsentry/sentry-dotnet/pull/1890))
- Fix Sentry interfering with MAUI's focus events ([#1891](https://github.com/getsentry/sentry-dotnet/pull/1891))
- Stop using `server-os` and `server-runtime` ([#1893](https://github.com/getsentry/sentry-dotnet/pull/1893))

## 3.20.1

### Fixes

- URGENT: Fix events rejected due to duplicate `sent_at` header when offline caching is enabled through `CacheDirectoryPath` ([#1818](https://github.com/getsentry/sentry-dotnet/pull/1818))
- Fix null ref in aspnet TryGetTraceHeader ([#1807](https://github.com/getsentry/sentry-dotnet/pull/1807))

## 3.20.0

### Features

- Use `sent_at` instead of `sentry_timestamp` to reduce clock skew ([#1690](https://github.com/getsentry/sentry-dotnet/pull/1690))
- Send project root path with events ([#1739](https://github.com/getsentry/sentry-dotnet/pull/1739))

### Fixes

- Detect MVC versioning in route ([#1731](https://github.com/getsentry/sentry-dotnet/pull/1731))
- Fix error with `ConcurrentHashMap` on Android <= 9 ([#1761](https://github.com/getsentry/sentry-dotnet/pull/1761))
- Minor improvements to `BackgroundWorker` ([#1773](https://github.com/getsentry/sentry-dotnet/pull/1773))
- Make GzipRequestBodyHandler respect async ([#1776](https://github.com/getsentry/sentry-dotnet/pull/1776))
- Fix race condition in handling of `InitCacheFlushTimeout` ([#1784](https://github.com/getsentry/sentry-dotnet/pull/1784))
- Fix exceptions on background thread not reported in Unity ([#1794](https://github.com/getsentry/sentry-dotnet/pull/1794))

## 3.19.0

Includes Sentry.Maui Preview 2

### Features

- Expose `EnumerateChainedExceptions` ([#1733](https://github.com/getsentry/sentry-dotnet/pull/1733))
- Android Scope Sync ([#1737](https://github.com/getsentry/sentry-dotnet/pull/1737))
- Enable logging in MAUI ([#1738](https://github.com/getsentry/sentry-dotnet/pull/1738))
- Support `IntPtr` and `UIntPtr` serialization ([#1746](https://github.com/getsentry/sentry-dotnet/pull/1746))
- Log Warning when secret is detected in DSN ([#1749](https://github.com/getsentry/sentry-dotnet/pull/1749))
- Catch permission exceptions on Android ([#1750](https://github.com/getsentry/sentry-dotnet/pull/1750))
- Enable offline caching in MAUI ([#1753](https://github.com/getsentry/sentry-dotnet/pull/1753))
- Send client report when flushing queue ([#1757](https://github.com/getsentry/sentry-dotnet/pull/1757))

### Fixes

- Set MAUI minimum version ([#1728](https://github.com/getsentry/sentry-dotnet/pull/1728))
- Don't allow `SentryDiagnosticListenerIntegration` to be added multiple times ([#1748](https://github.com/getsentry/sentry-dotnet/pull/1748))
- Catch permission exceptions for MAUI ([#1750](https://github.com/getsentry/sentry-dotnet/pull/1750))
- Don't allow newlines in diagnostic logger messages ([#1756](https://github.com/getsentry/sentry-dotnet/pull/1756))

## 3.18.0

Includes Sentry.Maui Preview 1

### Features

- Move tunnel functionality into Sentry.AspNetCore ([#1645](https://github.com/getsentry/sentry-dotnet/pull/1645))
- Make `HttpContext` available for sampling decisions ([#1682](https://github.com/getsentry/sentry-dotnet/pull/1682))
- Send the .NET Runtime Identifier to Sentry ([#1708](https://github.com/getsentry/sentry-dotnet/pull/1708))
- Added a new `net6.0-android` target for the `Sentry` core library, which bundles the [Sentry Android SDK](https://docs.sentry.io/platforms/android/):
  - Initial .NET 6 Android support ([#1288](https://github.com/getsentry/sentry-dotnet/pull/1288))
  - Update Android Support ([#1669](https://github.com/getsentry/sentry-dotnet/pull/1669))
  - Update Sentry-Android to 6.0.0-rc.1 ([#1686](https://github.com/getsentry/sentry-dotnet/pull/1686))
  - Update Sentry-Android to 6.0.0 ([#1697](https://github.com/getsentry/sentry-dotnet/pull/1697))
  - Set Java/Android SDK options ([#1694](https://github.com/getsentry/sentry-dotnet/pull/1694))
  - Refactor and update Android options ([#1705](https://github.com/getsentry/sentry-dotnet/pull/1705))
  - Add Android OS information to the event context ([#1716](https://github.com/getsentry/sentry-dotnet/pull/1716))
- Added a new `Sentry.Maui` integration library for the [.NET MAUI](https://dotnet.microsoft.com/apps/maui) platform:
  - Initial MAUI support ([#1663](https://github.com/getsentry/sentry-dotnet/pull/1663))
  - Continue with adding MAUI support ([#1670](https://github.com/getsentry/sentry-dotnet/pull/1670))
  - MAUI events become extra context in Sentry events ([#1706](https://github.com/getsentry/sentry-dotnet/pull/1706))
  - Add options for PII breadcrumbs from MAUI events ([#1709](https://github.com/getsentry/sentry-dotnet/pull/1709))
  - Add device information to the event context ([#1713](https://github.com/getsentry/sentry-dotnet/pull/1713))
  - Add platform OS information to the event context ([#1717](https://github.com/getsentry/sentry-dotnet/pull/1717))

### Fixes

- Remove IInternalSdkIntegration ([#1656](https://github.com/getsentry/sentry-dotnet/pull/1656))
- On async Main, dont unregister unhandled exception before capturing crash  ([#321](https://github.com/getsentry/sentry-dotnet/issues/321))
- Handle BadHttpRequestException from Kestrel inside SentryTunnelMiddleware ([#1673](https://github.com/getsentry/sentry-dotnet/pull/1673))
- Improve timestamp precision of transactions and spans ([#1680](https://github.com/getsentry/sentry-dotnet/pull/1680))
- Flatten AggregateException ([#1672](https://github.com/getsentry/sentry-dotnet/pull/1672))
  - NOTE: This can affect grouping. You can keep the original behavior by setting the option `KeepAggregateException` to `true`.
- Serialize stack frame addresses as strings. ([#1692](https://github.com/getsentry/sentry-dotnet/pull/1692))
- Improve serialization perf and fix memory leak in `SentryEvent` ([#1693](https://github.com/getsentry/sentry-dotnet/pull/1693))
- Add type checking in contexts TryGetValue ([#1700](https://github.com/getsentry/sentry-dotnet/pull/1700))
- Restore serialization of the `Platform` name ([#1702](https://github.com/getsentry/sentry-dotnet/pull/1702))

## 3.17.1

### Fixes

- Rework how the `InitCacheFlushTimeout` option is implemented. ([#1644](https://github.com/getsentry/sentry-dotnet/pull/1644))
- Add retry logic to the caching transport when moving files back from the processing folder. ([#1649](https://github.com/getsentry/sentry-dotnet/pull/1649))

## 3.17.0

**Notice:** If you are using self-hosted Sentry, this version and forward requires either Sentry version >= [21.9.0](https://github.com/getsentry/relay/blob/master/CHANGELOG.md#2190), or you must manually disable sending client reports via the `SendClientReports` option.

### Features

- Collect and send Client Reports to Sentry, which contain counts of discarded events. ([#1556](https://github.com/getsentry/sentry-dotnet/pull/1556))
- Expose `ITransport` and `SentryOptions.Transport` public, to support using custom transports ([#1602](https://github.com/getsentry/sentry-dotnet/pull/1602))
- Android native crash support ([#1288](https://github.com/getsentry/sentry-dotnet/pull/1288))

### Fixes

- Workaround `System.Text.Json` issue with Unity IL2CPP. ([#1583](https://github.com/getsentry/sentry-dotnet/pull/1583))
- Demystify stack traces for exceptions that fire in a `BeforeSend` callback. ([#1587](https://github.com/getsentry/sentry-dotnet/pull/1587))
- Obsolete `Platform` and always write `csharp` ([#1610](https://github.com/getsentry/sentry-dotnet/pull/1610))
- Fix a minor issue in the caching transport related to recovery of files from previous session. ([#1617](https://github.com/getsentry/sentry-dotnet/pull/1617))
- Better DisableAppDomainProcessExitFlush docs ([#1634](https://github.com/getsentry/sentry-dotnet/pull/1634))

## 3.16.0

### Features

- Use a default value of 60 seconds if a `Retry-After` header is not present. ([#1537](https://github.com/getsentry/sentry-dotnet/pull/1537))
- Add new Protocol definitions for DebugImages and AddressMode ([#1513](https://github.com/getsentry/sentry-dotnet/pull/1513))
- Add `HttpTransport` extensibility and synchronous serialization support ([#1560](https://github.com/getsentry/sentry-dotnet/pull/1560))
- Add `UseAsyncFileIO` to Sentry options (enabled by default) ([#1564](https://github.com/getsentry/sentry-dotnet/pull/1564))

### Fixes

- Fix event dropped by bad attachment when no logger is set. ([#1557](https://github.com/getsentry/sentry-dotnet/pull/1557))
- Ignore zero properties for MemoryInfo ([#1531](https://github.com/getsentry/sentry-dotnet/pull/1531))
- Cleanup diagnostic source ([#1529](https://github.com/getsentry/sentry-dotnet/pull/1529))
- Remove confusing message Successfully sent cached envelope ([#1542](https://github.com/getsentry/sentry-dotnet/pull/1542))
- Fix infinite loop in SentryDatabaseLogging.UseBreadcrumbs ([#1543](https://github.com/getsentry/sentry-dotnet/pull/1543))
- GetFromRuntimeInformation() in try-catch  ([#1554](https://github.com/getsentry/sentry-dotnet/pull/1554))
- Make `Contexts` properties more thread-safe ([#1571](https://github.com/getsentry/sentry-dotnet/pull/1571))
- Fix `PlatformNotSupportedException` exception on `net6.0-maccatalyst` targets ([#1567](https://github.com/getsentry/sentry-dotnet/pull/1567))
- In ASP.Net Core, make sure that `SentrySdk.LastEventId` is accessible from exception handler pages ([#1573](https://github.com/getsentry/sentry-dotnet/pull/1573))

## 3.15.0

### Features

- Expose ConfigureAppFrame as a public static function. ([#1493](https://github.com/getsentry/sentry-dotnet/pull/1493))

### Fixes

- Make `SentryDiagnosticSubscriber._disposableListeners` thread safe ([#1506](https://github.com/getsentry/sentry-dotnet/pull/1506))
- Adjust database span names by replacing `_` to `.`. `db.query_compiler` becomes `db.query.compile`. ([#1502](https://github.com/getsentry/sentry-dotnet/pull/1502))

## 3.14.1

### Fixes

- Fix caching transport with attachments ([#1489](https://github.com/getsentry/sentry-dotnet/pull/1489))
- Revert Sentry in implicit usings ([#1490](https://github.com/getsentry/sentry-dotnet/pull/1490))

## 3.14.0

### Features

- Add the delegate TransactionNameProvider to allow the name definition from Unknown transactions on ASP.NET Core ([#1421](https://github.com/getsentry/sentry-dotnet/pull/1421))
- SentrySDK.WithScope is now obsolete in favour of overloads of CaptureEvent, CaptureMessage, CaptureException ([#1412](https://github.com/getsentry/sentry-dotnet/pull/1412))
- Add Sentry to global usings when ImplicitUsings is enabled (`<ImplicitUsings>true</ImplicitUsings>`) ([#1398](https://github.com/getsentry/sentry-dotnet/pull/1398))
- The implementation of the background worker can now be changed ([#1450](https://github.com/getsentry/sentry-dotnet/pull/1450))
- Map reg key 528449 to net48 ([#1465](https://github.com/getsentry/sentry-dotnet/pull/1465))
- Improve logging for failed JSON serialization ([#1473](https://github.com/getsentry/sentry-dotnet/pull/1473))

### Fixes

- Handle exception from crashedLastRun callback ([#1328](https://github.com/getsentry/sentry-dotnet/pull/1328))
- Reduced the logger noise from EF when not using Performance Monitoring ([#1441](https://github.com/getsentry/sentry-dotnet/pull/1441))
- Create CachingTransport directories in constructor to avoid DirectoryNotFoundException ([#1432](https://github.com/getsentry/sentry-dotnet/pull/1432))
- UnobservedTaskException is now considered as Unhandled ([#1447](https://github.com/getsentry/sentry-dotnet/pull/1447))
- Avoid calls the Thread.CurrentThread where possible ([#1466](https://github.com/getsentry/sentry-dotnet/pull/1466))
- Rename thread pool protocol keys to snake case ([#1472](https://github.com/getsentry/sentry-dotnet/pull/1472))
- Treat IOException as a network issue ([#1476](https://github.com/getsentry/sentry-dotnet/pull/1476))
- Fix incorrect sdk name in envelope header ([#1474](https://github.com/getsentry/sentry-dotnet/pull/1474))
- Use Trace.WriteLine for TraceDiagnosticLogger ([#1475](https://github.com/getsentry/sentry-dotnet/pull/1475))
- Remove Exception filters to work around Unity bug on 2019.4.35f IL2CPP ([#1486](https://github.com/getsentry/sentry-dotnet/pull/1486))

## 3.13.0

### Features

- Add CaptureLastError as an extension method to the Server class on ASP.NET ([#1411](https://github.com/getsentry/sentry-dotnet/pull/1411))
- Add IsDynamicCode* to events ([#1418](https://github.com/getsentry/sentry-dotnet/pull/1418))

### Fixes

- Dispose of client should only flush ([#1354](https://github.com/getsentry/sentry-dotnet/pull/1354))

## 3.12.3

### Fixes

- Events no longer get dropped because of non-serializable contexts or attachments ([#1401](https://github.com/getsentry/sentry-dotnet/pull/1401))
- Add MemoryInfo to sentry event ([#1337](https://github.com/getsentry/sentry-dotnet/pull/1337))
- Report ThreadPool stats ([#1399](https://github.com/getsentry/sentry-dotnet/pull/1399))

## 3.12.2

### Fixes

- log through serialization ([#1388](https://github.com/getsentry/sentry-dotnet/pull/1388))
- Attaching byte arrays to the scope no longer leads to ObjectDisposedException ([#1384](https://github.com/getsentry/sentry-dotnet/pull/1384))
- Operation cancel while flushing cache no longer logs an errors ([#1352](https://github.com/getsentry/sentry-dotnet/pull/1352))
- Dont fail for attachment read error ([#1378](https://github.com/getsentry/sentry-dotnet/pull/1378))
- Fix file locking in attachments ([#1377](https://github.com/getsentry/sentry-dotnet/pull/1377))

## 3.12.1

### Features

- Dont log "Ignoring request with Size" when null ([#1348](https://github.com/getsentry/sentry-dotnet/pull/1348))
- Move to stable v6 for `Microsoft.Extensions.*` packages ([#1347](https://github.com/getsentry/sentry-dotnet/pull/1347))
- bump Ben.Demystifier adding support for Microsoft.Bcl.AsyncInterfaces([#1349](https://github.com/getsentry/sentry-dotnet/pull/1349))

### Fixes

- Fix EF Core garbage collected messages and ordering ([#1368](https://github.com/getsentry/sentry-dotnet/pull/1368))
- Update X-Sentry-Auth header to include correct sdk name and version ([#1333](https://github.com/getsentry/sentry-dotnet/pull/1333))

## 3.12.0

### Features

- Add automatic spans to Entity Framework operations ([#1107](https://github.com/getsentry/sentry-dotnet/pull/1107))

### Fixes

- Avoid using the same connection Span for the same ConnectionId ([#1317](https://github.com/getsentry/sentry-dotnet/pull/1317))
- Finish unfinished Spans on Transaction completion ([#1296](https://github.com/getsentry/sentry-dotnet/pull/1296))

## 3.12.0-alpha.1

### Features

- .NET 6 specific targets ([#939](https://github.com/getsentry/sentry-dotnet/pull/939))

## 3.11.1

### Fixes

- Forward the IP of the client with whe tunnel middleware ([#1310](getsentry/sentry-dotnet/pull/1310))

## 3.11.0

### Features

- Sentry Sessions status as Breadcrumbs ([#1263](https://github.com/getsentry/sentry-dotnet/pull/1263))
- Enhance GCP Integraction with performance monitoring and revision number ([#1286](https://github.com/getsentry/sentry-dotnet/pull/1286))
- Bump Ben.Demystifier to support .NET 6 ([#1290](https://github.com/getsentry/sentry-dotnet/pull/1290))

### Fixes

- ASP.NET Core: Data from Scope in options should be applied on each request ([#1270](https://github.com/getsentry/sentry-dotnet/pull/1270))
- Add missing `ConfigureAwaits(false)` for `async using` ([#1276](https://github.com/getsentry/sentry-dotnet/pull/1276))
- Fix missing handled tag when events are logged via an ASP.NET Core pipeline logger ([#1284](getsentry/sentry-dotnet/pull/1284))

## 3.10.0

### Features

- Add additional primitive values as tags on SentryLogger ([#1246](https://github.com/getsentry/sentry-dotnet/pull/1246))

### Fixes

- Events are now sent on Google Gloud Functions Integration ([#1249](https://github.com/getsentry/sentry-dotnet/pull/1249))
- Cache envelope headers ([#1242](https://github.com/getsentry/sentry-dotnet/pull/1242))
- Avoid replacing Transaction Name on ASP.NET Core by null or empty ([#1215](https://github.com/getsentry/sentry-dotnet/pull/1215))
- Ignore DiagnosticSource Integration if no Sampling available ([#1238](https://github.com/getsentry/sentry-dotnet/pull/1238))

## 3.9.4

### Fixes

- Unity Android support: check for native crashes before closing session as Abnormal ([#1222](https://github.com/getsentry/sentry-dotnet/pull/1222))

## 3.9.3

### Fixes

- Add missing PathBase from ASP.NET Core ([#1198](https://github.com/getsentry/sentry-dotnet/pull/1198))
- Use fallback if route pattern is MVC ([#1188](https://github.com/getsentry/sentry-dotnet/pull/1188))
- Move UseSentryTracing to different namespace ([#1200](https://github.com/getsentry/sentry-dotnet/pull/1200))
- Prevent duplicate package reporting ([#1197](https://github.com/getsentry/sentry-dotnet/pull/1197))

## 3.9.2

### Fixes

- Exceptions from UnhandledExceptionIntegration were not marking sessions as crashed ([#1193](https://github.com/getsentry/sentry-dotnet/pull/1193))

## 3.9.1

### Fixes

- Removed braces from tag keys on DefaultSentryScopeStateProcessor ([#1183](https://github.com/getsentry/sentry-dotnet/pull/1183))
- Fix SQLClient unplanned behaviors ([#1179](https://github.com/getsentry/sentry-dotnet/pull/1179))
- Add fallback to Scope Stack from AspNet ([#1180](https://github.com/getsentry/sentry-dotnet/pull/1180))

## 3.9.0

### Features

- EF Core and SQLClient performance monitoring integration ([#1154](https://github.com/getsentry/sentry-dotnet/pull/1154))
- Improved SDK diagnostic logs ([#1161](https://github.com/getsentry/sentry-dotnet/pull/1161))
- Add Scope observer to SentryOptions ([#1153](https://github.com/getsentry/sentry-dotnet/pull/1153))

### Fixes

- Fix end session from Hub adapter not being passed to SentrySDK ([#1158](https://github.com/getsentry/sentry-dotnet/pull/1158))
- Installation id catches dir not exist([#1159](https://github.com/getsentry/sentry-dotnet/pull/1159))
- Set error status to transaction if http has exception and ok status ([#1143](https://github.com/getsentry/sentry-dotnet/pull/1143))
- Fix max breadcrumbs limit when MaxBreadcrumbs is zero or lower ([#1145](https://github.com/getsentry/sentry-dotnet/pull/1145))

## 3.8.3

### Features

- New package Sentry.Tunnel to proxy Sentry events ([#1133](https://github.com/getsentry/sentry-dotnet/pull/1133))

### Fixes

- Avoid serializing dangerous types ([#1134](https://github.com/getsentry/sentry-dotnet/pull/1134))
- Don't cancel cache flushing on init ([#1139](https://github.com/getsentry/sentry-dotnet/pull/1139))

## 3.8.2

### Fixes

- Add IsParentSampled to ITransactionContext ([#1128](https://github.com/getsentry/sentry-dotnet/pull/1128)
- Avoid warn in global mode ([#1132](https://github.com/getsentry/sentry-dotnet/pull/1132))
- Fix `ParentSampledId` being reset on `Transaction` ([#1130](https://github.com/getsentry/sentry-dotnet/pull/1130))

## 3.8.1

### Fixes

- Persisted Sessions logging ([#1125](https://github.com/getsentry/sentry-dotnet/pull/1125))
- Don't log an error when attempting to recover a persisted session but none exists ([#1123](https://github.com/getsentry/sentry-dotnet/pull/1123))

### Features

- Introduce scope stack abstraction to support global scope on desktop and mobile applications and `HttpContext`-backed scoped on legacy ASP.NET ([#1124](https://github.com/getsentry/sentry-dotnet/pull/1124))

## 3.8.0

### Fixes

- ASP.NET Core: fix handled not being set for Handled exceptions ([#1111](https://github.com/getsentry/sentry-dotnet/pull/1111))

### Features

- File system persistence for sessions ([#1105](https://github.com/getsentry/sentry-dotnet/pull/1105))

## 3.7.0

### Features

- Add HTTP request breadcrumb ([#1113](https://github.com/getsentry/sentry-dotnet/pull/1113))
- Integration for Google Cloud Functions ([#1085](https://github.com/getsentry/sentry-dotnet/pull/1085))
- Add ClearAttachments to Scope ([#1104](https://github.com/getsentry/sentry-dotnet/pull/1104))
- Add additional logging and additional fallback for installation ID ([#1103](https://github.com/getsentry/sentry-dotnet/pull/1103))

### Fixes

- Avoid Unhandled Exception on .NET 461 if the Registry Access threw an exception ([#1101](https://github.com/getsentry/sentry-dotnet/pull/1101))

## 3.6.1

### Fixes

- `IHub.ResumeSession()`: don't start a new session if pause wasn't called or if there is no active session ([#1089](https://github.com/getsentry/sentry-dotnet/pull/1089))
- Fixed incorrect order when getting the last active span ([#1094](https://github.com/getsentry/sentry-dotnet/pull/1094))
- Fix logger call in BackgroundWorker that caused a formatting exception in runtime ([#1092](https://github.com/getsentry/sentry-dotnet/pull/1092))

## 3.6.0

### Features

- Implement pause & resume session ([#1069](https://github.com/getsentry/sentry-dotnet/pull/1069))
- Add auto session tracking ([#1068](https://github.com/getsentry/sentry-dotnet/pull/1068))
- Add SDK information to envelope ([#1084](https://github.com/getsentry/sentry-dotnet/pull/1084))
- Add ReportAssembliesMode in favor of ReportAssemblies ([#1079](https://github.com/getsentry/sentry-dotnet/pull/1079))

### Fixes

- System.Text.Json 5.0.2 ([#1078](https://github.com/getsentry/sentry-dotnet/pull/1078))

## 3.6.0-alpha.2

### Features

- Extended Device and GPU protocol; public IJsonSerializable ([#1063](https://github.com/getsentry/sentry-dotnet/pull/1063))
- ASP.NET Core: Option `AdjustStandardEnvironmentNameCasing` to opt-out from lower casing env name. [#1057](https://github.com/getsentry/sentry-dotnet/pull/1057)
- Sessions: Improve exception check in `CaptureEvent(...)` for the purpose of reporting errors in session ([#1058](https://github.com/getsentry/sentry-dotnet/pull/1058))
- Introduce TraceDiagnosticLogger and obsolete DebugDiagnosticLogger ([#1048](https://github.com/getsentry/sentry-dotnet/pull/1048))

### Fixes

- Handle error thrown while trying to get `BootTime` on PS4 with IL2CPP ([#1062](https://github.com/getsentry/sentry-dotnet/pull/1062))
- Use SentryId for ISession.Id ([#1052](https://github.com/getsentry/sentry-dotnet/pull/1052))
- Add System.Reflection.Metadata as a dependency for netcoreapp3.0 target([#1064](https://github.com/getsentry/sentry-dotnet/pull/1064))

## 3.6.0-alpha.1

### Features

- Implemented client-mode release health ([#1013](https://github.com/getsentry/sentry-dotnet/pull/1013))

### Fixes

- Report lowercase staging environment for ASP.NET Core ([#1046](https://github.com/getsentry/sentry-unity/pull/1046))

## 3.5.0

### Features

- Report user IP address for ASP.NET Core ([#1045](https://github.com/getsentry/sentry-unity/pull/1045))

### Fixes

- Connect middleware exceptions to transactions ([#1043](https://github.com/getsentry/sentry-dotnet/pull/1043))
- Hub.IsEnabled set to false when Hub disposed ([#1021](https://github.com/getsentry/sentry-dotnet/pull/1021))

## 3.4.0

### Features

- Sentry.EntityFramework moved to this repository ([#1017](https://github.com/getsentry/sentry-dotnet/pull/1017))
- Additional `netstandard2.1` target added. Sample with .NET Core 3.1 console app.
- `UseBreadcrumbs` is called automatically by `AddEntityFramework`

### Fixes

- Normalize line breaks ([#1016](https://github.com/getsentry/sentry-dotnet/pull/1016))
- Finish span with exception in SentryHttpMessageHandler ([#1037](https://github.com/getsentry/sentry-dotnet/pull/1037))

## 3.4.0-beta.0

### Features

- Serilog: Add support for Serilog.Formatting.ITextFormatter ([#998](https://github.com/getsentry/sentry-dotnet/pull/998))
- simplify ifdef ([#1010](https://github.com/getsentry/sentry-dotnet/pull/1010))
- Use `DebugDiagnosticLogger` as the default logger for legacy ASP.NET ([#1012](https://github.com/getsentry/sentry-dotnet/pull/1012))
- Adjust parameter type in `AddBreadcrumb` to use `IReadOnlyDictionary<...>` instead of `Dictionary<...>` ([#1000](https://github.com/getsentry/sentry-dotnet/pull/1000))
- await dispose everywhere ([#1009](https://github.com/getsentry/sentry-dotnet/pull/1009))
- Further simplify transaction integration from legacy ASP.NET ([#1011](https://github.com/getsentry/sentry-dotnet/pull/1011))

## 3.3.5-beta.0

### Features

- Default environment to "debug" if running with debugger attached (#978)
- ASP.NET Classic: `HttpContext.StartSentryTransaction()` extension method (#996)

### Fixes

- Unity can have negative line numbers ([#994](https://github.com/getsentry/sentry-dotnet/pull/994))
- Fixed an issue where an attempt to deserialize `Device` with a non-system time zone failed ([#993](https://github.com/getsentry/sentry-dotnet/pull/993))

## 3.3.4

### Features

- Env var to keep large envelopes if they are rejected by Sentry (#957)

### Fixes

- serialize parent_span_id in contexts.trace (#958)

## 3.3.3

### Fixes

- boot time detection can fail in some cases (#955)

## 3.3.2

### Fixes

- Don't override Span/Transaction status on Finish(...) if status was not provided explicitly (#928) @Tyrrrz
- Fix startup time shows incorrect value on macOS/Linux. Opt-out available for IL2CPP. (#948)

## 3.3.1

### Fixes

- Move Description field from Transaction to Trace context (#924) @Tyrrrz
- Drop unfinished spans from transaction (#923) @Tyrrrz
- Don't dispose the SDK when UnobservedTaskException is captured (#925) @bruno-garcia
- Fix spans not inheriting TraceId from transaction (#922) @Tyrrrz

## 3.3.0

### Features

- Add StartupTime and Device.BootTime (#887) @lucas-zimerman
- Link events to currently active span (#909) @Tyrrrz
- Add useful contextual data to TransactionSamplingContext in ASP.NET Core integration (#910) @Tyrrrz

### Changes

- Limit max spans in transaction to 1000 (#908) @Tyrrrz

## 3.2.0

### Changes

- Changed the underlying implementation of `ITransaction` and `ISpan`. `IHub.CaptureTransaction` now takes a `Transaction` instead of `ITransaction`. (#880) @Tyrrrz
- Add IsParentSampled to TransactionContext (#885) @Tyrrrz
- Retrieve CurrentVersion for ASP.NET applications (#884) @lucas-zimerman
- Make description parameter nullable on `ISpan.StartChild(...)` and related methods (#900) @Tyrrrz
- Add Platform to Transaction, mimicking the same property on SentryEvent (#901) @Tyrrrz

## 3.1.0

### Features

- Adding TaskUnobservedTaskExceptionIntegration to default integrations and method to remove it (#870) @FilipNemec
- Enrich transactions with more data (#875) @Tyrrrz

### Fixes

- Don't add version prefix in release if it's already set (#877) @Tyrrrz

## 3.0.8

### Features

- Add AddSentryTag and AddSentryContext Extensions for exception class (#834) @lucas-zimerman
- Associate span exceptions with event exceptions (#848) @Tyrrrz
- MaxCacheItems option to control files on disk (#846) @Tyrrrz
- Move SentryHttpMessageHandlerBuilderFilter to Sentry.Extensions.Logging (#845) @Tyrrrz

### Fixes

- Fix CachingTransport throwing an exception when it can't move the files from the previous session (#871) @Tyrrrz

## 3.0.7

### Changes

- Don't write timezone_display_name if it's the same as the ID (#837) @Tyrrrz
- Serialize arbitrary objects in contexts (#838) @Tyrrrz

## 3.0.6

### Fixes

- Fix serialization of transactions when filesystem caching is enabled. (#815) @Tyrrrz
- Fix UWP not registering exceptions (#821) @lucas-zimerman
- Fix tracing middleware (#813) @Tyrrrz

## 3.0.5

### Changes

- Fix transaction sampling (#810) @Tyrrrz

## 3.0.4

### Changes

- Don't add logs coming from Sentry as breadcrumbs (fixes stack overflow exception) (#797) @Tyrrrz
- Consolidate logic for resolving hub (fixes bug "SENTRY_DSN is not defined") (#795) @Tyrrrz
- Add SetFingerprint overload that takes `params string[]` (#796) @Tyrrrz
- Create spans for outgoing HTTP requests (#802) @Tyrrrz
- Finish span on exception in SentryHttpMessageHandler (#806) @Tyrrrz
- Fix ObjectDisposedException caused by object reuse in RetryAfterHandler (#807) @Tyrrrz

## 3.0.3

### Changes

- Fix DI issues in ASP.NET Core + SentryHttpMessageHandlerBuilderFilter (#789) @Tyrrrz
- Fix incorrect NRT on SpanContext.ctor (#788) @Tyrrrz
- Remove the `Evaluate` error from the breadcrumb list (#790) @Tyrrrz
- Set default tracing sample rate to 0.0 (#791) @Tyrrrz

## 3.0.2

### Changes

- Add GetSpan() to IHub and SentrySdk (#782) @Tyrrrz
- Automatically start transactions from incoming trace in ASP.NET Core (#783) @Tyrrrz
- Automatically inject 'sentry-trace' on outgoing requests in ASP.NET Core (#784) @Tyrrrz

## 3.0.1

### Changes

- bump log4net 2.0.12 (#781) @bruno-garcia
- Fix Serilog version (#780) @bruno-garcia
- Move main Protocol types to Sentry namespace (#779) @bruno-garcia

## 3.0.0

### Changes

- Add support for dynamic transaction sampling. (#753) @Tyrrrz
- Integrate trace headers. (#758) @Tyrrrz
- Renamed Option `DiagnosticsLevel` to `DiagnosticLevel` (#759) @bruno-garcia
- Add additional data to transactions (#763) @Tyrrrz
- Improve transaction instrumentation on ASP.NET Core (#766) @Tyrrrz
- Add `Release` to `Scope` (#765) @Tyrrrz
- Don't fallback to `HttpContext.RequestPath` if a route is unknown (#767 #769) @kanadaj @Tyrrrz

## 3.0.0-beta.0

### Changes

- Add instruction_addr to SentryStackFrame. (#744) @lucas-zimerman
- Default stack trace format: Ben.Demystifier (#732) @bruno-garcia

## 3.0.0-alpha.11

### Changed

- Limit attachment size (#705)
- Separate tracing middleware (#737)
- Bring Transaction a bit more inline with Java SDK (#741)
- Sync transaction and transaction name on scope (#740)

## 3.0.0-alpha.10

- Disabled Mono StackTrace Factory. (#709) @lucas-zimerman
- Adds to the existing User Other dict rather than replacing (#729) @brettjenkins

## 3.0.0-alpha.9

- Handle non-json error response messages on HttpTransport. (#690) @lucas-zimerman
- Fix deadlock on missing ConfigureAwait into foreach loops. (#694) @lucas-zimerman
- Report gRPC sdk name (#700) @bruno-garcia

## 3.0.0-alpha.8

- Include parameters in stack frames. (#662) @Tyrrrz
- Remove CultureUIInfo if value is even with CultureInfo. (#671) @lucas-zimerman
- Make all fields on UserFeedback optional. (#660) @Tyrrrz
- Align transaction names with Java. (#659) @Tyrrrz
- Include assembly name in default release. (#682) @Tyrrrz
- Add support for attachments. (#670) @Tyrrrz
- Improve logging for relay errors. (#683) @Tyrrrz
- Report sentry.dotnet.aspnet on the new Sentry.AspNet package. (#681) @Tyrrrz
- Always send a default release. (#695) @Tyrrrz

## 3.0.0-alpha.7

- Ref moved SentryId from namespace Sentry.Protocol to Sentry (#643) @lucas-zimerman
- Ref renamed `CacheFlushTimeout` to `InitCacheFlushTimeout` (#638) @lucas-zimerman
- Add support for performance. ([#633](https://github.com/getsentry/sentry-dotnet/pull/633))
- Transaction (of type `string`) on Scope and Event now is called TransactionName. ([#633](https://github.com/getsentry/sentry-dotnet/pull/633))

## 3.0.0-alpha.6

- Abandon ValueTask #611
- Fix Cache deleted on HttpTransport exception. (#610) @lucas-zimerman
- Add `SentryScopeStateProcessor` #603
- Add net5.0 TFM to libraries #606
- Add more logging to CachingTransport #619
- Bump Microsoft.Bcl.AsyncInterfaces to 5.0.0 #618
- Bump `Microsoft.Bcl.AsyncInterfaces` to 5.0.0 #618
- `DefaultTags` moved from `SentryLoggingOptions` to `SentryOptions` (#637) @PureKrome
- `Sentry.Serilog` can accept DefaultTags (#637) @PureKrome

## 3.0.0-alpha.5

- Replaced `BaseScope` with `IScope`. (#590) @Tyrrrz
- Removed code coverage report from the test folder. (#592) @lucas-zimerman
- Add target framework NET5.0 on Sentry.csproj. Change the type of `Extra` where value parameter become nullable. @lucas-zimerman
- Implement envelope caching. (#576) @Tyrrrz
- Add a list of .NET Frameworks installed when available. (#531) @lucas-zimerman
- Parse Mono and IL2CPP stacktraces for Unity and Xamarin (#578) @bruno-garcia
- Update TFMs and dependency min version (#580) @bruno-garcia
- Run all tests on .NET 5 (#583) @bruno-garcia

## 3.0.0-alpha.4

- Add the client user ip if both SendDefaultPii and IsEnvironmentUser are set. (#1015) @lucas-zimerman
- Replace Task with ValueTask where possible. (#564) @Tyrrrz
- Add support for ASP.NET Core gRPC (#563) @Mitch528
- Push API docs to GitHub Pages GH Actions (#570) @bruno-garcia
- Refactor envelopes

## 3.0.0-alpha.3

- Add support for user feedback. (#559) @lucas-zimerman
- Add support for envelope deserialization (#558) @Tyrrrz
- Add package description and tags to Sentry.AspNet @Tyrrrz
- Fix internal url references for the new Sentry documentation. (#562) @lucas-zimerman

## 3.0.0-alpha.2

- Set the Environment setting to 'production' if none was provided. (#550) @PureKrome
- ASPNET.Core hosting environment is set to 'production' / 'development' (notice lower casing) if no custom options.Enviroment is set. (#554) @PureKrome
- Add most popular libraries to InAppExclude #555 (@bruno-garcia)
- Add support for individual rate limits.
- Extend `SentryOptions.BeforeBreadcrumb` signature to accept returning nullable values.
- Add support for envelope deserialization.

## 3.0.0-alpha.1

- Rename `LogEntry` to `SentryMessage`. Change type of `SentryEvent.Message` from `string` to `SentryMessage`.
- Change the type of `Gpu.VendorId` from `int` to `string`.
- Add support for envelopes.
- Publishing symbols package (snupkg) to nuget.org with sourcelink

## 3.0.0-alpha.0

- Move aspnet-classic integration to Sentry.AspNet (#528) @Tyrrrz
- Merge Sentry.Protocol into Sentry (#527) @Tyrrrz
- Framework and runtime info (#526) @bruno-garcia
- Add NRTS to Sentry.Extensions.Logging (#524) @Tyrrrz
- Add NRTs to Sentry.Serilog, Sentry.NLog, Sentry.Log4Net (#521) @Tyrrrz
- Add NRTs to Sentry.AspNetCore (#520) @Tyrrrz
- Fix CI build on GitHub Actions (#523) @Tyrrrz
- Add GitHubActionsTestLogger (#511) @Tyrrrz

We'd love to get feedback.

## 2.2.0-alpha

Add nullable reference types support (Sentry, Sentry.Protocol) (#509)
fix: Use ASP.NET Core endpoint FQDN (#485)
feat: Add integration to TaskScheduler.UnobservedTaskException (#481)

## 2.1.6

fix: aspnet fqdn (#485) @bruno-garcia
ref: wait on test the time needed (#484) @bruno-garcia
feat: Add integration to TaskScheduler.UnobservedTaskException (#481) @lucas-zimerman
build(deps): bump Serilog.AspNetCore from 3.2.0 to 3.4.0 (#477)  @dependabot-preview
Fix README typo (#480) @AndreasLangberg
build(deps): bump coverlet.msbuild from 2.8.1 to 2.9.0 (#462) @dependabot-preview
build(deps): bump Microsoft.Extensions.Logging.Debug @dependabot-preview
fix some spelling (#475) @SimonCropp
build(deps): bump Microsoft.Extensions.Configuration.Json (#467) @dependabot-preview

## 2.1.5

- fix: MEL don't init if enabled (#460) @bruno-garcia
- feat: Device Calendar, Timezone, CultureInfo (#457) @bruno-garcia
- ref: Log out debug disabled (#459) @bruno-garcia
- dep: Bump PlatformAbstractions (#458) @bruno-garcia
- feat: Exception filter (#456) @bruno-garcia

## 2.1.5-beta

- fix: MEL don't init if enabled (#460) @bruno-garcia
- feat: Device Calendar, Timezone, CultureInfo (#457) @bruno-garcia
- ref: Log out debug disabled (#459) @bruno-garcia
- dep: Bump PlatformAbstractions (#458) @bruno-garcia
- feat: Exception filter (#456) @bruno-garcia

## 2.1.4

- NLog SentryTarget - NLogDiagnosticLogger for writing to NLog InternalLogger (#450) @snakefoot
- fix: SentryScopeManager dispose message (#449) @bruno-garcia
- fix: dont use Sentry namespace on sample (#447) @bruno-garcia
- Remove obsolete API from benchmarks (#445) @bruno-garcia
- build(deps): bump Microsoft.Extensions.Logging.Debug from 2.1.1 to 3.1.4 (#421) @dependabot-preview
- build(deps): bump Microsoft.AspNetCore.Diagnostics from 2.1.1 to 2.2.0 (#431) @dependabot-preview
- build(deps): bump Microsoft.CodeAnalysis.CSharp.Workspaces from 3.1.0 to 3.6.0 (#437) @dependabot-preview

## 2.1.3

- SentryScopeManager - Fixed clone of Stack so it does not reverse order (#420) @snakefoot
- build(deps): bump Serilog.AspNetCore from 2.1.1 to 3.2.0 (#411) @dependabot-preview
- Removed dependency on System.Collections.Immutable (#405) @snakefoot
- Fix Sentry.Microsoft.Logging Filter now drops also breadcrumbs (#440)

## 2.1.2-beta5

Fix Background worker dispose logs error message (#408)
Fix sentry serilog extension method collapsing (#406)
Fix Sentry.Samples.NLog so NLog.config is valid (#404)

Thanks @snakefoot and @JimHume for the fixes

Add MVC route data extraction to ScopeExtensions.Populate() (#401)

## 2.1.2-beta3

Fixed ASP.NET System.Web catch HttpException to prevent the request processor from being unable to submit #397 (#398)

## 2.1.2-beta2

- Ignore WCF error and capture (#391)

### 2.1.2-beta

- Serilog Sentry sink does not load all options from IConfiguration (#380)
- UnhandledException sets Handled=false (#382)

## 2.1.1

Bug fix:  Don't overwrite server name set via configuration with machine name on ASP.NET Core #372

## 2.1.0

- Set score url to fully constructed url #367 Thanks @christopher-taormina-zocdoc
- Don't dedupe from inner exception #363 - Note this might change groupings. It's opt-in.
- Expose FlushAsync to intellisense #362
- Protocol monorepo #325 - new protocol version whenever there's a new SDK release

## 2.0.3

Expose httpHandler creation (#359)
NLog: possibility to override fingerprint using AdditionalGroupingKey (#358) @Shtannikov
Take ServerName from options (#356)

## 2.0.2

Add logger and category from Serilog SourceContext. (#316) @krisztiankocsis
Set DateFormatHandling.IsoDateFormat for serializer. Fixes #351 (#353)  @olsh

## 2.0.1

Removed `-beta` from dependencies.

## 2.0.0

- SentryTarget - GetTagsFromLogEvent with null check (#326)
- handled process corrupted (#328)
- sourcelink GA (#330)
- Adds ability to specify user values via NLog configuration (#336)
- Add option to ASP.NET Core to flush events after response complete (#288)
- Fixed race on `BackgroundWorker`  (#293)
- Exclude `Sentry.` frames from InApp (#272)
- NLog SentryTarget with less overhead for breadcrumb (#273)
- Logging on body not extracted (#246)
- Add support to DefaultTags for ASP.NET Core and M.E.Logging (#268)
- Don't use ValueTuple (#263)
- All public members were documented: #252
- Use EnableBuffering to keep request payload around: #250
- Serilog default levels: #237
- Removed dev dependency from external dependencies 4d92ab0
- Use new `Sentry.Protocol` 836fb07e
- Use new `Sentry.PlatformAbsrtractions` #226
- Debug logging for ASP.NET Classic #209
- Reading request body throws on ASP.NET Core 3 (#324)
- NLog: null check contextProp.Value during IncludeEventDataOnBreadcrumbs (#323)
- JsonSerializerSettings - ReferenceLoopHandling.Ignore (#312)
- Fixed error when reading request body affects collecting other request data (#299)
- `Microsoft.Extensions.Logging` `ConfigureScope` invocation. #208, #210, #224 Thanks @dbraillon
- `Sentry.Serilog` Verbose level. #213, #217. Thanks @kanadaj
- AppDomain.ProcessExit will close the SDK: #242
- Adds PublicApiAnalyzers to public projects: #234
- NLog: Utilizes Flush functionality in NLog target: #228
- NLog: Set the logger via the log event info in SentryTarget.Write, #227
- Multi-target .NET Core 3.0 (#308)

Major version bumped due to these breaking changes:

1. `Sentry.Protocol` version 2.0.0
   - Remove StackTrace from SentryEvent [#38](https://github.com/getsentry/sentry-dotnet-protocol/pull/38) - StackTrace is  either part of Thread or SentryException.
2. Removed `ContextLine` #223
3. Use `StackTrace` from `Threads` #222
4. `FlushAsync` added to `ISentryClient` #214

## 2.0.0-beta8

- SentryTarget - GetTagsFromLogEvent with null check (#326)
- handled process corrupted (#328)
- sourcelink GA (#330)
- Adds ability to specify user values via NLog configuration (#336)

## 2.0.0-beta7

Fixes:

- Reading request body throws on ASP.NET Core 3 (#324)
- NLog: null check contextProp.Value during IncludeEventDataOnBreadcrumbs (#323)
- JsonSerializerSettings - ReferenceLoopHandling.Ignore (#312)

Features:

- Multi-target .NET Core 3.0 (#308)

## 2.0.0-beta6

- Fixed error when reading request body affects collecting other request data (#299)

## 2.0.0-beta5

- Add option to ASP.NET Core to flush events after response complete (#288)
- Fixed race on `BackgroundWorker`  (#293)
- Exclude `Sentry.` frames from InApp (#272)
- NLog SentryTarget with less overhead for breadcrumb (#273)

## 2.0.0-beta4

- Logging on body not extracted (#246)
- Add support to DefaultTags for ASP.NET Core and M.E.Logging (#268)
- Don't use ValueTuple (#263)

## 2.0.0-beta3

- All public members were documented: #252
- Use EnableBuffering to keep request payload around: #250
- Serilog default levels: #237

Thanks @josh-degraw for:

- AppDomain.ProcessExit will close the SDK: #242
- Adds PublicApiAnalyzers to public projects: #234
- NLog: Utilizes Flush functionality in NLog target: #228
- NLog: Set the logger via the log event info in SentryTarget.Write, #227

## 2.0.0-beta2

- Removed dev dependency from external dependencies 4d92ab0
- Use new `Sentry.Protocol` 836fb07e
- Use new `Sentry.PlatformAbsrtractions` #226

## 2.0.0-beta

Major version bumped due to these breaking changes:

1. `Sentry.Protocol` version 2.0.0
   - Remove StackTrace from SentryEvent [#38](https://github.com/getsentry/sentry-dotnet-protocol/pull/38) - StackTrace is either part of Thread or SentryException.
2. Removed `ContextLine` #223
3. Use `StackTrace` from `Threads` #222
4. `FlushAsync` added to `ISentryClient` #214

Other Features:

- Debug logging for ASP.NET Classic #209

Fixes:

- `Microsoft.Extensions.Logging` `ConfigureScope` invocation. #208, #210, #224 Thanks @dbraillon
- `Sentry.Serilog` Verbose level. #213, #217. Thanks @kanadaj

## 1.2.1-beta

Fixes and improvements to the NLog integration: #207 by @josh-degraw

## 1.2.0

### Features

- Optionally skip module registrations #202 - (Thanks @josh-degraw)
- First NLog integration release #188 (Thanks @josh-degraw)
- Extensible stack trace #184 (Thanks @pengweiqhca)
- MaxRequestSize for ASP.NET and ASP.NET Core #174
- InAppInclude #171
- Overload to AddSentry #163 by (Thanks @f1nzer)
- ASP.NET Core AddSentry has now ConfigureScope: #160

### Bug fixes

- Don't override user #199
- Read the hub to take latest Client: 8f4b5ba

## 1.1.3-beta4

Bug fix: Don't override user  #199

## 1.1.3-beta3

- First NLog integration release #188 (Thanks @josh-degraw)
- Extensible stack trace #184 (Thanks @pengweiqhca)

## 1.1.3-beta2

Feature:

- MaxRequestSize for ASP.NET and ASP.NET Core #174
- InAppInclude #171

Fix: Diagnostic log order: #173 by @scolestock

## 1.1.3-beta

Fixed:

- Read the hub to take latest Client: 8f4b5ba1a3
- Uses Sentry.Protocol 1.0.4 4035e25

Feature

- Overload to `AddSentry` #163 by @F1nZeR
- ASP.NET Core `AddSentry` has now `ConfigureScope`: #160

## 1.1.2

Using [new version of the protocol with fixes and features](https://github.com/getsentry/sentry-dotnet-protocol/releases/tag/1.0.3).

Fixed:

ASP.NET Core integration issue when containers are built on the ServiceCollection after SDK is initialized (#157, #103 )

## 1.1.2-beta

Fixed:

- ASP.NET Core integration issue when containers are built on the ServiceCollection after SDK is initialized (#157, #103 )

## 1.1.1

Fixed:

- Serilog bug that self log would recurse #156

Feature:

- log4net environment via xml configuration #150 (Thanks Sébastien Pierre)

## 1.1.0

Includes all features and bug fixes of previous beta releases:

Features:

- Use log entry to improve grouping #125
- Use .NET Core SDK 2.1.401
- Make AddProcessors extension methods on Options public #115
- Format InternalsVisibleTo to avoid iOS issue: 94e28b3
- Serilog Integration #118, #145
- Capture methods return SentryId #139, #140
- MEL integration keeps properties as tags #146
- Sentry package Includes net461 target #135

Bug fixes:

- Disabled SDK throws on shutdown: #124
- Log4net only init if current hub is disabled #119

Thanks to our growing list of [contributors](https://github.com/getsentry/sentry-dotnet/graphs/contributors).

## 1.0.1-beta5

- Added `net461` target to Serilog package #148

## 1.0.1-beta4

- Serilog Integration #118, #145
- `Capture` methods return `SentryId` #139, #140
- MEL integration keeps properties as tags #146
- Revert reducing Json.NET requirements <https://github.com/getsentry/sentry-dotnet/commit/1aed4a5c76ead2f4d39f1c2979eda02d068bfacd>

Thanks to our growing [list of contributors](https://github.com/getsentry/sentry-dotnet/graphs/contributors).

## 1.0.1-beta3

Lowering Newtonsoft.Json requirements; #138

## 1.0.1-beta2

`Sentry` package Includes `net461` target #135

## 1.0.1-beta

Features:

- Use log entry to improve grouping #125
- Use .NET Core SDK 2.1.401
- Make `AddProcessors` extension methods on Options public  #115
- Format InternalsVisibleTo to avoid iOS issue: 94e28b3

Bug fixes:

- Disabled SDK throws on shutdown: #124
- Log4net only init if current hub is disabled #119

## 1.0.0

### First major release of the new .NET SDK

#### Main features

##### Sentry package

- Automatic Captures global unhandled exceptions (AppDomain)
- Scope management
- Duplicate events automatically dropped
- Events from the same exception automatically dropped
- Web proxy support
- HttpClient/HttpClientHandler configuration callback
- Compress request body
- Event sampling opt-in
- Event flooding protection (429 retry-after and internal bound queue)
- Release automatically set (AssemblyInformationalVersionAttribute, AssemblyVersion or env var)
- DSN discovered via environment variable
- Release (version) reported automatically
- CLS Compliant
- Strong named
- BeforeSend and BeforeBreadcrumb callbacks
- Event and Exception processors
- SourceLink (including PDB in nuget package)
- Device OS info sent
- Device Runtime info sent
- Enable SDK debug mode (opt-in)
- Attach stack trace for captured messages (opt-in)

##### Sentry.Extensions.Logging

- Includes all features from the `Sentry` package.
- BeginScope data added to Sentry scope, sent with events
- LogInformation or higher added as breadcrumb, sent with next events.
- LogError or higher automatically captures an event
- Minimal levels are configurable.

##### Sentry.AspNetCore

- Includes all features from the `Sentry` package.
- Includes all features from the `Sentry.Extensions.Logging` package.
- Easy ASP.NET Core integration, single line: `UseSentry`.
- Captures unhandled exceptions in the middleware pipeline
- Captures exceptions handled by the framework `UseExceptionHandler` and Error page display.
- Any event sent will include relevant application log messages
- RequestId as tag
- URL as tag
- Environment is automatically set (`IHostingEnvironment`)
- Request payload can be captured if opt-in
- Support for EventProcessors registered with DI
- Support for ExceptionProcessors registered with DI
- Captures logs from the request (using Microsoft.Extensions.Logging)
- Supports configuration system (e.g: appsettings.json)
- Server OS info sent
- Server Runtime info sent
- Request headers sent
- Request body compressed

All packages are:

- Strong named
- Tested on Windows, Linux and macOS
- Tested on .NET Core, .NET Framework and Mono

##### Learn more

- [Code samples](https://github.com/getsentry/sentry-dotnet/tree/master/samples)
- [Sentry docs](https://docs.sentry.io/quickstart/?platform=csharp)

Sample event using the log4net integration:
![Sample event in Sentry](https://github.com/getsentry/sentry-dotnet/blob/master/samples/Sentry.Samples.Log4Net/.assets/log4net-sample.gif?raw=true)

Download it directly from GitHub or using NuGet:

|      Integrations                 |        NuGet         |
| ----------------------------- | -------------------: |
|         **Sentry**            |    [![NuGet](https://img.shields.io/nuget/vpre/Sentry.svg)](https://www.nuget.org/packages/Sentry)   |
|     **Sentry.AspNetCore**     |   [![NuGet](https://img.shields.io/nuget/vpre/Sentry.AspNetCore.svg)](https://www.nuget.org/packages/Sentry.AspNetCore)   |
| **Sentry.Extensions.Logging** | [![NuGet](https://img.shields.io/nuget/vpre/Sentry.Extensions.Logging.svg)](https://www.nuget.org/packages/Sentry.Extensions.Logging)   |
| **Sentry.Log4Net** | [![NuGet](https://img.shields.io/nuget/vpre/Sentry.Log4Net.svg)](https://www.nuget.org/packages/Sentry.Log4Net)   |

## 1.0.0-rc2

Features and improvements:

- `SentrySdk.LastEventId` to get scoped id
- `BeforeBreadcrumb` to allow dropping or modifying a breadcrumb
- Event processors on scope #58
- Event processor as `Func<SentryEvent,SentryEvent>`

Bug fixes:

- #97 Sentry environment takes precedence over ASP.NET Core

Download it directly below from GitHub or using NuGet:

|      Integrations                 |        NuGet         |
| ----------------------------- | -------------------: |
|         **Sentry**            |    [![NuGet](https://img.shields.io/nuget/vpre/Sentry.svg)](https://www.nuget.org/packages/Sentry)   |
|     **Sentry.AspNetCore**     |   [![NuGet](https://img.shields.io/nuget/vpre/Sentry.AspNetCore.svg)](https://www.nuget.org/packages/Sentry.AspNetCore)   |
| **Sentry.Extensions.Logging** | [![NuGet](https://img.shields.io/nuget/vpre/Sentry.Extensions.Logging.svg)](https://www.nuget.org/packages/Sentry.Extensions.Logging)   |
| **Sentry.Log4Net** | [![NuGet](https://img.shields.io/nuget/vpre/Sentry.Log4Net.svg)](https://www.nuget.org/packages/Sentry.Log4Net)   |

## 1.0.0-rc

Features and improvements:

- Microsoft.Extensions.Logging (MEL) use framework configuration system #79 (Thanks @pengweiqhca)
- Use IOptions on Logging and ASP.NET Core integrations #81
- Send PII (personal identifier info, opt-in `SendDefaultPii`): #83
- When SDK is disabled SentryMiddleware passes through to next in pipeline: #84
- SDK diagnostic logging (option: `Debug`): #85
- Sending Stack trace for events without exception (like CaptureMessage, opt-in `AttachStackTrace`) #86

Bug fixes:

- MEL: Only call Init if DSN was provided <https://github.com/getsentry/sentry-dotnet/commit/097c6a9c6f4348d87282c92d9267879d90879e2a>
- Correct namespace for `AddSentry` <https://github.com/getsentry/sentry-dotnet/commit/2498ab4081f171dc78e7f74e4f1f781a557c5d4f>

Breaking changes:

The settings for HTTP and Worker have been moved to `SentryOptions`. There's no need to call `option.Http(h => h...)` anymore.
`option.Proxy` was renamed to `option.HttpProxy`.

[New sample](https://github.com/getsentry/sentry-dotnet/tree/master/samples/Sentry.Samples.GenericHost) using [GenericHost](https://docs.microsoft.com/en-us/aspnet/core/fundamentals/host/generic-host?view=aspnetcore-2.1)

Download it directly below from GitHub or using NuGet:

|      Integrations                 |        NuGet         |
| ----------------------------- | -------------------: |
|         **Sentry**            |    [![NuGet](https://img.shields.io/nuget/vpre/Sentry.svg)](https://www.nuget.org/packages/Sentry)   |
|     **Sentry.AspNetCore**     |   [![NuGet](https://img.shields.io/nuget/vpre/Sentry.AspNetCore.svg)](https://www.nuget.org/packages/Sentry.AspNetCore)   |
| **Sentry.Extensions.Logging** | [![NuGet](https://img.shields.io/nuget/vpre/Sentry.Extensions.Logging.svg)](https://www.nuget.org/packages/Sentry.Extensions.Logging)   |
| **Sentry.Log4Net** | [![NuGet](https://img.shields.io/nuget/vpre/Sentry.Log4Net.svg)](https://www.nuget.org/packages/Sentry.Log4Net)   |

## 0.0.1-preview5

Features:

- Support buffered gzip request #73
- Reduced dependencies from the ASP.NET Core integraiton
- InAppExclude configurable #75
- Duplicate event detects inner exceptions #76
- HttpClientHandler configuration callback #72
- Event sampling opt-in
- ASP.NET Core sends server name

Bug fixes:

- On-prem without chuncked support for gzip #71
- Exception.Data key is not string #77

**[Watch on youtube](https://www.youtube.com/watch?v=xK6a1goK_w0) how to use the ASP.NET Core integration**

Download it directly below from GitHub or using NuGet:

|      Integrations                 |        NuGet         |
| ----------------------------- | -------------------: |
|         **Sentry**            |    [![NuGet](https://img.shields.io/nuget/vpre/Sentry.svg)](https://www.nuget.org/packages/Sentry)   |
|     **Sentry.AspNetCore**     |   [![NuGet](https://img.shields.io/nuget/vpre/Sentry.AspNetCore.svg)](https://www.nuget.org/packages/Sentry.AspNetCore)   |
| **Sentry.Extensions.Logging** | [![NuGet](https://img.shields.io/nuget/vpre/Sentry.Extensions.Logging.svg)](https://www.nuget.org/packages/Sentry.Extensions.Logging)   |
| **Sentry.Log4Net** | [![NuGet](https://img.shields.io/nuget/vpre/Sentry.Log4Net.svg)](https://www.nuget.org/packages/Sentry.Log4Net)   |

## 0.0.1-preview4

Features:

- Using [Sentry Protocol](https://github.com/getsentry/sentry-dotnet-protocol) as a dependency
- Environment can be set via `SentryOptions` #49
- Compress request body (configurable: Fastest, Optimal, Off) #63
- log4net integration
- SDK honors Sentry's 429 HTTP Status with Retry After header #61

Bug fixes:

- `Init` pushes the first scope #55, #54
- `Exception.Data` copied to `SentryEvent.Data` while storing the index of originating error.
- Demangling code ensures Function name available #64
- ASP.NET Core integration throws when Serilog added #65, #68, #67

Improvements to [the docs](https://getsentry.github.io/sentry-dotnet) like:

- Release discovery
- `ConfigureScope` clarifications
- Documenting samples

### [Watch on youtube](https://www.youtube.com/watch?v=xK6a1goK_w0) how to use the ASP.NET Core integration

Download it directly from GitHub or using NuGet:

|      Integrations                 |        NuGet         |
| ----------------------------- | -------------------: |
|         **Sentry**            |    [![NuGet](https://img.shields.io/nuget/vpre/Sentry.svg)](https://www.nuget.org/packages/Sentry)   |
|     **Sentry.AspNetCore**     |   [![NuGet](https://img.shields.io/nuget/vpre/Sentry.AspNetCore.svg)](https://www.nuget.org/packages/Sentry.AspNetCore)   |
| **Sentry.Extensions.Logging** | [![NuGet](https://img.shields.io/nuget/vpre/Sentry.Extensions.Logging.svg)](https://www.nuget.org/packages/Sentry.Extensions.Logging)   |
| **Sentry.Log4Net** | [![NuGet](https://img.shields.io/nuget/vpre/Sentry.Log4Net.svg)](https://www.nuget.org/packages/Sentry.Log4Net)   |

## 0.0.1-preview3

This third preview includes bug fixes and more features. Test coverage increased to 96%

Features and improvements:

- Filter duplicate events/exceptions #43
- EventProcessors can be added (sample [1](https://github.com/getsentry/sentry-dotnet/blob/dbb5a3af054d0ca6f801de37fb7db3632ca2c65a/samples/Sentry.Samples.Console.Customized/Program.cs#L151), [2](https://github.com/getsentry/sentry-dotnet/blob/dbb5a3af054d0ca6f801de37fb7db3632ca2c65a/samples/Sentry.Samples.Console.Customized/Program.cs#L41))
- ExceptionProcessors can be added #36 (sample [1](https://github.com/getsentry/sentry-dotnet/blob/dbb5a3af054d0ca6f801de37fb7db3632ca2c65a/samples/Sentry.Samples.Console.Customized/Program.cs#L172), [2](https://github.com/getsentry/sentry-dotnet/blob/dbb5a3af054d0ca6f801de37fb7db3632ca2c65a/samples/Sentry.Samples.Console.Customized/Program.cs#L42))
- Release is automatically discovered/reported #35
- Contexts is a dictionary - allows custom data #37
- ASP.NET integration reports context as server: server-os, server-runtime #37
- Assemblies strong named #41
- Scope exposes IReadOnly members instead of Immutables
- Released a [documentation site](https://getsentry.github.io/sentry-dotnet/)

Bug fixes:

- Strong name
- Logger provider gets disposed/flushes events

[Watch on youtube](https://www.youtube.com/watch?v=xK6a1goK_w0) how to use the ASP.NET Core integration.

Download it directly from GitHub or using NuGet:

|      Integrations                 |        NuGet         |
| ----------------------------- | -------------------: |
|         **Sentry**            |    [![NuGet](https://img.shields.io/nuget/vpre/Sentry.svg)](https://www.nuget.org/packages/Sentry)   |
|     **Sentry.AspNetCore**     |   [![NuGet](https://img.shields.io/nuget/vpre/Sentry.AspNetCore.svg)](https://www.nuget.org/packages/Sentry.AspNetCore)   |
| **Sentry.Extensions.Logging** | [![NuGet](https://img.shields.io/nuget/vpre/Sentry.Extensions.Logging.svg)](https://www.nuget.org/packages/Sentry.Extensions.Logging)   |

## 0.0.1-preview2

This second release includes bug fixes and more features. Test coverage increased to 93%

Features and improvements:

- Added `CaptureMessage`
- `BeforeSend` callback errors are sent as breadcrumbs
- `ASP.NET Core` integration doesn't add tags added by `Microsoft.Extensions.Logging`
- SDK name is reported depending on the package added
- Integrations API allows user-defined SDK integration
- Unhandled exception handler can be configured via integrations
- Filter kestrel log eventid 13 (application error) when already captured by the middleware

Bugs fixed:

- Fixed #28
- HTTP Proxy set to HTTP message handler

Download it directly from GitHub or using NuGet:

|      Integrations                 |        NuGet         |
| ----------------------------- | -------------------: |
|         **Sentry**            |    [![NuGet](https://img.shields.io/nuget/vpre/Sentry.svg)](https://www.nuget.org/packages/Sentry)   |
|     **Sentry.AspNetCore**     |   [![NuGet](https://img.shields.io/nuget/vpre/Sentry.AspNetCore.svg)](https://www.nuget.org/packages/Sentry.AspNetCore)   |
| **Sentry.Extensions.Logging** | [![NuGet](https://img.shields.io/nuget/vpre/Sentry.Extensions.Logging.svg)](https://www.nuget.org/packages/Sentry.Extensions.Logging)   |

## 0.0.1-preview1

Our first preview of the SDK:

Main features:

- Easy ASP.NET Core integration, single line: `UseSentry`.
- Captures unhandled exceptions in the middleware pipeline
- Captures exceptions handled by the framework `UseExceptionHandler` and Error page display.
- Captures process-wide unhandled exceptions (AppDomain)
- Captures logger.Error or logger.Critical
- When an event is sent, data from the current request augments the event.
- Sends information about the server running the app (OS, Runtime, etc)
- Informational logs written by the app or framework augment events sent to Sentry
- Optional include of the request body
- HTTP Proxy configuration

Also available via NuGet:

[Sentry](https://www.nuget.org/packages/Sentry/0.0.1-preview1)
[Sentry.AspNetCore](https://www.nuget.org/packages/Sentry.AspNetCore/0.0.1-preview1)
[Sentry.Extensions.Logging](https://www.nuget.org/packages/Sentry.Extensions.Logging/0.0.1-preview1)<|MERGE_RESOLUTION|>--- conflicted
+++ resolved
@@ -1,6 +1,10 @@
 # Changelog
 
 ## Unreleased
+
+### Fixes
+
+- Remove SentryNative initialization from blazor WASM with `RunAOTCompilation` enabled. ([#3349](https://github.com/getsentry/sentry-dotnet/pull/3349))
 
 ### Dependencies
 
@@ -15,11 +19,7 @@
 
 ### Fixes
 
-<<<<<<< HEAD
-- Remove SentryNative initialization from blazor WASM with `RunAOTCompilation` enabled. ([#3349](https://github.com/getsentry/sentry-dotnet/pull/3349))
-=======
 - Fixed memory leak in BackgroundWorker observed when using Sentry with Quartz and MySql ([#3355](https://github.com/getsentry/sentry-dotnet/pull/3355))
->>>>>>> f3298753
 
 ### Dependencies
 
