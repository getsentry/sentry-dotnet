--- conflicted
+++ resolved
@@ -1,16 +1,24 @@
 # Changelog
 
-## 5.7.0
+## Unreleased
 
 ### Features
 
 - .NET MAUI integration with CommunityToolkit.Mvvm Async Relay Commands can now be auto spanned with the new package Sentry.Maui.CommunityToolkit.Mvvm ([#4125](https://github.com/getsentry/sentry-dotnet/pull/4125))
 - New source generator allows Sentry to see true build variables like PublishAot and PublishTrimmed to properly adapt checks in the Sentry SDK ([#4101](https://github.com/getsentry/sentry-dotnet/pull/4101))
 - Auto breadcrumbs now include all .NET MAUI gesture recognizer events ([#4124](https://github.com/getsentry/sentry-dotnet/pull/4124))
-<<<<<<< HEAD
-=======
+
+### Fixes
+
+- Redact Authorization headers before sending events to Sentry ([#4164](https://github.com/getsentry/sentry-dotnet/pull/4164))
+- Remove Strong Naming from Sentry.Hangfire ([#4099](https://github.com/getsentry/sentry-dotnet/pull/4099))
+## 5.7.0
+
+### Features
+
+- New source generator allows Sentry to see true build variables like PublishAot and PublishTrimmed to properly adapt checks in the Sentry SDK ([#4101](https://github.com/getsentry/sentry-dotnet/pull/4101))
+- Auto breadcrumbs now include all .NET MAUI gesture recognizer events ([#4124](https://github.com/getsentry/sentry-dotnet/pull/4124))
 - Associate replays with errors and traces on Android ([#4133](https://github.com/getsentry/sentry-dotnet/pull/4133))
->>>>>>> bd026c4a
 
 ### Fixes
 
