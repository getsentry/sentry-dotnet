# Changelog

## Unreleased

<<<<<<< HEAD
### Features

- Experimental pre-release availability of Metrics. We're exploring the use of Metrics in Sentry. The API will very likely change and we don't yet have any documentation. ([#2949](https://github.com/getsentry/sentry-dotnet/pull/2949))
=======
### Significant change in behavior

- The User.IpAddress is now set to {{auto}} by default, even when sendDefaultPII is disabled ([#2981](https://github.com/getsentry/sentry-dotnet/pull/2981))
  - The "Prevent Storing of IP Addresses" option in the "Security & Privacy" project settings on sentry.io can be used to control this instead
>>>>>>> fbc468cd

### Dependencies

- Bump Cocoa SDK from v8.17.1 to v8.17.2 ([#2972](https://github.com/getsentry/sentry-dotnet/pull/2972))
  - [changelog](https://github.com/getsentry/sentry-cocoa/blob/main/CHANGELOG.md#8172)
  - [diff](https://github.com/getsentry/sentry-cocoa/compare/8.17.1...8.17.2)
- Bump Java SDK from v7.0.0 to v7.1.0 ([#2979](https://github.com/getsentry/sentry-dotnet/pull/2979))
  - [changelog](https://github.com/getsentry/sentry-java/blob/main/CHANGELOG.md#710)
  - [diff](https://github.com/getsentry/sentry-java/compare/7.0.0...7.1.0)

## 4.0.0-beta.6

### Feature

- Support for [Spotlight](https://spotlightjs.com/). Debug tool for local development. ([#2961](https://github.com/getsentry/sentry-dotnet/pull/2961))
  - Enable it with option `EnableSpotlight`
  - Optionally configure the URL to connect via `SpotlightUrl`. Defaults to `http://localhost:8969/stream`.

## 4.0.0-beta.5

### Features

- iOS profiling support (alpha). ([#2930](https://github.com/getsentry/sentry-dotnet/pull/2930))

### Fixes

- Stop Sentry for MacCatalyst from creating `default.profraw` in the app bundle using xcodebuild archive to build sentry-cocoa ([#2960](https://github.com/getsentry/sentry-dotnet/pull/2960))

### Dependencies

- Bump CLI from v2.22.3 to v2.23.0 ([#2956](https://github.com/getsentry/sentry-dotnet/pull/2956))
  - [changelog](https://github.com/getsentry/sentry-cli/blob/master/CHANGELOG.md#2230)
  - [diff](https://github.com/getsentry/sentry-cli/compare/2.22.3...2.23.0)

## 4.0.0-beta.4

### Fixes

- Workaround a .NET 8 NativeAOT crash on transaction finish. ([#2943](https://github.com/getsentry/sentry-dotnet/pull/2943))

### API breaking Changes

#### Changed APIs

- Rename iOS and MacCatalyst platform specific options from `Cocoa` to `Native` ([#2940](https://github.com/getsentry/sentry-dotnet/pull/2940))
- Rename iOS platform specific options `EnableCocoaSdkTracing` to `EnableTracing` ([#2940](https://github.com/getsentry/sentry-dotnet/pull/2940))
- Rename Android platform specific options from `Android` to `Native` ([#2940](https://github.com/getsentry/sentry-dotnet/pull/2940))
- Rename Android platform specific options `EnableAndroidSdkTracing` and `EnableAndroidSdkBeforeSend` to `EnableTracing` and `EnableBeforeSend` respectively ([#2940](https://github.com/getsentry/sentry-dotnet/pull/2940))

### Dependencies

- Bump Cocoa SDK from v8.17.0 to v8.17.1 ([#2936](https://github.com/getsentry/sentry-dotnet/pull/2936))
  - [changelog](https://github.com/getsentry/sentry-cocoa/blob/main/CHANGELOG.md#8171)
  - [diff](https://github.com/getsentry/sentry-cocoa/compare/8.17.0...8.17.1)

## 4.0.0-beta.3

### Fixes

- Reworked automatic breadcrumb creation for MAUI. ([#2900](https://github.com/getsentry/sentry-dotnet/pull/2900))
  - The SDK no longer uses on reflection to bind to all public element events. This also fixes issues where the SDK would consume third-party events.
  - Added `CreateElementEventsBreadcrumbs` to the SentryMauiOptions to allow users to opt-in automatic breadcrumb creation for `BindingContextChanged`, `ChildAdded`, `ChildRemoved` and `ParentChanged` on `Element`.
  - Reduced amount of automatic breadcrumbs by limiting the amount of bindings created in `VisualElement`, `Window`, `Shell`, `Page` and `Button`.
- Fixed Sentry SDK has not been initialised when using ASP.NET Core, Serilog and OpenTelemetry ([#2911](https://github.com/getsentry/sentry-dotnet/pull/2911))

### Features

- Native crash reporting on NativeAOT published apps (Windows, Linux, macOS). ([#2887](https://github.com/getsentry/sentry-dotnet/pull/2887))
- Android: By default attaches LogCat logs to unhandled exceptions. Configurable via `SentryOptions.Android.LogCatIntegration` and `SentryOptions.Android.LogCatMaxLines`. Available when targeting `net7.0-android` or later, on API level 23 or later. ([#2926](https://github.com/getsentry/sentry-dotnet/pull/2926))

### API breaking Changes

- The method used to configure a Sentry Sink for Serilog now has an additional overload. Calling `WriteTo.Sentry()` with no arguments will no longer attempt to initialize the SDK (it has optional arguments to configure the behaviour of the Sink only). If you want to initialize Sentry at the same time you configure the Sentry Sink then you will need to use the overload of this method that accepts a DSN as the first parameter (e.g. `WriteTo.Sentry("https://d4d82fc1c2c4032a83f3a29aa3a3aff@fake-sentry.io:65535/2147483647")`). ([#2928](https://github.com/getsentry/sentry-dotnet/pull/2928))

#### Removed APIs

- SentrySinkExtensions.ConfigureSentrySerilogOptions is now internal. If you were using this method, please use one of the `SentrySinkExtensions.Sentry` extension methods instead. ([#2902](https://github.com/getsentry/sentry-dotnet/pull/2902))

#### Changed APIs

- `AssemblyExtensions` have been made public again. ([#2917](https://github.com/getsentry/sentry-dotnet/pull/2917))
- Rename iOS and MacCatalyst platform specific options from `iOS` to `Cocoa` ([#2929](https://github.com/getsentry/sentry-dotnet/pull/2929))

### Dependencies

- Bump Cocoa SDK from v8.16.1 to v8.17.0 ([#2910](https://github.com/getsentry/sentry-dotnet/pull/2910))
  - [changelog](https://github.com/getsentry/sentry-cocoa/blob/main/CHANGELOG.md#8170)
  - [diff](https://github.com/getsentry/sentry-cocoa/compare/8.16.1...8.17.0)
- Bump CLI from v2.22.2 to v2.22.3 ([#2915](https://github.com/getsentry/sentry-dotnet/pull/2915))
  - [changelog](https://github.com/getsentry/sentry-cli/blob/master/CHANGELOG.md#2223)
  - [diff](https://github.com/getsentry/sentry-cli/compare/2.22.2...2.22.3)
- Bump Native SDK from v0.6.5 to v0.6.7 ([#2914](https://github.com/getsentry/sentry-dotnet/pull/2914))
  - [changelog](https://github.com/getsentry/sentry-native/blob/master/CHANGELOG.md#067)
  - [diff](https://github.com/getsentry/sentry-native/compare/0.6.5...0.6.7)
- Bump Java SDK from v6.34.0 to v7.0.0 ([#2932](https://github.com/getsentry/sentry-dotnet/pull/2932))
  - [changelog](https://github.com/getsentry/sentry-java/blob/main/CHANGELOG.md#700)
  - [diff](https://github.com/getsentry/sentry-java/compare/6.34.0...7.0.0)

## 4.0.0-beta.2

### Fixes

- Android native symbol upload ([#2876](https://github.com/getsentry/sentry-dotnet/pull/2876))
- Sentry.Serilog no longer throws if a disabled DSN is provided when initializing Sentry via the Serilog integration ([#2883](https://github.com/getsentry/sentry-dotnet/pull/2883))

### .NET target frameworks changes

**Dropped netstandard2.0 support for Sentry.AspNetCore** ([#2807](https://github.com/getsentry/sentry-dotnet/pull/2807))

### API breaking Changes

#### Changed APIs

- ISpanTracer has been renamed back again to ISpan, to make it easier to upgrade from v3.x to v4.x ([#2870](https://github.com/getsentry/sentry-dotnet/pull/2870))

## 4.0.0-beta.1

### Features

- `Sentry.Profiling` is now packaged to be uploaded to nuget.org ([#2800](https://github.com/getsentry/sentry-dotnet/pull/2800))

## 4.0.0-beta.0

### Fixes

- Don't add WinUI exception integration on mobile platforms ([#2821](https://github.com/getsentry/sentry-dotnet/pull/2821))
- `Transactions` are now getting enriched by the client instead of the hub ([#2838](https://github.com/getsentry/sentry-dotnet/pull/2838))

### API breaking Changes

#### Removed APIs

- A number of `[Obsolete]` options have been removed ([#2841](https://github.com/getsentry/sentry-dotnet/pull/2841))
  - `BeforeSend` - use `SetBeforeSend` instead.
  - `BeforeSendTransaction` - use `SetBeforeSendTransaction` instead.
  - `BeforeBreadcrumb` - use `SetBeforeBreadcrumb` instead.
  - `CreateHttpClientHandler` - use `CreateHttpMessageHandler` instead.
  - `ReportAssemblies` - use `ReportAssembliesMode` instead.
  - `KeepAggregateException` - this property is no longer used and has no replacement.
  - `DisableTaskUnobservedTaskExceptionCapture` method has been renamed to `DisableUnobservedTaskExceptionCapture`.
  - `DebugDiagnosticLogger` - use `TraceDiagnosticLogger` instead.
- A number of iOS/Android-specific `[Obsolete]` options have been removed ([#2856](https://github.com/getsentry/sentry-dotnet/pull/2856))
  - `Distribution` - use `SentryOptions.Distribution` instead.
  - `EnableAutoPerformanceTracking` - use `SetBeforeSendTransaction` instead.
  - `EnableCoreDataTracking` - use `EnableCoreDataTracing` instead.
  - `EnableFileIOTracking` - use `EnableFileIOTracing` instead.
  - `EnableOutOfMemoryTracking` - use `EnableWatchdogTerminationTracking` instead.
  - `EnableUIViewControllerTracking` - use `EnableUIViewControllerTracing` instead.
  - `StitchAsyncCode` - no longer available.
  - `ProfilingTracesInterval` - no longer available.
  - `ProfilingEnabled` - use `ProfilesSampleRate` instead.
- Obsolete `SystemClock` constructor removed, use `SystemClock.Clock` instead. ([#2856](https://github.com/getsentry/sentry-dotnet/pull/2856))
- Obsolete `Runtime.Clone()` removed, this shouldn't have been public in the past and has no replacement. ([#2856](https://github.com/getsentry/sentry-dotnet/pull/2856))
- Obsolete `SentryException.Data` removed, use `SentryException.Mechanism.Data` instead. ([#2856](https://github.com/getsentry/sentry-dotnet/pull/2856))
- Obsolete `AssemblyExtensions` removed, this shouldn't have been public in the past and has no replacement. ([#2856](https://github.com/getsentry/sentry-dotnet/pull/2856))
- Obsolete `SentryDatabaseLogging.UseBreadcrumbs()` removed, it is called automatically and has no replacement. ([#2856](https://github.com/getsentry/sentry-dotnet/pull/2856))
- Obsolete `Scope.GetSpan()` removed, use `Span` property instead. ([#2856](https://github.com/getsentry/sentry-dotnet/pull/2856))
- Obsolete `IUserFactory` removed, use `ISentryUserFactory` instead. ([#2856](https://github.com/getsentry/sentry-dotnet/pull/2856), [#2840](https://github.com/getsentry/sentry-dotnet/pull/2840))

#### Changed APIs

- `DebugImage` and `DebugMeta` moved to `Sentry.Protocol` namespace. ([#2815](https://github.com/getsentry/sentry-dotnet/pull/2815))
- `SentryClient.Dispose` is no longer obsolete ([#2842](https://github.com/getsentry/sentry-dotnet/pull/2842))

## 4.0.0-alpha.0

This release brings support for .NET 8 Native AOT publishing and cleans up some of the old APIs that have outlived their use.

Additionally, we're dropping support for some of the old target frameworks, please check this [GitHub Discussion](https://github.com/getsentry/sentry-dotnet/discussions/2776) for details why.

### .NET target frameworks changes

- **Replace support for .NET Framework 4.6.1 with 4.6.2** ([#2786](https://github.com/getsentry/sentry-dotnet/pull/2786))

  .NET Framework 4.6.1 was announced in Nov 30, 2015. And went out of support over a year ago, on Apr 26, 2022.

- **Replace support for .NET 6 on mobile (e.g: `net6.0-android`) with .NET 7** ([#2624](https://github.com/getsentry/sentry-dotnet/pull/2604))

  .NET 6 on mobile is out of support since May 2023 and with .NET 8, it's no longer possible to build .NET 6 Mobile specific targets.
  For that reason, we're moving the mobile specific TFMs from `net6.0-platform` to `net7.0-platform`.

  Mobile apps still work on .NET 6 will pull the `Sentry` .NET 6, which offers the .NET-only features,
  without native/platform specific bindings and SDKs. See [this ticket for more details](https://github.com/getsentry/sentry-dotnet/issues/2623).

- **Drop .NET Core 3.1 and .NET 5 support** ([#2787](https://github.com/getsentry/sentry-dotnet/pull/2787))

- **Drop Tizen support** ([#2734](https://github.com/getsentry/sentry-dotnet/pull/2734))

### API breaking Changes

- Setting `SentryOptions.Dsn` to `null` now throws `ArgumentNullException` during initialization. ([#2655](https://github.com/getsentry/sentry-dotnet/pull/2655))
- Enable `CaptureFailedRequests` by default ([#2688](https://github.com/getsentry/sentry-dotnet/pull/2688))

#### Removed APIs

- `IHasMeasurements` has been removed, use `ISpanData` instead. ([#2659](https://github.com/getsentry/sentry-dotnet/pull/2659))
- `IHasBreadcrumbs` has been removed, use `IEventLike` instead. ([#2670](https://github.com/getsentry/sentry-dotnet/pull/2670))
- `ISpanContext` has been removed, use `ITraceContext` instead. ([#2668](https://github.com/getsentry/sentry-dotnet/pull/2668))
- `IHasTransactionNameSource` has been removed, use `ITransactionContext` instead. ([#2654](https://github.com/getsentry/sentry-dotnet/pull/2654))
- ([#2694](https://github.com/getsentry/sentry-dotnet/pull/2694))
- Unused `StackFrame.InstructionOffset` has been removed. ([#2691](https://github.com/getsentry/sentry-dotnet/pull/2691))
- Unused `Scope.Platform` property  has been removed. ([#2695](https://github.com/getsentry/sentry-dotnet/pull/2695))
- Obsolete setter `Sentry.PlatformAbstractions.Runtime.Identifier` has been removed ([2764](https://github.com/getsentry/sentry-dotnet/pull/2764))
- `Sentry.Values<T>` is now internal as it is never exposed in the public API ([#2771](https://github.com/getsentry/sentry-dotnet/pull/2771))
- `TracePropagationTarget` class has been removed, use the `SubstringOrRegexPattern` class instead. ([#2763](https://github.com/getsentry/sentry-dotnet/pull/2763))

#### Changed APIs

- `WithScope` and `WithScopeAsync` methods have been removed. We have discovered that these methods didn't work correctly in certain desktop contexts, especially when using a global scope. ([#2717](https://github.com/getsentry/sentry-dotnet/pull/2717))

  Replace your usage of `WithScope` with overloads of `Capture*` methods:

  - `SentrySdk.CaptureEvent(SentryEvent @event, Action<Scope> scopeCallback)`
  - `SentrySdk.CaptureMessage(string message, Action<Scope> scopeCallback)`
  - `SentrySdk.CaptureException(Exception exception, Action<Scope> scopeCallback)`

  ```c#
  // Before
  SentrySdk.WithScope(scope =>
  {
    scope.SetTag("key", "value");
    SentrySdk.CaptureEvent(new SentryEvent());
  });

  // After
  SentrySdk.CaptureEvent(new SentryEvent(), scope =>
  {
    // Configure your scope here
    scope.SetTag("key", "value");
  });
  ```

- `ISentryClient.CaptureEvent` overloads have been replaced by a single method accepting optional `Hint` and `Scope` parameters. You will need to pass `hint` as a named parameter from code that calls `CaptureEvent` without passing a `scope` argument. ([#2749](https://github.com/getsentry/sentry-dotnet/pull/2749))
- `ISpan` and `ITransaction` have been renamed to `ISpanTracer` and `ITransactionTracer`. You will need to update any references to these interfaces in your code to use the new interface names ([#2731](https://github.com/getsentry/sentry-dotnet/pull/2731))
- `TransactionContext` and `SpanContext` constructors were updated. If you're constructing instances of these classes, you will need to adjust the order in which you pass parameters to these. ([#2694](https://github.com/getsentry/sentry-dotnet/pull/2694), [#2696](https://github.com/getsentry/sentry-dotnet/pull/2696))
- The `DiagnosticLogger` signature for `LogError` and `LogFatal` changed to take the `exception` as the first parameter. That way it does no longer get mixed up with the TArgs. The `DiagnosticLogger` now also received an overload for `LogError` and `LogFatal` that accepts a message only. ([#2715](https://github.com/getsentry/sentry-dotnet/pull/2715))
- `Distribution` added to `IEventLike`. ([#2660](https://github.com/getsentry/sentry-dotnet/pull/2660))
- `StackFrame`'s `ImageAddress`, `InstructionAddress` and `FunctionId` changed to `long?`. ([#2691](https://github.com/getsentry/sentry-dotnet/pull/2691))
- `DebugImage.ImageAddress` changed to `long?`. ([#2725](https://github.com/getsentry/sentry-dotnet/pull/2725))
- Contexts now inherits from `IDictionary` rather than `ConcurrentDictionary`. The specific dictionary being used is an implementation detail. ([#2729](https://github.com/getsentry/sentry-dotnet/pull/2729))
- Transaction names for ASP.NET Core are now consistently named `HTTP-VERB /path` (e.g. `GET /home`). Previously the leading forward slash was missing for some endpoints. ([#2808](https://github.com/getsentry/sentry-dotnet/pull/2808))

### Features

#### Native AOT

Native AOT publishing support for .NET 8 has been added to Sentry for the following platforms:

- Windows
- Linux
- macOS
- Mac Catalyst
- iOS

There are some functional differences when publishing Native AOT:

- `StackTraceMode.Enhanced` is ignored because it's not available when publishing Native AOT. The mechanism to generate these enhanced stack traces relies heavily on reflection which isn't compatible with trimming.
- Reflection cannot be leveraged for JSON Serialization and you may need to use `SentryOptions.AddJsonSerializerContext` to supply a serialization context for types that you'd like to send to Sentry (e.g. in the `Span.Context`). ([#2732](https://github.com/getsentry/sentry-dotnet/pull/2732), [#2793](https://github.com/getsentry/sentry-dotnet/pull/2793))
- WinUI applications: when publishing Native AOT, Sentry isn't able to automatically register an unhandled exception handler  because that relies on reflection. You'll need to [register the unhandled event handler manually](https://github.com/getsentry/sentry-dotnet/issues/2778) instead.
- For Azure Functions Workers, when AOT/Trimming is enabled we can't use reflection to read route data from the HttpTrigger so the route name will always be `/api/<FUNCTION_NAME>` ([#2920](https://github.com/getsentry/sentry-dotnet/pull/2920))

### Dependencies

- Upgraded to NLog version 5. ([#2697](https://github.com/getsentry/sentry-dotnet/pull/2697))
- Integrate `sentry-native` as a static library in Native AOT builds to enable symbolication. ([#2704](https://github.com/getsentry/sentry-dotnet/pull/2704))

- Bump CLI from v2.21.5 to v2.22.2 ([#2901](https://github.com/getsentry/sentry-dotnet/pull/2901))
  - [changelog](https://github.com/getsentry/sentry-cli/blob/master/CHANGELOG.md#2222)
  - [diff](https://github.com/getsentry/sentry-cli/compare/2.21.5...2.22.2)

## 3.41.3

### Fixes

- Fixed Sentry SDK has not been initialised when using ASP.NET Core, Serilog and OpenTelemetry ([#2918](https://github.com/getsentry/sentry-dotnet/pull/2918))

## 3.41.2

### Fixes

- The SDK no longer fails to finish sessions while capturing an event. This fixes broken crash-free rates ([#2895](https://github.com/getsentry/sentry-dotnet/pull/2895))
- Ignore UnobservedTaskException for QUIC exceptions. See: https://github.com/dotnet/runtime/issues/80111 ([#2894](https://github.com/getsentry/sentry-dotnet/pull/2894))

### Dependencies

- Bump Cocoa SDK from v8.16.0 to v8.16.1 ([#2891](https://github.com/getsentry/sentry-dotnet/pull/2891))
  - [changelog](https://github.com/getsentry/sentry-cocoa/blob/main/CHANGELOG.md#8161)
  - [diff](https://github.com/getsentry/sentry-cocoa/compare/8.16.0...8.16.1)

## 3.41.1

### Fixes

- `CaptureFailedRequests` and `FailedRequestStatusCodes` are now getting respected by the Cocoa SDK. This is relevant for MAUI apps where requests are getting handled natively. ([#2826](https://github.com/getsentry/sentry-dotnet/issues/2826))
- Added `SentryOptions.AutoRegisterTracing` for users who need to control registration of Sentry's tracing middleware ([#2871](https://github.com/getsentry/sentry-dotnet/pull/2871))

### Dependencies

- Bump Cocoa SDK from v8.15.0 to v8.16.0 ([#2812](https://github.com/getsentry/sentry-dotnet/pull/2812), [#2816](https://github.com/getsentry/sentry-dotnet/pull/2816), [#2882](https://github.com/getsentry/sentry-dotnet/pull/2882))
  - [changelog](https://github.com/getsentry/sentry-cocoa/blob/main/CHANGELOG.md#8160)
  - [diff](https://github.com/getsentry/sentry-cocoa/compare/8.15.0...8.16.0)
- Bump CLI from v2.21.2 to v2.21.5 ([#2811](https://github.com/getsentry/sentry-dotnet/pull/2811), [#2834](https://github.com/getsentry/sentry-dotnet/pull/2834), [#2851](https://github.com/getsentry/sentry-dotnet/pull/2851))
  - [changelog](https://github.com/getsentry/sentry-cli/blob/master/CHANGELOG.md#2215)
  - [diff](https://github.com/getsentry/sentry-cli/compare/2.21.2...2.21.5)
- Bump Java SDK from v6.33.1 to v6.34.0 ([#2874](https://github.com/getsentry/sentry-dotnet/pull/2874))
  - [changelog](https://github.com/getsentry/sentry-java/blob/main/CHANGELOG.md#6340)
  - [diff](https://github.com/getsentry/sentry-java/compare/6.33.1...6.34.0)

## 3.41.0

### Features

- Speed up SDK init ([#2784](https://github.com/getsentry/sentry-dotnet/pull/2784))

### Fixes

- Fixed chaining on the IApplicationBuilder for methods like UseRouting and UseEndpoints ([#2726](https://github.com/getsentry/sentry-dotnet/pull/2726))

### Dependencies

- Bump Cocoa SDK from v8.13.0 to v8.15.0 ([#2722](https://github.com/getsentry/sentry-dotnet/pull/2722), [#2740](https://github.com/getsentry/sentry-dotnet/pull/2740), [#2746](https://github.com/getsentry/sentry-dotnet/pull/2746), [#2801](https://github.com/getsentry/sentry-dotnet/pull/2801))
  - [changelog](https://github.com/getsentry/sentry-cocoa/blob/main/CHANGELOG.md#8150)
  - [diff](https://github.com/getsentry/sentry-cocoa/compare/8.13.0...8.15.0)
- Bump Java SDK from v6.30.0 to v6.33.1 ([#2723](https://github.com/getsentry/sentry-dotnet/pull/2723), [#2741](https://github.com/getsentry/sentry-dotnet/pull/2741), [#2783](https://github.com/getsentry/sentry-dotnet/pull/2783), [#2803](https://github.com/getsentry/sentry-dotnet/pull/2803))
  - [changelog](https://github.com/getsentry/sentry-java/blob/main/CHANGELOG.md#6331)
  - [diff](https://github.com/getsentry/sentry-java/compare/6.30.0...6.33.1)

## 3.40.1

### Fixes

- ISentryUserFactory is now public so users can register their own implementations via DI ([#2719](https://github.com/getsentry/sentry-dotnet/pull/2719))

## 3.40.0

### Obsoletion

- `WithScope` and `WithScopeAsync` have been proven to not work correctly in desktop contexts when using a global scope. They are now deprecated in favor of the overloads of `CaptureEvent`, `CaptureMessage`, and `CaptureException`. Those methods provide a callback to a configurable scope. ([#2677](https://github.com/getsentry/sentry-dotnet/pull/2677))
- `StackFrame.InstructionOffset` has not been used in the SDK and has been ignored on the server for years. ([#2689](https://github.com/getsentry/sentry-dotnet/pull/2689))

### Features

- Release of Azure Functions (Isolated Worker/Out-of-Process) support ([#2686](https://github.com/getsentry/sentry-dotnet/pull/2686))

### Fixes

- Scope is now correctly applied to Transactions when using OpenTelemetry on ASP.NET Core ([#2690](https://github.com/getsentry/sentry-dotnet/pull/2690))

### Dependencies

- Bump CLI from v2.20.7 to v2.21.2 ([#2645](https://github.com/getsentry/sentry-dotnet/pull/2645), [#2647](https://github.com/getsentry/sentry-dotnet/pull/2647), [#2698](https://github.com/getsentry/sentry-dotnet/pull/2698))
  - [changelog](https://github.com/getsentry/sentry-cli/blob/master/CHANGELOG.md#2212)
  - [diff](https://github.com/getsentry/sentry-cli/compare/2.20.7...2.21.2)
- Bump Cocoa SDK from v8.12.0 to v8.13.0 ([#2653](https://github.com/getsentry/sentry-dotnet/pull/2653))
  - [changelog](https://github.com/getsentry/sentry-cocoa/blob/main/CHANGELOG.md#8130)
  - [diff](https://github.com/getsentry/sentry-cocoa/compare/8.12.0...8.13.0)
- Bump Java SDK from v6.29.0 to v6.30.0 ([#2685](https://github.com/getsentry/sentry-dotnet/pull/2685))
  - [changelog](https://github.com/getsentry/sentry-java/blob/main/CHANGELOG.md#6300)
  - [diff](https://github.com/getsentry/sentry-java/compare/6.29.0...6.30.0)

## 3.40.0-beta.0

### Features

- Reduced the memory footprint of `SpanId` by refactoring the ID generation ([#2619](https://github.com/getsentry/sentry-dotnet/pull/2619))
- Reduced the memory footprint of `SpanTracer` by initializing the tags lazily ([#2636](https://github.com/getsentry/sentry-dotnet/pull/2636))
- Added distributed tracing without performance for Azure Function Workers ([#2630](https://github.com/getsentry/sentry-dotnet/pull/2630))
- The SDK now provides and overload of `ContinueTrace` that accepts headers as `string` ([#2601](https://github.com/getsentry/sentry-dotnet/pull/2601))
- Sentry tracing middleware now gets configured automatically ([#2602](https://github.com/getsentry/sentry-dotnet/pull/2602))
- Added memory optimisations for GetLastActiveSpan ([#2642](https://github.com/getsentry/sentry-dotnet/pull/2642))

### Fixes

- Resolved issue identifying users with OpenTelemetry ([#2618](https://github.com/getsentry/sentry-dotnet/pull/2618))

### Azure Functions Beta

- Package name changed from `Sentry.AzureFunctions.Worker` to `Sentry.Azure.Functions.Worker`. Note AzureFunctions now is split by a `.`. ([#2637](https://github.com/getsentry/sentry-dotnet/pull/2637))

### Dependencies

- Bump CLI from v2.20.6 to v2.20.7 ([#2604](https://github.com/getsentry/sentry-dotnet/pull/2604))
  - [changelog](https://github.com/getsentry/sentry-cli/blob/master/CHANGELOG.md#2207)
  - [diff](https://github.com/getsentry/sentry-cli/compare/2.20.6...2.20.7)
- Bump Cocoa SDK from v8.11.0 to v8.12.0 ([#2640](https://github.com/getsentry/sentry-dotnet/pull/2640))
  - [changelog](https://github.com/getsentry/sentry-cocoa/blob/main/CHANGELOG.md#8120)
  - [diff](https://github.com/getsentry/sentry-cocoa/compare/8.11.0...8.12.0)

## 3.39.1

### Fixes

- Added Sentry.AspNet.csproj back to Sentry-CI-Build-macOS.slnf ([#2612](https://github.com/getsentry/sentry-dotnet/pull/2612))

## 3.39.0

### Features

- Added additional `DB` attributes to automatically generated spans like `name` and `provider` ([#2583](https://github.com/getsentry/sentry-dotnet/pull/2583))
- `Hints` now accept attachments provided as a file path via `AddAttachment` method ([#2585](https://github.com/getsentry/sentry-dotnet/pull/2585))

### Fixes

- Resolved an isse where the SDK would throw an exception while attempting to set the DynamicSamplingContext but the context exists already. ([#2592](https://github.com/getsentry/sentry-dotnet/pull/2592))

### Dependencies

- Bump CLI from v2.20.5 to v2.20.6 ([#2590](https://github.com/getsentry/sentry-dotnet/pull/2590))
  - [changelog](https://github.com/getsentry/sentry-cli/blob/master/CHANGELOG.md#2206)
  - [diff](https://github.com/getsentry/sentry-cli/compare/2.20.5...2.20.6)
- Bump Cocoa SDK from v8.10.0 to v8.11.0 ([#2594](https://github.com/getsentry/sentry-dotnet/pull/2594))
  - [changelog](https://github.com/getsentry/sentry-cocoa/blob/main/CHANGELOG.md#8110)
  - [diff](https://github.com/getsentry/sentry-cocoa/compare/8.10.0...8.11.0)
- Bump Java SDK from v6.28.0 to v6.29.0 ([#2599](https://github.com/getsentry/sentry-dotnet/pull/2599))
  - [changelog](https://github.com/getsentry/sentry-java/blob/main/CHANGELOG.md#6290)
  - [diff](https://github.com/getsentry/sentry-java/compare/6.28.0...6.29.0)

## 3.36.0

### Features

- Graphql client ([#2538](https://github.com/getsentry/sentry-dotnet/pull/2538))

### Fixes

- Android: Fix proguard/r8 mapping file upload ([#2574](https://github.com/getsentry/sentry-dotnet/pull/2574))

### Dependencies

- Bump Cocoa SDK from v8.9.5 to v8.10.0 ([#2546](https://github.com/getsentry/sentry-dotnet/pull/2546), [#2550](https://github.com/getsentry/sentry-dotnet/pull/2550))
  - [changelog](https://github.com/getsentry/sentry-cocoa/blob/main/CHANGELOG.md#8100)
  - [diff](https://github.com/getsentry/sentry-cocoa/compare/8.9.5...8.10.0)
- Bump gradle/gradle-build-action from 2.7.0 to 2.7.1 ([#2564](https://github.com/getsentry/sentry-dotnet/pull/2564))
  - [diff](https://github.com/gradle/gradle-build-action/compare/v2.7.0...v2.7.1)

## 3.35.1

### Fixes

- The SDK no longer creates transactions with their start date set to `Jan 01, 001` ([#2544](https://github.com/getsentry/sentry-dotnet/pull/2544))

### Dependencies

- Bump CLI from v2.20.4 to v2.20.5 ([#2539](https://github.com/getsentry/sentry-dotnet/pull/2539))
  - [changelog](https://github.com/getsentry/sentry-cli/blob/master/CHANGELOG.md#2205)
  - [diff](https://github.com/getsentry/sentry-cli/compare/2.20.4...2.20.5)
- Bump Cocoa SDK from v8.9.4 to v8.9.5 ([#2542](https://github.com/getsentry/sentry-dotnet/pull/2542))
  - [changelog](https://github.com/getsentry/sentry-cocoa/blob/main/CHANGELOG.md#895)
  - [diff](https://github.com/getsentry/sentry-cocoa/compare/8.9.4...8.9.5)

## 3.35.0

### Features

- Distributed tracing now works independently of the performance feature. This allows you to connect errors to other Sentry instrumented applications ([#2493](https://github.com/getsentry/sentry-dotnet/pull/2493))
- Added Sampling Decision to Trace Envelope Header ([#2495](https://github.com/getsentry/sentry-dotnet/pull/2495))
- Add MinimumEventLevel to Sentry.Log4Net and convert events below it to breadcrumbs ([#2505](https://github.com/getsentry/sentry-dotnet/pull/2505))
- Support transaction finishing automatically with 'idle timeout' (#2452)

### Fixes

- Fixed baggage propagation when an exception is thrown from middleware ([#2487](https://github.com/getsentry/sentry-dotnet/pull/2487))
- Fix Durable Functions preventing orchestrators from completing ([#2491](https://github.com/getsentry/sentry-dotnet/pull/2491))
- Re-enable HubTests.FlushOnDispose_SendsEnvelope ([#2492](https://github.com/getsentry/sentry-dotnet/pull/2492))
- Fixed SDK not sending exceptions via Blazor WebAssembly due to a `PlatformNotSupportedException` ([#2506](https://github.com/getsentry/sentry-dotnet/pull/2506))
- Align SDK with docs regarding session update for dropped events ([#2496](https://github.com/getsentry/sentry-dotnet/pull/2496))
- Introduced `HttpMessageHandler` in favor of the now deprecated `HttpClientHandler` on the options. This allows the SDK to support NSUrlSessionHandler on iOS ([#2503](https://github.com/getsentry/sentry-dotnet/pull/2503))
- Using `Activity.RecordException` now correctly updates the error status of OpenTelemetry Spans ([#2515](https://github.com/getsentry/sentry-dotnet/pull/2515))
- Fixed Transaction name not reporting correctly when using UseExceptionHandler ([#2511](https://github.com/getsentry/sentry-dotnet/pull/2511))
- log4net logging Level.All now maps to SentryLevel.Debug ([#2522]([url](https://github.com/getsentry/sentry-dotnet/pull/2522)))

### Dependencies

- Bump Java SDK from v6.25.1 to v6.28.0 ([#2484](https://github.com/getsentry/sentry-dotnet/pull/2484), [#2498](https://github.com/getsentry/sentry-dotnet/pull/2498), [#2517](https://github.com/getsentry/sentry-dotnet/pull/2517), [#2533](https://github.com/getsentry/sentry-dotnet/pull/2533))
  - [changelog](https://github.com/getsentry/sentry-java/blob/main/CHANGELOG.md#6280)
  - [diff](https://github.com/getsentry/sentry-java/compare/6.25.1...6.28.0)
- Bump CLI from v2.19.4 to v2.20.4 ([#2509](https://github.com/getsentry/sentry-dotnet/pull/2509), [#2518](https://github.com/getsentry/sentry-dotnet/pull/2518), [#2527](https://github.com/getsentry/sentry-dotnet/pull/2527), [#2530](https://github.com/getsentry/sentry-dotnet/pull/2530))
  - [changelog](https://github.com/getsentry/sentry-cli/blob/master/CHANGELOG.md#2204)
  - [diff](https://github.com/getsentry/sentry-cli/compare/2.19.4...2.20.4)
- Bump Cocoa SDK from v8.8.0 to v8.9.4 ([#2479](https://github.com/getsentry/sentry-dotnet/pull/2479), [#2483](https://github.com/getsentry/sentry-dotnet/pull/2483), [#2500](https://github.com/getsentry/sentry-dotnet/pull/2500), [#2510](https://github.com/getsentry/sentry-dotnet/pull/2510), [#2531](https://github.com/getsentry/sentry-dotnet/pull/2531))
  - [changelog](https://github.com/getsentry/sentry-cocoa/blob/main/CHANGELOG.md#894)
  - [diff](https://github.com/getsentry/sentry-cocoa/compare/8.8.0...8.9.4)

## 3.34.0

### Features

- Open Telemetry Support ([#2453](https://github.com/getsentry/sentry-dotnet/pull/2453))
- Added a MSBuild property `SentryUploadAndroidProguardMapping` to automatically upload the Proguard mapping file when targeting Android ([#2455](https://github.com/getsentry/sentry-dotnet/pull/2455))
- Symbolication for Single File Apps ([#2425](https://github.com/getsentry/sentry-dotnet/pull/2425))
- Add binding to `SwiftAsyncStacktraces` on iOS ([#2436](https://github.com/getsentry/sentry-dotnet/pull/2436))

### Fixes

- Builds targeting Android with `r8` enabled no longer crash during SDK init. The package now contains the required proguard rules ([#2450](https://github.com/getsentry/sentry-dotnet/pull/2450))
- Fix Sentry logger options for MAUI and Azure Functions ([#2423](https://github.com/getsentry/sentry-dotnet/pull/2423))

### Dependencies

- Bump Cocoa SDK from v8.7.3 to v8.8.0 ([#2427](https://github.com/getsentry/sentry-dotnet/pull/2427), [#2430](https://github.com/getsentry/sentry-dotnet/pull/2430))
  - [changelog](https://github.com/getsentry/sentry-cocoa/blob/main/CHANGELOG.md#880)
  - [diff](https://github.com/getsentry/sentry-cocoa/compare/8.7.3...8.8.0)
- Bump CLI from v2.18.1 to v2.19.4 ([#2428](https://github.com/getsentry/sentry-dotnet/pull/2428), [#2431](https://github.com/getsentry/sentry-dotnet/pull/2431), [#2451](https://github.com/getsentry/sentry-dotnet/pull/2451), [#2454](https://github.com/getsentry/sentry-dotnet/pull/2454))
  - [changelog](https://github.com/getsentry/sentry-cli/blob/master/CHANGELOG.md#2194)
  - [diff](https://github.com/getsentry/sentry-cli/compare/2.18.1...2.19.4)
- Bump Java SDK from v6.22.0 to v6.25.1 ([#2429](https://github.com/getsentry/sentry-dotnet/pull/2429), [#2440](https://github.com/getsentry/sentry-dotnet/pull/2440), [#2458](https://github.com/getsentry/sentry-dotnet/pull/2458), [#2476](https://github.com/getsentry/sentry-dotnet/pull/2476))
  - [changelog](https://github.com/getsentry/sentry-java/blob/main/CHANGELOG.md#6251)
  - [diff](https://github.com/getsentry/sentry-java/compare/6.22.0...6.25.1)

## 3.33.1

### Fixes

- SentryHttpMessageHandler added when AddHttpClient is before UseSentry ([#2390](https://github.com/getsentry/sentry-dotnet/pull/2390))
- Set the native sdk name for Android ([#2389](https://github.com/getsentry/sentry-dotnet/pull/2389))
- Fix db connection spans not finishing ([#2398](https://github.com/getsentry/sentry-dotnet/pull/2398))
- Various .NET MAUI fixes / improvements ([#2403](https://github.com/getsentry/sentry-dotnet/pull/2403))
  - The battery level was being reported incorrectly due to percentage multiplier.
  - The device architecture (x64, arm64, etc.) is now reported
  - On Windows, the OS type is now reported as "Windows" instead of "WinUI".  Additionally, the OS display version (ex, "22H2") is now included.
  - `UIKit`, `ABI.Microsoft` and `WinRT`  frames are now marked "system" instead of "in app".
- Reduce debug files uploaded ([#2404](https://github.com/getsentry/sentry-dotnet/pull/2404))
- Fix system frames being marked as "in-app" ([#2408](https://github.com/getsentry/sentry-dotnet/pull/2408))
  - NOTE: This important fix corrects a value that is used during issue grouping, so you may receive new alerts for existing issues after deploying this update.
- DB Connection spans presented poorly ([#2409](https://github.com/getsentry/sentry-dotnet/pull/2409))
- Populate scope's Cookies property ([#2411](https://github.com/getsentry/sentry-dotnet/pull/2411))
- Fix UWP GateKeeper errors ([#2415](https://github.com/getsentry/sentry-dotnet/pull/2415))
- Fix sql client db name ([#2418](https://github.com/getsentry/sentry-dotnet/pull/2418))

### Dependencies

- Bump Cocoa SDK from v8.7.2 to v8.7.3 ([#2394](https://github.com/getsentry/sentry-dotnet/pull/2394))
  - [changelog](https://github.com/getsentry/sentry-cocoa/blob/main/CHANGELOG.md#873)
  - [diff](https://github.com/getsentry/sentry-cocoa/compare/8.7.2...8.7.3)
- Bump Java SDK from v6.19.1 to v6.22.0 ([#2395](https://github.com/getsentry/sentry-dotnet/pull/2395), [#2405](https://github.com/getsentry/sentry-dotnet/pull/2405), [#2417](https://github.com/getsentry/sentry-dotnet/pull/2417))
  - [changelog](https://github.com/getsentry/sentry-java/blob/main/CHANGELOG.md#6220)
  - [diff](https://github.com/getsentry/sentry-java/compare/6.19.1...6.22.0)

## 3.33.0

### Features

- .NET SDK changes for exception groups ([#2287](https://github.com/getsentry/sentry-dotnet/pull/2287))
  - This changes how `AggregateException` is handled.  Instead of filtering them out client-side, the SDK marks them as an "exception group",
    and adds includes data that represents the hierarchical structure of inner exceptions. Sentry now recognizes this server-side,
    improving the accuracy of the issue detail page.
  - Accordingly, the `KeepAggregateException` option is now obsolete and does nothing.  Please remove any usages of `KeepAggregateException`.
  - NOTE: If running Self-Hosted Sentry, you should wait to adopt this SDK update until after updating to the 23.6.0 (est. June 2023) release of Sentry.
    The effect of updating the SDK early will be as if `KeepAggregateException = true` was set.  That will not break anything, but may affect issue grouping and alerts.

### Fixes

- Status messages when uploading symbols or sources are improved. ([#2307](https://github.com/getsentry/sentry-dotnet/issues/2307))

### Dependencies

- Bump CLI from v2.18.0 to v2.18.1 ([#2386](https://github.com/getsentry/sentry-dotnet/pull/2386))
  - [changelog](https://github.com/getsentry/sentry-cli/blob/master/CHANGELOG.md#2181)
  - [diff](https://github.com/getsentry/sentry-cli/compare/2.18.0...2.18.1)

## 3.32.0

### Features

- Azure Functions (Isolated Worker/Out-of-Process) support ([#2346](https://github.com/getsentry/sentry-dotnet/pull/2346))
  - Initial `beta.1` release.  Please give it a try and let us know how it goes!
  - Documentation is TBD.  For now, see `/samples/Sentry.Samples.Azure.Functions.Worker`.

- Add `Hint` support  ([#2351](https://github.com/getsentry/sentry-dotnet/pull/2351))
  - Currently, this allows you to manipulate attachments in the various "before" event delegates.
  - Hints can also be used in event and transaction processors by implementing `ISentryEventProcessorWithHint` or `ISentryTransactionProcessorWithHint`, instead of `ISentryEventProcessor` or `ISentryTransactionProcessor`.
  - Note: Obsoletes the `BeforeSend`, `BeforeSendTransaction`, and `BeforeBreadcrumb` properties on the `SentryOptions` class.  They have been replaced with `SetBeforeSend`, `SetBeforeSendTransaction`, and `SetBeforeBreadcrumb` respectively.  Each one provides overloads both with and without a `Hint` object.

- Allow setting the active span on the scope ([#2364](https://github.com/getsentry/sentry-dotnet/pull/2364))
  - Note: Obsoletes the `Scope.GetSpan` method in favor of a `Scope.Span` property (which now has a setter as well).

- Remove authority from URLs sent to Sentry ([#2365](https://github.com/getsentry/sentry-dotnet/pull/2365))
- Add tag filters to `SentryOptions` ([#2367](https://github.com/getsentry/sentry-dotnet/pull/2367))

### Fixes

- Fix `EnableTracing` option conflict with `TracesSampleRate` ([#2368](https://github.com/getsentry/sentry-dotnet/pull/2368))
  - NOTE: This is a potentially breaking change, as the `TracesSampleRate` property has been made nullable.
    Though extremely uncommon, if you are _retrieving_ the `TracesSampleRate` property for some reason, you will need to account for nulls.
    However, there is no change to the behavior or _typical_ usage of either of these properties.

- CachedTransport gracefully handles malformed envelopes during processing  ([#2371](https://github.com/getsentry/sentry-dotnet/pull/2371))
- Remove extraneous iOS simulator resources when building MAUI apps using Visual Studio "Hot Restart" mode, to avoid hitting Windows max path  ([#2384](https://github.com/getsentry/sentry-dotnet/pull/2384))

### Dependencies

- Bump Cocoa SDK from v8.6.0 to v8.7.1 ([#2359](https://github.com/getsentry/sentry-dotnet/pull/2359), [#2370](https://github.com/getsentry/sentry-dotnet/pull/2370))
  - [changelog](https://github.com/getsentry/sentry-cocoa/blob/main/CHANGELOG.md#871)
  - [diff](https://github.com/getsentry/sentry-cocoa/compare/8.6.0...8.7.1)
- Bump Java SDK from v6.18.1 to v6.19.1 ([#2374](https://github.com/getsentry/sentry-dotnet/pull/2374), [#2381](https://github.com/getsentry/sentry-dotnet/pull/2381))
  - [changelog](https://github.com/getsentry/sentry-java/blob/main/CHANGELOG.md#6191)
  - [diff](https://github.com/getsentry/sentry-java/compare/6.18.1...6.19.1)
- Bump Cocoa SDK from v8.6.0 to v8.7.2 ([#2359](https://github.com/getsentry/sentry-dotnet/pull/2359), [#2370](https://github.com/getsentry/sentry-dotnet/pull/2370), [#2375](https://github.com/getsentry/sentry-dotnet/pull/2375))
  - [changelog](https://github.com/getsentry/sentry-cocoa/blob/main/CHANGELOG.md#872)
  - [diff](https://github.com/getsentry/sentry-cocoa/compare/8.6.0...8.7.2)
- Bump CLI from v2.17.5 to v2.18.0 ([#2380](https://github.com/getsentry/sentry-dotnet/pull/2380))
  - [changelog](https://github.com/getsentry/sentry-cli/blob/master/CHANGELOG.md#2180)
  - [diff](https://github.com/getsentry/sentry-cli/compare/2.17.5...2.18.0)

## 3.31.0

### Features

- Initial work to support profiling in a future release. ([#2206](https://github.com/getsentry/sentry-dotnet/pull/2206))
- Create a Sentry event for failed HTTP requests ([#2320](https://github.com/getsentry/sentry-dotnet/pull/2320))
- Improve `WithScope` and add `WithScopeAsync` ([#2303](https://github.com/getsentry/sentry-dotnet/pull/2303)) ([#2309](https://github.com/getsentry/sentry-dotnet/pull/2309))
- Build .NET Standard 2.1 for Unity ([#2328](https://github.com/getsentry/sentry-dotnet/pull/2328))
- Add `RemoveExceptionFilter`, `RemoveEventProcessor` and `RemoveTransactionProcessor` extension methods on `SentryOptions` ([#2331](https://github.com/getsentry/sentry-dotnet/pull/2331))
- Include Dynamic Sampling Context with error events, when there's a transaction ([#2332](https://github.com/getsentry/sentry-dotnet/pull/2332))

### Fixes

- Buffer payloads asynchronously when appropriate ([#2297](https://github.com/getsentry/sentry-dotnet/pull/2297))
- Restore `System.Reflection.Metadata` dependency for .NET Core 3 ([#2302](https://github.com/getsentry/sentry-dotnet/pull/2302))
- Capture open transactions on disabled hubs ([#2319](https://github.com/getsentry/sentry-dotnet/pull/2319))
- Remove session breadcrumbs ([#2333](https://github.com/getsentry/sentry-dotnet/pull/2333))
- Support synchronous `HttpClient.Send` in `SentryHttpMessageHandler` ([#2336](https://github.com/getsentry/sentry-dotnet/pull/2336))
- Fix ASP.NET Core issue with missing context when using capture methods that configure scope ([#2339](https://github.com/getsentry/sentry-dotnet/pull/2339))
- Improve debug file upload handling ([#2349](https://github.com/getsentry/sentry-dotnet/pull/2349))

### Dependencies

- Bump CLI from v2.17.0 to v2.17.5 ([#2298](https://github.com/getsentry/sentry-dotnet/pull/2298), [#2318](https://github.com/getsentry/sentry-dotnet/pull/2318), [#2321](https://github.com/getsentry/sentry-dotnet/pull/2321), [#2345](https://github.com/getsentry/sentry-dotnet/pull/2345))
  - [changelog](https://github.com/getsentry/sentry-cli/blob/master/CHANGELOG.md#2175)
  - [diff](https://github.com/getsentry/sentry-cli/compare/2.17.0...2.17.5)
- Bump Cocoa SDK from v8.4.0 to v8.6.0 ([#2310](https://github.com/getsentry/sentry-dotnet/pull/2310), [#2344](https://github.com/getsentry/sentry-dotnet/pull/2344))
  - [changelog](https://github.com/getsentry/sentry-cocoa/blob/main/CHANGELOG.md#860)
  - [diff](https://github.com/getsentry/sentry-cocoa/compare/8.4.0...8.6.0)
- Bump Java SDK from v6.17.0 to v6.18.1 ([#2338](https://github.com/getsentry/sentry-dotnet/pull/2338), [#2343](https://github.com/getsentry/sentry-dotnet/pull/2343))
  - [changelog](https://github.com/getsentry/sentry-java/blob/main/CHANGELOG.md#6181)
  - [diff](https://github.com/getsentry/sentry-java/compare/6.17.0...6.18.1)

## 3.30.0

### Features

- Add `FileDiagnosticLogger` to assist with debugging the SDK ([#2242](https://github.com/getsentry/sentry-dotnet/pull/2242))
- Attach stack trace when events have captured an exception without a stack trace ([#2266](https://github.com/getsentry/sentry-dotnet/pull/2266))
- Add `Scope.Clear` and `Scope.ClearBreadcrumbs` methods ([#2284](https://github.com/getsentry/sentry-dotnet/pull/2284))
- Improvements to exception mechanism data ([#2294](https://github.com/getsentry/sentry-dotnet/pull/2294))

### Fixes

- Normalize StackFrame in-app resolution for modules & function prefixes ([#2234](https://github.com/getsentry/sentry-dotnet/pull/2234))
- Calling `AddAspNet` more than once should not block all errors from being sent ([#2253](https://github.com/getsentry/sentry-dotnet/pull/2253))
- Fix Sentry CLI arguments when using custom URL or auth token parameters ([#2259](https://github.com/getsentry/sentry-dotnet/pull/2259))
- Sentry.AspNetCore fix transaction name when path base is used and route starts with a slash ([#2265](https://github.com/getsentry/sentry-dotnet/pull/2265))
- Fix Baggage header parsing in ASP.NET (Framework) ([#2293](https://github.com/getsentry/sentry-dotnet/pull/2293))

### Dependencies

- Bump Cocoa SDK from v8.3.0 to v8.4.0 ([#2237](https://github.com/getsentry/sentry-dotnet/pull/2237), [#2248](https://github.com/getsentry/sentry-dotnet/pull/2248), [#2251](https://github.com/getsentry/sentry-dotnet/pull/2251), [#2285](https://github.com/getsentry/sentry-dotnet/pull/2285))
  - [changelog](https://github.com/getsentry/sentry-cocoa/blob/main/CHANGELOG.md#840)
  - [diff](https://github.com/getsentry/sentry-cocoa/compare/8.3.0...8.4.0)

- Bump CLI from v2.14.4 to v2.17.0 ([#2238](https://github.com/getsentry/sentry-dotnet/pull/2238), [#2244](https://github.com/getsentry/sentry-dotnet/pull/2244), [#2252](https://github.com/getsentry/sentry-dotnet/pull/2252), [#2264](https://github.com/getsentry/sentry-dotnet/pull/2264), [#2292](https://github.com/getsentry/sentry-dotnet/pull/2292))
  - [changelog](https://github.com/getsentry/sentry-cli/blob/master/CHANGELOG.md#2170)
  - [diff](https://github.com/getsentry/sentry-cli/compare/2.14.4...2.17.0)

- Bump Java SDK from v6.15.0 to v6.17.0 ([#2243](https://github.com/getsentry/sentry-dotnet/pull/2243), [#2277](https://github.com/getsentry/sentry-dotnet/pull/2277))
  - [changelog](https://github.com/getsentry/sentry-java/blob/main/CHANGELOG.md#6170)
  - [diff](https://github.com/getsentry/sentry-java/compare/6.15.0...6.17.0)

## 3.29.1

### Fixes

- Get debug image for Full PDB format on Windows ([#2222](https://github.com/getsentry/sentry-dotnet/pull/2222))
- Fix debug files not uploading for `packages.config` nuget ([#2224](https://github.com/getsentry/sentry-dotnet/pull/2224))

### Dependencies

- Bump Cocoa SDK from v8.2.0 to v8.3.0 ([#2220](https://github.com/getsentry/sentry-dotnet/pull/2220))
  - [changelog](https://github.com/getsentry/sentry-cocoa/blob/main/CHANGELOG.md#830)
  - [diff](https://github.com/getsentry/sentry-cocoa/compare/8.2.0...8.3.0)

## 3.29.0

**Notice:** The `<SentryUploadSymbols>` MSBuild property previously defaulted to `true` for projects compiled in `Release` configuration.
It is now `false` by default.  To continue uploading symbols, you must opt-in by setting it to `true`.
See the [MSBuild Setup](https://docs.sentry.io/platforms/dotnet/configuration/msbuild/) docs for further details.

### Features

- Added basic functionality to support `View Hierarchy` ([#2163](https://github.com/getsentry/sentry-dotnet/pull/2163))
- Allow `SentryUploadSources` to work even when not uploading symbols ([#2197](https://github.com/getsentry/sentry-dotnet/pull/2197))
- Add support for `BeforeSendTransaction` ([#2188](https://github.com/getsentry/sentry-dotnet/pull/2188))
- Add `EnableTracing` option to simplify enabling tracing ([#2201](https://github.com/getsentry/sentry-dotnet/pull/2201))
- Make `SentryUploadSymbols` strictly opt-in ([#2216](https://github.com/getsentry/sentry-dotnet/pull/2216))

### Fixes

- Fix assembly not found on Android in Debug configuration ([#2175](https://github.com/getsentry/sentry-dotnet/pull/2175))
- Fix context object with circular reference prevents event from being sent ([#2210](https://github.com/getsentry/sentry-dotnet/pull/2210))

### Dependencies

- Bump Java SDK from v6.13.1 to v6.15.0 ([#2185](https://github.com/getsentry/sentry-dotnet/pull/2185), [#2207](https://github.com/getsentry/sentry-dotnet/pull/2207))
  - [changelog](https://github.com/getsentry/sentry-java/blob/main/CHANGELOG.md#6150)
  - [diff](https://github.com/getsentry/sentry-java/compare/6.13.1...6.15.0)
- Bump CLI from v2.12.0 to v2.14.4 ([#2187](https://github.com/getsentry/sentry-dotnet/pull/2187), [#2215](https://github.com/getsentry/sentry-dotnet/pull/2215))
  - [changelog](https://github.com/getsentry/sentry-cli/blob/master/CHANGELOG.md#2144)
  - [diff](https://github.com/getsentry/sentry-cli/compare/2.12.0...2.14.4)
- Bump Java SDK from v6.13.1 to v6.14.0 ([#2185](https://github.com/getsentry/sentry-dotnet/pull/2185))
  - [changelog](https://github.com/getsentry/sentry-java/blob/main/CHANGELOG.md#6140)
  - [diff](https://github.com/getsentry/sentry-java/compare/6.13.1...6.14.0)
- Bump CLI from v2.12.0 to v2.14.3 ([#2187](https://github.com/getsentry/sentry-dotnet/pull/2187), [#2208](https://github.com/getsentry/sentry-dotnet/pull/2208))
  - [changelog](https://github.com/getsentry/sentry-cli/blob/master/CHANGELOG.md#2143)
  - [diff](https://github.com/getsentry/sentry-cli/compare/2.12.0...2.14.3)
- Bump Cocoa SDK from v7.31.5 to v8.2.0 ([#2203](https://github.com/getsentry/sentry-dotnet/pull/2203))
  - [changelog](https://github.com/getsentry/sentry-cocoa/blob/main/CHANGELOG.md#820)
  - [diff](https://github.com/getsentry/sentry-cocoa/compare/7.31.5...8.2.0)

## 3.28.1

### Fixes

- Fix MAUI missing breadcrumbs for lifecycle and UI events ([#2170](https://github.com/getsentry/sentry-dotnet/pull/2170))
- Fix hybrid sdk names ([#2171](https://github.com/getsentry/sentry-dotnet/pull/2171))
- Fix ASP.NET sdk name ([#2172](https://github.com/getsentry/sentry-dotnet/pull/2172))

## 3.28.0

### Features

- Added `instruction_addr_adjustment` attribute to SentryStackTrace ([#2151](https://github.com/getsentry/sentry-dotnet/pull/2151))

### Fixes

- Workaround Visual Studio "Pair to Mac" issue (on Windows), and Update bundled Cocoa SDK to version 7.31.5 ([#2164](https://github.com/getsentry/sentry-dotnet/pull/2164))
- Sentry SDK assemblies no longer have PDBs embedded. Debug symbols are uploaded to `nuget.org` as `snupkg` packages  ([#2166](https://github.com/getsentry/sentry-dotnet/pull/2166))

### Dependencies

- Bump Java SDK from v6.13.0 to v6.13.1 ([#2168](https://github.com/getsentry/sentry-dotnet/pull/2168))
  - [changelog](https://github.com/getsentry/sentry-java/blob/main/CHANGELOG.md#6131)
  - [diff](https://github.com/getsentry/sentry-java/compare/6.13.0...6.13.1)

## 3.27.1

### Fixes

- Fix Sentry CLI MSBuild for Xamarin and NetFX ([#2154](https://github.com/getsentry/sentry-dotnet/pull/2154))
- Log aborted HTTP requests as debug instead of error ([#2155](https://github.com/getsentry/sentry-dotnet/pull/2155))

## 3.27.0

### Features

- Publish `Sentry.Android.AssemblyReader` as a separate nuget package (for reuse by `Sentry.Xamarin`) ([#2127](https://github.com/getsentry/sentry-dotnet/pull/2127))
- Improvements for Sentry CLI integration ([#2145](https://github.com/getsentry/sentry-dotnet/pull/2145))
- Update bundled Android SDK to version 6.13.0 ([#2147](https://github.com/getsentry/sentry-dotnet/pull/2147))

## 3.26.2

### Fixes

- Fix Sentry CLI integration on Windows ([#2123](https://github.com/getsentry/sentry-dotnet/pull/2123)) ([#2124](https://github.com/getsentry/sentry-dotnet/pull/2124))

## 3.26.1

### Fixes

- Fix issue with Sentry CLI msbuild properties ([#2119](https://github.com/getsentry/sentry-dotnet/pull/2119))

## 3.26.0

### Features

- Use Sentry CLI after build to upload symbols ([#2107](https://github.com/getsentry/sentry-dotnet/pull/2107))

### Fixes

- Logging info instead of warning when skipping debug images ([#2101](https://github.com/getsentry/sentry-dotnet/pull/2101))
- Fix unhandled exception not captured when hub disabled ([#2103](https://github.com/getsentry/sentry-dotnet/pull/2103))
- Fix Android support for Portable PDB format when app uses split APKs ([#2108](https://github.com/getsentry/sentry-dotnet/pull/2108))
- Fix session ending as crashed for unobserved task exceptions ([#2112](https://github.com/getsentry/sentry-dotnet/pull/2112))
- Set absolute path when stripping project path on stack frame ([#2117](https://github.com/getsentry/sentry-dotnet/pull/2117))

## 3.25.0

### Features

- Add support for Portable PDB format ([#2050](https://github.com/getsentry/sentry-dotnet/pull/2050))
- Update bundled Android SDK to version 6.10.0([#2095](https://github.com/getsentry/sentry-dotnet/pull/2095))
- Update bundled Cocoa SDK to version 7.31.4 ([#2096](https://github.com/getsentry/sentry-dotnet/pull/2096))

### Fixes

- Fix db warnings caused by transaction sampled out ([#2097](https://github.com/getsentry/sentry-dotnet/pull/2097))

## 3.24.1

### Fixes

- Fix missing stack trace on UnobservedTaskException ([#2067](https://github.com/getsentry/sentry-dotnet/pull/2067))
- Fix warning caused by db connection span closed prematurely ([#2068](https://github.com/getsentry/sentry-dotnet/pull/2068))
- Attach db connections to child spans correctly ([#2071](https://github.com/getsentry/sentry-dotnet/pull/2071))
- Improve MAUI event bindings ([#2089](https://github.com/getsentry/sentry-dotnet/pull/2089))

## 3.24.0

### Features

- Simplify API for flushing events ([#2030](https://github.com/getsentry/sentry-dotnet/pull/2030))
- Update bundled Cocoa SDK to version 7.31.1 ([#2053](https://github.com/getsentry/sentry-dotnet/pull/2053))
- Update bundled Android SDK to version 6.7.1 ([#2058](https://github.com/getsentry/sentry-dotnet/pull/2058))

### Fixes

- Update unobserved task exception integration ([#2034](https://github.com/getsentry/sentry-dotnet/pull/2034))
- Fix trace propagation targets setter ([#2035](https://github.com/getsentry/sentry-dotnet/pull/2035))
- Fix DiagnosticSource integration disabled incorrectly with TracesSampler ([#2039](https://github.com/getsentry/sentry-dotnet/pull/2039))
- Update transitive dependencies to resolve security warnings ([#2045](https://github.com/getsentry/sentry-dotnet/pull/2045))
- Fix issue with Hot Restart for iOS ([#2047](https://github.com/getsentry/sentry-dotnet/pull/2047))
- Fix `CacheDirectoryPath` option on MAUI ([#2055](https://github.com/getsentry/sentry-dotnet/pull/2055))

## 3.23.1

### Fixes

- Fix concurrency bug in caching transport ([#2026](https://github.com/getsentry/sentry-dotnet/pull/2026))

## 3.23.0

### Features

- Update bundled Android SDK to version 6.5.0 ([#1984](https://github.com/getsentry/sentry-dotnet/pull/1984))
- Update bundled Cocoa SDK to version 7.28.0 ([#1988](https://github.com/getsentry/sentry-dotnet/pull/1988))
- Allow custom processors to be added as a scoped dependency ([#1979](https://github.com/getsentry/sentry-dotnet/pull/1979))
- Support DI for custom transaction processors ([#1993](https://github.com/getsentry/sentry-dotnet/pull/1993))
- Mark Transaction as aborted when unhandled exception occurs ([#1996](https://github.com/getsentry/sentry-dotnet/pull/1996))
- Build Windows and Tizen targets for `Sentry.Maui` ([#2005](https://github.com/getsentry/sentry-dotnet/pull/2005))
- Add Custom Measurements API ([#2013](https://github.com/getsentry/sentry-dotnet/pull/2013))
- Add `ISpan.GetTransaction` convenience method ([#2014](https://github.com/getsentry/sentry-dotnet/pull/2014))

### Fixes

- Split Android and Cocoa bindings into separate projects ([#1983](https://github.com/getsentry/sentry-dotnet/pull/1983))
  - NuGet package `Sentry` now depends on `Sentry.Bindings.Android` for `net6.0-android` targets.
  - NuGet package `Sentry` now depends on `Sentry.Bindings.Cocoa` for `net6.0-ios` and `net6.0-maccatalyst` targets.
- Exclude EF error message from logging ([#1980](https://github.com/getsentry/sentry-dotnet/pull/1980))
- Ensure logs with lower levels are captured by `Sentry.Extensions.Logging` ([#1992](https://github.com/getsentry/sentry-dotnet/pull/1992))
- Fix bug with pre-formatted strings passed to diagnostic loggers ([#2004](https://github.com/getsentry/sentry-dotnet/pull/2004))
- Fix DI issue by binding to MAUI using lifecycle events ([#2006](https://github.com/getsentry/sentry-dotnet/pull/2006))
- Unhide `SentryEvent.Exception` ([#2011](https://github.com/getsentry/sentry-dotnet/pull/2011))
- Bump `Google.Cloud.Functions.Hosting` to version 1.1.0 ([#2015](https://github.com/getsentry/sentry-dotnet/pull/2015))
- Fix default host issue for the Sentry Tunnel middleware ([#2019](https://github.com/getsentry/sentry-dotnet/pull/2019))

## 3.22.0

### Features

- `SentryOptions.AttachStackTrace` is now enabled by default. ([#1907](https://github.com/getsentry/sentry-dotnet/pull/1907))
- Update Sentry Android SDK to version 6.4.1 ([#1911](https://github.com/getsentry/sentry-dotnet/pull/1911))
- Update Sentry Cocoa SDK to version 7.24.1 ([#1912](https://github.com/getsentry/sentry-dotnet/pull/1912))
- Add `TransactionNameSource` annotation ([#1910](https://github.com/getsentry/sentry-dotnet/pull/1910))
- Use URL path in transaction names instead of "Unknown Route" ([#1919](https://github.com/getsentry/sentry-dotnet/pull/1919))
  - NOTE: This change effectively ungroups transactions that were previously grouped together under "Unkown Route".
- Add `User.Segment` property ([#1920](https://github.com/getsentry/sentry-dotnet/pull/1920))
- Add support for custom `JsonConverter`s ([#1934](https://github.com/getsentry/sentry-dotnet/pull/1934))
- Support more types for message template tags in SentryLogger ([#1945](https://github.com/getsentry/sentry-dotnet/pull/1945))
- Support Dynamic Sampling ([#1953](https://github.com/getsentry/sentry-dotnet/pull/1953))

### Fixes

- Reduce lock contention when sampling ([#1915](https://github.com/getsentry/sentry-dotnet/pull/1915))
- Dont send transaction for OPTIONS web request ([#1921](https://github.com/getsentry/sentry-dotnet/pull/1921))
- Fix missing details when aggregate exception is filtered out ([#1922](https://github.com/getsentry/sentry-dotnet/pull/1922))
- Exception filters should consider child exceptions of an `AggregateException` ([#1924](https://github.com/getsentry/sentry-dotnet/pull/1924))
- Add Blazor WASM detection to set IsGlobalModeEnabled to true ([#1931](https://github.com/getsentry/sentry-dotnet/pull/1931))
- Respect Transaction.IsSampled in SqlListener ([#1933](https://github.com/getsentry/sentry-dotnet/pull/1933))
- Ignore null Context values ([#1942](https://github.com/getsentry/sentry-dotnet/pull/1942))
- Tags should not differ based on current culture ([#1949](https://github.com/getsentry/sentry-dotnet/pull/1949))
- Always recalculate payload length ([#1957](https://github.com/getsentry/sentry-dotnet/pull/1957))
- Fix issues with envelope deserialization ([#1965](https://github.com/getsentry/sentry-dotnet/pull/1965))
- Set default trace status to `ok` instead of `unknown_error` ([#1970](https://github.com/getsentry/sentry-dotnet/pull/1970))
- Fix reported error count on a crashed session update ([#1972](https://github.com/getsentry/sentry-dotnet/pull/1972))

## 3.21.0

Includes Sentry.Maui Preview 3

### Features

- Add ISentryTransactionProcessor ([#1862](https://github.com/getsentry/sentry-dotnet/pull/1862))
- Added 'integrations' to SdkVersion ([#1820](https://github.com/getsentry/sentry-dotnet/pull/1820))
- Updated Sentry Android SDK to version 6.3.0 ([#1826](https://github.com/getsentry/sentry-dotnet/pull/1826))
- Add the Sentry iOS SDK ([#1829](https://github.com/getsentry/sentry-dotnet/pull/1829))
- Enable Scope Sync for iOS ([#1834](https://github.com/getsentry/sentry-dotnet/pull/1834))
- Add API for deliberately crashing an app ([#1842](https://github.com/getsentry/sentry-dotnet/pull/1842))
- Add Mac Catalyst target ([#1848](https://github.com/getsentry/sentry-dotnet/pull/1848))
- Add `Distribution` properties ([#1851](https://github.com/getsentry/sentry-dotnet/pull/1851))
- Add and configure options for the iOS SDK ([#1849](https://github.com/getsentry/sentry-dotnet/pull/1849))
- Set default `Release` and `Distribution` for iOS and Android ([#1856](https://github.com/getsentry/sentry-dotnet/pull/1856))
- Apply WinUI 3 exception handler in Sentry core ([#1863](https://github.com/getsentry/sentry-dotnet/pull/1863))
- Copy context info from iOS ([#1884](https://github.com/getsentry/sentry-dotnet/pull/1884))

### Fixes

- Parse "Mono Unity IL2CPP" correctly in platform runtime name ([#1742](https://github.com/getsentry/sentry-dotnet/pull/1742))
- Fix logging loop with NLog sentry ([#1824](https://github.com/getsentry/sentry-dotnet/pull/1824))
- Fix logging loop with Serilog sentry ([#1828](https://github.com/getsentry/sentry-dotnet/pull/1828))
- Skip attachment if stream is empty ([#1854](https://github.com/getsentry/sentry-dotnet/pull/1854))
- Allow some mobile options to be modified from defaults ([#1857](https://github.com/getsentry/sentry-dotnet/pull/1857))
- Fix environment name casing issue ([#1861](https://github.com/getsentry/sentry-dotnet/pull/1861))
- Null check HttpContext in SystemWebVersionLocator ([#1881](https://github.com/getsentry/sentry-dotnet/pull/1881))
- Fix detection of .NET Framework 4.8.1 ([#1885](https://github.com/getsentry/sentry-dotnet/pull/1885))
- Flush caching transport with main flush ([#1890](https://github.com/getsentry/sentry-dotnet/pull/1890))
- Fix Sentry interfering with MAUI's focus events ([#1891](https://github.com/getsentry/sentry-dotnet/pull/1891))
- Stop using `server-os` and `server-runtime` ([#1893](https://github.com/getsentry/sentry-dotnet/pull/1893))

## 3.20.1

### Fixes

- URGENT: Fix events rejected due to duplicate `sent_at` header when offline caching is enabled through `CacheDirectoryPath` ([#1818](https://github.com/getsentry/sentry-dotnet/pull/1818))
- Fix null ref in aspnet TryGetTraceHeader ([#1807](https://github.com/getsentry/sentry-dotnet/pull/1807))

## 3.20.0

### Features

- Use `sent_at` instead of `sentry_timestamp` to reduce clock skew ([#1690](https://github.com/getsentry/sentry-dotnet/pull/1690))
- Send project root path with events ([#1739](https://github.com/getsentry/sentry-dotnet/pull/1739))

### Fixes

- Detect MVC versioning in route ([#1731](https://github.com/getsentry/sentry-dotnet/pull/1731))
- Fix error with `ConcurrentHashMap` on Android <= 9 ([#1761](https://github.com/getsentry/sentry-dotnet/pull/1761))
- Minor improvements to `BackgroundWorker` ([#1773](https://github.com/getsentry/sentry-dotnet/pull/1773))
- Make GzipRequestBodyHandler respect async ([#1776](https://github.com/getsentry/sentry-dotnet/pull/1776))
- Fix race condition in handling of `InitCacheFlushTimeout` ([#1784](https://github.com/getsentry/sentry-dotnet/pull/1784))
- Fix exceptions on background thread not reported in Unity ([#1794](https://github.com/getsentry/sentry-dotnet/pull/1794))

## 3.19.0

Includes Sentry.Maui Preview 2

### Features

- Expose `EnumerateChainedExceptions` ([#1733](https://github.com/getsentry/sentry-dotnet/pull/1733))
- Android Scope Sync ([#1737](https://github.com/getsentry/sentry-dotnet/pull/1737))
- Enable logging in MAUI ([#1738](https://github.com/getsentry/sentry-dotnet/pull/1738))
- Support `IntPtr` and `UIntPtr` serialization ([#1746](https://github.com/getsentry/sentry-dotnet/pull/1746))
- Log Warning when secret is detected in DSN ([#1749](https://github.com/getsentry/sentry-dotnet/pull/1749))
- Catch permission exceptions on Android ([#1750](https://github.com/getsentry/sentry-dotnet/pull/1750))
- Enable offline caching in MAUI ([#1753](https://github.com/getsentry/sentry-dotnet/pull/1753))
- Send client report when flushing queue ([#1757](https://github.com/getsentry/sentry-dotnet/pull/1757))

### Fixes

- Set MAUI minimum version ([#1728](https://github.com/getsentry/sentry-dotnet/pull/1728))
- Don't allow `SentryDiagnosticListenerIntegration` to be added multiple times ([#1748](https://github.com/getsentry/sentry-dotnet/pull/1748))
- Catch permission exceptions for MAUI ([#1750](https://github.com/getsentry/sentry-dotnet/pull/1750))
- Don't allow newlines in diagnostic logger messages ([#1756](https://github.com/getsentry/sentry-dotnet/pull/1756))

## 3.18.0

Includes Sentry.Maui Preview 1

### Features

- Move tunnel functionality into Sentry.AspNetCore ([#1645](https://github.com/getsentry/sentry-dotnet/pull/1645))
- Make `HttpContext` available for sampling decisions ([#1682](https://github.com/getsentry/sentry-dotnet/pull/1682))
- Send the .NET Runtime Identifier to Sentry ([#1708](https://github.com/getsentry/sentry-dotnet/pull/1708))
- Added a new `net6.0-android` target for the `Sentry` core library, which bundles the [Sentry Android SDK](https://docs.sentry.io/platforms/android/):
  - Initial .NET 6 Android support ([#1288](https://github.com/getsentry/sentry-dotnet/pull/1288))
  - Update Android Support ([#1669](https://github.com/getsentry/sentry-dotnet/pull/1669))
  - Update Sentry-Android to 6.0.0-rc.1 ([#1686](https://github.com/getsentry/sentry-dotnet/pull/1686))
  - Update Sentry-Android to 6.0.0 ([#1697](https://github.com/getsentry/sentry-dotnet/pull/1697))
  - Set Java/Android SDK options ([#1694](https://github.com/getsentry/sentry-dotnet/pull/1694))
  - Refactor and update Android options ([#1705](https://github.com/getsentry/sentry-dotnet/pull/1705))
  - Add Android OS information to the event context ([#1716](https://github.com/getsentry/sentry-dotnet/pull/1716))
- Added a new `Sentry.Maui` integration library for the [.NET MAUI](https://dotnet.microsoft.com/apps/maui) platform:
  - Initial MAUI support ([#1663](https://github.com/getsentry/sentry-dotnet/pull/1663))
  - Continue with adding MAUI support ([#1670](https://github.com/getsentry/sentry-dotnet/pull/1670))
  - MAUI events become extra context in Sentry events ([#1706](https://github.com/getsentry/sentry-dotnet/pull/1706))
  - Add options for PII breadcrumbs from MAUI events ([#1709](https://github.com/getsentry/sentry-dotnet/pull/1709))
  - Add device information to the event context ([#1713](https://github.com/getsentry/sentry-dotnet/pull/1713))
  - Add platform OS information to the event context ([#1717](https://github.com/getsentry/sentry-dotnet/pull/1717))

### Fixes

- Remove IInternalSdkIntegration ([#1656](https://github.com/getsentry/sentry-dotnet/pull/1656))
- On async Main, dont unregister unhandled exception before capturing crash  ([#321](https://github.com/getsentry/sentry-dotnet/issues/321))
- Handle BadHttpRequestException from Kestrel inside SentryTunnelMiddleware ([#1673](https://github.com/getsentry/sentry-dotnet/pull/1673))
- Improve timestamp precision of transactions and spans ([#1680](https://github.com/getsentry/sentry-dotnet/pull/1680))
- Flatten AggregateException ([#1672](https://github.com/getsentry/sentry-dotnet/pull/1672))
  - NOTE: This can affect grouping. You can keep the original behavior by setting the option `KeepAggregateException` to `true`.
- Serialize stack frame addresses as strings. ([#1692](https://github.com/getsentry/sentry-dotnet/pull/1692))
- Improve serialization perf and fix memory leak in `SentryEvent` ([#1693](https://github.com/getsentry/sentry-dotnet/pull/1693))
- Add type checking in contexts TryGetValue ([#1700](https://github.com/getsentry/sentry-dotnet/pull/1700))
- Restore serialization of the `Platform` name ([#1702](https://github.com/getsentry/sentry-dotnet/pull/1702))

## 3.17.1

### Fixes

- Rework how the `InitCacheFlushTimeout` option is implemented. ([#1644](https://github.com/getsentry/sentry-dotnet/pull/1644))
- Add retry logic to the caching transport when moving files back from the processing folder. ([#1649](https://github.com/getsentry/sentry-dotnet/pull/1649))

## 3.17.0

**Notice:** If you are using self-hosted Sentry, this version and forward requires either Sentry version >= [21.9.0](https://github.com/getsentry/relay/blob/master/CHANGELOG.md#2190), or you must manually disable sending client reports via the `SendClientReports` option.

### Features

- Collect and send Client Reports to Sentry, which contain counts of discarded events. ([#1556](https://github.com/getsentry/sentry-dotnet/pull/1556))
- Expose `ITransport` and `SentryOptions.Transport` public, to support using custom transports ([#1602](https://github.com/getsentry/sentry-dotnet/pull/1602))
- Android native crash support ([#1288](https://github.com/getsentry/sentry-dotnet/pull/1288))

### Fixes

- Workaround `System.Text.Json` issue with Unity IL2CPP. ([#1583](https://github.com/getsentry/sentry-dotnet/pull/1583))
- Demystify stack traces for exceptions that fire in a `BeforeSend` callback. ([#1587](https://github.com/getsentry/sentry-dotnet/pull/1587))
- Obsolete `Platform` and always write `csharp` ([#1610](https://github.com/getsentry/sentry-dotnet/pull/1610))
- Fix a minor issue in the caching transport related to recovery of files from previous session. ([#1617](https://github.com/getsentry/sentry-dotnet/pull/1617))
- Better DisableAppDomainProcessExitFlush docs ([#1634](https://github.com/getsentry/sentry-dotnet/pull/1634))

## 3.16.0

### Features

- Use a default value of 60 seconds if a `Retry-After` header is not present. ([#1537](https://github.com/getsentry/sentry-dotnet/pull/1537))
- Add new Protocol definitions for DebugImages and AddressMode ([#1513](https://github.com/getsentry/sentry-dotnet/pull/1513))
- Add `HttpTransport` extensibility and synchronous serialization support ([#1560](https://github.com/getsentry/sentry-dotnet/pull/1560))
- Add `UseAsyncFileIO` to Sentry options (enabled by default) ([#1564](https://github.com/getsentry/sentry-dotnet/pull/1564))

### Fixes

- Fix event dropped by bad attachment when no logger is set. ([#1557](https://github.com/getsentry/sentry-dotnet/pull/1557))
- Ignore zero properties for MemoryInfo ([#1531](https://github.com/getsentry/sentry-dotnet/pull/1531))
- Cleanup diagnostic source ([#1529](https://github.com/getsentry/sentry-dotnet/pull/1529))
- Remove confusing message Successfully sent cached envelope ([#1542](https://github.com/getsentry/sentry-dotnet/pull/1542))
- Fix infinite loop in SentryDatabaseLogging.UseBreadcrumbs ([#1543](https://github.com/getsentry/sentry-dotnet/pull/1543))
- GetFromRuntimeInformation() in try-catch  ([#1554](https://github.com/getsentry/sentry-dotnet/pull/1554))
- Make `Contexts` properties more thread-safe ([#1571](https://github.com/getsentry/sentry-dotnet/pull/1571))
- Fix `PlatformNotSupportedException` exception on `net6.0-maccatalyst` targets ([#1567](https://github.com/getsentry/sentry-dotnet/pull/1567))
- In ASP.Net Core, make sure that `SentrySdk.LastEventId` is accessible from exception handler pages ([#1573](https://github.com/getsentry/sentry-dotnet/pull/1573))

## 3.15.0

### Features

- Expose ConfigureAppFrame as a public static function. ([#1493](https://github.com/getsentry/sentry-dotnet/pull/1493))

### Fixes

- Make `SentryDiagnosticSubscriber._disposableListeners` thread safe ([#1506](https://github.com/getsentry/sentry-dotnet/pull/1506))
- Adjust database span names by replacing `_` to `.`. `db.query_compiler` becomes `db.query.compile`. ([#1502](https://github.com/getsentry/sentry-dotnet/pull/1502))

## 3.14.1

### Fixes

- Fix caching transport with attachments ([#1489](https://github.com/getsentry/sentry-dotnet/pull/1489))
- Revert Sentry in implicit usings ([#1490](https://github.com/getsentry/sentry-dotnet/pull/1490))

## 3.14.0

### Features

- Add the delegate TransactionNameProvider to allow the name definition from Unknown transactions on ASP.NET Core ([#1421](https://github.com/getsentry/sentry-dotnet/pull/1421))
- SentrySDK.WithScope is now obsolete in favour of overloads of CaptureEvent, CaptureMessage, CaptureException ([#1412](https://github.com/getsentry/sentry-dotnet/pull/1412))
- Add Sentry to global usings when ImplicitUsings is enabled (`<ImplicitUsings>true</ImplicitUsings>`) ([#1398](https://github.com/getsentry/sentry-dotnet/pull/1398))
- The implementation of the background worker can now be changed ([#1450](https://github.com/getsentry/sentry-dotnet/pull/1450))
- Map reg key 528449 to net48 ([#1465](https://github.com/getsentry/sentry-dotnet/pull/1465))
- Improve logging for failed JSON serialization ([#1473](https://github.com/getsentry/sentry-dotnet/pull/1473))

### Fixes

- Handle exception from crashedLastRun callback ([#1328](https://github.com/getsentry/sentry-dotnet/pull/1328))
- Reduced the logger noise from EF when not using Performance Monitoring ([#1441](https://github.com/getsentry/sentry-dotnet/pull/1441))
- Create CachingTransport directories in constructor to avoid DirectoryNotFoundException ([#1432](https://github.com/getsentry/sentry-dotnet/pull/1432))
- UnobservedTaskException is now considered as Unhandled ([#1447](https://github.com/getsentry/sentry-dotnet/pull/1447))
- Avoid calls the Thread.CurrentThread where possible ([#1466](https://github.com/getsentry/sentry-dotnet/pull/1466))
- Rename thread pool protocol keys to snake case ([#1472](https://github.com/getsentry/sentry-dotnet/pull/1472))
- Treat IOException as a network issue ([#1476](https://github.com/getsentry/sentry-dotnet/pull/1476))
- Fix incorrect sdk name in envelope header ([#1474](https://github.com/getsentry/sentry-dotnet/pull/1474))
- Use Trace.WriteLine for TraceDiagnosticLogger ([#1475](https://github.com/getsentry/sentry-dotnet/pull/1475))
- Remove Exception filters to work around Unity bug on 2019.4.35f IL2CPP ([#1486](https://github.com/getsentry/sentry-dotnet/pull/1486))

## 3.13.0

### Features

- Add CaptureLastError as an extension method to the Server class on ASP.NET ([#1411](https://github.com/getsentry/sentry-dotnet/pull/1411))
- Add IsDynamicCode* to events ([#1418](https://github.com/getsentry/sentry-dotnet/pull/1418))

### Fixes

- Dispose of client should only flush ([#1354](https://github.com/getsentry/sentry-dotnet/pull/1354))

## 3.12.3

### Fixes

- Events no longer get dropped because of non-serializable contexts or attachments ([#1401](https://github.com/getsentry/sentry-dotnet/pull/1401))
- Add MemoryInfo to sentry event ([#1337](https://github.com/getsentry/sentry-dotnet/pull/1337))
- Report ThreadPool stats ([#1399](https://github.com/getsentry/sentry-dotnet/pull/1399))

## 3.12.2

### Fixes

- log through serialization ([#1388](https://github.com/getsentry/sentry-dotnet/pull/1388))
- Attaching byte arrays to the scope no longer leads to ObjectDisposedException ([#1384](https://github.com/getsentry/sentry-dotnet/pull/1384))
- Operation cancel while flushing cache no longer logs an errors ([#1352](https://github.com/getsentry/sentry-dotnet/pull/1352))
- Dont fail for attachment read error ([#1378](https://github.com/getsentry/sentry-dotnet/pull/1378))
- Fix file locking in attachments ([#1377](https://github.com/getsentry/sentry-dotnet/pull/1377))

## 3.12.1

### Features

- Dont log "Ignoring request with Size" when null ([#1348](https://github.com/getsentry/sentry-dotnet/pull/1348))
- Move to stable v6 for `Microsoft.Extensions.*` packages ([#1347](https://github.com/getsentry/sentry-dotnet/pull/1347))
- bump Ben.Demystifier adding support for Microsoft.Bcl.AsyncInterfaces([#1349](https://github.com/getsentry/sentry-dotnet/pull/1349))

### Fixes

- Fix EF Core garbage collected messages and ordering ([#1368](https://github.com/getsentry/sentry-dotnet/pull/1368))
- Update X-Sentry-Auth header to include correct sdk name and version ([#1333](https://github.com/getsentry/sentry-dotnet/pull/1333))

## 3.12.0

### Features

- Add automatic spans to Entity Framework operations ([#1107](https://github.com/getsentry/sentry-dotnet/pull/1107))

### Fixes

- Avoid using the same connection Span for the same ConnectionId ([#1317](https://github.com/getsentry/sentry-dotnet/pull/1317))
- Finish unfinished Spans on Transaction completion ([#1296](https://github.com/getsentry/sentry-dotnet/pull/1296))

## 3.12.0-alpha.1

### Features

- .NET 6 specific targets ([#939](https://github.com/getsentry/sentry-dotnet/pull/939))

## 3.11.1

### Fixes

- Forward the IP of the client with whe tunnel middleware ([#1310](getsentry/sentry-dotnet/pull/1310))

## 3.11.0

### Features

- Sentry Sessions status as Breadcrumbs ([#1263](https://github.com/getsentry/sentry-dotnet/pull/1263))
- Enhance GCP Integraction with performance monitoring and revision number ([#1286](https://github.com/getsentry/sentry-dotnet/pull/1286))
- Bump Ben.Demystifier to support .NET 6 ([#1290](https://github.com/getsentry/sentry-dotnet/pull/1290))

### Fixes

- ASP.NET Core: Data from Scope in options should be applied on each request ([#1270](https://github.com/getsentry/sentry-dotnet/pull/1270))
- Add missing `ConfigureAwaits(false)` for `async using` ([#1276](https://github.com/getsentry/sentry-dotnet/pull/1276))
- Fix missing handled tag when events are logged via an ASP.NET Core pipeline logger ([#1284](getsentry/sentry-dotnet/pull/1284))

## 3.10.0

### Features

- Add additional primitive values as tags on SentryLogger ([#1246](https://github.com/getsentry/sentry-dotnet/pull/1246))

### Fixes

- Events are now sent on Google Gloud Functions Integration ([#1249](https://github.com/getsentry/sentry-dotnet/pull/1249))
- Cache envelope headers ([#1242](https://github.com/getsentry/sentry-dotnet/pull/1242))
- Avoid replacing Transaction Name on ASP.NET Core by null or empty ([#1215](https://github.com/getsentry/sentry-dotnet/pull/1215))
- Ignore DiagnosticSource Integration if no Sampling available ([#1238](https://github.com/getsentry/sentry-dotnet/pull/1238))

## 3.9.4

### Fixes

- Unity Android support: check for native crashes before closing session as Abnormal ([#1222](https://github.com/getsentry/sentry-dotnet/pull/1222))

## 3.9.3

### Fixes

- Add missing PathBase from ASP.NET Core ([#1198](https://github.com/getsentry/sentry-dotnet/pull/1198))
- Use fallback if route pattern is MVC ([#1188](https://github.com/getsentry/sentry-dotnet/pull/1188))
- Move UseSentryTracing to different namespace ([#1200](https://github.com/getsentry/sentry-dotnet/pull/1200))
- Prevent duplicate package reporting ([#1197](https://github.com/getsentry/sentry-dotnet/pull/1197))

## 3.9.2

### Fixes

- Exceptions from UnhandledExceptionIntegration were not marking sessions as crashed ([#1193](https://github.com/getsentry/sentry-dotnet/pull/1193))

## 3.9.1

### Fixes

- Removed braces from tag keys on DefaultSentryScopeStateProcessor ([#1183](https://github.com/getsentry/sentry-dotnet/pull/1183))
- Fix SQLClient unplanned behaviors ([#1179](https://github.com/getsentry/sentry-dotnet/pull/1179))
- Add fallback to Scope Stack from AspNet ([#1180](https://github.com/getsentry/sentry-dotnet/pull/1180))

## 3.9.0

### Features

- EF Core and SQLClient performance monitoring integration ([#1154](https://github.com/getsentry/sentry-dotnet/pull/1154))
- Improved SDK diagnostic logs ([#1161](https://github.com/getsentry/sentry-dotnet/pull/1161))
- Add Scope observer to SentryOptions ([#1153](https://github.com/getsentry/sentry-dotnet/pull/1153))

### Fixes

- Fix end session from Hub adapter not being passed to SentrySDK ([#1158](https://github.com/getsentry/sentry-dotnet/pull/1158))
- Installation id catches dir not exist([#1159](https://github.com/getsentry/sentry-dotnet/pull/1159))
- Set error status to transaction if http has exception and ok status ([#1143](https://github.com/getsentry/sentry-dotnet/pull/1143))
- Fix max breadcrumbs limit when MaxBreadcrumbs is zero or lower ([#1145](https://github.com/getsentry/sentry-dotnet/pull/1145))

## 3.8.3

### Features

- New package Sentry.Tunnel to proxy Sentry events ([#1133](https://github.com/getsentry/sentry-dotnet/pull/1133))

### Fixes

- Avoid serializing dangerous types ([#1134](https://github.com/getsentry/sentry-dotnet/pull/1134))
- Don't cancel cache flushing on init ([#1139](https://github.com/getsentry/sentry-dotnet/pull/1139))

## 3.8.2

### Fixes

- Add IsParentSampled to ITransactionContext ([#1128](https://github.com/getsentry/sentry-dotnet/pull/1128)
- Avoid warn in global mode ([#1132](https://github.com/getsentry/sentry-dotnet/pull/1132))
- Fix `ParentSampledId` being reset on `Transaction` ([#1130](https://github.com/getsentry/sentry-dotnet/pull/1130))

## 3.8.1

### Fixes

- Persisted Sessions logging ([#1125](https://github.com/getsentry/sentry-dotnet/pull/1125))
- Don't log an error when attempting to recover a persisted session but none exists ([#1123](https://github.com/getsentry/sentry-dotnet/pull/1123))

### Features

- Introduce scope stack abstraction to support global scope on desktop and mobile applications and `HttpContext`-backed scoped on legacy ASP.NET ([#1124](https://github.com/getsentry/sentry-dotnet/pull/1124))

## 3.8.0

### Fixes

- ASP.NET Core: fix handled not being set for Handled exceptions ([#1111](https://github.com/getsentry/sentry-dotnet/pull/1111))

### Features

- File system persistence for sessions ([#1105](https://github.com/getsentry/sentry-dotnet/pull/1105))

## 3.7.0

### Features

- Add HTTP request breadcrumb ([#1113](https://github.com/getsentry/sentry-dotnet/pull/1113))
- Integration for Google Cloud Functions ([#1085](https://github.com/getsentry/sentry-dotnet/pull/1085))
- Add ClearAttachments to Scope ([#1104](https://github.com/getsentry/sentry-dotnet/pull/1104))
- Add additional logging and additional fallback for installation ID ([#1103](https://github.com/getsentry/sentry-dotnet/pull/1103))

### Fixes

- Avoid Unhandled Exception on .NET 461 if the Registry Access threw an exception ([#1101](https://github.com/getsentry/sentry-dotnet/pull/1101))

## 3.6.1

### Fixes

- `IHub.ResumeSession()`: don't start a new session if pause wasn't called or if there is no active session ([#1089](https://github.com/getsentry/sentry-dotnet/pull/1089))
- Fixed incorrect order when getting the last active span ([#1094](https://github.com/getsentry/sentry-dotnet/pull/1094))
- Fix logger call in BackgroundWorker that caused a formatting exception in runtime ([#1092](https://github.com/getsentry/sentry-dotnet/pull/1092))

## 3.6.0

### Features

- Implement pause & resume session ([#1069](https://github.com/getsentry/sentry-dotnet/pull/1069))
- Add auto session tracking ([#1068](https://github.com/getsentry/sentry-dotnet/pull/1068))
- Add SDK information to envelope ([#1084](https://github.com/getsentry/sentry-dotnet/pull/1084))
- Add ReportAssembliesMode in favor of ReportAssemblies ([#1079](https://github.com/getsentry/sentry-dotnet/pull/1079))

### Fixes

- System.Text.Json 5.0.2 ([#1078](https://github.com/getsentry/sentry-dotnet/pull/1078))

## 3.6.0-alpha.2

### Features

- Extended Device and GPU protocol; public IJsonSerializable ([#1063](https://github.com/getsentry/sentry-dotnet/pull/1063))
- ASP.NET Core: Option `AdjustStandardEnvironmentNameCasing` to opt-out from lower casing env name. [#1057](https://github.com/getsentry/sentry-dotnet/pull/1057)
- Sessions: Improve exception check in `CaptureEvent(...)` for the purpose of reporting errors in session ([#1058](https://github.com/getsentry/sentry-dotnet/pull/1058))
- Introduce TraceDiagnosticLogger and obsolete DebugDiagnosticLogger ([#1048](https://github.com/getsentry/sentry-dotnet/pull/1048))

### Fixes

- Handle error thrown while trying to get `BootTime` on PS4 with IL2CPP ([#1062](https://github.com/getsentry/sentry-dotnet/pull/1062))
- Use SentryId for ISession.Id ([#1052](https://github.com/getsentry/sentry-dotnet/pull/1052))
- Add System.Reflection.Metadata as a dependency for netcoreapp3.0 target([#1064](https://github.com/getsentry/sentry-dotnet/pull/1064))

## 3.6.0-alpha.1

### Features

- Implemented client-mode release health ([#1013](https://github.com/getsentry/sentry-dotnet/pull/1013))

### Fixes

- Report lowercase staging environment for ASP.NET Core ([#1046](https://github.com/getsentry/sentry-unity/pull/1046))

## 3.5.0

### Features

- Report user IP address for ASP.NET Core ([#1045](https://github.com/getsentry/sentry-unity/pull/1045))

### Fixes

- Connect middleware exceptions to transactions ([#1043](https://github.com/getsentry/sentry-dotnet/pull/1043))
- Hub.IsEnabled set to false when Hub disposed ([#1021](https://github.com/getsentry/sentry-dotnet/pull/1021))

## 3.4.0

### Features

- Sentry.EntityFramework moved to this repository ([#1017](https://github.com/getsentry/sentry-dotnet/pull/1017))
- Additional `netstandard2.1` target added. Sample with .NET Core 3.1 console app.
- `UseBreadcrumbs` is called automatically by `AddEntityFramework`

### Fixes

- Normalize line breaks ([#1016](https://github.com/getsentry/sentry-dotnet/pull/1016))
- Finish span with exception in SentryHttpMessageHandler ([#1037](https://github.com/getsentry/sentry-dotnet/pull/1037))

## 3.4.0-beta.0

### Features

- Serilog: Add support for Serilog.Formatting.ITextFormatter ([#998](https://github.com/getsentry/sentry-dotnet/pull/998))
- simplify ifdef ([#1010](https://github.com/getsentry/sentry-dotnet/pull/1010))
- Use `DebugDiagnosticLogger` as the default logger for legacy ASP.NET ([#1012](https://github.com/getsentry/sentry-dotnet/pull/1012))
- Adjust parameter type in `AddBreadcrumb` to use `IReadOnlyDictionary<...>` instead of `Dictionary<...>` ([#1000](https://github.com/getsentry/sentry-dotnet/pull/1000))
- await dispose everywhere ([#1009](https://github.com/getsentry/sentry-dotnet/pull/1009))
- Further simplify transaction integration from legacy ASP.NET ([#1011](https://github.com/getsentry/sentry-dotnet/pull/1011))

## 3.3.5-beta.0

### Features

- Default environment to "debug" if running with debugger attached (#978)
- ASP.NET Classic: `HttpContext.StartSentryTransaction()` extension method (#996)

### Fixes

- Unity can have negative line numbers ([#994](https://github.com/getsentry/sentry-dotnet/pull/994))
- Fixed an issue where an attempt to deserialize `Device` with a non-system time zone failed ([#993](https://github.com/getsentry/sentry-dotnet/pull/993))

## 3.3.4

### Features

- Env var to keep large envelopes if they are rejected by Sentry (#957)

### Fixes

- serialize parent_span_id in contexts.trace (#958)

## 3.3.3

### Fixes

- boot time detection can fail in some cases (#955)

## 3.3.2

### Fixes

- Don't override Span/Transaction status on Finish(...) if status was not provided explicitly (#928) @Tyrrrz
- Fix startup time shows incorrect value on macOS/Linux. Opt-out available for IL2CPP. (#948)

## 3.3.1

### Fixes

- Move Description field from Transaction to Trace context (#924) @Tyrrrz
- Drop unfinished spans from transaction (#923) @Tyrrrz
- Don't dispose the SDK when UnobservedTaskException is captured (#925) @bruno-garcia
- Fix spans not inheriting TraceId from transaction (#922) @Tyrrrz

## 3.3.0

### Features

- Add StartupTime and Device.BootTime (#887) @lucas-zimerman
- Link events to currently active span (#909) @Tyrrrz
- Add useful contextual data to TransactionSamplingContext in ASP.NET Core integration (#910) @Tyrrrz

### Changes

- Limit max spans in transaction to 1000 (#908) @Tyrrrz

## 3.2.0

### Changes

- Changed the underlying implementation of `ITransaction` and `ISpan`. `IHub.CaptureTransaction` now takes a `Transaction` instead of `ITransaction`. (#880) @Tyrrrz
- Add IsParentSampled to TransactionContext (#885) @Tyrrrz
- Retrieve CurrentVersion for ASP.NET applications (#884) @lucas-zimerman
- Make description parameter nullable on `ISpan.StartChild(...)` and related methods (#900) @Tyrrrz
- Add Platform to Transaction, mimicking the same property on SentryEvent (#901) @Tyrrrz

## 3.1.0

### Features

- Adding TaskUnobservedTaskExceptionIntegration to default integrations and method to remove it (#870) @FilipNemec
- Enrich transactions with more data (#875) @Tyrrrz

### Fixes

- Don't add version prefix in release if it's already set (#877) @Tyrrrz

## 3.0.8

### Features

- Add AddSentryTag and AddSentryContext Extensions for exception class (#834) @lucas-zimerman
- Associate span exceptions with event exceptions (#848) @Tyrrrz
- MaxCacheItems option to control files on disk (#846) @Tyrrrz
- Move SentryHttpMessageHandlerBuilderFilter to Sentry.Extensions.Logging (#845) @Tyrrrz

### Fixes

- Fix CachingTransport throwing an exception when it can't move the files from the previous session (#871) @Tyrrrz

## 3.0.7

### Changes

- Don't write timezone_display_name if it's the same as the ID (#837) @Tyrrrz
- Serialize arbitrary objects in contexts (#838) @Tyrrrz

## 3.0.6

### Fixes

- Fix serialization of transactions when filesystem caching is enabled. (#815) @Tyrrrz
- Fix UWP not registering exceptions (#821) @lucas-zimerman
- Fix tracing middleware (#813) @Tyrrrz

## 3.0.5

### Changes

- Fix transaction sampling (#810) @Tyrrrz

## 3.0.4

### Changes

- Don't add logs coming from Sentry as breadcrumbs (fixes stack overflow exception) (#797) @Tyrrrz
- Consolidate logic for resolving hub (fixes bug "SENTRY_DSN is not defined") (#795) @Tyrrrz
- Add SetFingerprint overload that takes `params string[]` (#796) @Tyrrrz
- Create spans for outgoing HTTP requests (#802) @Tyrrrz
- Finish span on exception in SentryHttpMessageHandler (#806) @Tyrrrz
- Fix ObjectDisposedException caused by object reuse in RetryAfterHandler (#807) @Tyrrrz

## 3.0.3

### Changes

- Fix DI issues in ASP.NET Core + SentryHttpMessageHandlerBuilderFilter (#789) @Tyrrrz
- Fix incorrect NRT on SpanContext.ctor (#788) @Tyrrrz
- Remove the `Evaluate` error from the breadcrumb list (#790) @Tyrrrz
- Set default tracing sample rate to 0.0 (#791) @Tyrrrz

## 3.0.2

### Changes

- Add GetSpan() to IHub and SentrySdk (#782) @Tyrrrz
- Automatically start transactions from incoming trace in ASP.NET Core (#783) @Tyrrrz
- Automatically inject 'sentry-trace' on outgoing requests in ASP.NET Core (#784) @Tyrrrz

## 3.0.1

### Changes

- bump log4net 2.0.12 (#781) @bruno-garcia
- Fix Serilog version (#780) @bruno-garcia
- Move main Protocol types to Sentry namespace (#779) @bruno-garcia

## 3.0.0

### Changes

- Add support for dynamic transaction sampling. (#753) @Tyrrrz
- Integrate trace headers. (#758) @Tyrrrz
- Renamed Option `DiagnosticsLevel` to `DiagnosticLevel` (#759) @bruno-garcia
- Add additional data to transactions (#763) @Tyrrrz
- Improve transaction instrumentation on ASP.NET Core (#766) @Tyrrrz
- Add `Release` to `Scope` (#765) @Tyrrrz
- Don't fallback to `HttpContext.RequestPath` if a route is unknown (#767 #769) @kanadaj @Tyrrrz

## 3.0.0-beta.0

### Changes

- Add instruction_addr to SentryStackFrame. (#744) @lucas-zimerman
- Default stack trace format: Ben.Demystifier (#732) @bruno-garcia

## 3.0.0-alpha.11

### Changed

- Limit attachment size (#705)
- Separate tracing middleware (#737)
- Bring Transaction a bit more inline with Java SDK (#741)
- Sync transaction and transaction name on scope (#740)

## 3.0.0-alpha.10

- Disabled Mono StackTrace Factory. (#709) @lucas-zimerman
- Adds to the existing User Other dict rather than replacing (#729) @brettjenkins

## 3.0.0-alpha.9

- Handle non-json error response messages on HttpTransport. (#690) @lucas-zimerman
- Fix deadlock on missing ConfigureAwait into foreach loops. (#694) @lucas-zimerman
- Report gRPC sdk name (#700) @bruno-garcia

## 3.0.0-alpha.8

- Include parameters in stack frames. (#662) @Tyrrrz
- Remove CultureUIInfo if value is even with CultureInfo. (#671) @lucas-zimerman
- Make all fields on UserFeedback optional. (#660) @Tyrrrz
- Align transaction names with Java. (#659) @Tyrrrz
- Include assembly name in default release. (#682) @Tyrrrz
- Add support for attachments. (#670) @Tyrrrz
- Improve logging for relay errors. (#683) @Tyrrrz
- Report sentry.dotnet.aspnet on the new Sentry.AspNet package. (#681) @Tyrrrz
- Always send a default release. (#695) @Tyrrrz

## 3.0.0-alpha.7

- Ref moved SentryId from namespace Sentry.Protocol to Sentry (#643) @lucas-zimerman
- Ref renamed `CacheFlushTimeout` to `InitCacheFlushTimeout` (#638) @lucas-zimerman
- Add support for performance. ([#633](https://github.com/getsentry/sentry-dotnet/pull/633))
- Transaction (of type `string`) on Scope and Event now is called TransactionName. ([#633](https://github.com/getsentry/sentry-dotnet/pull/633))

## 3.0.0-alpha.6

- Abandon ValueTask #611
- Fix Cache deleted on HttpTransport exception. (#610) @lucas-zimerman
- Add `SentryScopeStateProcessor` #603
- Add net5.0 TFM to libraries #606
- Add more logging to CachingTransport #619
- Bump Microsoft.Bcl.AsyncInterfaces to 5.0.0 #618
- Bump `Microsoft.Bcl.AsyncInterfaces` to 5.0.0 #618
- `DefaultTags` moved from `SentryLoggingOptions` to `SentryOptions` (#637) @PureKrome
- `Sentry.Serilog` can accept DefaultTags (#637) @PureKrome

## 3.0.0-alpha.5

- Replaced `BaseScope` with `IScope`. (#590) @Tyrrrz
- Removed code coverage report from the test folder. (#592) @lucas-zimerman
- Add target framework NET5.0 on Sentry.csproj. Change the type of `Extra` where value parameter become nullable. @lucas-zimerman
- Implement envelope caching. (#576) @Tyrrrz
- Add a list of .NET Frameworks installed when available. (#531) @lucas-zimerman
- Parse Mono and IL2CPP stacktraces for Unity and Xamarin (#578) @bruno-garcia
- Update TFMs and dependency min version (#580) @bruno-garcia
- Run all tests on .NET 5 (#583) @bruno-garcia

## 3.0.0-alpha.4

- Add the client user ip if both SendDefaultPii and IsEnvironmentUser are set. (#1015) @lucas-zimerman
- Replace Task with ValueTask where possible. (#564) @Tyrrrz
- Add support for ASP.NET Core gRPC (#563) @Mitch528
- Push API docs to GitHub Pages GH Actions (#570) @bruno-garcia
- Refactor envelopes

## 3.0.0-alpha.3

- Add support for user feedback. (#559) @lucas-zimerman
- Add support for envelope deserialization (#558) @Tyrrrz
- Add package description and tags to Sentry.AspNet @Tyrrrz
- Fix internal url references for the new Sentry documentation. (#562) @lucas-zimerman

## 3.0.0-alpha.2

- Set the Environment setting to 'production' if none was provided. (#550) @PureKrome
- ASPNET.Core hosting environment is set to 'production' / 'development' (notice lower casing) if no custom options.Enviroment is set. (#554) @PureKrome
- Add most popular libraries to InAppExclude #555 (@bruno-garcia)
- Add support for individual rate limits.
- Extend `SentryOptions.BeforeBreadcrumb` signature to accept returning nullable values.
- Add support for envelope deserialization.

## 3.0.0-alpha.1

- Rename `LogEntry` to `SentryMessage`. Change type of `SentryEvent.Message` from `string` to `SentryMessage`.
- Change the type of `Gpu.VendorId` from `int` to `string`.
- Add support for envelopes.
- Publishing symbols package (snupkg) to nuget.org with sourcelink

## 3.0.0-alpha.0

- Move aspnet-classic integration to Sentry.AspNet (#528) @Tyrrrz
- Merge Sentry.Protocol into Sentry (#527) @Tyrrrz
- Framework and runtime info (#526) @bruno-garcia
- Add NRTS to Sentry.Extensions.Logging (#524) @Tyrrrz
- Add NRTs to Sentry.Serilog, Sentry.NLog, Sentry.Log4Net (#521) @Tyrrrz
- Add NRTs to Sentry.AspNetCore (#520) @Tyrrrz
- Fix CI build on GitHub Actions (#523) @Tyrrrz
- Add GitHubActionsTestLogger (#511) @Tyrrrz

We'd love to get feedback.

## 2.2.0-alpha

Add nullable reference types support (Sentry, Sentry.Protocol) (#509)
fix: Use ASP.NET Core endpoint FQDN (#485)
feat: Add integration to TaskScheduler.UnobservedTaskException (#481)

## 2.1.6

fix: aspnet fqdn (#485) @bruno-garcia
ref: wait on test the time needed (#484) @bruno-garcia
feat: Add integration to TaskScheduler.UnobservedTaskException (#481) @lucas-zimerman
build(deps): bump Serilog.AspNetCore from 3.2.0 to 3.4.0 (#477)  @dependabot-preview
Fix README typo (#480) @AndreasLangberg
build(deps): bump coverlet.msbuild from 2.8.1 to 2.9.0 (#462) @dependabot-preview
build(deps): bump Microsoft.Extensions.Logging.Debug @dependabot-preview
fix some spelling (#475) @SimonCropp
build(deps): bump Microsoft.Extensions.Configuration.Json (#467) @dependabot-preview

## 2.1.5

- fix: MEL don't init if enabled (#460) @bruno-garcia
- feat: Device Calendar, Timezone, CultureInfo (#457) @bruno-garcia
- ref: Log out debug disabled (#459) @bruno-garcia
- dep: Bump PlatformAbstractions (#458) @bruno-garcia
- feat: Exception filter (#456) @bruno-garcia

## 2.1.5-beta

- fix: MEL don't init if enabled (#460) @bruno-garcia
- feat: Device Calendar, Timezone, CultureInfo (#457) @bruno-garcia
- ref: Log out debug disabled (#459) @bruno-garcia
- dep: Bump PlatformAbstractions (#458) @bruno-garcia
- feat: Exception filter (#456) @bruno-garcia

## 2.1.4

- NLog SentryTarget - NLogDiagnosticLogger for writing to NLog InternalLogger (#450) @snakefoot
- fix: SentryScopeManager dispose message (#449) @bruno-garcia
- fix: dont use Sentry namespace on sample (#447) @bruno-garcia
- Remove obsolete API from benchmarks (#445) @bruno-garcia
- build(deps): bump Microsoft.Extensions.Logging.Debug from 2.1.1 to 3.1.4 (#421) @dependabot-preview
- build(deps): bump Microsoft.AspNetCore.Diagnostics from 2.1.1 to 2.2.0 (#431) @dependabot-preview
- build(deps): bump Microsoft.CodeAnalysis.CSharp.Workspaces from 3.1.0 to 3.6.0 (#437) @dependabot-preview

## 2.1.3

- SentryScopeManager - Fixed clone of Stack so it does not reverse order (#420) @snakefoot
- build(deps): bump Serilog.AspNetCore from 2.1.1 to 3.2.0 (#411) @dependabot-preview
- Removed dependency on System.Collections.Immutable (#405) @snakefoot
- Fix Sentry.Microsoft.Logging Filter now drops also breadcrumbs (#440)

## 2.1.2-beta5

Fix Background worker dispose logs error message (#408)
Fix sentry serilog extension method collapsing (#406)
Fix Sentry.Samples.NLog so NLog.config is valid (#404)

Thanks @snakefoot and @JimHume for the fixes

Add MVC route data extraction to ScopeExtensions.Populate() (#401)

## 2.1.2-beta3

Fixed ASP.NET System.Web catch HttpException to prevent the request processor from being unable to submit #397 (#398)

## 2.1.2-beta2

- Ignore WCF error and capture (#391)

### 2.1.2-beta

- Serilog Sentry sink does not load all options from IConfiguration (#380)
- UnhandledException sets Handled=false (#382)

## 2.1.1

Bug fix:  Don't overwrite server name set via configuration with machine name on ASP.NET Core #372

## 2.1.0

- Set score url to fully constructed url #367 Thanks @christopher-taormina-zocdoc
- Don't dedupe from inner exception #363 - Note this might change groupings. It's opt-in.
- Expose FlushAsync to intellisense #362
- Protocol monorepo #325 - new protocol version whenever there's a new SDK release

## 2.0.3

Expose httpHandler creation (#359)
NLog: possibility to override fingerprint using AdditionalGroupingKey (#358) @Shtannikov
Take ServerName from options (#356)

## 2.0.2

Add logger and category from Serilog SourceContext. (#316) @krisztiankocsis
Set DateFormatHandling.IsoDateFormat for serializer. Fixes #351 (#353)  @olsh

## 2.0.1

Removed `-beta` from dependencies.

## 2.0.0

- SentryTarget - GetTagsFromLogEvent with null check (#326)
- handled process corrupted (#328)
- sourcelink GA (#330)
- Adds ability to specify user values via NLog configuration (#336)
- Add option to ASP.NET Core to flush events after response complete (#288)
- Fixed race on `BackgroundWorker`  (#293)
- Exclude `Sentry.` frames from InApp (#272)
- NLog SentryTarget with less overhead for breadcrumb (#273)
- Logging on body not extracted (#246)
- Add support to DefaultTags for ASP.NET Core and M.E.Logging (#268)
- Don't use ValueTuple (#263)
- All public members were documented: #252
- Use EnableBuffering to keep request payload around: #250
- Serilog default levels: #237
- Removed dev dependency from external dependencies 4d92ab0
- Use new `Sentry.Protocol` 836fb07e
- Use new `Sentry.PlatformAbsrtractions` #226
- Debug logging for ASP.NET Classic #209
- Reading request body throws on ASP.NET Core 3 (#324)
- NLog: null check contextProp.Value during IncludeEventDataOnBreadcrumbs (#323)
- JsonSerializerSettings - ReferenceLoopHandling.Ignore (#312)
- Fixed error when reading request body affects collecting other request data (#299)
- `Microsoft.Extensions.Logging` `ConfigureScope` invocation. #208, #210, #224 Thanks @dbraillon
- `Sentry.Serilog` Verbose level. #213, #217. Thanks @kanadaj
- AppDomain.ProcessExit will close the SDK: #242
- Adds PublicApiAnalyzers to public projects: #234
- NLog: Utilizes Flush functionality in NLog target: #228
- NLog: Set the logger via the log event info in SentryTarget.Write, #227
- Multi-target .NET Core 3.0 (#308)

Major version bumped due to these breaking changes:

1. `Sentry.Protocol` version 2.0.0
   - Remove StackTrace from SentryEvent [#38](https://github.com/getsentry/sentry-dotnet-protocol/pull/38) - StackTrace is  either part of Thread or SentryException.
2. Removed `ContextLine` #223
3. Use `StackTrace` from `Threads` #222
4. `FlushAsync` added to `ISentryClient` #214

## 2.0.0-beta8

- SentryTarget - GetTagsFromLogEvent with null check (#326)
- handled process corrupted (#328)
- sourcelink GA (#330)
- Adds ability to specify user values via NLog configuration (#336)

## 2.0.0-beta7

Fixes:

- Reading request body throws on ASP.NET Core 3 (#324)
- NLog: null check contextProp.Value during IncludeEventDataOnBreadcrumbs (#323)
- JsonSerializerSettings - ReferenceLoopHandling.Ignore (#312)

Features:

- Multi-target .NET Core 3.0 (#308)

## 2.0.0-beta6

- Fixed error when reading request body affects collecting other request data (#299)

## 2.0.0-beta5

- Add option to ASP.NET Core to flush events after response complete (#288)
- Fixed race on `BackgroundWorker`  (#293)
- Exclude `Sentry.` frames from InApp (#272)
- NLog SentryTarget with less overhead for breadcrumb (#273)

## 2.0.0-beta4

- Logging on body not extracted (#246)
- Add support to DefaultTags for ASP.NET Core and M.E.Logging (#268)
- Don't use ValueTuple (#263)

## 2.0.0-beta3

- All public members were documented: #252
- Use EnableBuffering to keep request payload around: #250
- Serilog default levels: #237

Thanks @josh-degraw for:

- AppDomain.ProcessExit will close the SDK: #242
- Adds PublicApiAnalyzers to public projects: #234
- NLog: Utilizes Flush functionality in NLog target: #228
- NLog: Set the logger via the log event info in SentryTarget.Write, #227

## 2.0.0-beta2

- Removed dev dependency from external dependencies 4d92ab0
- Use new `Sentry.Protocol` 836fb07e
- Use new `Sentry.PlatformAbsrtractions` #226

## 2.0.0-beta

Major version bumped due to these breaking changes:

1. `Sentry.Protocol` version 2.0.0
   - Remove StackTrace from SentryEvent [#38](https://github.com/getsentry/sentry-dotnet-protocol/pull/38) - StackTrace is either part of Thread or SentryException.
2. Removed `ContextLine` #223
3. Use `StackTrace` from `Threads` #222
4. `FlushAsync` added to `ISentryClient` #214

Other Features:

- Debug logging for ASP.NET Classic #209

Fixes:

- `Microsoft.Extensions.Logging` `ConfigureScope` invocation. #208, #210, #224 Thanks @dbraillon
- `Sentry.Serilog` Verbose level. #213, #217. Thanks @kanadaj

## 1.2.1-beta

Fixes and improvements to the NLog integration: #207 by @josh-degraw

## 1.2.0

### Features

- Optionally skip module registrations #202 - (Thanks @josh-degraw)
- First NLog integration release #188 (Thanks @josh-degraw)
- Extensible stack trace #184 (Thanks @pengweiqhca)
- MaxRequestSize for ASP.NET and ASP.NET Core #174
- InAppInclude #171
- Overload to AddSentry #163 by (Thanks @f1nzer)
- ASP.NET Core AddSentry has now ConfigureScope: #160

### Bug fixes

- Don't override user #199
- Read the hub to take latest Client: 8f4b5ba

## 1.1.3-beta4

Bug fix: Don't override user  #199

## 1.1.3-beta3

- First NLog integration release #188 (Thanks @josh-degraw)
- Extensible stack trace #184 (Thanks @pengweiqhca)

## 1.1.3-beta2

Feature:

- MaxRequestSize for ASP.NET and ASP.NET Core #174
- InAppInclude #171

Fix: Diagnostic log order: #173 by @scolestock

## 1.1.3-beta

Fixed:

- Read the hub to take latest Client: 8f4b5ba1a3
- Uses Sentry.Protocol 1.0.4 4035e25

Feature

- Overload to `AddSentry` #163 by @F1nZeR
- ASP.NET Core `AddSentry` has now `ConfigureScope`: #160

## 1.1.2

Using [new version of the protocol with fixes and features](https://github.com/getsentry/sentry-dotnet-protocol/releases/tag/1.0.3).

Fixed:

ASP.NET Core integration issue when containers are built on the ServiceCollection after SDK is initialized (#157, #103 )

## 1.1.2-beta

Fixed:

- ASP.NET Core integration issue when containers are built on the ServiceCollection after SDK is initialized (#157, #103 )

## 1.1.1

Fixed:

- Serilog bug that self log would recurse #156

Feature:

- log4net environment via xml configuration #150 (Thanks Sébastien Pierre)

## 1.1.0

Includes all features and bug fixes of previous beta releases:

Features:

- Use log entry to improve grouping #125
- Use .NET Core SDK 2.1.401
- Make AddProcessors extension methods on Options public #115
- Format InternalsVisibleTo to avoid iOS issue: 94e28b3
- Serilog Integration #118, #145
- Capture methods return SentryId #139, #140
- MEL integration keeps properties as tags #146
- Sentry package Includes net461 target #135

Bug fixes:

- Disabled SDK throws on shutdown: #124
- Log4net only init if current hub is disabled #119

Thanks to our growing list of [contributors](https://github.com/getsentry/sentry-dotnet/graphs/contributors).

## 1.0.1-beta5

- Added `net461` target to Serilog package #148

## 1.0.1-beta4

- Serilog Integration #118, #145
- `Capture` methods return `SentryId` #139, #140
- MEL integration keeps properties as tags #146
- Revert reducing Json.NET requirements <https://github.com/getsentry/sentry-dotnet/commit/1aed4a5c76ead2f4d39f1c2979eda02d068bfacd>

Thanks to our growing [list of contributors](https://github.com/getsentry/sentry-dotnet/graphs/contributors).

## 1.0.1-beta3

Lowering Newtonsoft.Json requirements; #138

## 1.0.1-beta2

`Sentry` package Includes `net461` target #135

## 1.0.1-beta

Features:

- Use log entry to improve grouping #125
- Use .NET Core SDK 2.1.401
- Make `AddProcessors` extension methods on Options public  #115
- Format InternalsVisibleTo to avoid iOS issue: 94e28b3

Bug fixes:

- Disabled SDK throws on shutdown: #124
- Log4net only init if current hub is disabled #119

## 1.0.0

### First major release of the new .NET SDK

#### Main features

##### Sentry package

- Automatic Captures global unhandled exceptions (AppDomain)
- Scope management
- Duplicate events automatically dropped
- Events from the same exception automatically dropped
- Web proxy support
- HttpClient/HttpClientHandler configuration callback
- Compress request body
- Event sampling opt-in
- Event flooding protection (429 retry-after and internal bound queue)
- Release automatically set (AssemblyInformationalVersionAttribute, AssemblyVersion or env var)
- DSN discovered via environment variable
- Release (version) reported automatically
- CLS Compliant
- Strong named
- BeforeSend and BeforeBreadcrumb callbacks
- Event and Exception processors
- SourceLink (including PDB in nuget package)
- Device OS info sent
- Device Runtime info sent
- Enable SDK debug mode (opt-in)
- Attach stack trace for captured messages (opt-in)

##### Sentry.Extensions.Logging

- Includes all features from the `Sentry` package.
- BeginScope data added to Sentry scope, sent with events
- LogInformation or higher added as breadcrumb, sent with next events.
- LogError or higher automatically captures an event
- Minimal levels are configurable.

##### Sentry.AspNetCore

- Includes all features from the `Sentry` package.
- Includes all features from the `Sentry.Extensions.Logging` package.
- Easy ASP.NET Core integration, single line: `UseSentry`.
- Captures unhandled exceptions in the middleware pipeline
- Captures exceptions handled by the framework `UseExceptionHandler` and Error page display.
- Any event sent will include relevant application log messages
- RequestId as tag
- URL as tag
- Environment is automatically set (`IHostingEnvironment`)
- Request payload can be captured if opt-in
- Support for EventProcessors registered with DI
- Support for ExceptionProcessors registered with DI
- Captures logs from the request (using Microsoft.Extensions.Logging)
- Supports configuration system (e.g: appsettings.json)
- Server OS info sent
- Server Runtime info sent
- Request headers sent
- Request body compressed

All packages are:

- Strong named
- Tested on Windows, Linux and macOS
- Tested on .NET Core, .NET Framework and Mono

##### Learn more

- [Code samples](https://github.com/getsentry/sentry-dotnet/tree/master/samples)
- [Sentry docs](https://docs.sentry.io/quickstart/?platform=csharp)

Sample event using the log4net integration:
![Sample event in Sentry](https://github.com/getsentry/sentry-dotnet/blob/master/samples/Sentry.Samples.Log4Net/.assets/log4net-sample.gif?raw=true)

Download it directly from GitHub or using NuGet:

|      Integrations                 |        NuGet         |
| ----------------------------- | -------------------: |
|         **Sentry**            |    [![NuGet](https://img.shields.io/nuget/vpre/Sentry.svg)](https://www.nuget.org/packages/Sentry)   |
|     **Sentry.AspNetCore**     |   [![NuGet](https://img.shields.io/nuget/vpre/Sentry.AspNetCore.svg)](https://www.nuget.org/packages/Sentry.AspNetCore)   |
| **Sentry.Extensions.Logging** | [![NuGet](https://img.shields.io/nuget/vpre/Sentry.Extensions.Logging.svg)](https://www.nuget.org/packages/Sentry.Extensions.Logging)   |
| **Sentry.Log4Net** | [![NuGet](https://img.shields.io/nuget/vpre/Sentry.Log4Net.svg)](https://www.nuget.org/packages/Sentry.Log4Net)   |

## 1.0.0-rc2

Features and improvements:

- `SentrySdk.LastEventId` to get scoped id
- `BeforeBreadcrumb` to allow dropping or modifying a breadcrumb
- Event processors on scope #58
- Event processor as `Func<SentryEvent,SentryEvent>`

Bug fixes:

- #97 Sentry environment takes precedence over ASP.NET Core

Download it directly below from GitHub or using NuGet:

|      Integrations                 |        NuGet         |
| ----------------------------- | -------------------: |
|         **Sentry**            |    [![NuGet](https://img.shields.io/nuget/vpre/Sentry.svg)](https://www.nuget.org/packages/Sentry)   |
|     **Sentry.AspNetCore**     |   [![NuGet](https://img.shields.io/nuget/vpre/Sentry.AspNetCore.svg)](https://www.nuget.org/packages/Sentry.AspNetCore)   |
| **Sentry.Extensions.Logging** | [![NuGet](https://img.shields.io/nuget/vpre/Sentry.Extensions.Logging.svg)](https://www.nuget.org/packages/Sentry.Extensions.Logging)   |
| **Sentry.Log4Net** | [![NuGet](https://img.shields.io/nuget/vpre/Sentry.Log4Net.svg)](https://www.nuget.org/packages/Sentry.Log4Net)   |

## 1.0.0-rc

Features and improvements:

- Microsoft.Extensions.Logging (MEL) use framework configuration system #79 (Thanks @pengweiqhca)
- Use IOptions on Logging and ASP.NET Core integrations #81
- Send PII (personal identifier info, opt-in `SendDefaultPii`): #83
- When SDK is disabled SentryMiddleware passes through to next in pipeline: #84
- SDK diagnostic logging (option: `Debug`): #85
- Sending Stack trace for events without exception (like CaptureMessage, opt-in `AttachStackTrace`) #86

Bug fixes:

- MEL: Only call Init if DSN was provided <https://github.com/getsentry/sentry-dotnet/commit/097c6a9c6f4348d87282c92d9267879d90879e2a>
- Correct namespace for `AddSentry` <https://github.com/getsentry/sentry-dotnet/commit/2498ab4081f171dc78e7f74e4f1f781a557c5d4f>

Breaking changes:

The settings for HTTP and Worker have been moved to `SentryOptions`. There's no need to call `option.Http(h => h...)` anymore.
`option.Proxy` was renamed to `option.HttpProxy`.

[New sample](https://github.com/getsentry/sentry-dotnet/tree/master/samples/Sentry.Samples.GenericHost) using [GenericHost](https://docs.microsoft.com/en-us/aspnet/core/fundamentals/host/generic-host?view=aspnetcore-2.1)

Download it directly below from GitHub or using NuGet:

|      Integrations                 |        NuGet         |
| ----------------------------- | -------------------: |
|         **Sentry**            |    [![NuGet](https://img.shields.io/nuget/vpre/Sentry.svg)](https://www.nuget.org/packages/Sentry)   |
|     **Sentry.AspNetCore**     |   [![NuGet](https://img.shields.io/nuget/vpre/Sentry.AspNetCore.svg)](https://www.nuget.org/packages/Sentry.AspNetCore)   |
| **Sentry.Extensions.Logging** | [![NuGet](https://img.shields.io/nuget/vpre/Sentry.Extensions.Logging.svg)](https://www.nuget.org/packages/Sentry.Extensions.Logging)   |
| **Sentry.Log4Net** | [![NuGet](https://img.shields.io/nuget/vpre/Sentry.Log4Net.svg)](https://www.nuget.org/packages/Sentry.Log4Net)   |

## 0.0.1-preview5

Features:

- Support buffered gzip request #73
- Reduced dependencies from the ASP.NET Core integraiton
- InAppExclude configurable #75
- Duplicate event detects inner exceptions #76
- HttpClientHandler configuration callback #72
- Event sampling opt-in
- ASP.NET Core sends server name

Bug fixes:

- On-prem without chuncked support for gzip #71
- Exception.Data key is not string #77

**[Watch on youtube](https://www.youtube.com/watch?v=xK6a1goK_w0) how to use the ASP.NET Core integration**

Download it directly below from GitHub or using NuGet:

|      Integrations                 |        NuGet         |
| ----------------------------- | -------------------: |
|         **Sentry**            |    [![NuGet](https://img.shields.io/nuget/vpre/Sentry.svg)](https://www.nuget.org/packages/Sentry)   |
|     **Sentry.AspNetCore**     |   [![NuGet](https://img.shields.io/nuget/vpre/Sentry.AspNetCore.svg)](https://www.nuget.org/packages/Sentry.AspNetCore)   |
| **Sentry.Extensions.Logging** | [![NuGet](https://img.shields.io/nuget/vpre/Sentry.Extensions.Logging.svg)](https://www.nuget.org/packages/Sentry.Extensions.Logging)   |
| **Sentry.Log4Net** | [![NuGet](https://img.shields.io/nuget/vpre/Sentry.Log4Net.svg)](https://www.nuget.org/packages/Sentry.Log4Net)   |

## 0.0.1-preview4

Features:

- Using [Sentry Protocol](https://github.com/getsentry/sentry-dotnet-protocol) as a dependency
- Environment can be set via `SentryOptions` #49
- Compress request body (configurable: Fastest, Optimal, Off) #63
- log4net integration
- SDK honors Sentry's 429 HTTP Status with Retry After header #61

Bug fixes:

- `Init` pushes the first scope #55, #54
- `Exception.Data` copied to `SentryEvent.Data` while storing the index of originating error.
- Demangling code ensures Function name available #64
- ASP.NET Core integration throws when Serilog added #65, #68, #67

Improvements to [the docs](https://getsentry.github.io/sentry-dotnet) like:

- Release discovery
- `ConfigureScope` clarifications
- Documenting samples

### [Watch on youtube](https://www.youtube.com/watch?v=xK6a1goK_w0) how to use the ASP.NET Core integration

Download it directly from GitHub or using NuGet:

|      Integrations                 |        NuGet         |
| ----------------------------- | -------------------: |
|         **Sentry**            |    [![NuGet](https://img.shields.io/nuget/vpre/Sentry.svg)](https://www.nuget.org/packages/Sentry)   |
|     **Sentry.AspNetCore**     |   [![NuGet](https://img.shields.io/nuget/vpre/Sentry.AspNetCore.svg)](https://www.nuget.org/packages/Sentry.AspNetCore)   |
| **Sentry.Extensions.Logging** | [![NuGet](https://img.shields.io/nuget/vpre/Sentry.Extensions.Logging.svg)](https://www.nuget.org/packages/Sentry.Extensions.Logging)   |
| **Sentry.Log4Net** | [![NuGet](https://img.shields.io/nuget/vpre/Sentry.Log4Net.svg)](https://www.nuget.org/packages/Sentry.Log4Net)   |

## 0.0.1-preview3

This third preview includes bug fixes and more features. Test coverage increased to 96%

Features and improvements:

- Filter duplicate events/exceptions #43
- EventProcessors can be added (sample [1](https://github.com/getsentry/sentry-dotnet/blob/dbb5a3af054d0ca6f801de37fb7db3632ca2c65a/samples/Sentry.Samples.Console.Customized/Program.cs#L151), [2](https://github.com/getsentry/sentry-dotnet/blob/dbb5a3af054d0ca6f801de37fb7db3632ca2c65a/samples/Sentry.Samples.Console.Customized/Program.cs#L41))
- ExceptionProcessors can be added #36 (sample [1](https://github.com/getsentry/sentry-dotnet/blob/dbb5a3af054d0ca6f801de37fb7db3632ca2c65a/samples/Sentry.Samples.Console.Customized/Program.cs#L172), [2](https://github.com/getsentry/sentry-dotnet/blob/dbb5a3af054d0ca6f801de37fb7db3632ca2c65a/samples/Sentry.Samples.Console.Customized/Program.cs#L42))
- Release is automatically discovered/reported #35
- Contexts is a dictionary - allows custom data #37
- ASP.NET integration reports context as server: server-os, server-runtime #37
- Assemblies strong named #41
- Scope exposes IReadOnly members instead of Immutables
- Released a [documentation site](https://getsentry.github.io/sentry-dotnet/)

Bug fixes:

- Strong name
- Logger provider gets disposed/flushes events

[Watch on youtube](https://www.youtube.com/watch?v=xK6a1goK_w0) how to use the ASP.NET Core integration.

Download it directly from GitHub or using NuGet:

|      Integrations                 |        NuGet         |
| ----------------------------- | -------------------: |
|         **Sentry**            |    [![NuGet](https://img.shields.io/nuget/vpre/Sentry.svg)](https://www.nuget.org/packages/Sentry)   |
|     **Sentry.AspNetCore**     |   [![NuGet](https://img.shields.io/nuget/vpre/Sentry.AspNetCore.svg)](https://www.nuget.org/packages/Sentry.AspNetCore)   |
| **Sentry.Extensions.Logging** | [![NuGet](https://img.shields.io/nuget/vpre/Sentry.Extensions.Logging.svg)](https://www.nuget.org/packages/Sentry.Extensions.Logging)   |

## 0.0.1-preview2

This second release includes bug fixes and more features. Test coverage increased to 93%

Features and improvements:

- Added `CaptureMessage`
- `BeforeSend` callback errors are sent as breadcrumbs
- `ASP.NET Core` integration doesn't add tags added by `Microsoft.Extensions.Logging`
- SDK name is reported depending on the package added
- Integrations API allows user-defined SDK integration
- Unhandled exception handler can be configured via integrations
- Filter kestrel log eventid 13 (application error) when already captured by the middleware

Bugs fixed:

- Fixed #28
- HTTP Proxy set to HTTP message handler

Download it directly from GitHub or using NuGet:

|      Integrations                 |        NuGet         |
| ----------------------------- | -------------------: |
|         **Sentry**            |    [![NuGet](https://img.shields.io/nuget/vpre/Sentry.svg)](https://www.nuget.org/packages/Sentry)   |
|     **Sentry.AspNetCore**     |   [![NuGet](https://img.shields.io/nuget/vpre/Sentry.AspNetCore.svg)](https://www.nuget.org/packages/Sentry.AspNetCore)   |
| **Sentry.Extensions.Logging** | [![NuGet](https://img.shields.io/nuget/vpre/Sentry.Extensions.Logging.svg)](https://www.nuget.org/packages/Sentry.Extensions.Logging)   |

## 0.0.1-preview1

Our first preview of the SDK:

Main features:

- Easy ASP.NET Core integration, single line: `UseSentry`.
- Captures unhandled exceptions in the middleware pipeline
- Captures exceptions handled by the framework `UseExceptionHandler` and Error page display.
- Captures process-wide unhandled exceptions (AppDomain)
- Captures logger.Error or logger.Critical
- When an event is sent, data from the current request augments the event.
- Sends information about the server running the app (OS, Runtime, etc)
- Informational logs written by the app or framework augment events sent to Sentry
- Optional include of the request body
- HTTP Proxy configuration

Also available via NuGet:

[Sentry](https://www.nuget.org/packages/Sentry/0.0.1-preview1)
[Sentry.AspNetCore](https://www.nuget.org/packages/Sentry.AspNetCore/0.0.1-preview1)
[Sentry.Extensions.Logging](https://www.nuget.org/packages/Sentry.Extensions.Logging/0.0.1-preview1)<|MERGE_RESOLUTION|>--- conflicted
+++ resolved
@@ -2,16 +2,14 @@
 
 ## Unreleased
 
-<<<<<<< HEAD
 ### Features
 
 - Experimental pre-release availability of Metrics. We're exploring the use of Metrics in Sentry. The API will very likely change and we don't yet have any documentation. ([#2949](https://github.com/getsentry/sentry-dotnet/pull/2949))
-=======
+
 ### Significant change in behavior
 
 - The User.IpAddress is now set to {{auto}} by default, even when sendDefaultPII is disabled ([#2981](https://github.com/getsentry/sentry-dotnet/pull/2981))
   - The "Prevent Storing of IP Addresses" option in the "Security & Privacy" project settings on sentry.io can be used to control this instead
->>>>>>> fbc468cd
 
 ### Dependencies
 
