--- conflicted
+++ resolved
@@ -2,15 +2,13 @@
 
 ## Unreleased
 
-<<<<<<< HEAD
+### API Changes
+
+- SentryOptions.EnableTracing has been marked as Obsolete ([#3381](https://github.com/getsentry/sentry-dotnet/pull/3381))
+
 ### Features
 
 - Added an `SentrySdk.RunAsyncVoid` helper method that lets you capture exceptions from `async void` methods ([#3379](https://github.com/getsentry/sentry-dotnet/pull/3379))
-=======
-### API Changes
-
-- SentryOptions.EnableTracing has been marked as Obsolete ([#3381](https://github.com/getsentry/sentry-dotnet/pull/3381))
->>>>>>> d2505f28
 
 ### Fixes
 
