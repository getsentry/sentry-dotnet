# Changelog

## Unreleased

<<<<<<< HEAD
### Features

- Reduced memory pressure when sampling less than 100% of traces/transactions ([#4212](https://github.com/getsentry/sentry-dotnet/pull/4212))
=======
### Fixes

- Support musl on Linux ([#4188](https://github.com/getsentry/sentry-dotnet/pull/4188))
>>>>>>> 6845e754

## 5.8.0

### Features

- .NET MAUI integration with CommunityToolkit.Mvvm Async Relay Commands can now be auto spanned with the new package Sentry.Maui.CommunityToolkit.Mvvm ([#4125](https://github.com/getsentry/sentry-dotnet/pull/4125))
- Support for Windows ARM64 with Native AOT ([#4187](https://github.com/getsentry/sentry-dotnet/pull/4187))

### Fixes

- Revert "Bump Cocoa SDK from v8.39.0 to v8.46.0 (#4103)" ([#4202](https://github.com/getsentry/sentry-dotnet/pull/4202))
  - IMPORTANT: Fixes multiple issues running versions 5.6.x and 5.7.x of the Sentry SDK for .NET on iOS (initialising the SDK and sending data to Sentry) 

### Dependencies

- Bump Native SDK from v0.8.4 to v0.8.5 ([#4189](https://github.com/getsentry/sentry-dotnet/pull/4189))
  - [changelog](https://github.com/getsentry/sentry-native/blob/master/CHANGELOG.md#085)
  - [diff](https://github.com/getsentry/sentry-native/compare/0.8.4...0.8.5)

## 5.7.0

### Features

- New source generator allows Sentry to see true build variables like PublishAot and PublishTrimmed to properly adapt checks in the Sentry SDK ([#4101](https://github.com/getsentry/sentry-dotnet/pull/4101))
- Auto breadcrumbs now include all .NET MAUI gesture recognizer events ([#4124](https://github.com/getsentry/sentry-dotnet/pull/4124))
- Associate replays with errors and traces on Android ([#4133](https://github.com/getsentry/sentry-dotnet/pull/4133))

### Fixes

- Redact Authorization headers before sending events to Sentry ([#4164](https://github.com/getsentry/sentry-dotnet/pull/4164))
- Remove Strong Naming from Sentry.Hangfire ([#4099](https://github.com/getsentry/sentry-dotnet/pull/4099))
- Increase `RequestSize.Small` threshold from 1 kB to 4 kB to match other SDKs ([#4177](https://github.com/getsentry/sentry-dotnet/pull/4177))

### Dependencies

- Bump CLI from v2.43.1 to v2.45.0 ([#4169](https://github.com/getsentry/sentry-dotnet/pull/4169), [#4179](https://github.com/getsentry/sentry-dotnet/pull/4179))
  - [changelog](https://github.com/getsentry/sentry-cli/blob/master/CHANGELOG.md#2450)
  - [diff](https://github.com/getsentry/sentry-cli/compare/2.43.1...2.45.0)

## 5.7.0-beta.0

### Features

- When setting a transaction on the scope, the SDK will attempt to sync the transaction's trace context with the SDK on the native layer. Finishing a transaction will now also start a new trace ([#4153](https://github.com/getsentry/sentry-dotnet/pull/4153))
- Added `CaptureFeedback` overload with `configureScope` parameter ([#4073](https://github.com/getsentry/sentry-dotnet/pull/4073))
- Custom SessionReplay masks in MAUI Android apps ([#4121](https://github.com/getsentry/sentry-dotnet/pull/4121))

### Fixes

- Work around iOS SHA1 bug ([#4143](https://github.com/getsentry/sentry-dotnet/pull/4143))
- Prevent Auto Breadcrumbs Event Binder from leaking and rebinding events  ([#4159](https://github.com/getsentry/sentry-dotnet/pull/4159))
- Fixes build error when building .NET Framework applications using Sentry 5.6.0: `MSB4185 :The function "IsWindows" on type "System.OperatingSystem" is not available` ([#4160](https://github.com/getsentry/sentry-dotnet/pull/4160))
- Added a `SentrySetCommitReleaseOptions` build property that can be specified separately from `SentryReleaseOptions` ([#4109](https://github.com/getsentry/sentry-dotnet/pull/4109))

### Dependencies

- Bump CLI from v2.43.0 to v2.43.1 ([#4151](https://github.com/getsentry/sentry-dotnet/pull/4151))
  - [changelog](https://github.com/getsentry/sentry-cli/blob/master/CHANGELOG.md#2431)
  - [diff](https://github.com/getsentry/sentry-cli/compare/2.43.0...2.43.1)

## 5.6.0

### Features

- Option to disable the SentryNative integration ([#4107](https://github.com/getsentry/sentry-dotnet/pull/4107), [#4134](https://github.com/getsentry/sentry-dotnet/pull/4134))
  - To disable it, add this msbuild property: `<SentryNative>false</SentryNative>`
- Reintroduced experimental support for Session Replay on Android ([#4097](https://github.com/getsentry/sentry-dotnet/pull/4097))
- If an incoming HTTP request has the `traceparent` header, it is now parsed and interpreted like the `sentry-trace` header. Outgoing requests now contain the `traceparent` header to facilitate integration with servesr that only support the [W3C Trace Context](https://www.w3.org/TR/trace-context/). ([#4084](https://github.com/getsentry/sentry-dotnet/pull/4084))

### Fixes

- Ensure user exception data is not removed by AspNetCoreExceptionProcessor ([#4016](https://github.com/getsentry/sentry-dotnet/pull/4106))
- Prevent users from disabling AndroidEnableAssemblyCompression which leads to untrappable crash ([#4089](https://github.com/getsentry/sentry-dotnet/pull/4089))
- Fixed MSVCRT build warning on Windows ([#4111](https://github.com/getsentry/sentry-dotnet/pull/4111))

### Dependencies

- Bump Cocoa SDK from v8.39.0 to v8.46.0 ([#4103](https://github.com/getsentry/sentry-dotnet/pull/4103))
    - [changelog](https://github.com/getsentry/sentry-cocoa/blob/main/CHANGELOG.md#8460)
    - [diff](https://github.com/getsentry/sentry-cocoa/compare/8.39.0...8.46.0)
- Bump Native SDK from v0.8.3 to v0.8.4 ([#4122](https://github.com/getsentry/sentry-dotnet/pull/4122))
  - [changelog](https://github.com/getsentry/sentry-native/blob/master/CHANGELOG.md#084)
  - [diff](https://github.com/getsentry/sentry-native/compare/0.8.3...0.8.4)

## 5.5.1

### Fixes

- Fix UWP Net Native compilation ([#4085](https://github.com/getsentry/sentry-dotnet/pull/4085))
- Sentry Java SDK dependencies are now detected and included in the Android bindings ([#4079](https://github.com/getsentry/sentry-dotnet/pull/4079))

## 5.5.0

### Features

- The `IScopeObserver` now has an `SetTrace` that allows observing changes to the scope's trace context. The SDK uses this to propagate the `trace ID` to `sentry-native`. This allows Sentry to connect errors coming from all layers of your application ([#4026](https://github.com/getsentry/sentry-dotnet/pull/4026))
- Exception.HResult is now included in the mechanism data for all exceptions ([#4029](https://github.com/getsentry/sentry-dotnet/pull/4029))

### Dependencies

- Bump Native SDK from v0.8.2 to v0.8.3 [#4072](https://github.com/getsentry/sentry-dotnet/pull/4072))
    - [changelog](https://github.com/getsentry/sentry-native/blob/master/CHANGELOG.md#083)
    - [diff](https://github.com/getsentry/sentry-native/compare/0.8.2...0.8.3)

### Fixes

- Fixed symbolication and source context for net9.0-android ([#4033](https://github.com/getsentry/sentry-dotnet/pull/4033))
- Single quotes added to the release name when using MS Build to create Sentry releases on Windows ([#4015](https://github.com/getsentry/sentry-dotnet/pull/4015))
- Target `net9.0` on Sentry.Google.Cloud.Functions to avoid conflict with Sentry.AspNetCore ([#4039](https://github.com/getsentry/sentry-dotnet/pull/4039))
- Changed default value for `SentryOptions.EnableAppHangTrackingV2` to `false` ([#4042](https://github.com/getsentry/sentry-dotnet/pull/4042))
- Missing MAUI `Shell` navigation breadcrumbs on iOS ([#4006](https://github.com/getsentry/sentry-dotnet/pull/4006))
- Prevent application crashes when capturing screenshots on iOS ([#4069](https://github.com/getsentry/sentry-dotnet/pull/4069))

### Dependencies

- Bump Native SDK from v0.8.1 to v0.8.2 ([#4050](https://github.com/getsentry/sentry-dotnet/pull/4050)
  - [changelog](https://github.com/getsentry/sentry-native/blob/master/CHANGELOG.md#082)
  - [diff](https://github.com/getsentry/sentry-native/compare/0.8.1...0.8.2)
- Bump CLI from v2.42.2 to v2.43.0 ([#4036](https://github.com/getsentry/sentry-dotnet/pull/4036), [#4049](https://github.com/getsentry/sentry-dotnet/pull/4049), [#4060](https://github.com/getsentry/sentry-dotnet/pull/4060), [#4062](https://github.com/getsentry/sentry-dotnet/pull/4062))
  - [changelog](https://github.com/getsentry/sentry-cli/blob/master/CHANGELOG.md#2430)
  - [diff](https://github.com/getsentry/sentry-cli/compare/2.42.2...2.43.0)
- Bump Java SDK from v7.20.1 to v8.6.0 ([#4075](https://github.com/getsentry/sentry-dotnet/pull/4075))
  - [changelog](https://github.com/getsentry/sentry-java/blob/main/CHANGELOG.md#860)
  - [diff](https://github.com/getsentry/sentry-java/compare/7.20.1...8.6.0)

## 5.4.0

### Enhancements

- Profiling: improve performance by subscribing only to necessary CLR events ([#3970](https://github.com/getsentry/sentry-dotnet/pull/3970))

### Fixes

- Unknown stack frames in profiles on .NET 8+ ([#3967](https://github.com/getsentry/sentry-dotnet/pull/3967))

## 5.3.0

### Features

- User Feedback can now be captured without errors/exceptions. Note that these APIs replace the older UserFeedback APIs, which have now been marked as obsolete (and will be removed in a future major version bump) ([#3981](https://github.com/getsentry/sentry-dotnet/pull/3981))

### Fixes

- Using SentryOptions.Native.SuppressExcBadAccess and SentryOptions.Native.SuppressSignalAborts, users can now block duplicate errors from native due to dotnet NullReferenceExceptions - Defaults to false ([#3998](https://github.com/getsentry/sentry-dotnet/pull/3998))
- Native iOS events are now exposed to the dotnet layer for users to hook through SentryOptions.BeforeSend and SentryOptions.OnCrashedLastRun ([#2102](https://github.com/getsentry/sentry-dotnet/pull/3958))
- Prevent crashes from occurring on Android during OnBeforeSend ([#4022](https://github.com/getsentry/sentry-dotnet/pull/4022))

### Dependencies

- Bump Native SDK from v0.8.0 to v0.8.1 ([#4014](https://github.com/getsentry/sentry-dotnet/pull/4014))
  - [changelog](https://github.com/getsentry/sentry-native/blob/master/CHANGELOG.md#081)
  - [diff](https://github.com/getsentry/sentry-native/compare/0.8.0...0.8.1)

## 5.2.0

### Features

- Users can now register their own MAUI controls for breadcrumb creation ([#3997](https://github.com/getsentry/sentry-dotnet/pull/3997))
- Serilog scope properties are now sent with Sentry events ([#3976](https://github.com/getsentry/sentry-dotnet/pull/3976))
- The sample seed used for sampling decisions is now propagated, for use in downstream custom trace samplers ([#3951](https://github.com/getsentry/sentry-dotnet/pull/3951))
- Add Azure Function UseSentry overloads for easier wire ups  ([#3971](https://github.com/getsentry/sentry-dotnet/pull/3971))

### Fixes

- Fix mismapped breadcrumb levels coming in from native to dotnet SDK ([#3993](https://github.com/getsentry/sentry-dotnet/pull/3993))
- Deduplicate profiling stack frames ([#3969](https://github.com/getsentry/sentry-dotnet/pull/3969))

### Dependencies

- Bump CLI from v2.41.1 to v2.42.2 ([#3979](https://github.com/getsentry/sentry-dotnet/pull/3979), [#4002](https://github.com/getsentry/sentry-dotnet/pull/4002))
  - [changelog](https://github.com/getsentry/sentry-cli/blob/master/CHANGELOG.md#2422)
  - [diff](https://github.com/getsentry/sentry-cli/compare/2.41.1...2.42.2)
- Bump Native SDK from v0.7.20 to v0.8.0 ([#4003](https://github.com/getsentry/sentry-dotnet/pull/4003))
  - [changelog](https://github.com/getsentry/sentry-native/blob/master/CHANGELOG.md#080)
  - [diff](https://github.com/getsentry/sentry-native/compare/0.7.20...0.8.0)

## 5.1.1

### Fixes

- Emit transaction.data inside contexts.trace.data ([#3936](https://github.com/getsentry/sentry-dotnet/pull/3936))
- Native SIGSEGV errors resulting from managed NullReferenceExceptions are now suppressed on Android ([#3903](https://github.com/getsentry/sentry-dotnet/pull/3903))
- OTel activities that are marked as not recorded are no longer sent to Sentry ([#3890](https://github.com/getsentry/sentry-dotnet/pull/3890))
- Fixed envelopes with oversized attachments getting stuck in __processing ([#3938](https://github.com/getsentry/sentry-dotnet/pull/3938))
- OperatingSystem will now return macOS as OS name instead of 'Darwin' as well as the proper version. ([#2710](https://github.com/getsentry/sentry-dotnet/pull/3956))
- Ignore null value on CocoaScopeObserver.SetTag ([#3948](https://github.com/getsentry/sentry-dotnet/pull/3948))

## 5.1.0

### Significant change in behavior
- The User.IpAddress is now only set to `{{auto}}` when `SendDefaultPii` is enabled. This change gives you control over IP address collection directly on the client ([#3893](https://github.com/getsentry/sentry-dotnet/pull/3893))

### Features

- .NET on iOS: Add experimental EnableAppHangTrackingV2 configuration flag to the options binding SDK ([#3877](https://github.com/getsentry/sentry-dotnet/pull/3877))
- Added `SentryOptions.DisableSentryHttpMessageHandler`. Useful if you're using `OpenTelemetry.Instrumentation.Http` and ending up with duplicate spans. ([#3879](https://github.com/getsentry/sentry-dotnet/pull/3879))

### Dependencies

- Bump Native SDK from v0.7.17 to v0.7.18 ([#3891](https://github.com/getsentry/sentry-dotnet/pull/3891))
  - [changelog](https://github.com/getsentry/sentry-native/blob/master/CHANGELOG.md#0718)
  - [diff](https://github.com/getsentry/sentry-native/compare/0.7.17...0.7.18)
### Fixes

- Prevent Native EXC_BAD_ACCESS signal errors from being captured when managed NullRefrenceExceptions occur ([#3909](https://github.com/getsentry/sentry-dotnet/pull/3909))
- Fixed duplicate SentryMauiEventProcessors ([#3905](https://github.com/getsentry/sentry-dotnet/pull/3905))
- Fixed invalid string.Format index in Debug logs for the DiagnosticSource integration ([#3923](https://github.com/getsentry/sentry-dotnet/pull/3923))

### Dependencies

- Bump Native SDK from v0.7.17 to v0.7.20 ([#3891](https://github.com/getsentry/sentry-dotnet/pull/3891), [#3908](https://github.com/getsentry/sentry-dotnet/pull/3908), [#3929](https://github.com/getsentry/sentry-dotnet/pull/3929))
  - [changelog](https://github.com/getsentry/sentry-native/blob/master/CHANGELOG.md#0720)
  - [diff](https://github.com/getsentry/sentry-native/compare/0.7.17...0.7.20)
- Bump Java SDK from v7.20.0 to v7.20.1 ([#3907](https://github.com/getsentry/sentry-dotnet/pull/3907))
  - [changelog](https://github.com/getsentry/sentry-java/blob/main/CHANGELOG.md#7201)
  - [diff](https://github.com/getsentry/sentry-java/compare/7.20.0...7.20.1)
- Bump CLI from v2.40.0 to v2.41.1 ([#3910](https://github.com/getsentry/sentry-dotnet/pull/3910))
  - [changelog](https://github.com/getsentry/sentry-cli/blob/master/CHANGELOG.md#2411)
  - [diff](https://github.com/getsentry/sentry-cli/compare/2.40.0...2.41.1)

## 5.0.1

### Fixes

- .NET Mobile: Disable and made obsolete the iOS Watchdog termination feature which is based on heuristics that don't work in .NET ([#3867](https://github.com/getsentry/sentry-dotnet/pull/3867))
- .NET on Android: NullReferenceException handled by Mono cause the app to crash (PR #3694) ([#3871](https://github.com/getsentry/sentry-dotnet/pull/3871))

### Dependencies

- Bump Native SDK from v0.7.16 to v0.7.17 ([#3857](https://github.com/getsentry/sentry-dotnet/pull/3857))
  - [changelog](https://github.com/getsentry/sentry-native/blob/master/CHANGELOG.md#0717)
  - [diff](https://github.com/getsentry/sentry-native/compare/0.7.16...0.7.17)
- Bump Java SDK from v7.19.0 to v7.20.0 ([#3866](https://github.com/getsentry/sentry-dotnet/pull/3866))
  - [changelog](https://github.com/getsentry/sentry-java/blob/main/CHANGELOG.md#7200)
  - [diff](https://github.com/getsentry/sentry-java/compare/7.19.0...7.20.0)
- Bump CLI from v2.39.1 to v2.40.0 ([#3869](https://github.com/getsentry/sentry-dotnet/pull/3869))
  - [changelog](https://github.com/getsentry/sentry-cli/blob/master/CHANGELOG.md#2400)
  - [diff](https://github.com/getsentry/sentry-cli/compare/2.39.1...2.40.0)

## 5.0.0

### API Changes

- Removed net6.0 and net7.0 TFMs as Microsoft has stopped supporting both of these now. If you need to target net6.0 or net7.0 then we recommend using version 4.x of the .NET SDK for Sentry. ([#3807](https://github.com/getsentry/sentry-dotnet/pull/3807))
- Sentry's Experimental Metrics feature has been deprecated and removed from the SDK. ([#3718](https://github.com/getsentry/sentry-dotnet/pull/3718))
- `SentryOptions.EnableTracing` has been removed. Instead, tracing should be enabled or disabled by setting the `SentryOptions.TracesSampleRate` or by using `SentryOptions.TracesSampler` to configure a sampling function ([#3569](https://github.com/getsentry/sentry-dotnet/pull/3569))
- Temporarily removed experimental Session Replay support ([#3827](https://github.com/getsentry/sentry-dotnet/pull/3827))
- You should no longer pass `AndroidContext` as an argument to `SentrySdk.Init` ([#3562](https://github.com/getsentry/sentry-dotnet/pull/3562))
- The `SentryUser.Segment` property has been deprecated. Consider sending this as a tag or additional data instead ([#3563](https://github.com/getsentry/sentry-dotnet/pull/3563))
- The ITraceContext now includes an [Origin](https://develop.sentry.dev/sdk/telemetry/traces/trace-origin/), which is set automatically and is primarily used internally by the Sentry server ([#3564](https://github.com/getsentry/sentry-dotnet/pull/3564))
- `Device.BatteryLevel` and `Device.ProcessorFrequency` are now stored as floats rather than ints, to align with the Cocoa and Java SDKs ([#3567](https://github.com/getsentry/sentry-dotnet/pull/3567))
- The `FailedRequestTargets`, `TagFilters` and `TracePropagationTargets` options have all been changed from `SubstringOrRegexPattern` to `IList<StringOrRegex>` ([#3566](https://github.com/getsentry/sentry-dotnet/pull/3566))
- `Scope.Transaction` is now always stored as an `AsyncLocal` also in [Global Mode](https://docs.sentry.io/platforms/dotnet/configuration/options/#is-global-mode-enabled), to prevent auto-instrumented spans from the UI ending up parented to transactions from a background task (or vice versa). ([#3596](https://github.com/getsentry/sentry-dotnet/pull/3596))

### Features
- Added support for `.NET 9` ([#3699](https://github.com/getsentry/sentry-dotnet/pull/3699))
- Heap dumps can be captured automatically when memory usage exceeds a configurable threshold. Note that this API is still experimental and may change based on user feedback. ([#3667](https://github.com/getsentry/sentry-dotnet/pull/3667))
- libsentrysupplemental.so now supports 16 KB page sizes on Android ([#3723](https://github.com/getsentry/sentry-dotnet/pull/3723))
- Added `SentryOptions` extension for profiling: `options.AddProfilingIntegration()` ([#3660](https://github.com/getsentry/sentry-dotnet/pull/3660))

### Fixes
- Address Trim warnings to enable AOT support, including support for MAUI specifically. ([#3841](https://github.com/getsentry/sentry-dotnet/pull/3841))
- Fixed JNI Error when accessing Android device data from multiple threads ([#3802](https://github.com/getsentry/sentry-dotnet/pull/3802))
- Android - fix bug that prevents logcat.log from getting attached to unhandled events (SIGSEGV Segfault) ([#3694](https://github.com/getsentry/sentry-dotnet/pull/3694))
- Fixed ArgumentNullException in FormRequestPayloadExtractor when handling invalid form data on ASP.NET ([#3734](https://github.com/getsentry/sentry-dotnet/pull/3734))
- Fixed NullReferenceException in SentryTraceHeader when parsing null or empty values ([#3757](https://github.com/getsentry/sentry-dotnet/pull/3757))
- Fix "System.ArgumentOutOfRangeException: Specified argument was out of the range of valid values. (Parameter 'idData')" error propagating OpenTelemetry span ids ([#3850](https://github.com/getsentry/sentry-dotnet/pull/3850))
- ArgumentNullException in FormRequestPayloadExtractor when handling invalid form data on ASP.NET ([#3734](https://github.com/getsentry/sentry-dotnet/pull/3734))
- Fixed crash when using NLog with FailedRequestStatusCodes options in a Maui app with Trimming enabled ([#3743](https://github.com/getsentry/sentry-dotnet/pull/3743))

### Dependencies

- Bump CLI from v2.38.2 to v2.39.1 ([#3782](https://github.com/getsentry/sentry-dotnet/pull/3782)) ([#3799](https://github.com/getsentry/sentry-dotnet/pull/3799))
  - [changelog](https://github.com/getsentry/sentry-cli/blob/master/CHANGELOG.md#2391)
  - [diff](https://github.com/getsentry/sentry-cli/compare/2.38.2...2.39.1)
- Bump Java SDK from v7.16.0 to v7.19.0 ([#3749](https://github.com/getsentry/sentry-dotnet/pull/3749), [#3771](https://github.com/getsentry/sentry-dotnet/pull/3771)) ([#3805](https://github.com/getsentry/sentry-dotnet/pull/3805), [#3844](https://github.com/getsentry/sentry-dotnet/pull/3844))
  - [changelog](https://github.com/getsentry/sentry-java/blob/main/CHANGELOG.md#7190)
  - [diff](https://github.com/getsentry/sentry-java/compare/7.16.0...7.19.0)
- Bump Cocoa SDK from v8.36.0 to v8.39.0 ([#3727](https://github.com/getsentry/sentry-dotnet/pull/3727))
    - [changelog](https://github.com/getsentry/sentry-cocoa/blob/main/CHANGELOG.md#8390)
    - [diff](https://github.com/getsentry/sentry-cocoa/compare/8.36.0...8.39.0)
- Bump Native SDK from v0.7.11 to v0.7.16 ([#3731](https://github.com/getsentry/sentry-dotnet/pull/3731), [#3770](https://github.com/getsentry/sentry-dotnet/pull/3770), [#3775](https://github.com/getsentry/sentry-dotnet/pull/3775), [#3779](https://github.com/getsentry/sentry-dotnet/pull/3779)) ([#3825](https://github.com/getsentry/sentry-dotnet/pull/3825))
  - [changelog](https://github.com/getsentry/sentry-native/blob/master/CHANGELOG.md#0716)
  - [diff](https://github.com/getsentry/sentry-native/compare/0.7.11...0.7.16)

## 4.13.0

### Features

- Limited experimental support for Session Replay Recording on Android ([#3552](https://github.com/getsentry/sentry-dotnet/pull/3552))

### Fixes

- When using OTel and ASP.NET Core the SDK could try to process OTel spans after the SDK had been closed ([#3726](https://github.com/getsentry/sentry-dotnet/pull/3726))

### Dependencies

- Bump CLI from v2.38.1 to v2.38.2 ([#3728](https://github.com/getsentry/sentry-dotnet/pull/3728))
  - [changelog](https://github.com/getsentry/sentry-cli/blob/master/CHANGELOG.md#2382)
  - [diff](https://github.com/getsentry/sentry-cli/compare/2.38.1...2.38.2)

## 4.12.2

### Fixes

- Events from NDK on Android will report sdk.name `sentry.native.android.dotnet` ([#3682](https://github.com/getsentry/sentry-dotnet/pull/3682))

### Features

- Android - allow logcat attachments to be previewed in Sentry ([#3711](https://github.com/getsentry/sentry-dotnet/pull/3711))
- Added a `SetBeforeScreenshotCapture` callback to the options: allowing the user to set an action before the screenshot is taken ([#3661](https://github.com/getsentry/sentry-dotnet/pull/3661))
- Make `Sentry.AspNetCore.Blazor.WebAssembly` generally available. ([#3674](https://github.com/getsentry/sentry-dotnet/pull/3674))

### Dependencies

- Bump Java SDK from v7.14.0 to v7.16.0 ([#3670](https://github.com/getsentry/sentry-dotnet/pull/3670), [#3707](https://github.com/getsentry/sentry-dotnet/pull/3707))
  - [changelog](https://github.com/getsentry/sentry-java/blob/main/CHANGELOG.md#7160)
  - [diff](https://github.com/getsentry/sentry-java/compare/7.14.0...7.16.0)
- Bump CLI from v2.37.0 to v2.38.1 ([#3702](https://github.com/getsentry/sentry-dotnet/pull/3702), [#3720](https://github.com/getsentry/sentry-dotnet/pull/3720))
  - [changelog](https://github.com/getsentry/sentry-cli/blob/master/CHANGELOG.md#2381)
  - [diff](https://github.com/getsentry/sentry-cli/compare/2.37.0...2.38.1)
- Bumped `System.Text.Json` from v6.0.8 to v6.0.10 ([#3704](https://github.com/getsentry/sentry-dotnet/pull/3704))
- Bump Native SDK from v0.7.10 to v0.7.11 ([#3715](https://github.com/getsentry/sentry-dotnet/pull/3715))
  - [changelog](https://github.com/getsentry/sentry-native/blob/master/CHANGELOG.md#0711)
  - [diff](https://github.com/getsentry/sentry-native/compare/0.7.10...0.7.11)

## 4.12.1

### Fixes

- Fixed "Failed to persist session" error on iOS ([#3655](https://github.com/getsentry/sentry-dotnet/pull/3655))

### Dependencies

- Bump CLI from v2.36.5 to v2.37.0 ([#3647](https://github.com/getsentry/sentry-dotnet/pull/3647), [#3664](https://github.com/getsentry/sentry-dotnet/pull/3664))
  - [changelog](https://github.com/getsentry/sentry-cli/blob/master/CHANGELOG.md#2370)
  - [diff](https://github.com/getsentry/sentry-cli/compare/2.36.5...2.37.0)

## 4.12.0

### Support for Xcode 16.0 (BREAKING CHANGE)

If you are using Xcode 16.0, you will need to update the SDK to version `4.12.0` or later.
If you are still using Xcode 15.4 or earlier, you need to continue to use version `4.11.0` or earlier.

Using Xcode 16 to build .NET applications targeting iOS and Mac Catalyst requires [.NET workload for iOS SDK version 18.0.8303](https://github.com/xamarin/xamarin-macios/releases/tag/dotnet-8.0.1xx-xcode16.0-8303). We [built the SDK version 4.12.0 using Xcode 16](https://github.com/getsentry/sentry-dotnet/pull/3635/files) in order to support this scenario. That, unfortunately, breaks folks using older version of Xcode.

As such, if you are using SDK version `4.12.x` and targeting iOS or Mac Catalyst, you will need to install and use Xcode 16 and `workload iOS SDK 18.0.8303`

Note that .NET 9 will also support Xcode 16, when it is released next month (Nov 2024).

### API Changes

- The `SentrySdk.Metrics` module is deprecated and will be removed in the next major release.
  Sentry will reject all metrics sent after October 7, 2024.
  Learn more: https://sentry.zendesk.com/hc/en-us/articles/26369339769883-Upcoming-API-Changes-to-Metrics  ([#3619](https://github.com/getsentry/sentry-dotnet/pull/3619))

### Fixes

- Fixed duplicate key exception for Hangfire jobs with AutomaticRetry ([#3631](https://github.com/getsentry/sentry-dotnet/pull/3631))

### Features

- Added a flag to options `DisableFileWrite` to allow users to opt-out of all file writing operations. Note that toggling this will affect features such as offline caching and auto-session tracking and release health as these rely on some file persistency ([#3614](https://github.com/getsentry/sentry-dotnet/pull/3614), [#3641](https://github.com/getsentry/sentry-dotnet/pull/3641))

### Dependencies

- Bump Native SDK from v0.7.9 to v0.7.10 ([#3623](https://github.com/getsentry/sentry-dotnet/pull/3623))
  - [changelog](https://github.com/getsentry/sentry-native/blob/master/CHANGELOG.md#0710)
  - [diff](https://github.com/getsentry/sentry-native/compare/0.7.9...0.7.10)
- Bump CLI from v2.36.1 to v2.36.5 ([#3624](https://github.com/getsentry/sentry-dotnet/pull/3624), [#3634](https://github.com/getsentry/sentry-dotnet/pull/3634), [#3642](https://github.com/getsentry/sentry-dotnet/pull/3642), [#3644](https://github.com/getsentry/sentry-dotnet/pull/3644))
  - [changelog](https://github.com/getsentry/sentry-cli/blob/master/CHANGELOG.md#2365)
  - [diff](https://github.com/getsentry/sentry-cli/compare/2.36.1...2.36.5)
- Update Perfview/TraceEvent to e343a0c ([#3492](https://github.com/getsentry/sentry-dotnet/pull/3492))

## 4.11.0

### Features

- All exceptions are now added as breadcrumbs on future events. Previously this was only the case for exceptions captured via the `Sentry.SeriLog` or `Sentry.Extensions.Logging` integrations. ([#3584](https://github.com/getsentry/sentry-dotnet/pull/3584))

### Fixes
- On mobile devices, the SDK no longer throws a `FormatException` for `ProcessorFrequency` when trying to report native events ([#3541](https://github.com/getsentry/sentry-dotnet/pull/3541))
- Add missing org parameter to the CLI release operations ([#3600](https://github.com/getsentry/sentry-dotnet/pull/3600))

### API Changes
- When the Sentry SDK is disabled, `SentrySdk.StartTransaction()` now returns a `NoOpTransaction`, which avoids unnecessary memory allocations ([#3581](https://github.com/getsentry/sentry-dotnet/pull/3581))

### Dependencies

- Bump Cocoa SDK from v8.35.0 to v8.36.0 ([#3570](https://github.com/getsentry/sentry-dotnet/pull/3570), [#3575](https://github.com/getsentry/sentry-dotnet/pull/3575))
  - [changelog](https://github.com/getsentry/sentry-cocoa/blob/main/CHANGELOG.md#8360)
  - [diff](https://github.com/getsentry/sentry-cocoa/compare/8.35.0...8.36.0)
- Bump CLI from v2.33.1 to v2.36.1 ([#3578](https://github.com/getsentry/sentry-dotnet/pull/3578), [#3599](https://github.com/getsentry/sentry-dotnet/pull/3599), [#3603](https://github.com/getsentry/sentry-dotnet/pull/3603), [#3606](https://github.com/getsentry/sentry-dotnet/pull/3606))
  - [changelog](https://github.com/getsentry/sentry-cli/blob/master/CHANGELOG.md#2361)
  - [diff](https://github.com/getsentry/sentry-cli/compare/2.33.1...2.36.1)
- Bump Native SDK from v0.7.8 to v0.7.9 ([#3577](https://github.com/getsentry/sentry-dotnet/pull/3577))
  - [changelog](https://github.com/getsentry/sentry-native/blob/master/CHANGELOG.md#079)
  - [diff](https://github.com/getsentry/sentry-native/compare/0.7.8...0.7.9)

## 4.10.2

### Various fixes & improvements

- fix: Prevent deadlock in `Hub.Dispose` (#3539) by @bitsandfoxes
- build(deps): bump github/codeql-action from 3.26.0 to 3.26.2 (#3543) by @dependabot

### Dependencies

- Bump Cocoa SDK from v8.34.0 to v8.35.0 ([#3548](https://github.com/getsentry/sentry-dotnet/pull/3548))
  - [changelog](https://github.com/getsentry/sentry-cocoa/blob/main/CHANGELOG.md#8350)
  - [diff](https://github.com/getsentry/sentry-cocoa/compare/8.34.0...8.35.0)

## Fixes

- Resolved a potential deadlock during SDK shutdown ([#3539](https://github.com/getsentry/sentry-dotnet/pull/3539))

## 4.10.1

### Fixes

- Unfinished spans are now correctly stored and retrieved by the CachingTransport ([#3533](https://github.com/getsentry/sentry-dotnet/pull/3533))

### Dependencies

- Bump Cocoa SDK from v8.33.0 to v8.34.0 ([#3535](https://github.com/getsentry/sentry-dotnet/pull/3535))
  - [changelog](https://github.com/getsentry/sentry-cocoa/blob/main/CHANGELOG.md#8340)
  - [diff](https://github.com/getsentry/sentry-cocoa/compare/8.33.0...8.34.0)

## 4.10.0

### Features

- Users can now automatically create releases and associated commits via sentry-cli and MSBuild properties ([#3462](https://github.com/getsentry/sentry-dotnet/pull/3462))
- `Sentry.AspNetCore.Blazor.WebAssembly` now targets .NET 8 specifically, allowing for proper dependency resolution ([#3501](https://github.com/getsentry/sentry-dotnet/pull/3501))

### Fixes

- When targeting `WPF`, `WinForms` or `Avalonia` with `PublishAot` enabled, the SDK no longers throws a `DllNotFoundException` trying to initialize `sentry-native` ([#3411](https://github.com/getsentry/sentry-dotnet/pull/3411))
Unable to load DLL sentry-native or one of its dependencies
- On mobile devices, the SDK no longer throws a `FormatException` when trying to report native events ([#3485](https://github.com/getsentry/sentry-dotnet/pull/3485))
- Race condition in `SentryMessageHandler` ([#3477](https://github.com/getsentry/sentry-dotnet/pull/3477))
- Decrease runtime diagnostics circular buffer when profiling, reducing memory usage ([#3491](https://github.com/getsentry/sentry-dotnet/pull/3491))
- The InstallationId is now resolved only once per application execution and any issues are logged as warnings instead of errors ([#3529](https://github.com/getsentry/sentry-dotnet/pull/3529))
- DisplayInfo now captured correctly on iOS and Mac Catalyst on non-UI threads ([#3521](https://github.com/getsentry/sentry-dotnet/pull/3521))

### Dependencies

- Bump CLI from v2.32.1 to v2.33.1 ([#3489](https://github.com/getsentry/sentry-dotnet/pull/3489), [#3497](https://github.com/getsentry/sentry-dotnet/pull/3497), [#3520](https://github.com/getsentry/sentry-dotnet/pull/3520))
  - [changelog](https://github.com/getsentry/sentry-cli/blob/master/CHANGELOG.md#2331)
  - [diff](https://github.com/getsentry/sentry-cli/compare/2.32.1...2.33.1)
- Bump Java SDK from v7.11.0 to v7.14.0 ([#3503](https://github.com/getsentry/sentry-dotnet/pull/3503), [#3532](https://github.com/getsentry/sentry-dotnet/pull/3532))
  - [changelog](https://github.com/getsentry/sentry-java/blob/main/CHANGELOG.md#7140)
  - [diff](https://github.com/getsentry/sentry-java/compare/7.11.0...7.14.0)
- Bump Cocoa SDK from v8.30.0 to v8.32.0 ([#3499](https://github.com/getsentry/sentry-dotnet/pull/3499))
  - [changelog](https://github.com/getsentry/sentry-cocoa/blob/main/CHANGELOG.md#8320)
  - [diff](https://github.com/getsentry/sentry-cocoa/compare/8.30.0...8.32.0)
- Bump Native SDK from v0.7.6 to v0.7.8 ([#3502](https://github.com/getsentry/sentry-dotnet/pull/3502), [#3527](https://github.com/getsentry/sentry-dotnet/pull/3527))
  - [changelog](https://github.com/getsentry/sentry-native/blob/master/CHANGELOG.md#078)
  - [diff](https://github.com/getsentry/sentry-native/compare/0.7.6...0.7.8)
- Bump Cocoa SDK from v8.30.0 to v8.33.0 ([#3499](https://github.com/getsentry/sentry-dotnet/pull/3499), [#3528](https://github.com/getsentry/sentry-dotnet/pull/3528))
  - [changelog](https://github.com/getsentry/sentry-cocoa/blob/main/CHANGELOG.md#8330)
  - [diff](https://github.com/getsentry/sentry-cocoa/compare/8.30.0...8.33.0)
- Bump Native SDK from v0.7.6 to v0.7.7 ([#3502](https://github.com/getsentry/sentry-dotnet/pull/3502))
  - [changelog](https://github.com/getsentry/sentry-native/blob/master/CHANGELOG.md#077)
  - [diff](https://github.com/getsentry/sentry-native/compare/0.7.6...0.7.7)
- Bump Java SDK from v7.11.0 to v7.13.0 ([#3515](https://github.com/getsentry/sentry-dotnet/pull/3515))
  - [changelog](https://github.com/getsentry/sentry-java/blob/main/CHANGELOG.md#7130)
  - [diff](https://github.com/getsentry/sentry-java/compare/7.11.0...7.13.0)

## 4.9.0

### Fixes

- Fixed envelopes getting stuck in processing when losing network connectivity ([#3438](https://github.com/getsentry/sentry-dotnet/pull/3438))

### Features

- Client reports now include dropped spans ([#3463](https://github.com/getsentry/sentry-dotnet/pull/3463))

### API Changes

- Removed SentrySdk.RunAsyncVoid ([#3466](https://github.com/getsentry/sentry-dotnet/pull/3466))

## 4.8.1

### Fixes

- The SDK no longer fails to create a trace root ([#3453](https://github.com/getsentry/sentry-dotnet/pull/3453))
- Removed `FirstChanceException` workaround for WinUI ([#3411](https://github.com/getsentry/sentry-dotnet/pull/3411))

### Dependencies

- Bump Java SDK from v7.10.0 to v7.11.0 ([#3459](https://github.com/getsentry/sentry-dotnet/pull/3459))
  - [changelog](https://github.com/getsentry/sentry-java/blob/main/CHANGELOG.md#7110)
  - [diff](https://github.com/getsentry/sentry-java/compare/7.10.0...7.11.0)

## 4.8.0

### Obsoletion

- Marked SentryUser.Segment as deprecated ([#3437](https://github.com/getsentry/sentry-dotnet/pull/3437))

### Features

- Added a new package `Sentry.AspNetCore.Blazor.WebAssembly`. This packages provides you with an extension to `WebAssemblyHostBuilder` to allow SDK configuration via the builder pattern. This package gives us an entry point and the ability to extend the SDKs support and out-of-the-box offering. You can follow the progress and leave feedback either ([here](https://github.com/getsentry/sentry-dotnet/issues/2329)) for extending the support for Blazor Server or ([here](https://github.com/getsentry/sentry-dotnet/issues/2021)) for Blazor WebAssembly support ([#3386](https://github.com/getsentry/sentry-dotnet/pull/3386))

### Fixes

- Debug logs are now visible for MAUI apps in Visual Studio when using Sentry's default DiagnosticLogger ([#3373](https://github.com/getsentry/sentry-dotnet/pull/3373))
- Fixed Monitor duration calculation ([#3420]https://github.com/getsentry/sentry-dotnet/pull/3420)
- Fixed null IServiceProvider in anonymous routes with OpenTelemetry ([#3401](https://github.com/getsentry/sentry-dotnet/pull/3401))
- Fixed Trim warnings in Sentry.DiagnosticSource and WinUIUnhandledException integrations ([#3410](https://github.com/getsentry/sentry-dotnet/pull/3410))
- Fixed memory leak when tracing is enabled ([#3432](https://github.com/getsentry/sentry-dotnet/pull/3432))
- `Scope.User.Id` now correctly defaults to the InstallationId unless it has been set otherwise ([#3425](https://github.com/getsentry/sentry-dotnet/pull/3425))

### Dependencies

- Bump CLI from v2.31.2 to v2.32.1 ([#3398](https://github.com/getsentry/sentry-dotnet/pull/3398))
  - [changelog](https://github.com/getsentry/sentry-cli/blob/master/CHANGELOG.md#2321)
  - [diff](https://github.com/getsentry/sentry-cli/compare/2.31.2...2.32.1)
- Bump Native SDK from v0.7.4 to v0.7.6 ([#3399](https://github.com/getsentry/sentry-dotnet/pull/3399), [#3418](https://github.com/getsentry/sentry-dotnet/pull/3418))
  - [changelog](https://github.com/getsentry/sentry-native/blob/master/CHANGELOG.md#076)
  - [diff](https://github.com/getsentry/sentry-native/compare/0.7.4...0.7.6)
- Bump Cocoa SDK from v8.26.0 to v8.30.0 ([#3408](https://github.com/getsentry/sentry-dotnet/pull/3408), [#3412](https://github.com/getsentry/sentry-dotnet/pull/3412), [#3430](https://github.com/getsentry/sentry-dotnet/pull/3430), [#3450](https://github.com/getsentry/sentry-dotnet/pull/3450))
  - [changelog](https://github.com/getsentry/sentry-cocoa/blob/main/CHANGELOG.md#8300)
  - [diff](https://github.com/getsentry/sentry-cocoa/compare/8.26.0...8.30.0)
- Bump Java SDK from v7.9.0 to v7.10.0 ([#3413](https://github.com/getsentry/sentry-dotnet/pull/3413))
  - [changelog](https://github.com/getsentry/sentry-java/blob/main/CHANGELOG.md#7100)
  - [diff](https://github.com/getsentry/sentry-java/compare/7.9.0...7.10.0)

## 4.7.0

### API Changes

- SentryOptions.EnableTracing has been marked as Obsolete ([#3381](https://github.com/getsentry/sentry-dotnet/pull/3381))

### Features

- The SDK now supports monitor upserting. You can programmatically set up your monitors via the options callback in `SentrySdk.CaptureCheckIn` ([#3330](https://github.com/getsentry/sentry-dotnet/pull/3330))
- Added an `SentrySdk.RunAsyncVoid` helper method that lets you capture exceptions from `async void` methods ([#3379](https://github.com/getsentry/sentry-dotnet/pull/3379))

### Fixes

- P/Invoke warning for GetWindowThreadProcessId no longer shows when using Sentry in UWP applications ([#3372](https://github.com/getsentry/sentry-dotnet/pull/3372))
- Fixed InvalidOperationException when pulling the HttpRequestUrl from Uri's with DangerousDisablePathAndQueryCanonicalization set to true ([#3393](https://github.com/getsentry/sentry-dotnet/pull/3393))

### Dependencies

- Update Perfview/TraceEvent to v3.1.10 (patched) ([#3382](https://github.com/getsentry/sentry-dotnet/pull/3382))
- Bump Native SDK from v0.7.2 to v0.7.4 ([#3385](https://github.com/getsentry/sentry-dotnet/pull/3385))
  - [changelog](https://github.com/getsentry/sentry-native/blob/master/CHANGELOG.md#074)
  - [diff](https://github.com/getsentry/sentry-native/compare/0.7.2...0.7.4)
- Bump Cocoa SDK from v8.25.2 to v8.26.0 ([#3364](https://github.com/getsentry/sentry-dotnet/pull/3364))
  - [changelog](https://github.com/getsentry/sentry-cocoa/blob/main/CHANGELOG.md#8260)
  - [diff](https://github.com/getsentry/sentry-cocoa/compare/8.25.2...8.26.0)

## 4.6.2

### Fixes

- Reverted changes to the SentryHttpMessageHandler and SentryGraphQLHttpMessageHandler to automatically create transactions for each request as this could negatively affect users' quota ([#3367](https://github.com/getsentry/sentry-dotnet/pull/3367))

## 4.6.1

### Fixes

- Fixed SentryHttpMessageHandler and SentryGraphQLHttpMessageHandler not creating spans when there is no active Transaction on the scope ([#3360](https://github.com/getsentry/sentry-dotnet/pull/3360))
- The SDK no longer (wrongly) initializes sentry-native on Blazor WASM builds with `RunAOTCompilation` enabled. ([#3363](https://github.com/getsentry/sentry-dotnet/pull/3363))
- HttpClient requests now show on the Requests dashboard in Sentry ([#3357](https://github.com/getsentry/sentry-dotnet/pull/3357))

### Dependencies

- Bump Hangfire from v1.8.7 to v1.8.12 ([#3361](https://github.com/getsentry/sentry-dotnet/pull/3361))

## 4.6.0

### Features

- Hints now accept `byte[]` as attachment ([#3352](https://github.com/getsentry/sentry-dotnet/pull/3352))
- InApp includes/excludes can now be configured using regular expressions ([#3321](https://github.com/getsentry/sentry-dotnet/pull/3321))

### Fixes

- Fixed memory leak in BackgroundWorker observed when using Sentry with Quartz and MySql ([#3355](https://github.com/getsentry/sentry-dotnet/pull/3355))

### Dependencies

- Bump CLI from v2.31.0 to v2.31.2 ([#3342](https://github.com/getsentry/sentry-dotnet/pull/3342), [#3345](https://github.com/getsentry/sentry-dotnet/pull/3345))
  - [changelog](https://github.com/getsentry/sentry-cli/blob/master/CHANGELOG.md#2312)
  - [diff](https://github.com/getsentry/sentry-cli/compare/2.31.0...2.31.2)
- Bump Cocoa SDK from v8.25.0 to v8.25.2 ([#3356](https://github.com/getsentry/sentry-dotnet/pull/3356))
  - [changelog](https://github.com/getsentry/sentry-cocoa/blob/main/CHANGELOG.md#8252)
  - [diff](https://github.com/getsentry/sentry-cocoa/compare/8.25.0...8.25.2)
- Bump Java SDK from v7.8.0 to v7.9.0 ([#3358](https://github.com/getsentry/sentry-dotnet/pull/3358))
  - [changelog](https://github.com/getsentry/sentry-java/blob/main/CHANGELOG.md#790)
  - [diff](https://github.com/getsentry/sentry-java/compare/7.8.0...7.9.0)

## 4.5.0

### Features

- Extended the SDK's CheckIn support by adding Release, Environment and Trace ID to the event. CheckIns created via the Hangfire integration now also automatically report their duration ([#3320](https://github.com/getsentry/sentry-dotnet/pull/3320))
- The SDK's performance API now works in conjunction with OpenTelemetry's instrumentation. This means that SentrySpans and OTel spans now show up in the same span-tree. ([#3288](https://github.com/getsentry/sentry-dotnet/pull/3288))

### Fixes

- `HttpResponse.Content` is no longer disposed by when using `SentryHttpFailedRequestHandler` on .NET Framework, which was causing an ObjectDisposedException when using Sentry with NSwag ([#3306](https://github.com/getsentry/sentry-dotnet/pull/3306))
- Fix BackgroundWorker exiting when OperationCanceledException is not from shutdown request ([3284](https://github.com/getsentry/sentry-dotnet/pull/3284))
- Envelopes with large attachments no longer get stuck in the queue when using `CacheDirectoryPath` ([#3328](https://github.com/getsentry/sentry-dotnet/pull/3328))

### Dependencies

- Bump Cocoa SDK from v8.21.0 to v8.25.0 ([#3339](https://github.com/getsentry/sentry-dotnet/pull/3339))
  - [changelog](https://github.com/getsentry/sentry-cocoa/blob/main/CHANGELOG.md#8250)
  - [diff](https://github.com/getsentry/sentry-cocoa/compare/8.21.0...8.25.0)

## 4.4.0

### Features

- Metrics now honor any Rate Limits set in HTTP headers returned by Sentry ([#3276](https://github.com/getsentry/sentry-dotnet/pull/3276))

### Fixes

- Fixed normalization for metric tag values for carriage return, line feed and tab characters ([#3281](https://github.com/getsentry/sentry-dotnet/pull/3281))

### Dependencies

- Bump Java SDK from v7.7.0 to v7.8.0 ([#3275](https://github.com/getsentry/sentry-dotnet/pull/3275))
  - [changelog](https://github.com/getsentry/sentry-java/blob/main/CHANGELOG.md#780)
  - [diff](https://github.com/getsentry/sentry-java/compare/7.7.0...7.8.0)

## 4.3.0

### Features

- EnableNetworkEventBreadcrumbs can now be set on the Native Android options ([#3267](https://github.com/getsentry/sentry-dotnet/pull/3267))
- Update normalization of metrics keys, tags and values ([#3271](https://github.com/getsentry/sentry-dotnet/pull/3271))

### Fixes

- Fix missing exception StackTraces in some situations ([#3215](https://github.com/getsentry/sentry-dotnet/pull/3215))
- Scopes now get applied to OTEL spans in ASP.NET Core ([#3221](https://github.com/getsentry/sentry-dotnet/pull/3221))
- Fixed InvalidCastException when setting the SampleRate on Android ([#3258](https://github.com/getsentry/sentry-dotnet/pull/3258))
- Fixed MAUI iOS build issue related to `SentryVersionNumber` and `SentryVersionString` ([#3278](https://github.com/getsentry/sentry-dotnet/pull/3278))

### API changes

- Removed `SentryOptionsExtensions` class - all the public methods moved directly to `SentryOptions` ([#3195](https://github.com/getsentry/sentry-dotnet/pull/3195))

### Dependencies

- Bump CLI from v2.30.0 to v2.31.0 ([#3214](https://github.com/getsentry/sentry-dotnet/pull/3214), [#3218](https://github.com/getsentry/sentry-dotnet/pull/3218), [#3242](https://github.com/getsentry/sentry-dotnet/pull/3242), [#3247](https://github.com/getsentry/sentry-dotnet/pull/3247))
  - [changelog](https://github.com/getsentry/sentry-cli/blob/master/CHANGELOG.md#2310)
  - [diff](https://github.com/getsentry/sentry-cli/compare/2.30.0...2.31.0)
- Bump Native SDK from v0.7.0 to v0.7.2 ([#3237](https://github.com/getsentry/sentry-dotnet/pull/3237), [#3256](https://github.com/getsentry/sentry-dotnet/pull/3256))
  - [changelog](https://github.com/getsentry/sentry-native/blob/master/CHANGELOG.md#072)
  - [diff](https://github.com/getsentry/sentry-native/compare/0.7.0...0.7.2)
- Bump Java SDK from v7.6.0 to v7.7.0 ([#3268](https://github.com/getsentry/sentry-dotnet/pull/3268))
  - [changelog](https://github.com/getsentry/sentry-java/blob/main/CHANGELOG.md#770)
  - [diff](https://github.com/getsentry/sentry-java/compare/7.6.0...7.7.0)

## 4.2.1

### Fixes

- Dynamic Sampling Context not propagated correctly for HttpClient spans ([#3208](https://github.com/getsentry/sentry-dotnet/pull/3208))

## 4.2.0

### Features

- ASP.NET Core: Blocking call detection. An event with the stack trace of the blocking call will be captured as event. ([#2709](https://github.com/getsentry/sentry-dotnet/pull/2709))
    - IMPORTANT: Verify this in test/staging before prod! Blocking calls in hot paths could create a lot of events for your Sentry project.
    - Opt-in via `options.CaptureBlockingCalls = true`
    - Disabled for specific code blocks with `using (new SuppressBlockingDetection())`
    - Doesn't detect everything. See original [Caveats described by Ben Adams](https://github.com/benaadams/Ben.BlockingDetector?tab=readme-ov-file#caveats).
- Added Crons support via `SentrySdk.CaptureCheckIn` and an integration with Hangfire ([#3128](https://github.com/getsentry/sentry-dotnet/pull/3128))
- Common tags set automatically for metrics and metrics summaries are attached to Spans ([#3191](https://github.com/getsentry/sentry-dotnet/pull/3191))

### API changes

- Removed `ScopeExtensions` class - all the public methods moved directly to `Scope` ([#3186](https://github.com/getsentry/sentry-dotnet/pull/3186))

### Fixes

- The Sentry Middleware on ASP.NET Core no longer throws an exception after having been initialized multiple times ([#3185](https://github.com/getsentry/sentry-dotnet/pull/3185))
- Empty strings are used instead of underscores to replace invalid metric tag values ([#3176](https://github.com/getsentry/sentry-dotnet/pull/3176))
- Filtered OpenTelemetry spans are garbage collected correctly ([#3198](https://github.com/getsentry/sentry-dotnet/pull/3198))

### Dependencies

- Bump Java SDK from v7.3.0 to v7.6.0 ([#3164](https://github.com/getsentry/sentry-dotnet/pull/3164), [#3204](https://github.com/getsentry/sentry-dotnet/pull/3204))
  - [changelog](https://github.com/getsentry/sentry-java/blob/main/CHANGELOG.md#760)
  - [diff](https://github.com/getsentry/sentry-java/compare/7.3.0...7.6.0)
- Bump Cocoa SDK from v8.20.0 to v8.21.0 ([#3194](https://github.com/getsentry/sentry-dotnet/pull/3194))
  - [changelog](https://github.com/getsentry/sentry-cocoa/blob/main/CHANGELOG.md#8210)
  - [diff](https://github.com/getsentry/sentry-cocoa/compare/8.20.0...8.21.0)
- Bump CLI from v2.28.6 to v2.30.0 ([#3193](https://github.com/getsentry/sentry-dotnet/pull/3193), [#3203](https://github.com/getsentry/sentry-dotnet/pull/3203))
  - [changelog](https://github.com/getsentry/sentry-cli/blob/master/CHANGELOG.md#2300)
  - [diff](https://github.com/getsentry/sentry-cli/compare/2.28.6...2.30.0)

## 4.1.2

### Fixes

- Metric unit names are now sanitized correctly. This was preventing some built in metrics from showing in the Sentry dashboard ([#3151](https://github.com/getsentry/sentry-dotnet/pull/3151))
- The Sentry OpenTelemetry integration no longer throws an exception with the SDK disabled ([#3156](https://github.com/getsentry/sentry-dotnet/pull/3156))

## 4.1.1

### Fixes

- The SDK can be disabled by setting `options.Dsn = "";` By convention, the SDK allows the DSN set to `string.Empty` to be overwritten by the environment. ([#3147](https://github.com/getsentry/sentry-dotnet/pull/3147))

### Dependencies

- Bump CLI from v2.28.0 to v2.28.6 ([#3145](https://github.com/getsentry/sentry-dotnet/pull/3145), [#3148](https://github.com/getsentry/sentry-dotnet/pull/3148))
  - [changelog](https://github.com/getsentry/sentry-cli/blob/master/CHANGELOG.md#2286)
  - [diff](https://github.com/getsentry/sentry-cli/compare/2.28.0...2.28.6)

## 4.1.0

### Features

- The SDK now automatically collects metrics coming from `OpenTelemetry.Instrumentation.Runtime` ([#3133](https://github.com/getsentry/sentry-dotnet/pull/3133))

### Fixes

- "No service for type 'Sentry.IHub' has been registered" exception when using OpenTelemetry and initializing Sentry via `SentrySdk.Init` ([#3129](https://github.com/getsentry/sentry-dotnet/pull/3129))

## 4.0.3

### Fixes

- To resolve conflicting types due to the SDK adding itself to the global usings:
  - The class `Sentry.Constants` has been renamed to `Sentry.SentryConstants` ([#3125](https://github.com/getsentry/sentry-dotnet/pull/3125))

## 4.0.2

### Fixes

- To resolve conflicting types due to the SDK adding itself to the global usings:
  - The class `Sentry.Context` has been renamed to `Sentry.SentryContext` ([#3121](https://github.com/getsentry/sentry-dotnet/pull/3121))
  - The class `Sentry.Package` has been renamed to `Sentry.SentryPackage` ([#3121](https://github.com/getsentry/sentry-dotnet/pull/3121))
  - The class `Sentry.Request` has been renamed to `Sentry.SentryRequest` ([#3121](https://github.com/getsentry/sentry-dotnet/pull/3121))

### Dependencies

- Bump CLI from v2.27.0 to v2.28.0 ([#3119](https://github.com/getsentry/sentry-dotnet/pull/3119))
  - [changelog](https://github.com/getsentry/sentry-cli/blob/master/CHANGELOG.md#2280)
  - [diff](https://github.com/getsentry/sentry-cli/compare/2.27.0...2.28.0)

## 4.0.1

### Fixes

- To resolve conflicting types due to the SDK adding itself to the global usings:
  - The interface `Sentry.ISession` has been renamed to `Sentry.ISentrySession` ([#3110](https://github.com/getsentry/sentry-dotnet/pull/3110))
  - The interface `Sentry.IJsonSerializable` has been renamed to `Sentry.ISentryJsonSerializable` ([#3116](https://github.com/getsentry/sentry-dotnet/pull/3116))
  - The class `Sentry.Session` has been renamed to `Sentry.SentrySession` ([#3110](https://github.com/getsentry/sentry-dotnet/pull/3110))
  - The class `Sentry.Attachment` has been renamed to `Sentry.SentryAttachment` ([#3116](https://github.com/getsentry/sentry-dotnet/pull/3116))
  - The class `Sentry.Hint` has been renamed to `Sentry.SentryHint` ([#3116](https://github.com/getsentry/sentry-dotnet/pull/3116))

### Dependencies

- Bump Cocoa SDK from v8.19.0 to v8.20.0 ([#3107](https://github.com/getsentry/sentry-dotnet/pull/3107))
  - [changelog](https://github.com/getsentry/sentry-cocoa/blob/main/CHANGELOG.md#8200)
  - [diff](https://github.com/getsentry/sentry-cocoa/compare/8.19.0...8.20.0)

## 4.0.0

This major release includes many exciting new features including support for [Profiling](https://docs.sentry.io/platforms/dotnet/profiling/) and [Metrics](https://docs.sentry.io/platforms/dotnet/metrics/)(preview), [AOT](https://sentry.engineering/blog/should-you-could-you-aot) with [Native Crash Reporting](https://github.com/getsentry/sentry-dotnet/issues/2770), [Spotlight](https://spotlightjs.com/), Screenshots on MAUI and much more. Details about these features and other changes are below.

### .NET target framework changes

We're dropping support for some of the old target frameworks, please check this [GitHub Discussion](https://github.com/getsentry/sentry-dotnet/discussions/2776) for details on why.

- **Replace support for .NET Framework 4.6.1 with 4.6.2** ([#2786](https://github.com/getsentry/sentry-dotnet/pull/2786))

  .NET Framework 4.6.1 was announced on Nov 30, 2015. And went out of support over a year ago, on Apr 26, 2022.

- **Drop .NET Core 3.1 and .NET 5 support** ([#2787](https://github.com/getsentry/sentry-dotnet/pull/2787))

- **Dropped netstandard2.0 support for Sentry.AspNetCore** ([#2807](https://github.com/getsentry/sentry-dotnet/pull/2807))

- **Replace support for .NET 6 on mobile (e.g: `net6.0-android`) with .NET 7** ([#2624](https://github.com/getsentry/sentry-dotnet/pull/2604))

  .NET 6 on mobile has been out of support since May 2023 and with .NET 8, it's no longer possible to build .NET 6 Mobile specific targets.
  For that reason, we're moving the mobile-specific TFMs from `net6.0-platform` to `net7.0-platform`.

  Mobile apps still work on .NET 6 will pull the `Sentry` .NET 6, which offers the .NET-only features,
  without native/platform-specific bindings and SDKs. See [this ticket for more details](https://github.com/getsentry/sentry-dotnet/issues/2623).

- **MAUI dropped Tizen support** ([#2734](https://github.com/getsentry/sentry-dotnet/pull/2734))

### Sentry Self-hosted Compatibility

If you're using `sentry.io` this change does not affect you.
This SDK version is compatible with a self-hosted version of Sentry `22.12.0` or higher. If you are using an older version of [self-hosted Sentry](https://develop.sentry.dev/self-hosted/) (aka on-premise), you will need to [upgrade](https://develop.sentry.dev/self-hosted/releases/).

### Significant change in behavior

- Transaction names for ASP.NET Core are now consistently named `HTTP-VERB /path` (e.g. `GET /home`). Previously, the leading forward slash was missing for some endpoints. ([#2808](https://github.com/getsentry/sentry-dotnet/pull/2808))
- Setting `SentryOptions.Dsn` to `null` now throws `ArgumentNullException` during initialization. ([#2655](https://github.com/getsentry/sentry-dotnet/pull/2655))
- Enable `CaptureFailedRequests` by default ([#2688](https://github.com/getsentry/sentry-dotnet/pull/2688))
- Added `Sentry` namespace to global usings when `ImplicitUsings` is enabled ([#3043](https://github.com/getsentry/sentry-dotnet/pull/3043))
If you have conflicts, you can opt out by adding the following to your `csproj`:
```
<PropertyGroup>
  <SentryImplicitUsings>false</SentryImplicitUsings>
</PropertyGroup>
```
- Transactions' spans are no longer automatically finished with the status `deadline_exceeded` by the transaction. This is now handled by the [Relay](https://github.com/getsentry/relay).
  - Customers self hosting Sentry must use verion 22.12.0 or later ([#3013](https://github.com/getsentry/sentry-dotnet/pull/3013))
- The `User.IpAddress` is now set to `{{auto}}` by default, even when sendDefaultPII is disabled ([#2981](https://github.com/getsentry/sentry-dotnet/pull/2981))
  - The "Prevent Storing of IP Addresses" option in the "Security & Privacy" project settings on sentry.io can be used to control this instead
- The `DiagnosticLogger` signature for `LogWarning` changed to take the `exception` as the first parameter. That way it no longer gets mixed up with the TArgs. ([#2987](https://github.com/getsentry/sentry-dotnet/pull/2987))

### API breaking Changes

If you have compilation errors you can find the affected types or overloads missing in the changelog entries below.

#### Changed APIs

- Class renamed `Sentry.User` to `Sentry.SentryUser` ([#3015](https://github.com/getsentry/sentry-dotnet/pull/3015))
- Class renamed `Sentry.Runtime` to `Sentry.SentryRuntime` ([#3016](https://github.com/getsentry/sentry-dotnet/pull/3016))
- Class renamed `Sentry.Span` to `Sentry.SentrySpan` ([#3021](https://github.com/getsentry/sentry-dotnet/pull/3021))
- Class renamed `Sentry.Transaction` to `Sentry.SentryTransaction` ([#3023](https://github.com/getsentry/sentry-dotnet/pull/3023))
- Rename iOS and MacCatalyst platform-specific options from `Cocoa` to `Native` ([#2940](https://github.com/getsentry/sentry-dotnet/pull/2940))
- Rename iOS platform-specific options `EnableCocoaSdkTracing` to `EnableTracing` ([#2940](https://github.com/getsentry/sentry-dotnet/pull/2940))
- Rename Android platform-specific options from `Android` to `Native` ([#2940](https://github.com/getsentry/sentry-dotnet/pull/2940))
- Rename Android platform-specific options `EnableAndroidSdkTracing` and `EnableAndroidSdkBeforeSend` to `EnableTracing` and `EnableBeforeSend` respectively ([#2940](https://github.com/getsentry/sentry-dotnet/pull/2940))
- Rename iOS and MacCatalyst platform-specific options from `iOS` to `Cocoa` ([#2929](https://github.com/getsentry/sentry-dotnet/pull/2929))
- `ITransaction` has been renamed to `ITransactionTracer`. You will need to update any references to these interfaces in your code to use the new interface names ([#2731](https://github.com/getsentry/sentry-dotnet/pull/2731), [#2870](https://github.com/getsentry/sentry-dotnet/pull/2870))
- `DebugImage` and `DebugMeta` moved to `Sentry.Protocol` namespace. ([#2815](https://github.com/getsentry/sentry-dotnet/pull/2815))
- `SentryClient.Dispose` is no longer obsolete ([#2842](https://github.com/getsentry/sentry-dotnet/pull/2842))
- `ISentryClient.CaptureEvent` overloads have been replaced by a single method accepting optional `Hint` and `Scope` parameters. You will need to pass `hint` as a named parameter from code that calls `CaptureEvent` without passing a `scope` argument. ([#2749](https://github.com/getsentry/sentry-dotnet/pull/2749))
- `TransactionContext` and `SpanContext` constructors were updated. If you're constructing instances of these classes, you will need to adjust the order in which you pass parameters to these. ([#2694](https://github.com/getsentry/sentry-dotnet/pull/2694), [#2696](https://github.com/getsentry/sentry-dotnet/pull/2696))
- The `DiagnosticLogger` signature for `LogError` and `LogFatal` changed to take the `exception` as the first parameter. That way it no longer gets mixed up with the TArgs. The `DiagnosticLogger` now also receives an overload for `LogError` and `LogFatal` that accepts a message only. ([#2715](https://github.com/getsentry/sentry-dotnet/pull/2715))
- `Distribution` added to `IEventLike`. ([#2660](https://github.com/getsentry/sentry-dotnet/pull/2660))
- `StackFrame`'s `ImageAddress`, `InstructionAddress`, and `FunctionId` changed to `long?`. ([#2691](https://github.com/getsentry/sentry-dotnet/pull/2691))
- `DebugImage.ImageAddress` changed to `long?`. ([#2725](https://github.com/getsentry/sentry-dotnet/pull/2725))
- Contexts now inherit from `IDictionary` rather than `ConcurrentDictionary`. The specific dictionary being used is an implementation detail. ([#2729](https://github.com/getsentry/sentry-dotnet/pull/2729))
- The method used to configure a Sentry Sink for Serilog now has an additional overload. Calling `WriteTo.Sentry()` with no arguments will no longer attempt to initialize the SDK (it has optional arguments to configure the behavior of the Sink only). If you want to initialize Sentry at the same time you configure the Sentry Sink then you will need to use the overload of this method that accepts a DSN as the first parameter (e.g. `WriteTo.Sentry("https://d4d82fc1c2c4032a83f3a29aa3a3aff@fake-sentry.io:65535/2147483647")`). ([#2928](https://github.com/getsentry/sentry-dotnet/pull/2928))

#### Removed APIs

- SentrySinkExtensions.ConfigureSentrySerilogOptions is now internal. If you were using this method, please use one of the `SentrySinkExtensions.Sentry` extension methods instead. ([#2902](https://github.com/getsentry/sentry-dotnet/pull/2902))
- A number of `[Obsolete]` options have been removed ([#2841](https://github.com/getsentry/sentry-dotnet/pull/2841))
  - `BeforeSend` - use `SetBeforeSend` instead.
  - `BeforeSendTransaction` - use `SetBeforeSendTransaction` instead.
  - `BeforeBreadcrumb` - use `SetBeforeBreadcrumb` instead.
  - `CreateHttpClientHandler` - use `CreateHttpMessageHandler` instead.
  - `ReportAssemblies` - use `ReportAssembliesMode` instead.
  - `KeepAggregateException` - this property is no longer used and has no replacement.
  - `DisableTaskUnobservedTaskExceptionCapture` method has been renamed to `DisableUnobservedTaskExceptionCapture`.
  - `DebugDiagnosticLogger` - use `TraceDiagnosticLogger` instead.
- A number of iOS/Android-specific `[Obsolete]` options have been removed ([#2856](https://github.com/getsentry/sentry-dotnet/pull/2856))
  - `Distribution` - use `SentryOptions.Distribution` instead.
  - `EnableAutoPerformanceTracking` - use `SetBeforeSendTransaction` instead.
  - `EnableCoreDataTracking` - use `EnableCoreDataTracing` instead.
  - `EnableFileIOTracking` - use `EnableFileIOTracing` instead.
  - `EnableOutOfMemoryTracking` - use `EnableWatchdogTerminationTracking` instead.
  - `EnableUIViewControllerTracking` - use `EnableUIViewControllerTracing` instead.
  - `StitchAsyncCode` - no longer available.
  - `ProfilingTracesInterval` - no longer available.
  - `ProfilingEnabled` - use `ProfilesSampleRate` instead.
- Obsolete `SystemClock` constructor removed, use `SystemClock.Clock` instead. ([#2856](https://github.com/getsentry/sentry-dotnet/pull/2856))
- Obsolete `Runtime.Clone()` removed, this shouldn't have been public in the past and has no replacement. ([#2856](https://github.com/getsentry/sentry-dotnet/pull/2856))
- Obsolete `SentryException.Data` removed, use `SentryException.Mechanism.Data` instead. ([#2856](https://github.com/getsentry/sentry-dotnet/pull/2856))
- Obsolete `AssemblyExtensions` removed, this shouldn't have been public in the past and has no replacement. ([#2856](https://github.com/getsentry/sentry-dotnet/pull/2856))
- Obsolete `SentryDatabaseLogging.UseBreadcrumbs()` removed, it is called automatically and has no replacement. ([#2856](https://github.com/getsentry/sentry-dotnet/pull/2856))
- Obsolete `Scope.GetSpan()` removed, use `Span` property instead. ([#2856](https://github.com/getsentry/sentry-dotnet/pull/2856))
- Obsolete `IUserFactory` removed, use `ISentryUserFactory` instead. ([#2856](https://github.com/getsentry/sentry-dotnet/pull/2856), [#2840](https://github.com/getsentry/sentry-dotnet/pull/2840))
- `IHasMeasurements` has been removed, use `ISpanData` instead. ([#2659](https://github.com/getsentry/sentry-dotnet/pull/2659))
- `IHasBreadcrumbs` has been removed, use `IEventLike` instead. ([#2670](https://github.com/getsentry/sentry-dotnet/pull/2670))
- `ISpanContext` has been removed, use `ITraceContext` instead. ([#2668](https://github.com/getsentry/sentry-dotnet/pull/2668))
- `IHasTransactionNameSource` has been removed, use `ITransactionContext` instead. ([#2654](https://github.com/getsentry/sentry-dotnet/pull/2654))
- ([#2694](https://github.com/getsentry/sentry-dotnet/pull/2694))
- The unused `StackFrame.InstructionOffset` has been removed. ([#2691](https://github.com/getsentry/sentry-dotnet/pull/2691))
- The unused `Scope.Platform` property has been removed. ([#2695](https://github.com/getsentry/sentry-dotnet/pull/2695))
- The obsolete setter `Sentry.PlatformAbstractions.Runtime.Identifier` has been removed ([2764](https://github.com/getsentry/sentry-dotnet/pull/2764))
- `Sentry.Values<T>` is now internal as it is never exposed in the public API ([#2771](https://github.com/getsentry/sentry-dotnet/pull/2771))
- The `TracePropagationTarget` class has been removed, use the `SubstringOrRegexPattern` class instead. ([#2763](https://github.com/getsentry/sentry-dotnet/pull/2763))
- The `WithScope` and `WithScopeAsync` methods have been removed. We have discovered that these methods didn't work correctly in certain desktop contexts, especially when using a global scope. ([#2717](https://github.com/getsentry/sentry-dotnet/pull/2717))

  Replace your usage of `WithScope` with overloads of `Capture*` methods:

  - `SentrySdk.CaptureEvent(SentryEvent @event, Action<Scope> scopeCallback)`
  - `SentrySdk.CaptureMessage(string message, Action<Scope> scopeCallback)`
  - `SentrySdk.CaptureException(Exception exception, Action<Scope> scopeCallback)`

  ```c#
  // Before
  SentrySdk.WithScope(scope =>
  {
    scope.SetTag("key", "value");
    SentrySdk.CaptureEvent(new SentryEvent());
  });

  // After
  SentrySdk.CaptureEvent(new SentryEvent(), scope =>
  {
    // Configure your scope here
    scope.SetTag("key", "value");
  });
  ```

### Features

- Experimental pre-release availability of Metrics. We're exploring the use of Metrics in Sentry. The API will very likely change and we don't yet have any documentation. ([#2949](https://github.com/getsentry/sentry-dotnet/pull/2949))
  - `SentrySdk.Metrics.Set` now additionally accepts `string` as value ([#3092](https://github.com/getsentry/sentry-dotnet/pull/3092))
  - Timing metrics can now be captured with `SentrySdk.Metrics.StartTimer` ([#3075](https://github.com/getsentry/sentry-dotnet/pull/3075))
  - Added support for capturing built-in metrics from the `System.Diagnostics.Metrics` API ([#3052](https://github.com/getsentry/sentry-dotnet/pull/3052))
- `Sentry.Profiling` is now available as a package on [nuget](nuget.org). Be aware that profiling is in alpha and on servers the overhead could be high. Improving the experience for ASP.NET Core is tracked on [this issue](
https://github.com/getsentry/sentry-dotnet/issues/2316) ([#2800](https://github.com/getsentry/sentry-dotnet/pull/2800))
  - iOS profiling support (alpha). ([#2930](https://github.com/getsentry/sentry-dotnet/pull/2930))
- Native crash reporting on NativeAOT published apps (Windows, Linux, macOS). ([#2887](https://github.com/getsentry/sentry-dotnet/pull/2887))
- Support for [Spotlight](https://spotlightjs.com/), a debug tool for local development. ([#2961](https://github.com/getsentry/sentry-dotnet/pull/2961))
  - Enable it with the option `EnableSpotlight`
  - Optionally configure the URL to connect via `SpotlightUrl`. Defaults to `http://localhost:8969/stream`.

### MAUI

- Added screenshot capture support for errors. You can opt-in via `SentryMauiOptions.AttachScreenshots` ([#2965](https://github.com/getsentry/sentry-dotnet/pull/2965))
  - Supports Android and iOS only. Windows is not supported.
- App context now has `in_foreground`, indicating whether the app was in the foreground or the background. ([#2983](https://github.com/getsentry/sentry-dotnet/pull/2983))
- Android: When capturing unhandled exceptions, the SDK now can automatically attach `LogCat` to the event. You can opt-in via `SentryOptions.Android.LogCatIntegration` and configure `SentryOptions.Android.LogCatMaxLines`. ([#2926](https://github.com/getsentry/sentry-dotnet/pull/2926))
  - Available when targeting `net7.0-android` or later, on API level 23 or later.

#### Native AOT

Native AOT publishing support for .NET 8 has been added to Sentry for the following platforms:

- Windows
- Linux
- macOS
- Mac Catalyst
- iOS

There are some functional differences when publishing Native AOT:

- `StackTraceMode.Enhanced` is ignored because it's not available when publishing Native AOT. The mechanism to generate these enhanced stack traces relies heavily on reflection which isn't compatible with trimming.
- Reflection cannot be leveraged for JSON Serialization and you may need to use `SentryOptions.AddJsonSerializerContext` to supply a serialization context for types that you'd like to send to Sentry (e.g. in the `Span.Context`). ([#2732](https://github.com/getsentry/sentry-dotnet/pull/2732), [#2793](https://github.com/getsentry/sentry-dotnet/pull/2793))
- `Ben.Demystifier` is not available as it only runs in JIT mode.
- WinUI applications: When publishing Native AOT, Sentry isn't able to automatically register an unhandled exception handler because that relies on reflection. You'll need to [register the unhandled event handler manually](https://github.com/getsentry/sentry-dotnet/issues/2778) instead.
- For Azure Functions Workers, when AOT/Trimming is enabled we can't use reflection to read route data from the HttpTrigger so the route name will always be `/api/<FUNCTION_NAME>` ([#2920](https://github.com/getsentry/sentry-dotnet/pull/2920))

### Fixes

- Native integration logging on macOS ([#3079](https://github.com/getsentry/sentry-dotnet/pull/3079))
- The scope transaction is now correctly set for Otel transactions ([#3072](https://github.com/getsentry/sentry-dotnet/pull/3072))
- Fixed an issue with tag values in metrics not being properly serialized ([#3065](https://github.com/getsentry/sentry-dotnet/pull/3065))
- Moved the binding to MAUI events for breadcrumb creation from `WillFinishLaunching` to `FinishedLaunching`. This delays the initial instantiation of `app`. ([#3057](https://github.com/getsentry/sentry-dotnet/pull/3057))
- The SDK no longer adds the `WinUIUnhandledExceptionIntegration` on non-Windows platforms ([#3055](https://github.com/getsentry/sentry-dotnet/pull/3055))
- Stop Sentry for MacCatalyst from creating `default.profraw` in the app bundle using xcodebuild archive to build sentry-cocoa ([#2960](https://github.com/getsentry/sentry-dotnet/pull/2960))
- Workaround a .NET 8 NativeAOT crash on transaction finish. ([#2943](https://github.com/getsentry/sentry-dotnet/pull/2943))
- Reworked automatic breadcrumb creation for MAUI. ([#2900](https://github.com/getsentry/sentry-dotnet/pull/2900))
  - The SDK no longer uses reflection to bind to all public element events. This also fixes issues where the SDK would consume third-party events.
  - Added `CreateElementEventsBreadcrumbs` to the SentryMauiOptions to allow users to opt-in automatic breadcrumb creation for `BindingContextChanged`, `ChildAdded`, `ChildRemoved`, and `ParentChanged` on `Element`.
  - Reduced amount of automatic breadcrumbs by limiting the number of bindings created in `VisualElement`, `Window`, `Shell`, `Page`, and `Button`.
- Fixed Sentry SDK has not been initialized when using ASP.NET Core, Serilog, and OpenTelemetry ([#2911](https://github.com/getsentry/sentry-dotnet/pull/2911))
- Android native symbol upload ([#2876](https://github.com/getsentry/sentry-dotnet/pull/2876))
- `Sentry.Serilog` no longer throws if a disabled DSN is provided when initializing Sentry via the Serilog integration ([#2883](https://github.com/getsentry/sentry-dotnet/pull/2883))
- Don't add WinUI exception integration on mobile platforms ([#2821](https://github.com/getsentry/sentry-dotnet/pull/2821))
- `Transactions` are now getting enriched by the client instead of the hub ([#2838](https://github.com/getsentry/sentry-dotnet/pull/2838))
- Fixed an issue when using the SDK together with OpenTelemetry `1.5.0` and newer where the SDK would create transactions for itself. The fix is backward compatible. ([#3001](https://github.com/getsentry/sentry-dotnet/pull/3001))

### Dependencies

- Upgraded to NLog version 5. ([#2697](https://github.com/getsentry/sentry-dotnet/pull/2697))
- Integrate `sentry-native` as a static library in Native AOT builds to enable symbolication. ([#2704](https://github.com/getsentry/sentry-dotnet/pull/2704))


- Bump Cocoa SDK from v8.16.1 to v8.19.0 ([#2910](https://github.com/getsentry/sentry-dotnet/pull/2910), [#2936](https://github.com/getsentry/sentry-dotnet/pull/2936), [#2972](https://github.com/getsentry/sentry-dotnet/pull/2972), [#3005](https://github.com/getsentry/sentry-dotnet/pull/3005), [#3084](https://github.com/getsentry/sentry-dotnet/pull/3084))
  - [changelog](https://github.com/getsentry/sentry-cocoa/blob/main/CHANGELOG.md#8190)
  - [diff](https://github.com/getsentry/sentry-cocoa/compare/8.16.1...8.19.0)
- Bump Java SDK from v6.34.0 to v7.3.0 ([#2932](https://github.com/getsentry/sentry-dotnet/pull/2932), [#2979](https://github.com/getsentry/sentry-dotnet/pull/2979), [#3049](https://github.com/getsentry/sentry-dotnet/pull/3049), (https://github.com/getsentry/sentry-dotnet/pull/3098))
  - [changelog](https://github.com/getsentry/sentry-java/blob/main/CHANGELOG.md#730)
  - [diff](https://github.com/getsentry/sentry-java/compare/6.34.0...7.3.0)
- Bump Native SDK from v0.6.5 to v0.6.7 ([#2914](https://github.com/getsentry/sentry-dotnet/pull/2914), [#3029](https://github.com/getsentry/sentry-dotnet/pull/3029))
  - [changelog](https://github.com/getsentry/sentry-native/blob/master/CHANGELOG.md#070)
  - [diff](https://github.com/getsentry/sentry-native/compare/0.6.5...0.7.0)
- Bump CLI from v2.21.5 to v2.27.0 ([#2901](https://github.com/getsentry/sentry-dotnet/pull/2901), [#2915](https://github.com/getsentry/sentry-dotnet/pull/2915), [#2956](https://github.com/getsentry/sentry-dotnet/pull/2956), [#2985](https://github.com/getsentry/sentry-dotnet/pull/2985), [#2999](https://github.com/getsentry/sentry-dotnet/pull/2999), [#3012](https://github.com/getsentry/sentry-dotnet/pull/3012), [#3030](https://github.com/getsentry/sentry-dotnet/pull/3030), [#3059](https://github.com/getsentry/sentry-dotnet/pull/3059), [#3062](https://github.com/getsentry/sentry-dotnet/pull/3062), [#3073](https://github.com/getsentry/sentry-dotnet/pull/3073), [#3099](https://github.com/getsentry/sentry-dotnet/pull/3099))
  - [changelog](https://github.com/getsentry/sentry-cli/blob/master/CHANGELOG.md#2270)
  - [diff](https://github.com/getsentry/sentry-cli/compare/2.21.5...2.27.0)

## 3.41.4

### Fixes

- Fixed an issue when using the SDK together with Open Telemetry `1.5.0` and newer where the SDK would create transactions for itself. The fix is backward compatible. ([#3001](https://github.com/getsentry/sentry-dotnet/pull/3001))

## 3.41.3

### Fixes

- Fixed Sentry SDK has not been initialised when using ASP.NET Core, Serilog, and OpenTelemetry ([#2918](https://github.com/getsentry/sentry-dotnet/pull/2918))

## 3.41.2

### Fixes

- The SDK no longer fails to finish sessions while capturing an event. This fixes broken crash-free rates ([#2895](https://github.com/getsentry/sentry-dotnet/pull/2895))
- Ignore UnobservedTaskException for QUIC exceptions. See: https://github.com/dotnet/runtime/issues/80111 ([#2894](https://github.com/getsentry/sentry-dotnet/pull/2894))

### Dependencies

- Bump Cocoa SDK from v8.16.0 to v8.16.1 ([#2891](https://github.com/getsentry/sentry-dotnet/pull/2891))
  - [changelog](https://github.com/getsentry/sentry-cocoa/blob/main/CHANGELOG.md#8161)
  - [diff](https://github.com/getsentry/sentry-cocoa/compare/8.16.0...8.16.1)

## 3.41.1

### Fixes

- `CaptureFailedRequests` and `FailedRequestStatusCodes` are now getting respected by the Cocoa SDK. This is relevant for MAUI apps where requests are getting handled natively. ([#2826](https://github.com/getsentry/sentry-dotnet/issues/2826))
- Added `SentryOptions.AutoRegisterTracing` for users who need to control registration of Sentry's tracing middleware ([#2871](https://github.com/getsentry/sentry-dotnet/pull/2871))

### Dependencies

- Bump Cocoa SDK from v8.15.0 to v8.16.0 ([#2812](https://github.com/getsentry/sentry-dotnet/pull/2812), [#2816](https://github.com/getsentry/sentry-dotnet/pull/2816), [#2882](https://github.com/getsentry/sentry-dotnet/pull/2882))
  - [changelog](https://github.com/getsentry/sentry-cocoa/blob/main/CHANGELOG.md#8160)
  - [diff](https://github.com/getsentry/sentry-cocoa/compare/8.15.0...8.16.0)
- Bump CLI from v2.21.2 to v2.21.5 ([#2811](https://github.com/getsentry/sentry-dotnet/pull/2811), [#2834](https://github.com/getsentry/sentry-dotnet/pull/2834), [#2851](https://github.com/getsentry/sentry-dotnet/pull/2851))
  - [changelog](https://github.com/getsentry/sentry-cli/blob/master/CHANGELOG.md#2215)
  - [diff](https://github.com/getsentry/sentry-cli/compare/2.21.2...2.21.5)
- Bump Java SDK from v6.33.1 to v6.34.0 ([#2874](https://github.com/getsentry/sentry-dotnet/pull/2874))
  - [changelog](https://github.com/getsentry/sentry-java/blob/main/CHANGELOG.md#6340)
  - [diff](https://github.com/getsentry/sentry-java/compare/6.33.1...6.34.0)

## 3.41.0

### Features

- Speed up SDK init ([#2784](https://github.com/getsentry/sentry-dotnet/pull/2784))

### Fixes

- Fixed chaining on the IApplicationBuilder for methods like UseRouting and UseEndpoints ([#2726](https://github.com/getsentry/sentry-dotnet/pull/2726))

### Dependencies

- Bump Cocoa SDK from v8.13.0 to v8.15.0 ([#2722](https://github.com/getsentry/sentry-dotnet/pull/2722), [#2740](https://github.com/getsentry/sentry-dotnet/pull/2740), [#2746](https://github.com/getsentry/sentry-dotnet/pull/2746), [#2801](https://github.com/getsentry/sentry-dotnet/pull/2801))
  - [changelog](https://github.com/getsentry/sentry-cocoa/blob/main/CHANGELOG.md#8150)
  - [diff](https://github.com/getsentry/sentry-cocoa/compare/8.13.0...8.15.0)
- Bump Java SDK from v6.30.0 to v6.33.1 ([#2723](https://github.com/getsentry/sentry-dotnet/pull/2723), [#2741](https://github.com/getsentry/sentry-dotnet/pull/2741), [#2783](https://github.com/getsentry/sentry-dotnet/pull/2783), [#2803](https://github.com/getsentry/sentry-dotnet/pull/2803))
  - [changelog](https://github.com/getsentry/sentry-java/blob/main/CHANGELOG.md#6331)
  - [diff](https://github.com/getsentry/sentry-java/compare/6.30.0...6.33.1)

## 3.40.1

### Fixes

- ISentryUserFactory is now public so users can register their own implementations via DI ([#2719](https://github.com/getsentry/sentry-dotnet/pull/2719))

## 3.40.0

### Obsoletion

- `WithScope` and `WithScopeAsync` have been proven to not work correctly in desktop contexts when using a global scope. They are now deprecated in favor of the overloads of `CaptureEvent`, `CaptureMessage`, and `CaptureException`. Those methods provide a callback to a configurable scope. ([#2677](https://github.com/getsentry/sentry-dotnet/pull/2677))
- `StackFrame.InstructionOffset` has not been used in the SDK and has been ignored on the server for years. ([#2689](https://github.com/getsentry/sentry-dotnet/pull/2689))

### Features

- Release of Azure Functions (Isolated Worker/Out-of-Process) support ([#2686](https://github.com/getsentry/sentry-dotnet/pull/2686))

### Fixes

- Scope is now correctly applied to Transactions when using OpenTelemetry on ASP.NET Core ([#2690](https://github.com/getsentry/sentry-dotnet/pull/2690))

### Dependencies

- Bump CLI from v2.20.7 to v2.21.2 ([#2645](https://github.com/getsentry/sentry-dotnet/pull/2645), [#2647](https://github.com/getsentry/sentry-dotnet/pull/2647), [#2698](https://github.com/getsentry/sentry-dotnet/pull/2698))
  - [changelog](https://github.com/getsentry/sentry-cli/blob/master/CHANGELOG.md#2212)
  - [diff](https://github.com/getsentry/sentry-cli/compare/2.20.7...2.21.2)
- Bump Cocoa SDK from v8.12.0 to v8.13.0 ([#2653](https://github.com/getsentry/sentry-dotnet/pull/2653))
  - [changelog](https://github.com/getsentry/sentry-cocoa/blob/main/CHANGELOG.md#8130)
  - [diff](https://github.com/getsentry/sentry-cocoa/compare/8.12.0...8.13.0)
- Bump Java SDK from v6.29.0 to v6.30.0 ([#2685](https://github.com/getsentry/sentry-dotnet/pull/2685))
  - [changelog](https://github.com/getsentry/sentry-java/blob/main/CHANGELOG.md#6300)
  - [diff](https://github.com/getsentry/sentry-java/compare/6.29.0...6.30.0)

## 3.40.0-beta.0

### Features

- Reduced the memory footprint of `SpanId` by refactoring the ID generation ([#2619](https://github.com/getsentry/sentry-dotnet/pull/2619))
- Reduced the memory footprint of `SpanTracer` by initializing the tags lazily ([#2636](https://github.com/getsentry/sentry-dotnet/pull/2636))
- Added distributed tracing without performance for Azure Function Workers ([#2630](https://github.com/getsentry/sentry-dotnet/pull/2630))
- The SDK now provides and overload of `ContinueTrace` that accepts headers as `string` ([#2601](https://github.com/getsentry/sentry-dotnet/pull/2601))
- Sentry tracing middleware now gets configured automatically ([#2602](https://github.com/getsentry/sentry-dotnet/pull/2602))
- Added memory optimisations for GetLastActiveSpan ([#2642](https://github.com/getsentry/sentry-dotnet/pull/2642))

### Fixes

- Resolved issue identifying users with OpenTelemetry ([#2618](https://github.com/getsentry/sentry-dotnet/pull/2618))

### Azure Functions Beta

- Package name changed from `Sentry.AzureFunctions.Worker` to `Sentry.Azure.Functions.Worker`. Note AzureFunctions now is split by a `.`. ([#2637](https://github.com/getsentry/sentry-dotnet/pull/2637))

### Dependencies

- Bump CLI from v2.20.6 to v2.20.7 ([#2604](https://github.com/getsentry/sentry-dotnet/pull/2604))
  - [changelog](https://github.com/getsentry/sentry-cli/blob/master/CHANGELOG.md#2207)
  - [diff](https://github.com/getsentry/sentry-cli/compare/2.20.6...2.20.7)
- Bump Cocoa SDK from v8.11.0 to v8.12.0 ([#2640](https://github.com/getsentry/sentry-dotnet/pull/2640))
  - [changelog](https://github.com/getsentry/sentry-cocoa/blob/main/CHANGELOG.md#8120)
  - [diff](https://github.com/getsentry/sentry-cocoa/compare/8.11.0...8.12.0)

## 3.39.1

### Fixes

- Added Sentry.AspNet.csproj back to Sentry-CI-Build-macOS.slnf ([#2612](https://github.com/getsentry/sentry-dotnet/pull/2612))

## 3.39.0

### Features

- Added additional `DB` attributes to automatically generated spans like `name` and `provider` ([#2583](https://github.com/getsentry/sentry-dotnet/pull/2583))
- `Hints` now accept attachments provided as a file path via `AddAttachment` method ([#2585](https://github.com/getsentry/sentry-dotnet/pull/2585))

### Fixes

- Resolved an isse where the SDK would throw an exception while attempting to set the DynamicSamplingContext but the context exists already. ([#2592](https://github.com/getsentry/sentry-dotnet/pull/2592))

### Dependencies

- Bump CLI from v2.20.5 to v2.20.6 ([#2590](https://github.com/getsentry/sentry-dotnet/pull/2590))
  - [changelog](https://github.com/getsentry/sentry-cli/blob/master/CHANGELOG.md#2206)
  - [diff](https://github.com/getsentry/sentry-cli/compare/2.20.5...2.20.6)
- Bump Cocoa SDK from v8.10.0 to v8.11.0 ([#2594](https://github.com/getsentry/sentry-dotnet/pull/2594))
  - [changelog](https://github.com/getsentry/sentry-cocoa/blob/main/CHANGELOG.md#8110)
  - [diff](https://github.com/getsentry/sentry-cocoa/compare/8.10.0...8.11.0)
- Bump Java SDK from v6.28.0 to v6.29.0 ([#2599](https://github.com/getsentry/sentry-dotnet/pull/2599))
  - [changelog](https://github.com/getsentry/sentry-java/blob/main/CHANGELOG.md#6290)
  - [diff](https://github.com/getsentry/sentry-java/compare/6.28.0...6.29.0)

## 3.36.0

### Features

- Graphql client ([#2538](https://github.com/getsentry/sentry-dotnet/pull/2538))

### Fixes

- Android: Fix proguard/r8 mapping file upload ([#2574](https://github.com/getsentry/sentry-dotnet/pull/2574))

### Dependencies

- Bump Cocoa SDK from v8.9.5 to v8.10.0 ([#2546](https://github.com/getsentry/sentry-dotnet/pull/2546), [#2550](https://github.com/getsentry/sentry-dotnet/pull/2550))
  - [changelog](https://github.com/getsentry/sentry-cocoa/blob/main/CHANGELOG.md#8100)
  - [diff](https://github.com/getsentry/sentry-cocoa/compare/8.9.5...8.10.0)
- Bump gradle/gradle-build-action from 2.7.0 to 2.7.1 ([#2564](https://github.com/getsentry/sentry-dotnet/pull/2564))
  - [diff](https://github.com/gradle/gradle-build-action/compare/v2.7.0...v2.7.1)

## 3.35.1

### Fixes

- The SDK no longer creates transactions with their start date set to `Jan 01, 001` ([#2544](https://github.com/getsentry/sentry-dotnet/pull/2544))

### Dependencies

- Bump CLI from v2.20.4 to v2.20.5 ([#2539](https://github.com/getsentry/sentry-dotnet/pull/2539))
  - [changelog](https://github.com/getsentry/sentry-cli/blob/master/CHANGELOG.md#2205)
  - [diff](https://github.com/getsentry/sentry-cli/compare/2.20.4...2.20.5)
- Bump Cocoa SDK from v8.9.4 to v8.9.5 ([#2542](https://github.com/getsentry/sentry-dotnet/pull/2542))
  - [changelog](https://github.com/getsentry/sentry-cocoa/blob/main/CHANGELOG.md#895)
  - [diff](https://github.com/getsentry/sentry-cocoa/compare/8.9.4...8.9.5)

## 3.35.0

### Features

- Distributed tracing now works independently of the performance feature. This allows you to connect errors to other Sentry instrumented applications ([#2493](https://github.com/getsentry/sentry-dotnet/pull/2493))
- Added Sampling Decision to Trace Envelope Header ([#2495](https://github.com/getsentry/sentry-dotnet/pull/2495))
- Add MinimumEventLevel to Sentry.Log4Net and convert events below it to breadcrumbs ([#2505](https://github.com/getsentry/sentry-dotnet/pull/2505))
- Support transaction finishing automatically with 'idle timeout' (#2452)

### Fixes

- Fixed baggage propagation when an exception is thrown from middleware ([#2487](https://github.com/getsentry/sentry-dotnet/pull/2487))
- Fix Durable Functions preventing orchestrators from completing ([#2491](https://github.com/getsentry/sentry-dotnet/pull/2491))
- Re-enable HubTests.FlushOnDispose_SendsEnvelope ([#2492](https://github.com/getsentry/sentry-dotnet/pull/2492))
- Fixed SDK not sending exceptions via Blazor WebAssembly due to a `PlatformNotSupportedException` ([#2506](https://github.com/getsentry/sentry-dotnet/pull/2506))
- Align SDK with docs regarding session update for dropped events ([#2496](https://github.com/getsentry/sentry-dotnet/pull/2496))
- Introduced `HttpMessageHandler` in favor of the now deprecated `HttpClientHandler` on the options. This allows the SDK to support NSUrlSessionHandler on iOS ([#2503](https://github.com/getsentry/sentry-dotnet/pull/2503))
- Using `Activity.RecordException` now correctly updates the error status of OpenTelemetry Spans ([#2515](https://github.com/getsentry/sentry-dotnet/pull/2515))
- Fixed Transaction name not reporting correctly when using UseExceptionHandler ([#2511](https://github.com/getsentry/sentry-dotnet/pull/2511))
- log4net logging Level.All now maps to SentryLevel.Debug ([#2522]([url](https://github.com/getsentry/sentry-dotnet/pull/2522)))

### Dependencies

- Bump Java SDK from v6.25.1 to v6.28.0 ([#2484](https://github.com/getsentry/sentry-dotnet/pull/2484), [#2498](https://github.com/getsentry/sentry-dotnet/pull/2498), [#2517](https://github.com/getsentry/sentry-dotnet/pull/2517), [#2533](https://github.com/getsentry/sentry-dotnet/pull/2533))
  - [changelog](https://github.com/getsentry/sentry-java/blob/main/CHANGELOG.md#6280)
  - [diff](https://github.com/getsentry/sentry-java/compare/6.25.1...6.28.0)
- Bump CLI from v2.19.4 to v2.20.4 ([#2509](https://github.com/getsentry/sentry-dotnet/pull/2509), [#2518](https://github.com/getsentry/sentry-dotnet/pull/2518), [#2527](https://github.com/getsentry/sentry-dotnet/pull/2527), [#2530](https://github.com/getsentry/sentry-dotnet/pull/2530))
  - [changelog](https://github.com/getsentry/sentry-cli/blob/master/CHANGELOG.md#2204)
  - [diff](https://github.com/getsentry/sentry-cli/compare/2.19.4...2.20.4)
- Bump Cocoa SDK from v8.8.0 to v8.9.4 ([#2479](https://github.com/getsentry/sentry-dotnet/pull/2479), [#2483](https://github.com/getsentry/sentry-dotnet/pull/2483), [#2500](https://github.com/getsentry/sentry-dotnet/pull/2500), [#2510](https://github.com/getsentry/sentry-dotnet/pull/2510), [#2531](https://github.com/getsentry/sentry-dotnet/pull/2531))
  - [changelog](https://github.com/getsentry/sentry-cocoa/blob/main/CHANGELOG.md#894)
  - [diff](https://github.com/getsentry/sentry-cocoa/compare/8.8.0...8.9.4)

## 3.34.0

### Features

- OpenTelemetry Support ([#2453](https://github.com/getsentry/sentry-dotnet/pull/2453))
- Added a MSBuild property `SentryUploadAndroidProguardMapping` to automatically upload the Proguard mapping file when targeting Android ([#2455](https://github.com/getsentry/sentry-dotnet/pull/2455))
- Symbolication for Single File Apps ([#2425](https://github.com/getsentry/sentry-dotnet/pull/2425))
- Add binding to `SwiftAsyncStacktraces` on iOS ([#2436](https://github.com/getsentry/sentry-dotnet/pull/2436))

### Fixes

- Builds targeting Android with `r8` enabled no longer crash during SDK init. The package now contains the required proguard rules ([#2450](https://github.com/getsentry/sentry-dotnet/pull/2450))
- Fix Sentry logger options for MAUI and Azure Functions ([#2423](https://github.com/getsentry/sentry-dotnet/pull/2423))

### Dependencies

- Bump Cocoa SDK from v8.7.3 to v8.8.0 ([#2427](https://github.com/getsentry/sentry-dotnet/pull/2427), [#2430](https://github.com/getsentry/sentry-dotnet/pull/2430))
  - [changelog](https://github.com/getsentry/sentry-cocoa/blob/main/CHANGELOG.md#880)
  - [diff](https://github.com/getsentry/sentry-cocoa/compare/8.7.3...8.8.0)
- Bump CLI from v2.18.1 to v2.19.4 ([#2428](https://github.com/getsentry/sentry-dotnet/pull/2428), [#2431](https://github.com/getsentry/sentry-dotnet/pull/2431), [#2451](https://github.com/getsentry/sentry-dotnet/pull/2451), [#2454](https://github.com/getsentry/sentry-dotnet/pull/2454))
  - [changelog](https://github.com/getsentry/sentry-cli/blob/master/CHANGELOG.md#2194)
  - [diff](https://github.com/getsentry/sentry-cli/compare/2.18.1...2.19.4)
- Bump Java SDK from v6.22.0 to v6.25.1 ([#2429](https://github.com/getsentry/sentry-dotnet/pull/2429), [#2440](https://github.com/getsentry/sentry-dotnet/pull/2440), [#2458](https://github.com/getsentry/sentry-dotnet/pull/2458), [#2476](https://github.com/getsentry/sentry-dotnet/pull/2476))
  - [changelog](https://github.com/getsentry/sentry-java/blob/main/CHANGELOG.md#6251)
  - [diff](https://github.com/getsentry/sentry-java/compare/6.22.0...6.25.1)

## 3.33.1

### Fixes

- SentryHttpMessageHandler added when AddHttpClient is before UseSentry ([#2390](https://github.com/getsentry/sentry-dotnet/pull/2390))
- Set the native sdk name for Android ([#2389](https://github.com/getsentry/sentry-dotnet/pull/2389))
- Fix db connection spans not finishing ([#2398](https://github.com/getsentry/sentry-dotnet/pull/2398))
- Various .NET MAUI fixes / improvements ([#2403](https://github.com/getsentry/sentry-dotnet/pull/2403))
  - The battery level was being reported incorrectly due to percentage multiplier.
  - The device architecture (x64, arm64, etc.) is now reported
  - On Windows, the OS type is now reported as "Windows" instead of "WinUI".  Additionally, the OS display version (ex, "22H2") is now included.
  - `UIKit`, `ABI.Microsoft` and `WinRT`  frames are now marked "system" instead of "in app".
- Reduce debug files uploaded ([#2404](https://github.com/getsentry/sentry-dotnet/pull/2404))
- Fix system frames being marked as "in-app" ([#2408](https://github.com/getsentry/sentry-dotnet/pull/2408))
  - NOTE: This important fix corrects a value that is used during issue grouping, so you may receive new alerts for existing issues after deploying this update.
- DB Connection spans presented poorly ([#2409](https://github.com/getsentry/sentry-dotnet/pull/2409))
- Populate scope's Cookies property ([#2411](https://github.com/getsentry/sentry-dotnet/pull/2411))
- Fix UWP GateKeeper errors ([#2415](https://github.com/getsentry/sentry-dotnet/pull/2415))
- Fix sql client db name ([#2418](https://github.com/getsentry/sentry-dotnet/pull/2418))

### Dependencies

- Bump Cocoa SDK from v8.7.2 to v8.7.3 ([#2394](https://github.com/getsentry/sentry-dotnet/pull/2394))
  - [changelog](https://github.com/getsentry/sentry-cocoa/blob/main/CHANGELOG.md#873)
  - [diff](https://github.com/getsentry/sentry-cocoa/compare/8.7.2...8.7.3)
- Bump Java SDK from v6.19.1 to v6.22.0 ([#2395](https://github.com/getsentry/sentry-dotnet/pull/2395), [#2405](https://github.com/getsentry/sentry-dotnet/pull/2405), [#2417](https://github.com/getsentry/sentry-dotnet/pull/2417))
  - [changelog](https://github.com/getsentry/sentry-java/blob/main/CHANGELOG.md#6220)
  - [diff](https://github.com/getsentry/sentry-java/compare/6.19.1...6.22.0)

## 3.33.0

### Features

- .NET SDK changes for exception groups ([#2287](https://github.com/getsentry/sentry-dotnet/pull/2287))
  - This changes how `AggregateException` is handled.  Instead of filtering them out client-side, the SDK marks them as an "exception group",
    and adds includes data that represents the hierarchical structure of inner exceptions. Sentry now recognizes this server-side,
    improving the accuracy of the issue detail page.
  - Accordingly, the `KeepAggregateException` option is now obsolete and does nothing.  Please remove any usages of `KeepAggregateException`.
  - NOTE: If running Self-Hosted Sentry, you should wait to adopt this SDK update until after updating to the 23.6.0 (est. June 2023) release of Sentry.
    The effect of updating the SDK early will be as if `KeepAggregateException = true` was set.  That will not break anything, but may affect issue grouping and alerts.

### Fixes

- Status messages when uploading symbols or sources are improved. ([#2307](https://github.com/getsentry/sentry-dotnet/issues/2307))

### Dependencies

- Bump CLI from v2.18.0 to v2.18.1 ([#2386](https://github.com/getsentry/sentry-dotnet/pull/2386))
  - [changelog](https://github.com/getsentry/sentry-cli/blob/master/CHANGELOG.md#2181)
  - [diff](https://github.com/getsentry/sentry-cli/compare/2.18.0...2.18.1)

## 3.32.0

### Features

- Azure Functions (Isolated Worker/Out-of-Process) support ([#2346](https://github.com/getsentry/sentry-dotnet/pull/2346))
  - Initial `beta.1` release.  Please give it a try and let us know how it goes!
  - Documentation is TBD.  For now, see `/samples/Sentry.Samples.Azure.Functions.Worker`.

- Add `Hint` support  ([#2351](https://github.com/getsentry/sentry-dotnet/pull/2351))
  - Currently, this allows you to manipulate attachments in the various "before" event delegates.
  - Hints can also be used in event and transaction processors by implementing `ISentryEventProcessorWithHint` or `ISentryTransactionProcessorWithHint`, instead of `ISentryEventProcessor` or `ISentryTransactionProcessor`.
  - Note: Obsoletes the `BeforeSend`, `BeforeSendTransaction`, and `BeforeBreadcrumb` properties on the `SentryOptions` class.  They have been replaced with `SetBeforeSend`, `SetBeforeSendTransaction`, and `SetBeforeBreadcrumb` respectively.  Each one provides overloads both with and without a `Hint` object.

- Allow setting the active span on the scope ([#2364](https://github.com/getsentry/sentry-dotnet/pull/2364))
  - Note: Obsoletes the `Scope.GetSpan` method in favor of a `Scope.Span` property (which now has a setter as well).

- Remove authority from URLs sent to Sentry ([#2365](https://github.com/getsentry/sentry-dotnet/pull/2365))
- Add tag filters to `SentryOptions` ([#2367](https://github.com/getsentry/sentry-dotnet/pull/2367))

### Fixes

- Fix `EnableTracing` option conflict with `TracesSampleRate` ([#2368](https://github.com/getsentry/sentry-dotnet/pull/2368))
  - NOTE: This is a potentially breaking change, as the `TracesSampleRate` property has been made nullable.
    Though extremely uncommon, if you are _retrieving_ the `TracesSampleRate` property for some reason, you will need to account for nulls.
    However, there is no change to the behavior or _typical_ usage of either of these properties.

- CachedTransport gracefully handles malformed envelopes during processing  ([#2371](https://github.com/getsentry/sentry-dotnet/pull/2371))
- Remove extraneous iOS simulator resources when building MAUI apps using Visual Studio "Hot Restart" mode, to avoid hitting Windows max path  ([#2384](https://github.com/getsentry/sentry-dotnet/pull/2384))

### Dependencies

- Bump Cocoa SDK from v8.6.0 to v8.7.1 ([#2359](https://github.com/getsentry/sentry-dotnet/pull/2359), [#2370](https://github.com/getsentry/sentry-dotnet/pull/2370))
  - [changelog](https://github.com/getsentry/sentry-cocoa/blob/main/CHANGELOG.md#871)
  - [diff](https://github.com/getsentry/sentry-cocoa/compare/8.6.0...8.7.1)
- Bump Java SDK from v6.18.1 to v6.19.1 ([#2374](https://github.com/getsentry/sentry-dotnet/pull/2374), [#2381](https://github.com/getsentry/sentry-dotnet/pull/2381))
  - [changelog](https://github.com/getsentry/sentry-java/blob/main/CHANGELOG.md#6191)
  - [diff](https://github.com/getsentry/sentry-java/compare/6.18.1...6.19.1)
- Bump Cocoa SDK from v8.6.0 to v8.7.2 ([#2359](https://github.com/getsentry/sentry-dotnet/pull/2359), [#2370](https://github.com/getsentry/sentry-dotnet/pull/2370), [#2375](https://github.com/getsentry/sentry-dotnet/pull/2375))
  - [changelog](https://github.com/getsentry/sentry-cocoa/blob/main/CHANGELOG.md#872)
  - [diff](https://github.com/getsentry/sentry-cocoa/compare/8.6.0...8.7.2)
- Bump CLI from v2.17.5 to v2.18.0 ([#2380](https://github.com/getsentry/sentry-dotnet/pull/2380))
  - [changelog](https://github.com/getsentry/sentry-cli/blob/master/CHANGELOG.md#2180)
  - [diff](https://github.com/getsentry/sentry-cli/compare/2.17.5...2.18.0)

## 3.31.0

### Features

- Initial work to support profiling in a future release. ([#2206](https://github.com/getsentry/sentry-dotnet/pull/2206))
- Create a Sentry event for failed HTTP requests ([#2320](https://github.com/getsentry/sentry-dotnet/pull/2320))
- Improve `WithScope` and add `WithScopeAsync` ([#2303](https://github.com/getsentry/sentry-dotnet/pull/2303)) ([#2309](https://github.com/getsentry/sentry-dotnet/pull/2309))
- Build .NET Standard 2.1 for Unity ([#2328](https://github.com/getsentry/sentry-dotnet/pull/2328))
- Add `RemoveExceptionFilter`, `RemoveEventProcessor` and `RemoveTransactionProcessor` extension methods on `SentryOptions` ([#2331](https://github.com/getsentry/sentry-dotnet/pull/2331))
- Include Dynamic Sampling Context with error events, when there's a transaction ([#2332](https://github.com/getsentry/sentry-dotnet/pull/2332))

### Fixes

- Buffer payloads asynchronously when appropriate ([#2297](https://github.com/getsentry/sentry-dotnet/pull/2297))
- Restore `System.Reflection.Metadata` dependency for .NET Core 3 ([#2302](https://github.com/getsentry/sentry-dotnet/pull/2302))
- Capture open transactions on disabled hubs ([#2319](https://github.com/getsentry/sentry-dotnet/pull/2319))
- Remove session breadcrumbs ([#2333](https://github.com/getsentry/sentry-dotnet/pull/2333))
- Support synchronous `HttpClient.Send` in `SentryHttpMessageHandler` ([#2336](https://github.com/getsentry/sentry-dotnet/pull/2336))
- Fix ASP.NET Core issue with missing context when using capture methods that configure scope ([#2339](https://github.com/getsentry/sentry-dotnet/pull/2339))
- Improve debug file upload handling ([#2349](https://github.com/getsentry/sentry-dotnet/pull/2349))

### Dependencies

- Bump CLI from v2.17.0 to v2.17.5 ([#2298](https://github.com/getsentry/sentry-dotnet/pull/2298), [#2318](https://github.com/getsentry/sentry-dotnet/pull/2318), [#2321](https://github.com/getsentry/sentry-dotnet/pull/2321), [#2345](https://github.com/getsentry/sentry-dotnet/pull/2345))
  - [changelog](https://github.com/getsentry/sentry-cli/blob/master/CHANGELOG.md#2175)
  - [diff](https://github.com/getsentry/sentry-cli/compare/2.17.0...2.17.5)
- Bump Cocoa SDK from v8.4.0 to v8.6.0 ([#2310](https://github.com/getsentry/sentry-dotnet/pull/2310), [#2344](https://github.com/getsentry/sentry-dotnet/pull/2344))
  - [changelog](https://github.com/getsentry/sentry-cocoa/blob/main/CHANGELOG.md#860)
  - [diff](https://github.com/getsentry/sentry-cocoa/compare/8.4.0...8.6.0)
- Bump Java SDK from v6.17.0 to v6.18.1 ([#2338](https://github.com/getsentry/sentry-dotnet/pull/2338), [#2343](https://github.com/getsentry/sentry-dotnet/pull/2343))
  - [changelog](https://github.com/getsentry/sentry-java/blob/main/CHANGELOG.md#6181)
  - [diff](https://github.com/getsentry/sentry-java/compare/6.17.0...6.18.1)

## 3.30.0

### Features

- Add `FileDiagnosticLogger` to assist with debugging the SDK ([#2242](https://github.com/getsentry/sentry-dotnet/pull/2242))
- Attach stack trace when events have captured an exception without a stack trace ([#2266](https://github.com/getsentry/sentry-dotnet/pull/2266))
- Add `Scope.Clear` and `Scope.ClearBreadcrumbs` methods ([#2284](https://github.com/getsentry/sentry-dotnet/pull/2284))
- Improvements to exception mechanism data ([#2294](https://github.com/getsentry/sentry-dotnet/pull/2294))

### Fixes

- Normalize StackFrame in-app resolution for modules & function prefixes ([#2234](https://github.com/getsentry/sentry-dotnet/pull/2234))
- Calling `AddAspNet` more than once should not block all errors from being sent ([#2253](https://github.com/getsentry/sentry-dotnet/pull/2253))
- Fix Sentry CLI arguments when using custom URL or auth token parameters ([#2259](https://github.com/getsentry/sentry-dotnet/pull/2259))
- Sentry.AspNetCore fix transaction name when path base is used and route starts with a slash ([#2265](https://github.com/getsentry/sentry-dotnet/pull/2265))
- Fix Baggage header parsing in ASP.NET (Framework) ([#2293](https://github.com/getsentry/sentry-dotnet/pull/2293))

### Dependencies

- Bump Cocoa SDK from v8.3.0 to v8.4.0 ([#2237](https://github.com/getsentry/sentry-dotnet/pull/2237), [#2248](https://github.com/getsentry/sentry-dotnet/pull/2248), [#2251](https://github.com/getsentry/sentry-dotnet/pull/2251), [#2285](https://github.com/getsentry/sentry-dotnet/pull/2285))
  - [changelog](https://github.com/getsentry/sentry-cocoa/blob/main/CHANGELOG.md#840)
  - [diff](https://github.com/getsentry/sentry-cocoa/compare/8.3.0...8.4.0)

- Bump CLI from v2.14.4 to v2.17.0 ([#2238](https://github.com/getsentry/sentry-dotnet/pull/2238), [#2244](https://github.com/getsentry/sentry-dotnet/pull/2244), [#2252](https://github.com/getsentry/sentry-dotnet/pull/2252), [#2264](https://github.com/getsentry/sentry-dotnet/pull/2264), [#2292](https://github.com/getsentry/sentry-dotnet/pull/2292))
  - [changelog](https://github.com/getsentry/sentry-cli/blob/master/CHANGELOG.md#2170)
  - [diff](https://github.com/getsentry/sentry-cli/compare/2.14.4...2.17.0)

- Bump Java SDK from v6.15.0 to v6.17.0 ([#2243](https://github.com/getsentry/sentry-dotnet/pull/2243), [#2277](https://github.com/getsentry/sentry-dotnet/pull/2277))
  - [changelog](https://github.com/getsentry/sentry-java/blob/main/CHANGELOG.md#6170)
  - [diff](https://github.com/getsentry/sentry-java/compare/6.15.0...6.17.0)

## 3.29.1

### Fixes

- Get debug image for Full PDB format on Windows ([#2222](https://github.com/getsentry/sentry-dotnet/pull/2222))
- Fix debug files not uploading for `packages.config` nuget ([#2224](https://github.com/getsentry/sentry-dotnet/pull/2224))

### Dependencies

- Bump Cocoa SDK from v8.2.0 to v8.3.0 ([#2220](https://github.com/getsentry/sentry-dotnet/pull/2220))
  - [changelog](https://github.com/getsentry/sentry-cocoa/blob/main/CHANGELOG.md#830)
  - [diff](https://github.com/getsentry/sentry-cocoa/compare/8.2.0...8.3.0)

## 3.29.0

**Notice:** The `<SentryUploadSymbols>` MSBuild property previously defaulted to `true` for projects compiled in `Release` configuration.
It is now `false` by default.  To continue uploading symbols, you must opt-in by setting it to `true`.
See the [MSBuild Setup](https://docs.sentry.io/platforms/dotnet/configuration/msbuild/) docs for further details.

### Features

- Added basic functionality to support `View Hierarchy` ([#2163](https://github.com/getsentry/sentry-dotnet/pull/2163))
- Allow `SentryUploadSources` to work even when not uploading symbols ([#2197](https://github.com/getsentry/sentry-dotnet/pull/2197))
- Add support for `BeforeSendTransaction` ([#2188](https://github.com/getsentry/sentry-dotnet/pull/2188))
- Add `EnableTracing` option to simplify enabling tracing ([#2201](https://github.com/getsentry/sentry-dotnet/pull/2201))
- Make `SentryUploadSymbols` strictly opt-in ([#2216](https://github.com/getsentry/sentry-dotnet/pull/2216))

### Fixes

- Fix assembly not found on Android in Debug configuration ([#2175](https://github.com/getsentry/sentry-dotnet/pull/2175))
- Fix context object with circular reference prevents event from being sent ([#2210](https://github.com/getsentry/sentry-dotnet/pull/2210))

### Dependencies

- Bump Java SDK from v6.13.1 to v6.15.0 ([#2185](https://github.com/getsentry/sentry-dotnet/pull/2185), [#2207](https://github.com/getsentry/sentry-dotnet/pull/2207))
  - [changelog](https://github.com/getsentry/sentry-java/blob/main/CHANGELOG.md#6150)
  - [diff](https://github.com/getsentry/sentry-java/compare/6.13.1...6.15.0)
- Bump CLI from v2.12.0 to v2.14.4 ([#2187](https://github.com/getsentry/sentry-dotnet/pull/2187), [#2215](https://github.com/getsentry/sentry-dotnet/pull/2215))
  - [changelog](https://github.com/getsentry/sentry-cli/blob/master/CHANGELOG.md#2144)
  - [diff](https://github.com/getsentry/sentry-cli/compare/2.12.0...2.14.4)
- Bump Java SDK from v6.13.1 to v6.14.0 ([#2185](https://github.com/getsentry/sentry-dotnet/pull/2185))
  - [changelog](https://github.com/getsentry/sentry-java/blob/main/CHANGELOG.md#6140)
  - [diff](https://github.com/getsentry/sentry-java/compare/6.13.1...6.14.0)
- Bump CLI from v2.12.0 to v2.14.3 ([#2187](https://github.com/getsentry/sentry-dotnet/pull/2187), [#2208](https://github.com/getsentry/sentry-dotnet/pull/2208))
  - [changelog](https://github.com/getsentry/sentry-cli/blob/master/CHANGELOG.md#2143)
  - [diff](https://github.com/getsentry/sentry-cli/compare/2.12.0...2.14.3)
- Bump Cocoa SDK from v7.31.5 to v8.2.0 ([#2203](https://github.com/getsentry/sentry-dotnet/pull/2203))
  - [changelog](https://github.com/getsentry/sentry-cocoa/blob/main/CHANGELOG.md#820)
  - [diff](https://github.com/getsentry/sentry-cocoa/compare/7.31.5...8.2.0)

## 3.28.1

### Fixes

- Fix MAUI missing breadcrumbs for lifecycle and UI events ([#2170](https://github.com/getsentry/sentry-dotnet/pull/2170))
- Fix hybrid sdk names ([#2171](https://github.com/getsentry/sentry-dotnet/pull/2171))
- Fix ASP.NET sdk name ([#2172](https://github.com/getsentry/sentry-dotnet/pull/2172))

## 3.28.0

### Features

- Added `instruction_addr_adjustment` attribute to SentryStackTrace ([#2151](https://github.com/getsentry/sentry-dotnet/pull/2151))

### Fixes

- Workaround Visual Studio "Pair to Mac" issue (on Windows), and Update bundled Cocoa SDK to version 7.31.5 ([#2164](https://github.com/getsentry/sentry-dotnet/pull/2164))
- Sentry SDK assemblies no longer have PDBs embedded. Debug symbols are uploaded to `nuget.org` as `snupkg` packages  ([#2166](https://github.com/getsentry/sentry-dotnet/pull/2166))

### Dependencies

- Bump Java SDK from v6.13.0 to v6.13.1 ([#2168](https://github.com/getsentry/sentry-dotnet/pull/2168))
  - [changelog](https://github.com/getsentry/sentry-java/blob/main/CHANGELOG.md#6131)
  - [diff](https://github.com/getsentry/sentry-java/compare/6.13.0...6.13.1)

## 3.27.1

### Fixes

- Fix Sentry CLI MSBuild for Xamarin and NetFX ([#2154](https://github.com/getsentry/sentry-dotnet/pull/2154))
- Log aborted HTTP requests as debug instead of error ([#2155](https://github.com/getsentry/sentry-dotnet/pull/2155))

## 3.27.0

### Features

- Publish `Sentry.Android.AssemblyReader` as a separate nuget package (for reuse by `Sentry.Xamarin`) ([#2127](https://github.com/getsentry/sentry-dotnet/pull/2127))
- Improvements for Sentry CLI integration ([#2145](https://github.com/getsentry/sentry-dotnet/pull/2145))
- Update bundled Android SDK to version 6.13.0 ([#2147](https://github.com/getsentry/sentry-dotnet/pull/2147))

## 3.26.2

### Fixes

- Fix Sentry CLI integration on Windows ([#2123](https://github.com/getsentry/sentry-dotnet/pull/2123)) ([#2124](https://github.com/getsentry/sentry-dotnet/pull/2124))

## 3.26.1

### Fixes

- Fix issue with Sentry CLI msbuild properties ([#2119](https://github.com/getsentry/sentry-dotnet/pull/2119))

## 3.26.0

### Features

- Use Sentry CLI after build to upload symbols ([#2107](https://github.com/getsentry/sentry-dotnet/pull/2107))

### Fixes

- Logging info instead of warning when skipping debug images ([#2101](https://github.com/getsentry/sentry-dotnet/pull/2101))
- Fix unhandled exception not captured when hub disabled ([#2103](https://github.com/getsentry/sentry-dotnet/pull/2103))
- Fix Android support for Portable PDB format when app uses split APKs ([#2108](https://github.com/getsentry/sentry-dotnet/pull/2108))
- Fix session ending as crashed for unobserved task exceptions ([#2112](https://github.com/getsentry/sentry-dotnet/pull/2112))
- Set absolute path when stripping project path on stack frame ([#2117](https://github.com/getsentry/sentry-dotnet/pull/2117))

## 3.25.0

### Features

- Add support for Portable PDB format ([#2050](https://github.com/getsentry/sentry-dotnet/pull/2050))
- Update bundled Android SDK to version 6.10.0([#2095](https://github.com/getsentry/sentry-dotnet/pull/2095))
- Update bundled Cocoa SDK to version 7.31.4 ([#2096](https://github.com/getsentry/sentry-dotnet/pull/2096))

### Fixes

- Fix db warnings caused by transaction sampled out ([#2097](https://github.com/getsentry/sentry-dotnet/pull/2097))

## 3.24.1

### Fixes

- Fix missing stack trace on UnobservedTaskException ([#2067](https://github.com/getsentry/sentry-dotnet/pull/2067))
- Fix warning caused by db connection span closed prematurely ([#2068](https://github.com/getsentry/sentry-dotnet/pull/2068))
- Attach db connections to child spans correctly ([#2071](https://github.com/getsentry/sentry-dotnet/pull/2071))
- Improve MAUI event bindings ([#2089](https://github.com/getsentry/sentry-dotnet/pull/2089))

## 3.24.0

### Features

- Simplify API for flushing events ([#2030](https://github.com/getsentry/sentry-dotnet/pull/2030))
- Update bundled Cocoa SDK to version 7.31.1 ([#2053](https://github.com/getsentry/sentry-dotnet/pull/2053))
- Update bundled Android SDK to version 6.7.1 ([#2058](https://github.com/getsentry/sentry-dotnet/pull/2058))

### Fixes

- Update unobserved task exception integration ([#2034](https://github.com/getsentry/sentry-dotnet/pull/2034))
- Fix trace propagation targets setter ([#2035](https://github.com/getsentry/sentry-dotnet/pull/2035))
- Fix DiagnosticSource integration disabled incorrectly with TracesSampler ([#2039](https://github.com/getsentry/sentry-dotnet/pull/2039))
- Update transitive dependencies to resolve security warnings ([#2045](https://github.com/getsentry/sentry-dotnet/pull/2045))
- Fix issue with Hot Restart for iOS ([#2047](https://github.com/getsentry/sentry-dotnet/pull/2047))
- Fix `CacheDirectoryPath` option on MAUI ([#2055](https://github.com/getsentry/sentry-dotnet/pull/2055))

## 3.23.1

### Fixes

- Fix concurrency bug in caching transport ([#2026](https://github.com/getsentry/sentry-dotnet/pull/2026))

## 3.23.0

### Features

- Update bundled Android SDK to version 6.5.0 ([#1984](https://github.com/getsentry/sentry-dotnet/pull/1984))
- Update bundled Cocoa SDK to version 7.28.0 ([#1988](https://github.com/getsentry/sentry-dotnet/pull/1988))
- Allow custom processors to be added as a scoped dependency ([#1979](https://github.com/getsentry/sentry-dotnet/pull/1979))
- Support DI for custom transaction processors ([#1993](https://github.com/getsentry/sentry-dotnet/pull/1993))
- Mark Transaction as aborted when unhandled exception occurs ([#1996](https://github.com/getsentry/sentry-dotnet/pull/1996))
- Build Windows and Tizen targets for `Sentry.Maui` ([#2005](https://github.com/getsentry/sentry-dotnet/pull/2005))
- Add Custom Measurements API ([#2013](https://github.com/getsentry/sentry-dotnet/pull/2013))
- Add `ISpan.GetTransaction` convenience method ([#2014](https://github.com/getsentry/sentry-dotnet/pull/2014))

### Fixes

- Split Android and Cocoa bindings into separate projects ([#1983](https://github.com/getsentry/sentry-dotnet/pull/1983))
  - NuGet package `Sentry` now depends on `Sentry.Bindings.Android` for `net6.0-android` targets.
  - NuGet package `Sentry` now depends on `Sentry.Bindings.Cocoa` for `net6.0-ios` and `net6.0-maccatalyst` targets.
- Exclude EF error message from logging ([#1980](https://github.com/getsentry/sentry-dotnet/pull/1980))
- Ensure logs with lower levels are captured by `Sentry.Extensions.Logging` ([#1992](https://github.com/getsentry/sentry-dotnet/pull/1992))
- Fix bug with pre-formatted strings passed to diagnostic loggers ([#2004](https://github.com/getsentry/sentry-dotnet/pull/2004))
- Fix DI issue by binding to MAUI using lifecycle events ([#2006](https://github.com/getsentry/sentry-dotnet/pull/2006))
- Unhide `SentryEvent.Exception` ([#2011](https://github.com/getsentry/sentry-dotnet/pull/2011))
- Bump `Google.Cloud.Functions.Hosting` to version 1.1.0 ([#2015](https://github.com/getsentry/sentry-dotnet/pull/2015))
- Fix default host issue for the Sentry Tunnel middleware ([#2019](https://github.com/getsentry/sentry-dotnet/pull/2019))

## 3.22.0

### Features

- `SentryOptions.AttachStackTrace` is now enabled by default. ([#1907](https://github.com/getsentry/sentry-dotnet/pull/1907))
- Update Sentry Android SDK to version 6.4.1 ([#1911](https://github.com/getsentry/sentry-dotnet/pull/1911))
- Update Sentry Cocoa SDK to version 7.24.1 ([#1912](https://github.com/getsentry/sentry-dotnet/pull/1912))
- Add `TransactionNameSource` annotation ([#1910](https://github.com/getsentry/sentry-dotnet/pull/1910))
- Use URL path in transaction names instead of "Unknown Route" ([#1919](https://github.com/getsentry/sentry-dotnet/pull/1919))
  - NOTE: This change effectively ungroups transactions that were previously grouped together under "Unkown Route".
- Add `User.Segment` property ([#1920](https://github.com/getsentry/sentry-dotnet/pull/1920))
- Add support for custom `JsonConverter`s ([#1934](https://github.com/getsentry/sentry-dotnet/pull/1934))
- Support more types for message template tags in SentryLogger ([#1945](https://github.com/getsentry/sentry-dotnet/pull/1945))
- Support Dynamic Sampling ([#1953](https://github.com/getsentry/sentry-dotnet/pull/1953))

### Fixes

- Reduce lock contention when sampling ([#1915](https://github.com/getsentry/sentry-dotnet/pull/1915))
- Dont send transaction for OPTIONS web request ([#1921](https://github.com/getsentry/sentry-dotnet/pull/1921))
- Fix missing details when aggregate exception is filtered out ([#1922](https://github.com/getsentry/sentry-dotnet/pull/1922))
- Exception filters should consider child exceptions of an `AggregateException` ([#1924](https://github.com/getsentry/sentry-dotnet/pull/1924))
- Add Blazor WASM detection to set IsGlobalModeEnabled to true ([#1931](https://github.com/getsentry/sentry-dotnet/pull/1931))
- Respect Transaction.IsSampled in SqlListener ([#1933](https://github.com/getsentry/sentry-dotnet/pull/1933))
- Ignore null Context values ([#1942](https://github.com/getsentry/sentry-dotnet/pull/1942))
- Tags should not differ based on current culture ([#1949](https://github.com/getsentry/sentry-dotnet/pull/1949))
- Always recalculate payload length ([#1957](https://github.com/getsentry/sentry-dotnet/pull/1957))
- Fix issues with envelope deserialization ([#1965](https://github.com/getsentry/sentry-dotnet/pull/1965))
- Set default trace status to `ok` instead of `unknown_error` ([#1970](https://github.com/getsentry/sentry-dotnet/pull/1970))
- Fix reported error count on a crashed session update ([#1972](https://github.com/getsentry/sentry-dotnet/pull/1972))

## 3.21.0

Includes Sentry.Maui Preview 3

### Features

- Add ISentryTransactionProcessor ([#1862](https://github.com/getsentry/sentry-dotnet/pull/1862))
- Added 'integrations' to SdkVersion ([#1820](https://github.com/getsentry/sentry-dotnet/pull/1820))
- Updated Sentry Android SDK to version 6.3.0 ([#1826](https://github.com/getsentry/sentry-dotnet/pull/1826))
- Add the Sentry iOS SDK ([#1829](https://github.com/getsentry/sentry-dotnet/pull/1829))
- Enable Scope Sync for iOS ([#1834](https://github.com/getsentry/sentry-dotnet/pull/1834))
- Add API for deliberately crashing an app ([#1842](https://github.com/getsentry/sentry-dotnet/pull/1842))
- Add Mac Catalyst target ([#1848](https://github.com/getsentry/sentry-dotnet/pull/1848))
- Add `Distribution` properties ([#1851](https://github.com/getsentry/sentry-dotnet/pull/1851))
- Add and configure options for the iOS SDK ([#1849](https://github.com/getsentry/sentry-dotnet/pull/1849))
- Set default `Release` and `Distribution` for iOS and Android ([#1856](https://github.com/getsentry/sentry-dotnet/pull/1856))
- Apply WinUI 3 exception handler in Sentry core ([#1863](https://github.com/getsentry/sentry-dotnet/pull/1863))
- Copy context info from iOS ([#1884](https://github.com/getsentry/sentry-dotnet/pull/1884))

### Fixes

- Parse "Mono Unity IL2CPP" correctly in platform runtime name ([#1742](https://github.com/getsentry/sentry-dotnet/pull/1742))
- Fix logging loop with NLog sentry ([#1824](https://github.com/getsentry/sentry-dotnet/pull/1824))
- Fix logging loop with Serilog sentry ([#1828](https://github.com/getsentry/sentry-dotnet/pull/1828))
- Skip attachment if stream is empty ([#1854](https://github.com/getsentry/sentry-dotnet/pull/1854))
- Allow some mobile options to be modified from defaults ([#1857](https://github.com/getsentry/sentry-dotnet/pull/1857))
- Fix environment name casing issue ([#1861](https://github.com/getsentry/sentry-dotnet/pull/1861))
- Null check HttpContext in SystemWebVersionLocator ([#1881](https://github.com/getsentry/sentry-dotnet/pull/1881))
- Fix detection of .NET Framework 4.8.1 ([#1885](https://github.com/getsentry/sentry-dotnet/pull/1885))
- Flush caching transport with main flush ([#1890](https://github.com/getsentry/sentry-dotnet/pull/1890))
- Fix Sentry interfering with MAUI's focus events ([#1891](https://github.com/getsentry/sentry-dotnet/pull/1891))
- Stop using `server-os` and `server-runtime` ([#1893](https://github.com/getsentry/sentry-dotnet/pull/1893))

## 3.20.1

### Fixes

- URGENT: Fix events rejected due to duplicate `sent_at` header when offline caching is enabled through `CacheDirectoryPath` ([#1818](https://github.com/getsentry/sentry-dotnet/pull/1818))
- Fix null ref in aspnet TryGetTraceHeader ([#1807](https://github.com/getsentry/sentry-dotnet/pull/1807))

## 3.20.0

### Features

- Use `sent_at` instead of `sentry_timestamp` to reduce clock skew ([#1690](https://github.com/getsentry/sentry-dotnet/pull/1690))
- Send project root path with events ([#1739](https://github.com/getsentry/sentry-dotnet/pull/1739))

### Fixes

- Detect MVC versioning in route ([#1731](https://github.com/getsentry/sentry-dotnet/pull/1731))
- Fix error with `ConcurrentHashMap` on Android <= 9 ([#1761](https://github.com/getsentry/sentry-dotnet/pull/1761))
- Minor improvements to `BackgroundWorker` ([#1773](https://github.com/getsentry/sentry-dotnet/pull/1773))
- Make GzipRequestBodyHandler respect async ([#1776](https://github.com/getsentry/sentry-dotnet/pull/1776))
- Fix race condition in handling of `InitCacheFlushTimeout` ([#1784](https://github.com/getsentry/sentry-dotnet/pull/1784))
- Fix exceptions on background thread not reported in Unity ([#1794](https://github.com/getsentry/sentry-dotnet/pull/1794))

## 3.19.0

Includes Sentry.Maui Preview 2

### Features

- Expose `EnumerateChainedExceptions` ([#1733](https://github.com/getsentry/sentry-dotnet/pull/1733))
- Android Scope Sync ([#1737](https://github.com/getsentry/sentry-dotnet/pull/1737))
- Enable logging in MAUI ([#1738](https://github.com/getsentry/sentry-dotnet/pull/1738))
- Support `IntPtr` and `UIntPtr` serialization ([#1746](https://github.com/getsentry/sentry-dotnet/pull/1746))
- Log Warning when secret is detected in DSN ([#1749](https://github.com/getsentry/sentry-dotnet/pull/1749))
- Catch permission exceptions on Android ([#1750](https://github.com/getsentry/sentry-dotnet/pull/1750))
- Enable offline caching in MAUI ([#1753](https://github.com/getsentry/sentry-dotnet/pull/1753))
- Send client report when flushing queue ([#1757](https://github.com/getsentry/sentry-dotnet/pull/1757))

### Fixes

- Set MAUI minimum version ([#1728](https://github.com/getsentry/sentry-dotnet/pull/1728))
- Don't allow `SentryDiagnosticListenerIntegration` to be added multiple times ([#1748](https://github.com/getsentry/sentry-dotnet/pull/1748))
- Catch permission exceptions for MAUI ([#1750](https://github.com/getsentry/sentry-dotnet/pull/1750))
- Don't allow newlines in diagnostic logger messages ([#1756](https://github.com/getsentry/sentry-dotnet/pull/1756))

## 3.18.0

Includes Sentry.Maui Preview 1

### Features

- Move tunnel functionality into Sentry.AspNetCore ([#1645](https://github.com/getsentry/sentry-dotnet/pull/1645))
- Make `HttpContext` available for sampling decisions ([#1682](https://github.com/getsentry/sentry-dotnet/pull/1682))
- Send the .NET Runtime Identifier to Sentry ([#1708](https://github.com/getsentry/sentry-dotnet/pull/1708))
- Added a new `net6.0-android` target for the `Sentry` core library, which bundles the [Sentry Android SDK](https://docs.sentry.io/platforms/android/):
  - Initial .NET 6 Android support ([#1288](https://github.com/getsentry/sentry-dotnet/pull/1288))
  - Update Android Support ([#1669](https://github.com/getsentry/sentry-dotnet/pull/1669))
  - Update Sentry-Android to 6.0.0-rc.1 ([#1686](https://github.com/getsentry/sentry-dotnet/pull/1686))
  - Update Sentry-Android to 6.0.0 ([#1697](https://github.com/getsentry/sentry-dotnet/pull/1697))
  - Set Java/Android SDK options ([#1694](https://github.com/getsentry/sentry-dotnet/pull/1694))
  - Refactor and update Android options ([#1705](https://github.com/getsentry/sentry-dotnet/pull/1705))
  - Add Android OS information to the event context ([#1716](https://github.com/getsentry/sentry-dotnet/pull/1716))
- Added a new `Sentry.Maui` integration library for the [.NET MAUI](https://dotnet.microsoft.com/apps/maui) platform:
  - Initial MAUI support ([#1663](https://github.com/getsentry/sentry-dotnet/pull/1663))
  - Continue with adding MAUI support ([#1670](https://github.com/getsentry/sentry-dotnet/pull/1670))
  - MAUI events become extra context in Sentry events ([#1706](https://github.com/getsentry/sentry-dotnet/pull/1706))
  - Add options for PII breadcrumbs from MAUI events ([#1709](https://github.com/getsentry/sentry-dotnet/pull/1709))
  - Add device information to the event context ([#1713](https://github.com/getsentry/sentry-dotnet/pull/1713))
  - Add platform OS information to the event context ([#1717](https://github.com/getsentry/sentry-dotnet/pull/1717))

### Fixes

- Remove IInternalSdkIntegration ([#1656](https://github.com/getsentry/sentry-dotnet/pull/1656))
- On async Main, dont unregister unhandled exception before capturing crash  ([#321](https://github.com/getsentry/sentry-dotnet/issues/321))
- Handle BadHttpRequestException from Kestrel inside SentryTunnelMiddleware ([#1673](https://github.com/getsentry/sentry-dotnet/pull/1673))
- Improve timestamp precision of transactions and spans ([#1680](https://github.com/getsentry/sentry-dotnet/pull/1680))
- Flatten AggregateException ([#1672](https://github.com/getsentry/sentry-dotnet/pull/1672))
  - NOTE: This can affect grouping. You can keep the original behavior by setting the option `KeepAggregateException` to `true`.
- Serialize stack frame addresses as strings. ([#1692](https://github.com/getsentry/sentry-dotnet/pull/1692))
- Improve serialization perf and fix memory leak in `SentryEvent` ([#1693](https://github.com/getsentry/sentry-dotnet/pull/1693))
- Add type checking in contexts TryGetValue ([#1700](https://github.com/getsentry/sentry-dotnet/pull/1700))
- Restore serialization of the `Platform` name ([#1702](https://github.com/getsentry/sentry-dotnet/pull/1702))

## 3.17.1

### Fixes

- Rework how the `InitCacheFlushTimeout` option is implemented. ([#1644](https://github.com/getsentry/sentry-dotnet/pull/1644))
- Add retry logic to the caching transport when moving files back from the processing folder. ([#1649](https://github.com/getsentry/sentry-dotnet/pull/1649))

## 3.17.0

**Notice:** If you are using self-hosted Sentry, this version and forward requires either Sentry version >= [21.9.0](https://github.com/getsentry/relay/blob/master/CHANGELOG.md#2190), or you must manually disable sending client reports via the `SendClientReports` option.

### Features

- Collect and send Client Reports to Sentry, which contain counts of discarded events. ([#1556](https://github.com/getsentry/sentry-dotnet/pull/1556))
- Expose `ITransport` and `SentryOptions.Transport` public, to support using custom transports ([#1602](https://github.com/getsentry/sentry-dotnet/pull/1602))
- Android native crash support ([#1288](https://github.com/getsentry/sentry-dotnet/pull/1288))

### Fixes

- Workaround `System.Text.Json` issue with Unity IL2CPP. ([#1583](https://github.com/getsentry/sentry-dotnet/pull/1583))
- Demystify stack traces for exceptions that fire in a `BeforeSend` callback. ([#1587](https://github.com/getsentry/sentry-dotnet/pull/1587))
- Obsolete `Platform` and always write `csharp` ([#1610](https://github.com/getsentry/sentry-dotnet/pull/1610))
- Fix a minor issue in the caching transport related to recovery of files from previous session. ([#1617](https://github.com/getsentry/sentry-dotnet/pull/1617))
- Better DisableAppDomainProcessExitFlush docs ([#1634](https://github.com/getsentry/sentry-dotnet/pull/1634))

## 3.16.0

### Features

- Use a default value of 60 seconds if a `Retry-After` header is not present. ([#1537](https://github.com/getsentry/sentry-dotnet/pull/1537))
- Add new Protocol definitions for DebugImages and AddressMode ([#1513](https://github.com/getsentry/sentry-dotnet/pull/1513))
- Add `HttpTransport` extensibility and synchronous serialization support ([#1560](https://github.com/getsentry/sentry-dotnet/pull/1560))
- Add `UseAsyncFileIO` to Sentry options (enabled by default) ([#1564](https://github.com/getsentry/sentry-dotnet/pull/1564))

### Fixes

- Fix event dropped by bad attachment when no logger is set. ([#1557](https://github.com/getsentry/sentry-dotnet/pull/1557))
- Ignore zero properties for MemoryInfo ([#1531](https://github.com/getsentry/sentry-dotnet/pull/1531))
- Cleanup diagnostic source ([#1529](https://github.com/getsentry/sentry-dotnet/pull/1529))
- Remove confusing message Successfully sent cached envelope ([#1542](https://github.com/getsentry/sentry-dotnet/pull/1542))
- Fix infinite loop in SentryDatabaseLogging.UseBreadcrumbs ([#1543](https://github.com/getsentry/sentry-dotnet/pull/1543))
- GetFromRuntimeInformation() in try-catch  ([#1554](https://github.com/getsentry/sentry-dotnet/pull/1554))
- Make `Contexts` properties more thread-safe ([#1571](https://github.com/getsentry/sentry-dotnet/pull/1571))
- Fix `PlatformNotSupportedException` exception on `net6.0-maccatalyst` targets ([#1567](https://github.com/getsentry/sentry-dotnet/pull/1567))
- In ASP.Net Core, make sure that `SentrySdk.LastEventId` is accessible from exception handler pages ([#1573](https://github.com/getsentry/sentry-dotnet/pull/1573))

## 3.15.0

### Features

- Expose ConfigureAppFrame as a public static function. ([#1493](https://github.com/getsentry/sentry-dotnet/pull/1493))

### Fixes

- Make `SentryDiagnosticSubscriber._disposableListeners` thread safe ([#1506](https://github.com/getsentry/sentry-dotnet/pull/1506))
- Adjust database span names by replacing `_` to `.`. `db.query_compiler` becomes `db.query.compile`. ([#1502](https://github.com/getsentry/sentry-dotnet/pull/1502))

## 3.14.1

### Fixes

- Fix caching transport with attachments ([#1489](https://github.com/getsentry/sentry-dotnet/pull/1489))
- Revert Sentry in implicit usings ([#1490](https://github.com/getsentry/sentry-dotnet/pull/1490))

## 3.14.0

### Features

- Add the delegate TransactionNameProvider to allow the name definition from Unknown transactions on ASP.NET Core ([#1421](https://github.com/getsentry/sentry-dotnet/pull/1421))
- SentrySDK.WithScope is now obsolete in favour of overloads of CaptureEvent, CaptureMessage, CaptureException ([#1412](https://github.com/getsentry/sentry-dotnet/pull/1412))
- Add Sentry to global usings when ImplicitUsings is enabled (`<ImplicitUsings>true</ImplicitUsings>`) ([#1398](https://github.com/getsentry/sentry-dotnet/pull/1398))
- The implementation of the background worker can now be changed ([#1450](https://github.com/getsentry/sentry-dotnet/pull/1450))
- Map reg key 528449 to net48 ([#1465](https://github.com/getsentry/sentry-dotnet/pull/1465))
- Improve logging for failed JSON serialization ([#1473](https://github.com/getsentry/sentry-dotnet/pull/1473))

### Fixes

- Handle exception from crashedLastRun callback ([#1328](https://github.com/getsentry/sentry-dotnet/pull/1328))
- Reduced the logger noise from EF when not using Performance Monitoring ([#1441](https://github.com/getsentry/sentry-dotnet/pull/1441))
- Create CachingTransport directories in constructor to avoid DirectoryNotFoundException ([#1432](https://github.com/getsentry/sentry-dotnet/pull/1432))
- UnobservedTaskException is now considered as Unhandled ([#1447](https://github.com/getsentry/sentry-dotnet/pull/1447))
- Avoid calls the Thread.CurrentThread where possible ([#1466](https://github.com/getsentry/sentry-dotnet/pull/1466))
- Rename thread pool protocol keys to snake case ([#1472](https://github.com/getsentry/sentry-dotnet/pull/1472))
- Treat IOException as a network issue ([#1476](https://github.com/getsentry/sentry-dotnet/pull/1476))
- Fix incorrect sdk name in envelope header ([#1474](https://github.com/getsentry/sentry-dotnet/pull/1474))
- Use Trace.WriteLine for TraceDiagnosticLogger ([#1475](https://github.com/getsentry/sentry-dotnet/pull/1475))
- Remove Exception filters to work around Unity bug on 2019.4.35f IL2CPP ([#1486](https://github.com/getsentry/sentry-dotnet/pull/1486))

## 3.13.0

### Features

- Add CaptureLastError as an extension method to the Server class on ASP.NET ([#1411](https://github.com/getsentry/sentry-dotnet/pull/1411))
- Add IsDynamicCode* to events ([#1418](https://github.com/getsentry/sentry-dotnet/pull/1418))

### Fixes

- Dispose of client should only flush ([#1354](https://github.com/getsentry/sentry-dotnet/pull/1354))

## 3.12.3

### Fixes

- Events no longer get dropped because of non-serializable contexts or attachments ([#1401](https://github.com/getsentry/sentry-dotnet/pull/1401))
- Add MemoryInfo to sentry event ([#1337](https://github.com/getsentry/sentry-dotnet/pull/1337))
- Report ThreadPool stats ([#1399](https://github.com/getsentry/sentry-dotnet/pull/1399))

## 3.12.2

### Fixes

- log through serialization ([#1388](https://github.com/getsentry/sentry-dotnet/pull/1388))
- Attaching byte arrays to the scope no longer leads to ObjectDisposedException ([#1384](https://github.com/getsentry/sentry-dotnet/pull/1384))
- Operation cancel while flushing cache no longer logs an errors ([#1352](https://github.com/getsentry/sentry-dotnet/pull/1352))
- Dont fail for attachment read error ([#1378](https://github.com/getsentry/sentry-dotnet/pull/1378))
- Fix file locking in attachments ([#1377](https://github.com/getsentry/sentry-dotnet/pull/1377))

## 3.12.1

### Features

- Dont log "Ignoring request with Size" when null ([#1348](https://github.com/getsentry/sentry-dotnet/pull/1348))
- Move to stable v6 for `Microsoft.Extensions.*` packages ([#1347](https://github.com/getsentry/sentry-dotnet/pull/1347))
- bump Ben.Demystifier adding support for Microsoft.Bcl.AsyncInterfaces([#1349](https://github.com/getsentry/sentry-dotnet/pull/1349))

### Fixes

- Fix EF Core garbage collected messages and ordering ([#1368](https://github.com/getsentry/sentry-dotnet/pull/1368))
- Update X-Sentry-Auth header to include correct sdk name and version ([#1333](https://github.com/getsentry/sentry-dotnet/pull/1333))

## 3.12.0

### Features

- Add automatic spans to Entity Framework operations ([#1107](https://github.com/getsentry/sentry-dotnet/pull/1107))

### Fixes

- Avoid using the same connection Span for the same ConnectionId ([#1317](https://github.com/getsentry/sentry-dotnet/pull/1317))
- Finish unfinished Spans on Transaction completion ([#1296](https://github.com/getsentry/sentry-dotnet/pull/1296))

## 3.12.0-alpha.1

### Features

- .NET 6 specific targets ([#939](https://github.com/getsentry/sentry-dotnet/pull/939))

## 3.11.1

### Fixes

- Forward the IP of the client with whe tunnel middleware ([#1310](getsentry/sentry-dotnet/pull/1310))

## 3.11.0

### Features

- Sentry Sessions status as Breadcrumbs ([#1263](https://github.com/getsentry/sentry-dotnet/pull/1263))
- Enhance GCP Integraction with performance monitoring and revision number ([#1286](https://github.com/getsentry/sentry-dotnet/pull/1286))
- Bump Ben.Demystifier to support .NET 6 ([#1290](https://github.com/getsentry/sentry-dotnet/pull/1290))

### Fixes

- ASP.NET Core: Data from Scope in options should be applied on each request ([#1270](https://github.com/getsentry/sentry-dotnet/pull/1270))
- Add missing `ConfigureAwaits(false)` for `async using` ([#1276](https://github.com/getsentry/sentry-dotnet/pull/1276))
- Fix missing handled tag when events are logged via an ASP.NET Core pipeline logger ([#1284](getsentry/sentry-dotnet/pull/1284))

## 3.10.0

### Features

- Add additional primitive values as tags on SentryLogger ([#1246](https://github.com/getsentry/sentry-dotnet/pull/1246))

### Fixes

- Events are now sent on Google Gloud Functions Integration ([#1249](https://github.com/getsentry/sentry-dotnet/pull/1249))
- Cache envelope headers ([#1242](https://github.com/getsentry/sentry-dotnet/pull/1242))
- Avoid replacing Transaction Name on ASP.NET Core by null or empty ([#1215](https://github.com/getsentry/sentry-dotnet/pull/1215))
- Ignore DiagnosticSource Integration if no Sampling available ([#1238](https://github.com/getsentry/sentry-dotnet/pull/1238))

## 3.9.4

### Fixes

- Unity Android support: check for native crashes before closing session as Abnormal ([#1222](https://github.com/getsentry/sentry-dotnet/pull/1222))

## 3.9.3

### Fixes

- Add missing PathBase from ASP.NET Core ([#1198](https://github.com/getsentry/sentry-dotnet/pull/1198))
- Use fallback if route pattern is MVC ([#1188](https://github.com/getsentry/sentry-dotnet/pull/1188))
- Move UseSentryTracing to different namespace ([#1200](https://github.com/getsentry/sentry-dotnet/pull/1200))
- Prevent duplicate package reporting ([#1197](https://github.com/getsentry/sentry-dotnet/pull/1197))

## 3.9.2

### Fixes

- Exceptions from UnhandledExceptionIntegration were not marking sessions as crashed ([#1193](https://github.com/getsentry/sentry-dotnet/pull/1193))

## 3.9.1

### Fixes

- Removed braces from tag keys on DefaultSentryScopeStateProcessor ([#1183](https://github.com/getsentry/sentry-dotnet/pull/1183))
- Fix SQLClient unplanned behaviors ([#1179](https://github.com/getsentry/sentry-dotnet/pull/1179))
- Add fallback to Scope Stack from AspNet ([#1180](https://github.com/getsentry/sentry-dotnet/pull/1180))

## 3.9.0

### Features

- EF Core and SQLClient performance monitoring integration ([#1154](https://github.com/getsentry/sentry-dotnet/pull/1154))
- Improved SDK diagnostic logs ([#1161](https://github.com/getsentry/sentry-dotnet/pull/1161))
- Add Scope observer to SentryOptions ([#1153](https://github.com/getsentry/sentry-dotnet/pull/1153))

### Fixes

- Fix end session from Hub adapter not being passed to SentrySDK ([#1158](https://github.com/getsentry/sentry-dotnet/pull/1158))
- Installation id catches dir not exist([#1159](https://github.com/getsentry/sentry-dotnet/pull/1159))
- Set error status to transaction if http has exception and ok status ([#1143](https://github.com/getsentry/sentry-dotnet/pull/1143))
- Fix max breadcrumbs limit when MaxBreadcrumbs is zero or lower ([#1145](https://github.com/getsentry/sentry-dotnet/pull/1145))

## 3.8.3

### Features

- New package Sentry.Tunnel to proxy Sentry events ([#1133](https://github.com/getsentry/sentry-dotnet/pull/1133))

### Fixes

- Avoid serializing dangerous types ([#1134](https://github.com/getsentry/sentry-dotnet/pull/1134))
- Don't cancel cache flushing on init ([#1139](https://github.com/getsentry/sentry-dotnet/pull/1139))

## 3.8.2

### Fixes

- Add IsParentSampled to ITransactionContext ([#1128](https://github.com/getsentry/sentry-dotnet/pull/1128)
- Avoid warn in global mode ([#1132](https://github.com/getsentry/sentry-dotnet/pull/1132))
- Fix `ParentSampledId` being reset on `Transaction` ([#1130](https://github.com/getsentry/sentry-dotnet/pull/1130))

## 3.8.1

### Fixes

- Persisted Sessions logging ([#1125](https://github.com/getsentry/sentry-dotnet/pull/1125))
- Don't log an error when attempting to recover a persisted session but none exists ([#1123](https://github.com/getsentry/sentry-dotnet/pull/1123))

### Features

- Introduce scope stack abstraction to support global scope on desktop and mobile applications and `HttpContext`-backed scoped on legacy ASP.NET ([#1124](https://github.com/getsentry/sentry-dotnet/pull/1124))

## 3.8.0

### Fixes

- ASP.NET Core: fix handled not being set for Handled exceptions ([#1111](https://github.com/getsentry/sentry-dotnet/pull/1111))

### Features

- File system persistence for sessions ([#1105](https://github.com/getsentry/sentry-dotnet/pull/1105))

## 3.7.0

### Features

- Add HTTP request breadcrumb ([#1113](https://github.com/getsentry/sentry-dotnet/pull/1113))
- Integration for Google Cloud Functions ([#1085](https://github.com/getsentry/sentry-dotnet/pull/1085))
- Add ClearAttachments to Scope ([#1104](https://github.com/getsentry/sentry-dotnet/pull/1104))
- Add additional logging and additional fallback for installation ID ([#1103](https://github.com/getsentry/sentry-dotnet/pull/1103))

### Fixes

- Avoid Unhandled Exception on .NET 461 if the Registry Access threw an exception ([#1101](https://github.com/getsentry/sentry-dotnet/pull/1101))

## 3.6.1

### Fixes

- `IHub.ResumeSession()`: don't start a new session if pause wasn't called or if there is no active session ([#1089](https://github.com/getsentry/sentry-dotnet/pull/1089))
- Fixed incorrect order when getting the last active span ([#1094](https://github.com/getsentry/sentry-dotnet/pull/1094))
- Fix logger call in BackgroundWorker that caused a formatting exception in runtime ([#1092](https://github.com/getsentry/sentry-dotnet/pull/1092))

## 3.6.0

### Features

- Implement pause & resume session ([#1069](https://github.com/getsentry/sentry-dotnet/pull/1069))
- Add auto session tracking ([#1068](https://github.com/getsentry/sentry-dotnet/pull/1068))
- Add SDK information to envelope ([#1084](https://github.com/getsentry/sentry-dotnet/pull/1084))
- Add ReportAssembliesMode in favor of ReportAssemblies ([#1079](https://github.com/getsentry/sentry-dotnet/pull/1079))

### Fixes

- System.Text.Json 5.0.2 ([#1078](https://github.com/getsentry/sentry-dotnet/pull/1078))

## 3.6.0-alpha.2

### Features

- Extended Device and GPU protocol; public IJsonSerializable ([#1063](https://github.com/getsentry/sentry-dotnet/pull/1063))
- ASP.NET Core: Option `AdjustStandardEnvironmentNameCasing` to opt-out from lower casing env name. [#1057](https://github.com/getsentry/sentry-dotnet/pull/1057)
- Sessions: Improve exception check in `CaptureEvent(...)` for the purpose of reporting errors in session ([#1058](https://github.com/getsentry/sentry-dotnet/pull/1058))
- Introduce TraceDiagnosticLogger and obsolete DebugDiagnosticLogger ([#1048](https://github.com/getsentry/sentry-dotnet/pull/1048))

### Fixes

- Handle error thrown while trying to get `BootTime` on PS4 with IL2CPP ([#1062](https://github.com/getsentry/sentry-dotnet/pull/1062))
- Use SentryId for ISession.Id ([#1052](https://github.com/getsentry/sentry-dotnet/pull/1052))
- Add System.Reflection.Metadata as a dependency for netcoreapp3.0 target([#1064](https://github.com/getsentry/sentry-dotnet/pull/1064))

## 3.6.0-alpha.1

### Features

- Implemented client-mode release health ([#1013](https://github.com/getsentry/sentry-dotnet/pull/1013))

### Fixes

- Report lowercase staging environment for ASP.NET Core ([#1046](https://github.com/getsentry/sentry-unity/pull/1046))

## 3.5.0

### Features

- Report user IP address for ASP.NET Core ([#1045](https://github.com/getsentry/sentry-unity/pull/1045))

### Fixes

- Connect middleware exceptions to transactions ([#1043](https://github.com/getsentry/sentry-dotnet/pull/1043))
- Hub.IsEnabled set to false when Hub disposed ([#1021](https://github.com/getsentry/sentry-dotnet/pull/1021))

## 3.4.0

### Features

- Sentry.EntityFramework moved to this repository ([#1017](https://github.com/getsentry/sentry-dotnet/pull/1017))
- Additional `netstandard2.1` target added. Sample with .NET Core 3.1 console app.
- `UseBreadcrumbs` is called automatically by `AddEntityFramework`

### Fixes

- Normalize line breaks ([#1016](https://github.com/getsentry/sentry-dotnet/pull/1016))
- Finish span with exception in SentryHttpMessageHandler ([#1037](https://github.com/getsentry/sentry-dotnet/pull/1037))

## 3.4.0-beta.0

### Features

- Serilog: Add support for Serilog.Formatting.ITextFormatter ([#998](https://github.com/getsentry/sentry-dotnet/pull/998))
- simplify ifdef ([#1010](https://github.com/getsentry/sentry-dotnet/pull/1010))
- Use `DebugDiagnosticLogger` as the default logger for legacy ASP.NET ([#1012](https://github.com/getsentry/sentry-dotnet/pull/1012))
- Adjust parameter type in `AddBreadcrumb` to use `IReadOnlyDictionary<...>` instead of `Dictionary<...>` ([#1000](https://github.com/getsentry/sentry-dotnet/pull/1000))
- await dispose everywhere ([#1009](https://github.com/getsentry/sentry-dotnet/pull/1009))
- Further simplify transaction integration from legacy ASP.NET ([#1011](https://github.com/getsentry/sentry-dotnet/pull/1011))

## 3.3.5-beta.0

### Features

- Default environment to "debug" if running with debugger attached (#978)
- ASP.NET Classic: `HttpContext.StartSentryTransaction()` extension method (#996)

### Fixes

- Unity can have negative line numbers ([#994](https://github.com/getsentry/sentry-dotnet/pull/994))
- Fixed an issue where an attempt to deserialize `Device` with a non-system time zone failed ([#993](https://github.com/getsentry/sentry-dotnet/pull/993))

## 3.3.4

### Features

- Env var to keep large envelopes if they are rejected by Sentry (#957)

### Fixes

- serialize parent_span_id in contexts.trace (#958)

## 3.3.3

### Fixes

- boot time detection can fail in some cases (#955)

## 3.3.2

### Fixes

- Don't override Span/Transaction status on Finish(...) if status was not provided explicitly (#928) @Tyrrrz
- Fix startup time shows incorrect value on macOS/Linux. Opt-out available for IL2CPP. (#948)

## 3.3.1

### Fixes

- Move Description field from Transaction to Trace context (#924) @Tyrrrz
- Drop unfinished spans from transaction (#923) @Tyrrrz
- Don't dispose the SDK when UnobservedTaskException is captured (#925) @bruno-garcia
- Fix spans not inheriting TraceId from transaction (#922) @Tyrrrz

## 3.3.0

### Features

- Add StartupTime and Device.BootTime (#887) @lucas-zimerman
- Link events to currently active span (#909) @Tyrrrz
- Add useful contextual data to TransactionSamplingContext in ASP.NET Core integration (#910) @Tyrrrz

### Changes

- Limit max spans in transaction to 1000 (#908) @Tyrrrz

## 3.2.0

### Changes

- Changed the underlying implementation of `ITransaction` and `ISpan`. `IHub.CaptureTransaction` now takes a `Transaction` instead of `ITransaction`. (#880) @Tyrrrz
- Add IsParentSampled to TransactionContext (#885) @Tyrrrz
- Retrieve CurrentVersion for ASP.NET applications (#884) @lucas-zimerman
- Make description parameter nullable on `ISpan.StartChild(...)` and related methods (#900) @Tyrrrz
- Add Platform to Transaction, mimicking the same property on SentryEvent (#901) @Tyrrrz

## 3.1.0

### Features

- Adding TaskUnobservedTaskExceptionIntegration to default integrations and method to remove it (#870) @FilipNemec
- Enrich transactions with more data (#875) @Tyrrrz

### Fixes

- Don't add version prefix in release if it's already set (#877) @Tyrrrz

## 3.0.8

### Features

- Add AddSentryTag and AddSentryContext Extensions for exception class (#834) @lucas-zimerman
- Associate span exceptions with event exceptions (#848) @Tyrrrz
- MaxCacheItems option to control files on disk (#846) @Tyrrrz
- Move SentryHttpMessageHandlerBuilderFilter to Sentry.Extensions.Logging (#845) @Tyrrrz

### Fixes

- Fix CachingTransport throwing an exception when it can't move the files from the previous session (#871) @Tyrrrz

## 3.0.7

### Changes

- Don't write timezone_display_name if it's the same as the ID (#837) @Tyrrrz
- Serialize arbitrary objects in contexts (#838) @Tyrrrz

## 3.0.6

### Fixes

- Fix serialization of transactions when filesystem caching is enabled. (#815) @Tyrrrz
- Fix UWP not registering exceptions (#821) @lucas-zimerman
- Fix tracing middleware (#813) @Tyrrrz

## 3.0.5

### Changes

- Fix transaction sampling (#810) @Tyrrrz

## 3.0.4

### Changes

- Don't add logs coming from Sentry as breadcrumbs (fixes stack overflow exception) (#797) @Tyrrrz
- Consolidate logic for resolving hub (fixes bug "SENTRY_DSN is not defined") (#795) @Tyrrrz
- Add SetFingerprint overload that takes `params string[]` (#796) @Tyrrrz
- Create spans for outgoing HTTP requests (#802) @Tyrrrz
- Finish span on exception in SentryHttpMessageHandler (#806) @Tyrrrz
- Fix ObjectDisposedException caused by object reuse in RetryAfterHandler (#807) @Tyrrrz

## 3.0.3

### Changes

- Fix DI issues in ASP.NET Core + SentryHttpMessageHandlerBuilderFilter (#789) @Tyrrrz
- Fix incorrect NRT on SpanContext.ctor (#788) @Tyrrrz
- Remove the `Evaluate` error from the breadcrumb list (#790) @Tyrrrz
- Set default tracing sample rate to 0.0 (#791) @Tyrrrz

## 3.0.2

### Changes

- Add GetSpan() to IHub and SentrySdk (#782) @Tyrrrz
- Automatically start transactions from incoming trace in ASP.NET Core (#783) @Tyrrrz
- Automatically inject 'sentry-trace' on outgoing requests in ASP.NET Core (#784) @Tyrrrz

## 3.0.1

### Changes

- bump log4net 2.0.12 (#781) @bruno-garcia
- Fix Serilog version (#780) @bruno-garcia
- Move main Protocol types to Sentry namespace (#779) @bruno-garcia

## 3.0.0

### Changes

- Add support for dynamic transaction sampling. (#753) @Tyrrrz
- Integrate trace headers. (#758) @Tyrrrz
- Renamed Option `DiagnosticsLevel` to `DiagnosticLevel` (#759) @bruno-garcia
- Add additional data to transactions (#763) @Tyrrrz
- Improve transaction instrumentation on ASP.NET Core (#766) @Tyrrrz
- Add `Release` to `Scope` (#765) @Tyrrrz
- Don't fallback to `HttpContext.RequestPath` if a route is unknown (#767 #769) @kanadaj @Tyrrrz

## 3.0.0-beta.0

### Changes

- Add instruction_addr to SentryStackFrame. (#744) @lucas-zimerman
- Default stack trace format: Ben.Demystifier (#732) @bruno-garcia

## 3.0.0-alpha.11

### Changed

- Limit attachment size (#705)
- Separate tracing middleware (#737)
- Bring Transaction a bit more inline with Java SDK (#741)
- Sync transaction and transaction name on scope (#740)

## 3.0.0-alpha.10

- Disabled Mono StackTrace Factory. (#709) @lucas-zimerman
- Adds to the existing User Other dict rather than replacing (#729) @brettjenkins

## 3.0.0-alpha.9

- Handle non-json error response messages on HttpTransport. (#690) @lucas-zimerman
- Fix deadlock on missing ConfigureAwait into foreach loops. (#694) @lucas-zimerman
- Report gRPC sdk name (#700) @bruno-garcia

## 3.0.0-alpha.8

- Include parameters in stack frames. (#662) @Tyrrrz
- Remove CultureUIInfo if value is even with CultureInfo. (#671) @lucas-zimerman
- Make all fields on UserFeedback optional. (#660) @Tyrrrz
- Align transaction names with Java. (#659) @Tyrrrz
- Include assembly name in default release. (#682) @Tyrrrz
- Add support for attachments. (#670) @Tyrrrz
- Improve logging for relay errors. (#683) @Tyrrrz
- Report sentry.dotnet.aspnet on the new Sentry.AspNet package. (#681) @Tyrrrz
- Always send a default release. (#695) @Tyrrrz

## 3.0.0-alpha.7

- Ref moved SentryId from namespace Sentry.Protocol to Sentry (#643) @lucas-zimerman
- Ref renamed `CacheFlushTimeout` to `InitCacheFlushTimeout` (#638) @lucas-zimerman
- Add support for performance. ([#633](https://github.com/getsentry/sentry-dotnet/pull/633))
- Transaction (of type `string`) on Scope and Event now is called TransactionName. ([#633](https://github.com/getsentry/sentry-dotnet/pull/633))

## 3.0.0-alpha.6

- Abandon ValueTask #611
- Fix Cache deleted on HttpTransport exception. (#610) @lucas-zimerman
- Add `SentryScopeStateProcessor` #603
- Add net5.0 TFM to libraries #606
- Add more logging to CachingTransport #619
- Bump Microsoft.Bcl.AsyncInterfaces to 5.0.0 #618
- Bump `Microsoft.Bcl.AsyncInterfaces` to 5.0.0 #618
- `DefaultTags` moved from `SentryLoggingOptions` to `SentryOptions` (#637) @PureKrome
- `Sentry.Serilog` can accept DefaultTags (#637) @PureKrome

## 3.0.0-alpha.5

- Replaced `BaseScope` with `IScope`. (#590) @Tyrrrz
- Removed code coverage report from the test folder. (#592) @lucas-zimerman
- Add target framework NET5.0 on Sentry.csproj. Change the type of `Extra` where value parameter become nullable. @lucas-zimerman
- Implement envelope caching. (#576) @Tyrrrz
- Add a list of .NET Frameworks installed when available. (#531) @lucas-zimerman
- Parse Mono and IL2CPP stacktraces for Unity and Xamarin (#578) @bruno-garcia
- Update TFMs and dependency min version (#580) @bruno-garcia
- Run all tests on .NET 5 (#583) @bruno-garcia

## 3.0.0-alpha.4

- Add the client user ip if both SendDefaultPii and IsEnvironmentUser are set. (#1015) @lucas-zimerman
- Replace Task with ValueTask where possible. (#564) @Tyrrrz
- Add support for ASP.NET Core gRPC (#563) @Mitch528
- Push API docs to GitHub Pages GH Actions (#570) @bruno-garcia
- Refactor envelopes

## 3.0.0-alpha.3

- Add support for user feedback. (#559) @lucas-zimerman
- Add support for envelope deserialization (#558) @Tyrrrz
- Add package description and tags to Sentry.AspNet @Tyrrrz
- Fix internal url references for the new Sentry documentation. (#562) @lucas-zimerman

## 3.0.0-alpha.2

- Set the Environment setting to 'production' if none was provided. (#550) @PureKrome
- ASPNET.Core hosting environment is set to 'production' / 'development' (notice lower casing) if no custom options.Enviroment is set. (#554) @PureKrome
- Add most popular libraries to InAppExclude #555 (@bruno-garcia)
- Add support for individual rate limits.
- Extend `SentryOptions.BeforeBreadcrumb` signature to accept returning nullable values.
- Add support for envelope deserialization.

## 3.0.0-alpha.1

- Rename `LogEntry` to `SentryMessage`. Change type of `SentryEvent.Message` from `string` to `SentryMessage`.
- Change the type of `Gpu.VendorId` from `int` to `string`.
- Add support for envelopes.
- Publishing symbols package (snupkg) to nuget.org with sourcelink

## 3.0.0-alpha.0

- Move aspnet-classic integration to Sentry.AspNet (#528) @Tyrrrz
- Merge Sentry.Protocol into Sentry (#527) @Tyrrrz
- Framework and runtime info (#526) @bruno-garcia
- Add NRTS to Sentry.Extensions.Logging (#524) @Tyrrrz
- Add NRTs to Sentry.Serilog, Sentry.NLog, Sentry.Log4Net (#521) @Tyrrrz
- Add NRTs to Sentry.AspNetCore (#520) @Tyrrrz
- Fix CI build on GitHub Actions (#523) @Tyrrrz
- Add GitHubActionsTestLogger (#511) @Tyrrrz

We'd love to get feedback.

## 2.2.0-alpha

Add nullable reference types support (Sentry, Sentry.Protocol) (#509)
fix: Use ASP.NET Core endpoint FQDN (#485)
feat: Add integration to TaskScheduler.UnobservedTaskException (#481)

## 2.1.6

fix: aspnet fqdn (#485) @bruno-garcia
ref: wait on test the time needed (#484) @bruno-garcia
feat: Add integration to TaskScheduler.UnobservedTaskException (#481) @lucas-zimerman
build(deps): bump Serilog.AspNetCore from 3.2.0 to 3.4.0 (#477)  @dependabot-preview
Fix README typo (#480) @AndreasLangberg
build(deps): bump coverlet.msbuild from 2.8.1 to 2.9.0 (#462) @dependabot-preview
build(deps): bump Microsoft.Extensions.Logging.Debug @dependabot-preview
fix some spelling (#475) @SimonCropp
build(deps): bump Microsoft.Extensions.Configuration.Json (#467) @dependabot-preview

## 2.1.5

- fix: MEL don't init if enabled (#460) @bruno-garcia
- feat: Device Calendar, Timezone, CultureInfo (#457) @bruno-garcia
- ref: Log out debug disabled (#459) @bruno-garcia
- dep: Bump PlatformAbstractions (#458) @bruno-garcia
- feat: Exception filter (#456) @bruno-garcia

## 2.1.5-beta

- fix: MEL don't init if enabled (#460) @bruno-garcia
- feat: Device Calendar, Timezone, CultureInfo (#457) @bruno-garcia
- ref: Log out debug disabled (#459) @bruno-garcia
- dep: Bump PlatformAbstractions (#458) @bruno-garcia
- feat: Exception filter (#456) @bruno-garcia

## 2.1.4

- NLog SentryTarget - NLogDiagnosticLogger for writing to NLog InternalLogger (#450) @snakefoot
- fix: SentryScopeManager dispose message (#449) @bruno-garcia
- fix: dont use Sentry namespace on sample (#447) @bruno-garcia
- Remove obsolete API from benchmarks (#445) @bruno-garcia
- build(deps): bump Microsoft.Extensions.Logging.Debug from 2.1.1 to 3.1.4 (#421) @dependabot-preview
- build(deps): bump Microsoft.AspNetCore.Diagnostics from 2.1.1 to 2.2.0 (#431) @dependabot-preview
- build(deps): bump Microsoft.CodeAnalysis.CSharp.Workspaces from 3.1.0 to 3.6.0 (#437) @dependabot-preview

## 2.1.3

- SentryScopeManager - Fixed clone of Stack so it does not reverse order (#420) @snakefoot
- build(deps): bump Serilog.AspNetCore from 2.1.1 to 3.2.0 (#411) @dependabot-preview
- Removed dependency on System.Collections.Immutable (#405) @snakefoot
- Fix Sentry.Microsoft.Logging Filter now drops also breadcrumbs (#440)

## 2.1.2-beta5

Fix Background worker dispose logs error message (#408)
Fix sentry serilog extension method collapsing (#406)
Fix Sentry.Samples.NLog so NLog.config is valid (#404)

Thanks @snakefoot and @JimHume for the fixes

Add MVC route data extraction to ScopeExtensions.Populate() (#401)

## 2.1.2-beta3

Fixed ASP.NET System.Web catch HttpException to prevent the request processor from being unable to submit #397 (#398)

## 2.1.2-beta2

- Ignore WCF error and capture (#391)

### 2.1.2-beta

- Serilog Sentry sink does not load all options from IConfiguration (#380)
- UnhandledException sets Handled=false (#382)

## 2.1.1

Bug fix:  Don't overwrite server name set via configuration with machine name on ASP.NET Core #372

## 2.1.0

- Set score url to fully constructed url #367 Thanks @christopher-taormina-zocdoc
- Don't dedupe from inner exception #363 - Note this might change groupings. It's opt-in.
- Expose FlushAsync to intellisense #362
- Protocol monorepo #325 - new protocol version whenever there's a new SDK release

## 2.0.3

Expose httpHandler creation (#359)
NLog: possibility to override fingerprint using AdditionalGroupingKey (#358) @Shtannikov
Take ServerName from options (#356)

## 2.0.2

Add logger and category from Serilog SourceContext. (#316) @krisztiankocsis
Set DateFormatHandling.IsoDateFormat for serializer. Fixes #351 (#353)  @olsh

## 2.0.1

Removed `-beta` from dependencies.

## 2.0.0

- SentryTarget - GetTagsFromLogEvent with null check (#326)
- handled process corrupted (#328)
- sourcelink GA (#330)
- Adds ability to specify user values via NLog configuration (#336)
- Add option to ASP.NET Core to flush events after response complete (#288)
- Fixed race on `BackgroundWorker`  (#293)
- Exclude `Sentry.` frames from InApp (#272)
- NLog SentryTarget with less overhead for breadcrumb (#273)
- Logging on body not extracted (#246)
- Add support to DefaultTags for ASP.NET Core and M.E.Logging (#268)
- Don't use ValueTuple (#263)
- All public members were documented: #252
- Use EnableBuffering to keep request payload around: #250
- Serilog default levels: #237
- Removed dev dependency from external dependencies 4d92ab0
- Use new `Sentry.Protocol` 836fb07e
- Use new `Sentry.PlatformAbsrtractions` #226
- Debug logging for ASP.NET Classic #209
- Reading request body throws on ASP.NET Core 3 (#324)
- NLog: null check contextProp.Value during IncludeEventDataOnBreadcrumbs (#323)
- JsonSerializerSettings - ReferenceLoopHandling.Ignore (#312)
- Fixed error when reading request body affects collecting other request data (#299)
- `Microsoft.Extensions.Logging` `ConfigureScope` invocation. #208, #210, #224 Thanks @dbraillon
- `Sentry.Serilog` Verbose level. #213, #217. Thanks @kanadaj
- AppDomain.ProcessExit will close the SDK: #242
- Adds PublicApiAnalyzers to public projects: #234
- NLog: Utilizes Flush functionality in NLog target: #228
- NLog: Set the logger via the log event info in SentryTarget.Write, #227
- Multi-target .NET Core 3.0 (#308)

Major version bumped due to these breaking changes:

1. `Sentry.Protocol` version 2.0.0
   - Remove StackTrace from SentryEvent [#38](https://github.com/getsentry/sentry-dotnet-protocol/pull/38) - StackTrace is  either part of Thread or SentryException.
2. Removed `ContextLine` #223
3. Use `StackTrace` from `Threads` #222
4. `FlushAsync` added to `ISentryClient` #214

## 2.0.0-beta8

- SentryTarget - GetTagsFromLogEvent with null check (#326)
- handled process corrupted (#328)
- sourcelink GA (#330)
- Adds ability to specify user values via NLog configuration (#336)

## 2.0.0-beta7

Fixes:

- Reading request body throws on ASP.NET Core 3 (#324)
- NLog: null check contextProp.Value during IncludeEventDataOnBreadcrumbs (#323)
- JsonSerializerSettings - ReferenceLoopHandling.Ignore (#312)

Features:

- Multi-target .NET Core 3.0 (#308)

## 2.0.0-beta6

- Fixed error when reading request body affects collecting other request data (#299)

## 2.0.0-beta5

- Add option to ASP.NET Core to flush events after response complete (#288)
- Fixed race on `BackgroundWorker`  (#293)
- Exclude `Sentry.` frames from InApp (#272)
- NLog SentryTarget with less overhead for breadcrumb (#273)

## 2.0.0-beta4

- Logging on body not extracted (#246)
- Add support to DefaultTags for ASP.NET Core and M.E.Logging (#268)
- Don't use ValueTuple (#263)

## 2.0.0-beta3

- All public members were documented: #252
- Use EnableBuffering to keep request payload around: #250
- Serilog default levels: #237

Thanks @josh-degraw for:

- AppDomain.ProcessExit will close the SDK: #242
- Adds PublicApiAnalyzers to public projects: #234
- NLog: Utilizes Flush functionality in NLog target: #228
- NLog: Set the logger via the log event info in SentryTarget.Write, #227

## 2.0.0-beta2

- Removed dev dependency from external dependencies 4d92ab0
- Use new `Sentry.Protocol` 836fb07e
- Use new `Sentry.PlatformAbsrtractions` #226

## 2.0.0-beta

Major version bumped due to these breaking changes:

1. `Sentry.Protocol` version 2.0.0
   - Remove StackTrace from SentryEvent [#38](https://github.com/getsentry/sentry-dotnet-protocol/pull/38) - StackTrace is either part of Thread or SentryException.
2. Removed `ContextLine` #223
3. Use `StackTrace` from `Threads` #222
4. `FlushAsync` added to `ISentryClient` #214

Other Features:

- Debug logging for ASP.NET Classic #209

Fixes:

- `Microsoft.Extensions.Logging` `ConfigureScope` invocation. #208, #210, #224 Thanks @dbraillon
- `Sentry.Serilog` Verbose level. #213, #217. Thanks @kanadaj

## 1.2.1-beta

Fixes and improvements to the NLog integration: #207 by @josh-degraw

## 1.2.0

### Features

- Optionally skip module registrations #202 - (Thanks @josh-degraw)
- First NLog integration release #188 (Thanks @josh-degraw)
- Extensible stack trace #184 (Thanks @pengweiqhca)
- MaxRequestSize for ASP.NET and ASP.NET Core #174
- InAppInclude #171
- Overload to AddSentry #163 by (Thanks @f1nzer)
- ASP.NET Core AddSentry has now ConfigureScope: #160

### Bug fixes

- Don't override user #199
- Read the hub to take latest Client: 8f4b5ba

## 1.1.3-beta4

Bug fix: Don't override user  #199

## 1.1.3-beta3

- First NLog integration release #188 (Thanks @josh-degraw)
- Extensible stack trace #184 (Thanks @pengweiqhca)

## 1.1.3-beta2

Feature:

- MaxRequestSize for ASP.NET and ASP.NET Core #174
- InAppInclude #171

Fix: Diagnostic log order: #173 by @scolestock

## 1.1.3-beta

Fixed:

- Read the hub to take latest Client: 8f4b5ba1a3
- Uses Sentry.Protocol 1.0.4 4035e25

Feature

- Overload to `AddSentry` #163 by @F1nZeR
- ASP.NET Core `AddSentry` has now `ConfigureScope`: #160

## 1.1.2

Using [new version of the protocol with fixes and features](https://github.com/getsentry/sentry-dotnet-protocol/releases/tag/1.0.3).

Fixed:

ASP.NET Core integration issue when containers are built on the ServiceCollection after SDK is initialized (#157, #103 )

## 1.1.2-beta

Fixed:

- ASP.NET Core integration issue when containers are built on the ServiceCollection after SDK is initialized (#157, #103 )

## 1.1.1

Fixed:

- Serilog bug that self log would recurse #156

Feature:

- log4net environment via xml configuration #150 (Thanks Sébastien Pierre)

## 1.1.0

Includes all features and bug fixes of previous beta releases:

Features:

- Use log entry to improve grouping #125
- Use .NET Core SDK 2.1.401
- Make AddProcessors extension methods on Options public #115
- Format InternalsVisibleTo to avoid iOS issue: 94e28b3
- Serilog Integration #118, #145
- Capture methods return SentryId #139, #140
- MEL integration keeps properties as tags #146
- Sentry package Includes net461 target #135

Bug fixes:

- Disabled SDK throws on shutdown: #124
- Log4net only init if current hub is disabled #119

Thanks to our growing list of [contributors](https://github.com/getsentry/sentry-dotnet/graphs/contributors).

## 1.0.1-beta5

- Added `net461` target to Serilog package #148

## 1.0.1-beta4

- Serilog Integration #118, #145
- `Capture` methods return `SentryId` #139, #140
- MEL integration keeps properties as tags #146
- Revert reducing Json.NET requirements <https://github.com/getsentry/sentry-dotnet/commit/1aed4a5c76ead2f4d39f1c2979eda02d068bfacd>

Thanks to our growing [list of contributors](https://github.com/getsentry/sentry-dotnet/graphs/contributors).

## 1.0.1-beta3

Lowering Newtonsoft.Json requirements; #138

## 1.0.1-beta2

`Sentry` package Includes `net461` target #135

## 1.0.1-beta

Features:

- Use log entry to improve grouping #125
- Use .NET Core SDK 2.1.401
- Make `AddProcessors` extension methods on Options public  #115
- Format InternalsVisibleTo to avoid iOS issue: 94e28b3

Bug fixes:

- Disabled SDK throws on shutdown: #124
- Log4net only init if current hub is disabled #119

## 1.0.0

### First major release of the new .NET SDK

#### Main features

##### Sentry package

- Automatic Captures global unhandled exceptions (AppDomain)
- Scope management
- Duplicate events automatically dropped
- Events from the same exception automatically dropped
- Web proxy support
- HttpClient/HttpClientHandler configuration callback
- Compress request body
- Event sampling opt-in
- Event flooding protection (429 retry-after and internal bound queue)
- Release automatically set (AssemblyInformationalVersionAttribute, AssemblyVersion or env var)
- DSN discovered via environment variable
- Release (version) reported automatically
- CLS Compliant
- Strong named
- BeforeSend and BeforeBreadcrumb callbacks
- Event and Exception processors
- SourceLink (including PDB in nuget package)
- Device OS info sent
- Device Runtime info sent
- Enable SDK debug mode (opt-in)
- Attach stack trace for captured messages (opt-in)

##### Sentry.Extensions.Logging

- Includes all features from the `Sentry` package.
- BeginScope data added to Sentry scope, sent with events
- LogInformation or higher added as breadcrumb, sent with next events.
- LogError or higher automatically captures an event
- Minimal levels are configurable.

##### Sentry.AspNetCore

- Includes all features from the `Sentry` package.
- Includes all features from the `Sentry.Extensions.Logging` package.
- Easy ASP.NET Core integration, single line: `UseSentry`.
- Captures unhandled exceptions in the middleware pipeline
- Captures exceptions handled by the framework `UseExceptionHandler` and Error page display.
- Any event sent will include relevant application log messages
- RequestId as tag
- URL as tag
- Environment is automatically set (`IHostingEnvironment`)
- Request payload can be captured if opt-in
- Support for EventProcessors registered with DI
- Support for ExceptionProcessors registered with DI
- Captures logs from the request (using Microsoft.Extensions.Logging)
- Supports configuration system (e.g: appsettings.json)
- Server OS info sent
- Server Runtime info sent
- Request headers sent
- Request body compressed

All packages are:

- Strong named
- Tested on Windows, Linux and macOS
- Tested on .NET Core, .NET Framework and Mono

##### Learn more

- [Code samples](https://github.com/getsentry/sentry-dotnet/tree/master/samples)
- [Sentry docs](https://docs.sentry.io/quickstart/?platform=csharp)

Sample event using the log4net integration:
![Sample event in Sentry](https://github.com/getsentry/sentry-dotnet/blob/master/samples/Sentry.Samples.Log4Net/.assets/log4net-sample.gif?raw=true)

Download it directly from GitHub or using NuGet:

|      Integrations                 |        NuGet         |
| ----------------------------- | -------------------: |
|         **Sentry**            |    [![NuGet](https://img.shields.io/nuget/vpre/Sentry.svg)](https://www.nuget.org/packages/Sentry)   |
|     **Sentry.AspNetCore**     |   [![NuGet](https://img.shields.io/nuget/vpre/Sentry.AspNetCore.svg)](https://www.nuget.org/packages/Sentry.AspNetCore)   |
| **Sentry.Extensions.Logging** | [![NuGet](https://img.shields.io/nuget/vpre/Sentry.Extensions.Logging.svg)](https://www.nuget.org/packages/Sentry.Extensions.Logging)   |
| **Sentry.Log4Net** | [![NuGet](https://img.shields.io/nuget/vpre/Sentry.Log4Net.svg)](https://www.nuget.org/packages/Sentry.Log4Net)   |

## 1.0.0-rc2

Features and improvements:

- `SentrySdk.LastEventId` to get scoped id
- `BeforeBreadcrumb` to allow dropping or modifying a breadcrumb
- Event processors on scope #58
- Event processor as `Func<SentryEvent,SentryEvent>`

Bug fixes:

- #97 Sentry environment takes precedence over ASP.NET Core

Download it directly below from GitHub or using NuGet:

|      Integrations                 |        NuGet         |
| ----------------------------- | -------------------: |
|         **Sentry**            |    [![NuGet](https://img.shields.io/nuget/vpre/Sentry.svg)](https://www.nuget.org/packages/Sentry)   |
|     **Sentry.AspNetCore**     |   [![NuGet](https://img.shields.io/nuget/vpre/Sentry.AspNetCore.svg)](https://www.nuget.org/packages/Sentry.AspNetCore)   |
| **Sentry.Extensions.Logging** | [![NuGet](https://img.shields.io/nuget/vpre/Sentry.Extensions.Logging.svg)](https://www.nuget.org/packages/Sentry.Extensions.Logging)   |
| **Sentry.Log4Net** | [![NuGet](https://img.shields.io/nuget/vpre/Sentry.Log4Net.svg)](https://www.nuget.org/packages/Sentry.Log4Net)   |

## 1.0.0-rc

Features and improvements:

- Microsoft.Extensions.Logging (MEL) use framework configuration system #79 (Thanks @pengweiqhca)
- Use IOptions on Logging and ASP.NET Core integrations #81
- Send PII (personal identifier info, opt-in `SendDefaultPii`): #83
- When SDK is disabled SentryMiddleware passes through to next in pipeline: #84
- SDK diagnostic logging (option: `Debug`): #85
- Sending Stack trace for events without exception (like CaptureMessage, opt-in `AttachStackTrace`) #86

Bug fixes:

- MEL: Only call Init if DSN was provided <https://github.com/getsentry/sentry-dotnet/commit/097c6a9c6f4348d87282c92d9267879d90879e2a>
- Correct namespace for `AddSentry` <https://github.com/getsentry/sentry-dotnet/commit/2498ab4081f171dc78e7f74e4f1f781a557c5d4f>

Breaking changes:

The settings for HTTP and Worker have been moved to `SentryOptions`. There's no need to call `option.Http(h => h...)` anymore.
`option.Proxy` was renamed to `option.HttpProxy`.

[New sample](https://github.com/getsentry/sentry-dotnet/tree/master/samples/Sentry.Samples.GenericHost) using [GenericHost](https://docs.microsoft.com/en-us/aspnet/core/fundamentals/host/generic-host?view=aspnetcore-2.1)

Download it directly below from GitHub or using NuGet:

|      Integrations                 |        NuGet         |
| ----------------------------- | -------------------: |
|         **Sentry**            |    [![NuGet](https://img.shields.io/nuget/vpre/Sentry.svg)](https://www.nuget.org/packages/Sentry)   |
|     **Sentry.AspNetCore**     |   [![NuGet](https://img.shields.io/nuget/vpre/Sentry.AspNetCore.svg)](https://www.nuget.org/packages/Sentry.AspNetCore)   |
| **Sentry.Extensions.Logging** | [![NuGet](https://img.shields.io/nuget/vpre/Sentry.Extensions.Logging.svg)](https://www.nuget.org/packages/Sentry.Extensions.Logging)   |
| **Sentry.Log4Net** | [![NuGet](https://img.shields.io/nuget/vpre/Sentry.Log4Net.svg)](https://www.nuget.org/packages/Sentry.Log4Net)   |

## 0.0.1-preview5

Features:

- Support buffered gzip request #73
- Reduced dependencies from the ASP.NET Core integraiton
- InAppExclude configurable #75
- Duplicate event detects inner exceptions #76
- HttpClientHandler configuration callback #72
- Event sampling opt-in
- ASP.NET Core sends server name

Bug fixes:

- On-prem without chuncked support for gzip #71
- Exception.Data key is not string #77

**[Watch on youtube](https://www.youtube.com/watch?v=xK6a1goK_w0) how to use the ASP.NET Core integration**

Download it directly below from GitHub or using NuGet:

|      Integrations                 |        NuGet         |
| ----------------------------- | -------------------: |
|         **Sentry**            |    [![NuGet](https://img.shields.io/nuget/vpre/Sentry.svg)](https://www.nuget.org/packages/Sentry)   |
|     **Sentry.AspNetCore**     |   [![NuGet](https://img.shields.io/nuget/vpre/Sentry.AspNetCore.svg)](https://www.nuget.org/packages/Sentry.AspNetCore)   |
| **Sentry.Extensions.Logging** | [![NuGet](https://img.shields.io/nuget/vpre/Sentry.Extensions.Logging.svg)](https://www.nuget.org/packages/Sentry.Extensions.Logging)   |
| **Sentry.Log4Net** | [![NuGet](https://img.shields.io/nuget/vpre/Sentry.Log4Net.svg)](https://www.nuget.org/packages/Sentry.Log4Net)   |

## 0.0.1-preview4

Features:

- Using [Sentry Protocol](https://github.com/getsentry/sentry-dotnet-protocol) as a dependency
- Environment can be set via `SentryOptions` #49
- Compress request body (configurable: Fastest, Optimal, Off) #63
- log4net integration
- SDK honors Sentry's 429 HTTP Status with Retry After header #61

Bug fixes:

- `Init` pushes the first scope #55, #54
- `Exception.Data` copied to `SentryEvent.Data` while storing the index of originating error.
- Demangling code ensures Function name available #64
- ASP.NET Core integration throws when Serilog added #65, #68, #67

Improvements to [the docs](https://getsentry.github.io/sentry-dotnet) like:

- Release discovery
- `ConfigureScope` clarifications
- Documenting samples

### [Watch on youtube](https://www.youtube.com/watch?v=xK6a1goK_w0) how to use the ASP.NET Core integration

Download it directly from GitHub or using NuGet:

|      Integrations                 |        NuGet         |
| ----------------------------- | -------------------: |
|         **Sentry**            |    [![NuGet](https://img.shields.io/nuget/vpre/Sentry.svg)](https://www.nuget.org/packages/Sentry)   |
|     **Sentry.AspNetCore**     |   [![NuGet](https://img.shields.io/nuget/vpre/Sentry.AspNetCore.svg)](https://www.nuget.org/packages/Sentry.AspNetCore)   |
| **Sentry.Extensions.Logging** | [![NuGet](https://img.shields.io/nuget/vpre/Sentry.Extensions.Logging.svg)](https://www.nuget.org/packages/Sentry.Extensions.Logging)   |
| **Sentry.Log4Net** | [![NuGet](https://img.shields.io/nuget/vpre/Sentry.Log4Net.svg)](https://www.nuget.org/packages/Sentry.Log4Net)   |

## 0.0.1-preview3

This third preview includes bug fixes and more features. Test coverage increased to 96%

Features and improvements:

- Filter duplicate events/exceptions #43
- EventProcessors can be added (sample [1](https://github.com/getsentry/sentry-dotnet/blob/dbb5a3af054d0ca6f801de37fb7db3632ca2c65a/samples/Sentry.Samples.Console.Customized/Program.cs#L151), [2](https://github.com/getsentry/sentry-dotnet/blob/dbb5a3af054d0ca6f801de37fb7db3632ca2c65a/samples/Sentry.Samples.Console.Customized/Program.cs#L41))
- ExceptionProcessors can be added #36 (sample [1](https://github.com/getsentry/sentry-dotnet/blob/dbb5a3af054d0ca6f801de37fb7db3632ca2c65a/samples/Sentry.Samples.Console.Customized/Program.cs#L172), [2](https://github.com/getsentry/sentry-dotnet/blob/dbb5a3af054d0ca6f801de37fb7db3632ca2c65a/samples/Sentry.Samples.Console.Customized/Program.cs#L42))
- Release is automatically discovered/reported #35
- Contexts is a dictionary - allows custom data #37
- ASP.NET integration reports context as server: server-os, server-runtime #37
- Assemblies strong named #41
- Scope exposes IReadOnly members instead of Immutables
- Released a [documentation site](https://getsentry.github.io/sentry-dotnet/)

Bug fixes:

- Strong name
- Logger provider gets disposed/flushes events

[Watch on youtube](https://www.youtube.com/watch?v=xK6a1goK_w0) how to use the ASP.NET Core integration.

Download it directly from GitHub or using NuGet:

|      Integrations                 |        NuGet         |
| ----------------------------- | -------------------: |
|         **Sentry**            |    [![NuGet](https://img.shields.io/nuget/vpre/Sentry.svg)](https://www.nuget.org/packages/Sentry)   |
|     **Sentry.AspNetCore**     |   [![NuGet](https://img.shields.io/nuget/vpre/Sentry.AspNetCore.svg)](https://www.nuget.org/packages/Sentry.AspNetCore)   |
| **Sentry.Extensions.Logging** | [![NuGet](https://img.shields.io/nuget/vpre/Sentry.Extensions.Logging.svg)](https://www.nuget.org/packages/Sentry.Extensions.Logging)   |

## 0.0.1-preview2

This second release includes bug fixes and more features. Test coverage increased to 93%

Features and improvements:

- Added `CaptureMessage`
- `BeforeSend` callback errors are sent as breadcrumbs
- `ASP.NET Core` integration doesn't add tags added by `Microsoft.Extensions.Logging`
- SDK name is reported depending on the package added
- Integrations API allows user-defined SDK integration
- Unhandled exception handler can be configured via integrations
- Filter kestrel log eventid 13 (application error) when already captured by the middleware

Bugs fixed:

- Fixed #28
- HTTP Proxy set to HTTP message handler

Download it directly from GitHub or using NuGet:

|      Integrations                 |        NuGet         |
| ----------------------------- | -------------------: |
|         **Sentry**            |    [![NuGet](https://img.shields.io/nuget/vpre/Sentry.svg)](https://www.nuget.org/packages/Sentry)   |
|     **Sentry.AspNetCore**     |   [![NuGet](https://img.shields.io/nuget/vpre/Sentry.AspNetCore.svg)](https://www.nuget.org/packages/Sentry.AspNetCore)   |
| **Sentry.Extensions.Logging** | [![NuGet](https://img.shields.io/nuget/vpre/Sentry.Extensions.Logging.svg)](https://www.nuget.org/packages/Sentry.Extensions.Logging)   |

## 0.0.1-preview1

Our first preview of the SDK:

Main features:

- Easy ASP.NET Core integration, single line: `UseSentry`.
- Captures unhandled exceptions in the middleware pipeline
- Captures exceptions handled by the framework `UseExceptionHandler` and Error page display.
- Captures process-wide unhandled exceptions (AppDomain)
- Captures logger.Error or logger.Critical
- When an event is sent, data from the current request augments the event.
- Sends information about the server running the app (OS, Runtime, etc)
- Informational logs written by the app or framework augment events sent to Sentry
- Optional include of the request body
- HTTP Proxy configuration

Also available via NuGet:

[Sentry](https://www.nuget.org/packages/Sentry/0.0.1-preview1)
[Sentry.AspNetCore](https://www.nuget.org/packages/Sentry.AspNetCore/0.0.1-preview1)
[Sentry.Extensions.Logging](https://www.nuget.org/packages/Sentry.Extensions.Logging/0.0.1-preview1)<|MERGE_RESOLUTION|>--- conflicted
+++ resolved
@@ -2,15 +2,12 @@
 
 ## Unreleased
 
-<<<<<<< HEAD
 ### Features
 
 - Reduced memory pressure when sampling less than 100% of traces/transactions ([#4212](https://github.com/getsentry/sentry-dotnet/pull/4212))
-=======
 ### Fixes
 
 - Support musl on Linux ([#4188](https://github.com/getsentry/sentry-dotnet/pull/4188))
->>>>>>> 6845e754
 
 ## 5.8.0
 
