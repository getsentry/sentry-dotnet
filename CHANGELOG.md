# Changelog

## Unreleased

<<<<<<< HEAD
### Features

- Collect and send Client Reports to Sentry, which contain counts of discarded events. ([#1556](https://github.com/getsentry/sentry-dotnet/pull/1556))

### Fixes

=======
### Fixes

- Workaround `System.Text.Json` issue with Unity IL2CPP. ([#1583](https://github.com/getsentry/sentry-dotnet/pull/1583))
- Demystify stack traces for exceptions that fire in a `BeforeSend` callback. ([#1587](https://github.com/getsentry/sentry-dotnet/pull/1587))

>>>>>>> d4288c3f
## 3.16.0

### Features

- Use a default value of 60 seconds if a `Retry-After` header is not present. ([#1537](https://github.com/getsentry/sentry-dotnet/pull/1537))
- Add new Protocol definitions for DebugImages and AddressMode ([#1513](https://github.com/getsentry/sentry-dotnet/pull/1513))
- Add `HttpTransport` extensibility and synchronous serialization support ([#1560](https://github.com/getsentry/sentry-dotnet/pull/1560))
- Add `UseAsyncFileIO` to Sentry options (enabled by default) ([#1564](https://github.com/getsentry/sentry-dotnet/pull/1564))

### Fixes

- Fix event dropped by bad attachment when no logger is set. ([#1557](https://github.com/getsentry/sentry-dotnet/pull/1557))
- Ignore zero properties for MemoryInfo ([#1531](https://github.com/getsentry/sentry-dotnet/pull/1531))
- Cleanup diagnostic source ([#1529](https://github.com/getsentry/sentry-dotnet/pull/1529))
- Remove confusing message Successfully sent cached envelope ([#1542](https://github.com/getsentry/sentry-dotnet/pull/1542))
- Fix infinite loop in SentryDatabaseLogging.UseBreadcrumbs ([#1543](https://github.com/getsentry/sentry-dotnet/pull/1543))
- GetFromRuntimeInformation() in try-catch  ([#1554](https://github.com/getsentry/sentry-dotnet/pull/1554))
- Make `Contexts` properties more thread-safe ([#1571](https://github.com/getsentry/sentry-dotnet/pull/1571))
- Fix `PlatformNotSupportedException` exception on `net6.0-maccatalyst` targets ([#1567](https://github.com/getsentry/sentry-dotnet/pull/1567))
- In ASP.Net Core, make sure that `SentrySdk.LastEventId` is accessible from exception handler pages ([#1573](https://github.com/getsentry/sentry-dotnet/pull/1573))

## 3.15.0

### Features

- Expose ConfigureAppFrame as a public static function. ([#1493](https://github.com/getsentry/sentry-dotnet/pull/1493))

### Fixes

- Make `SentryDiagnosticSubscriber._disposableListeners` thread safe ([#1506](https://github.com/getsentry/sentry-dotnet/pull/1506))
- Adjust database span names by replacing `_` to `.`. `db.query_compiler` becomes `db.query.compile`. ([#1502](https://github.com/getsentry/sentry-dotnet/pull/1502))

## 3.14.1

### Fixes

- Fix caching transport with attachments ([#1489](https://github.com/getsentry/sentry-dotnet/pull/1489))
- Revert Sentry in implicit usings ([#1490](https://github.com/getsentry/sentry-dotnet/pull/1490))

## 3.14.0

### Features

- Add the delegate TransactionNameProvider to allow the name definition from Unknown transactions on ASP.NET Core ([#1421](https://github.com/getsentry/sentry-dotnet/pull/1421))
- SentrySDK.WithScope is now obsolete in favour of overloads of CaptureEvent, CaptureMessage, CaptureException ([#1412](https://github.com/getsentry/sentry-dotnet/pull/1412))
- Add Sentry to global usings when ImplicitUsings is enabled (`<ImplicitUsings>true</ImplicitUsings>`) ([#1398](https://github.com/getsentry/sentry-dotnet/pull/1398))
- The implementation of the background worker can now be changed ([#1450](https://github.com/getsentry/sentry-dotnet/pull/1450))
- Map reg key 528449 to net48 ([#1465](https://github.com/getsentry/sentry-dotnet/pull/1465))
- Improve logging for failed JSON serialization ([#1473](https://github.com/getsentry/sentry-dotnet/pull/1473))

### Fixes

- Handle exception from crashedLastRun callback ([#1328](https://github.com/getsentry/sentry-dotnet/pull/1328))
- Reduced the logger noise from EF when not using Performance Monitoring ([#1441](https://github.com/getsentry/sentry-dotnet/pull/1441))
- Create CachingTransport directories in constructor to avoid DirectoryNotFoundException ([#1432](https://github.com/getsentry/sentry-dotnet/pull/1432))
- UnobservedTaskException is now considered as Unhandled ([#1447](https://github.com/getsentry/sentry-dotnet/pull/1447))
- Avoid calls the Thread.CurrentThread where possible ([#1466](https://github.com/getsentry/sentry-dotnet/pull/1466))
- Rename thread pool protocol keys to snake case ([#1472](https://github.com/getsentry/sentry-dotnet/pull/1472))
- Treat IOException as a network issue ([#1476](https://github.com/getsentry/sentry-dotnet/pull/1476))
- Fix incorrect sdk name in envelope header ([#1474](https://github.com/getsentry/sentry-dotnet/pull/1474))
- Use Trace.WriteLine for TraceDiagnosticLogger ([#1475](https://github.com/getsentry/sentry-dotnet/pull/1475))
- Remove Exception filters to work around Unity bug on 2019.4.35f IL2CPP ([#1486](https://github.com/getsentry/sentry-dotnet/pull/1486))

## 3.13.0

### Features

- Add CaptureLastError as an extension method to the Server class on ASP.NET ([#1411](https://github.com/getsentry/sentry-dotnet/pull/1411))
- Add IsDynamicCode* to events ([#1418](https://github.com/getsentry/sentry-dotnet/pull/1418))

### Fixes

- Dispose of client should only flush ([#1354](https://github.com/getsentry/sentry-dotnet/pull/1354))

## 3.12.3

### Fixes

- Events no longer get dropped because of non-serializable contexts or attachments ([#1401](https://github.com/getsentry/sentry-dotnet/pull/1401))
- Add MemoryInfo to sentry event ([#1337](https://github.com/getsentry/sentry-dotnet/pull/1337))
- Report ThreadPool stats ([#1399](https://github.com/getsentry/sentry-dotnet/pull/1399))

## 3.12.2

### Fixes

- log through serialization ([#1388](https://github.com/getsentry/sentry-dotnet/pull/1388))
- Attaching byte arrays to the scope no longer leads to ObjectDisposedException ([#1384](https://github.com/getsentry/sentry-dotnet/pull/1384))
- Operation cancel while flushing cache no longer logs an errors ([#1352](https://github.com/getsentry/sentry-dotnet/pull/1352))
- Dont fail for attachment read error ([#1378](https://github.com/getsentry/sentry-dotnet/pull/1378))
- Fix file locking in attachments ([#1377](https://github.com/getsentry/sentry-dotnet/pull/1377))

## 3.12.1

### Features

- Dont log "Ignoring request with Size" when null ([#1348](https://github.com/getsentry/sentry-dotnet/pull/1348))
- Move to stable v6 for `Microsoft.Extensions.*` packages ([#1347](https://github.com/getsentry/sentry-dotnet/pull/1347))
- bump Ben.Demystifier adding support for Microsoft.Bcl.AsyncInterfaces([#1349](https://github.com/getsentry/sentry-dotnet/pull/1349))

### Fixes

- Fix EF Core garbage collected messages and ordering ([#1368](https://github.com/getsentry/sentry-dotnet/pull/1368))
- Update X-Sentry-Auth header to include correct sdk name and version ([#1333](https://github.com/getsentry/sentry-dotnet/pull/1333))

## 3.12.0

### Features

- Add automatic spans to Entity Framework operations ([#1107](https://github.com/getsentry/sentry-dotnet/pull/1107))

### Fixes

- Avoid using the same connection Span for the same ConnectionId ([#1317](https://github.com/getsentry/sentry-dotnet/pull/1317))
- Finish unfinished Spans on Transaction completion ([#1296](https://github.com/getsentry/sentry-dotnet/pull/1296))

## 3.12.0-alpha.1

### Features

- .NET 6 specific targets ([#939](https://github.com/getsentry/sentry-dotnet/pull/939))

## 3.11.1

### Fixes

- Forward the IP of the client with whe tunnel middleware ([#1310](getsentry/sentry-dotnet/pull/1310))

## 3.11.0

### Features

- Sentry Sessions status as Breadcrumbs ([#1263](https://github.com/getsentry/sentry-dotnet/pull/1263))
- Enhance GCP Integraction with performance monitoring and revision number ([#1286](https://github.com/getsentry/sentry-dotnet/pull/1286))
- Bump Ben.Demystifier to support .NET 6 ([#1290](https://github.com/getsentry/sentry-dotnet/pull/1290))

### Fixes

- ASP.NET Core: Data from Scope in options should be applied on each request ([#1270](https://github.com/getsentry/sentry-dotnet/pull/1270))
- Add missing `ConfigureAwaits(false)` for `async using` ([#1276](https://github.com/getsentry/sentry-dotnet/pull/1276))
- Fix missing handled tag when events are logged via an ASP.NET Core pipeline logger ([#1284](getsentry/sentry-dotnet/pull/1284))

## 3.10.0

### Features

- Add additional primitive values as tags on SentryLogger ([#1246](https://github.com/getsentry/sentry-dotnet/pull/1246))

### Fixes

- Events are now sent on Google Gloud Functions Integration ([#1249](https://github.com/getsentry/sentry-dotnet/pull/1249))
- Cache envelope headers ([#1242](https://github.com/getsentry/sentry-dotnet/pull/1242))
- Avoid replacing Transaction Name on ASP.NET Core by null or empty ([#1215](https://github.com/getsentry/sentry-dotnet/pull/1215))
- Ignore DiagnosticSource Integration if no Sampling available ([#1238](https://github.com/getsentry/sentry-dotnet/pull/1238))

## 3.9.4

### Fixes

- Unity Android support: check for native crashes before closing session as Abnormal ([#1222](https://github.com/getsentry/sentry-dotnet/pull/1222))

## 3.9.3

### Fixes

- Add missing PathBase from ASP.NET Core ([#1198](https://github.com/getsentry/sentry-dotnet/pull/1198))
- Use fallback if route pattern is MVC ([#1188](https://github.com/getsentry/sentry-dotnet/pull/1188))
- Move UseSentryTracing to different namespace ([#1200](https://github.com/getsentry/sentry-dotnet/pull/1200))
- Prevent duplicate package reporting ([#1197](https://github.com/getsentry/sentry-dotnet/pull/1197))

## 3.9.2

### Fixes

- Exceptions from UnhandledExceptionIntegration were not marking sessions as crashed ([#1193](https://github.com/getsentry/sentry-dotnet/pull/1193))

## 3.9.1

### Fixes

- Removed braces from tag keys on DefaultSentryScopeStateProcessor ([#1183](https://github.com/getsentry/sentry-dotnet/pull/1183))
- Fix SQLClient unplanned behaviors ([#1179](https://github.com/getsentry/sentry-dotnet/pull/1179))
- Add fallback to Scope Stack from AspNet ([#1180](https://github.com/getsentry/sentry-dotnet/pull/1180))

## 3.9.0

### Features

- EF Core and SQLClient performance monitoring integration ([#1154](https://github.com/getsentry/sentry-dotnet/pull/1154))
- Improved SDK diagnostic logs ([#1161](https://github.com/getsentry/sentry-dotnet/pull/1161))
- Add Scope observer to SentryOptions ([#1153](https://github.com/getsentry/sentry-dotnet/pull/1153))

### Fixes

- Fix end session from Hub adapter not being passed to SentrySDK ([#1158](https://github.com/getsentry/sentry-dotnet/pull/1158))
- Installation id catches dir not exist([#1159](https://github.com/getsentry/sentry-dotnet/pull/1159))
- Set error status to transaction if http has exception and ok status ([#1143](https://github.com/getsentry/sentry-dotnet/pull/1143))
- Fix max breadcrumbs limit when MaxBreadcrumbs is zero or lower ([#1145](https://github.com/getsentry/sentry-dotnet/pull/1145))

## 3.8.3

### Features

- New package Sentry.Tunnel to proxy Sentry events ([#1133](https://github.com/getsentry/sentry-dotnet/pull/1133))

### Fixes

- Avoid serializing dangerous types ([#1134](https://github.com/getsentry/sentry-dotnet/pull/1134))
- Don't cancel cache flushing on init ([#1139](https://github.com/getsentry/sentry-dotnet/pull/1139))

## 3.8.2

### Fixes

- Add IsParentSampled to ITransactionContext ([#1128](https://github.com/getsentry/sentry-dotnet/pull/1128)
- Avoid warn in global mode ([#1132](https://github.com/getsentry/sentry-dotnet/pull/1132))
- Fix `ParentSampledId` being reset on `Transaction` ([#1130](https://github.com/getsentry/sentry-dotnet/pull/1130))

## 3.8.1

### Fixes

- Persisted Sessions logging ([#1125](https://github.com/getsentry/sentry-dotnet/pull/1125))
- Don't log an error when attempting to recover a persisted session but none exists ([#1123](https://github.com/getsentry/sentry-dotnet/pull/1123))

### Features

- Introduce scope stack abstraction to support global scope on desktop and mobile applications and `HttpContext`-backed scoped on legacy ASP.NET ([#1124](https://github.com/getsentry/sentry-dotnet/pull/1124))

## 3.8.0

### Fixes

- ASP.NET Core: fix handled not being set for Handled exceptions ([#1111](https://github.com/getsentry/sentry-dotnet/pull/1111))

### Features

- File system persistence for sessions ([#1105](https://github.com/getsentry/sentry-dotnet/pull/1105))

## 3.7.0

### Features

- Add HTTP request breadcrumb ([#1113](https://github.com/getsentry/sentry-dotnet/pull/1113))
- Integration for Google Cloud Functions ([#1085](https://github.com/getsentry/sentry-dotnet/pull/1085))
- Add ClearAttachments to Scope ([#1104](https://github.com/getsentry/sentry-dotnet/pull/1104))
- Add additional logging and additional fallback for installation ID ([#1103](https://github.com/getsentry/sentry-dotnet/pull/1103))

### Fixes

- Avoid Unhandled Exception on .NET 461 if the Registry Access threw an exception ([#1101](https://github.com/getsentry/sentry-dotnet/pull/1101))

## 3.6.1

### Fixes

- `IHub.ResumeSession()`: don't start a new session if pause wasn't called or if there is no active session ([#1089](https://github.com/getsentry/sentry-dotnet/pull/1089))
- Fixed incorrect order when getting the last active span ([#1094](https://github.com/getsentry/sentry-dotnet/pull/1094))
- Fix logger call in BackgroundWorker that caused a formatting exception in runtime ([#1092](https://github.com/getsentry/sentry-dotnet/pull/1092))

## 3.6.0

### Features

- Implement pause & resume session ([#1069](https://github.com/getsentry/sentry-dotnet/pull/1069))
- Add auto session tracking ([#1068](https://github.com/getsentry/sentry-dotnet/pull/1068))
- Add SDK information to envelope ([#1084](https://github.com/getsentry/sentry-dotnet/pull/1084))
- Add ReportAssembliesMode in favor of ReportAssemblies ([#1079](https://github.com/getsentry/sentry-dotnet/pull/1079))

### Fixes

- System.Text.Json 5.0.2 ([#1078](https://github.com/getsentry/sentry-dotnet/pull/1078))

## 3.6.0-alpha.2

### Features

- Extended Device and GPU protocol; public IJsonSerializable ([#1063](https://github.com/getsentry/sentry-dotnet/pull/1063))
- ASP.NET Core: Option `AdjustStandardEnvironmentNameCasing` to opt-out from lower casing env name. [#1057](https://github.com/getsentry/sentry-dotnet/pull/1057)
- Sessions: Improve exception check in `CaptureEvent(...)` for the purpose of reporting errors in session ([#1058](https://github.com/getsentry/sentry-dotnet/pull/1058))
- Introduce TraceDiagnosticLogger and obsolete DebugDiagnosticLogger ([#1048](https://github.com/getsentry/sentry-dotnet/pull/1048))

### Fixes

- Handle error thrown while trying to get `BootTime` on PS4 with IL2CPP ([#1062](https://github.com/getsentry/sentry-dotnet/pull/1062))
- Use SentryId for ISession.Id ([#1052](https://github.com/getsentry/sentry-dotnet/pull/1052))
- Add System.Reflection.Metadata as a dependency for netcoreapp3.0 target([#1064](https://github.com/getsentry/sentry-dotnet/pull/1064))

## 3.6.0-alpha.1

### Features

- Implemented client-mode release health ([#1013](https://github.com/getsentry/sentry-dotnet/pull/1013))

### Fixes

- Report lowercase staging environment for ASP.NET Core ([#1046](https://github.com/getsentry/sentry-unity/pull/1046))

## 3.5.0

### Features

- Report user IP address for ASP.NET Core ([#1045](https://github.com/getsentry/sentry-unity/pull/1045))

### Fixes

- Connect middleware exceptions to transactions ([#1043](https://github.com/getsentry/sentry-dotnet/pull/1043))
- Hub.IsEnabled set to false when Hub disposed ([#1021](https://github.com/getsentry/sentry-dotnet/pull/1021))

## 3.4.0

### Features

- Sentry.EntityFramework moved to this repository ([#1017](https://github.com/getsentry/sentry-dotnet/pull/1017))
- Additional `netstandard2.1` target added. Sample with .NET Core 3.1 console app.
- `UseBreadcrumbs` is called automatically by `AddEntityFramework`

### Fixes

- Normalize line breaks ([#1016](https://github.com/getsentry/sentry-dotnet/pull/1016))
- Finish span with exception in SentryHttpMessageHandler ([#1037](https://github.com/getsentry/sentry-dotnet/pull/1037))

## 3.4.0-beta.0

### Features

- Serilog: Add support for Serilog.Formatting.ITextFormatter ([#998](https://github.com/getsentry/sentry-dotnet/pull/998))
- simplify ifdef ([#1010](https://github.com/getsentry/sentry-dotnet/pull/1010))
- Use `DebugDiagnosticLogger` as the default logger for legacy ASP.NET ([#1012](https://github.com/getsentry/sentry-dotnet/pull/1012))
- Adjust parameter type in `AddBreadcrumb` to use `IReadOnlyDictionary<...>` instead of `Dictionary<...>` ([#1000](https://github.com/getsentry/sentry-dotnet/pull/1000))
- await dispose everywhere ([#1009](https://github.com/getsentry/sentry-dotnet/pull/1009))
- Further simplify transaction integration from legacy ASP.NET ([#1011](https://github.com/getsentry/sentry-dotnet/pull/1011))

## 3.3.5-beta.0

### Features

- Default environment to "debug" if running with debugger attached (#978)
- ASP.NET Classic: `HttpContext.StartSentryTransaction()` extension method (#996)

### Fixes

- Unity can have negative line numbers ([#994](https://github.com/getsentry/sentry-dotnet/pull/994))
- Fixed an issue where an attempt to deserialize `Device` with a non-system time zone failed ([#993](https://github.com/getsentry/sentry-dotnet/pull/993))

## 3.3.4

### Features

- Env var to keep large envelopes if they are rejected by Sentry (#957)

### Fixes

- serialize parent_span_id in contexts.trace (#958)

## 3.3.3

### Fixes

- boot time detection can fail in some cases (#955)

## 3.3.2

### Fixes

- Don't override Span/Transaction status on Finish(...) if status was not provided explicitly (#928) @Tyrrrz
- Fix startup time shows incorrect value on macOS/Linux. Opt-out available for IL2CPP. (#948)

## 3.3.1

### Fixes

- Move Description field from Transaction to Trace context (#924) @Tyrrrz
- Drop unfinished spans from transaction (#923) @Tyrrrz
- Don't dispose the SDK when UnobservedTaskException is captured (#925) @bruno-garcia
- Fix spans not inheriting TraceId from transaction (#922) @Tyrrrz

## 3.3.0

### Features

- Add StartupTime and Device.BootTime (#887) @lucas-zimerman
- Link events to currently active span (#909) @Tyrrrz
- Add useful contextual data to TransactionSamplingContext in ASP.NET Core integration (#910) @Tyrrrz

### Changes

- Limit max spans in transaction to 1000 (#908) @Tyrrrz

## 3.2.0

### Changes

- Changed the underlying implementation of `ITransaction` and `ISpan`. `IHub.CaptureTransaction` now takes a `Transaction` instead of `ITransaction`. (#880) @Tyrrrz
- Add IsParentSampled to TransactionContext (#885) @Tyrrrz
- Retrieve CurrentVersion for ASP.NET applications (#884) @lucas-zimerman
- Make description parameter nullable on `ISpan.StartChild(...)` and related methods (#900) @Tyrrrz
- Add Platform to Transaction, mimicking the same property on SentryEvent (#901) @Tyrrrz

## 3.1.0

### Features

- Adding TaskUnobservedTaskExceptionIntegration to default integrations and method to remove it (#870) @FilipNemec
- Enrich transactions with more data (#875) @Tyrrrz

### Fixes
- Don't add version prefix in release if it's already set (#877) @Tyrrrz

## 3.0.8

### Features

- Add AddSentryTag and AddSentryContext Extensions for exception class (#834) @lucas-zimerman
- Associate span exceptions with event exceptions (#848) @Tyrrrz
- MaxCacheItems option to control files on disk (#846) @Tyrrrz
- Move SentryHttpMessageHandlerBuilderFilter to Sentry.Extensions.Logging (#845) @Tyrrrz

### Fixes

- Fix CachingTransport throwing an exception when it can't move the files from the previous session (#871) @Tyrrrz

## 3.0.7

### Changes
- Don't write timezone_display_name if it's the same as the ID (#837) @Tyrrrz
- Serialize arbitrary objects in contexts (#838) @Tyrrrz

## 3.0.6

### Fixes

- Fix serialization of transactions when filesystem caching is enabled. (#815) @Tyrrrz
- Fix UWP not registering exceptions (#821) @lucas-zimerman
- Fix tracing middleware (#813) @Tyrrrz

## 3.0.5

### Changes

- Fix transaction sampling (#810) @Tyrrrz

## 3.0.4

### Changes

- Don't add logs coming from Sentry as breadcrumbs (fixes stack overflow exception) (#797) @Tyrrrz
- Consolidate logic for resolving hub (fixes bug "SENTRY_DSN is not defined") (#795) @Tyrrrz
- Add SetFingerprint overload that takes `params string[]` (#796) @Tyrrrz
- Create spans for outgoing HTTP requests (#802) @Tyrrrz
- Finish span on exception in SentryHttpMessageHandler (#806) @Tyrrrz
- Fix ObjectDisposedException caused by object reuse in RetryAfterHandler (#807) @Tyrrrz

## 3.0.3

### Changes

- Fix DI issues in ASP.NET Core + SentryHttpMessageHandlerBuilderFilter (#789) @Tyrrrz
- Fix incorrect NRT on SpanContext.ctor (#788) @Tyrrrz
- Remove the `Evaluate` error from the breadcrumb list (#790) @Tyrrrz
- Set default tracing sample rate to 0.0 (#791) @Tyrrrz

## 3.0.2

### Changes

- Add GetSpan() to IHub and SentrySdk (#782) @Tyrrrz
- Automatically start transactions from incoming trace in ASP.NET Core (#783) @Tyrrrz
- Automatically inject 'sentry-trace' on outgoing requests in ASP.NET Core (#784) @Tyrrrz

## 3.0.1

### Changes

- bump log4net 2.0.12 (#781) @bruno-garcia
- Fix Serilog version (#780) @bruno-garcia
- Move main Protocol types to Sentry namespace (#779) @bruno-garcia

## 3.0.0

### Changes

- Add support for dynamic transaction sampling. (#753) @Tyrrrz
- Integrate trace headers. (#758) @Tyrrrz
- Renamed Option `DiagnosticsLevel` to `DiagnosticLevel` (#759) @bruno-garcia
- Add additional data to transactions (#763) @Tyrrrz
- Improve transaction instrumentation on ASP.NET Core (#766) @Tyrrrz
- Add `Release` to `Scope` (#765) @Tyrrrz
- Don't fallback to `HttpContext.RequestPath` if a route is unknown (#767 #769) @kanadaj @Tyrrrz

## 3.0.0-beta.0

### Changes

- Add instruction_addr to SentryStackFrame. (#744) @lucas-zimerman
- Default stack trace format: Ben.Demystifier (#732) @bruno-garcia

## 3.0.0-alpha.11

### Changed

- Limit attachment size (#705)
- Separate tracing middleware (#737)
- Bring Transaction a bit more inline with Java SDK (#741)
- Sync transaction and transaction name on scope (#740)

## 3.0.0-alpha.10

- Disabled Mono StackTrace Factory. (#709) @lucas-zimerman
- Adds to the existing User Other dict rather than replacing (#729) @brettjenkins

## 3.0.0-alpha.9

- Handle non-json error response messages on HttpTransport. (#690) @lucas-zimerman
- Fix deadlock on missing ConfigureAwait into foreach loops. (#694) @lucas-zimerman
- Report gRPC sdk name (#700) @bruno-garcia

## 3.0.0-alpha.8

- Include parameters in stack frames. (#662) @Tyrrrz
- Remove CultureUIInfo if value is even with CultureInfo. (#671) @lucas-zimerman
- Make all fields on UserFeedback optional. (#660) @Tyrrrz
- Align transaction names with Java. (#659) @Tyrrrz
- Include assembly name in default release. (#682) @Tyrrrz
- Add support for attachments. (#670) @Tyrrrz
- Improve logging for relay errors. (#683) @Tyrrrz
- Report sentry.dotnet.aspnet on the new Sentry.AspNet package. (#681) @Tyrrrz
- Always send a default release. (#695) @Tyrrrz

## 3.0.0-alpha.7

* Ref moved SentryId from namespace Sentry.Protocol to Sentry (#643) @lucas-zimerman
* Ref renamed `CacheFlushTimeout` to `InitCacheFlushTimeout` (#638) @lucas-zimerman
* Add support for performance. ([#633](https://github.com/getsentry/sentry-dotnet/pull/633))
* Transaction (of type `string`) on Scope and Event now is called TransactionName. ([#633](https://github.com/getsentry/sentry-dotnet/pull/633))

## 3.0.0-alpha.6

* Abandon ValueTask #611
* Fix Cache deleted on HttpTransport exception. (#610) @lucas-zimerman
* Add `SentryScopeStateProcessor` #603
* Add net5.0 TFM to libraries #606
* Add more logging to CachingTransport #619
* Bump Microsoft.Bcl.AsyncInterfaces to 5.0.0 #618
* Bump `Microsoft.Bcl.AsyncInterfaces` to 5.0.0 #618
* `DefaultTags` moved from `SentryLoggingOptions` to `SentryOptions` (#637) @PureKrome
* `Sentry.Serilog` can accept DefaultTags (#637) @PureKrome

## 3.0.0-alpha.5

* Replaced `BaseScope` with `IScope`. (#590) @Tyrrrz
* Removed code coverage report from the test folder. (#592) @lucas-zimerman
* Add target framework NET5.0 on Sentry.csproj. Change the type of `Extra` where value parameter become nullable. @lucas-zimerman
* Implement envelope caching. (#576) @Tyrrrz
* Add a list of .NET Frameworks installed when available. (#531) @lucas-zimerman
* Parse Mono and IL2CPP stacktraces for Unity and Xamarin (#578) @bruno-garcia
* Update TFMs and dependency min version (#580) @bruno-garcia
* Run all tests on .NET 5 (#583) @bruno-garcia

## 3.0.0-alpha.4

* Add the client user ip if both SendDefaultPii and IsEnvironmentUser are set. (#1015) @lucas-zimerman
* Replace Task with ValueTask where possible. (#564) @Tyrrrz
* Add support for ASP.NET Core gRPC (#563) @Mitch528
* Push API docs to GitHub Pages GH Actions (#570) @bruno-garcia
* Refactor envelopes

## 3.0.0-alpha.3

* Add support for user feedback. (#559) @lucas-zimerman
* Add support for envelope deserialization (#558) @Tyrrrz
* Add package description and tags to Sentry.AspNet @Tyrrrz
* Fix internal url references for the new Sentry documentation. (#562) @lucas-zimerman

## 3.0.0-alpha.2

* Set the Environment setting to 'production' if none was provided. (#550) @PureKrome
* ASPNET.Core hosting environment is set to 'production' / 'development' (notice lower casing) if no custom options.Enviroment is set. (#554) @PureKrome
* Add most popular libraries to InAppExclude #555 (@bruno-garcia)
* Add support for individual rate limits.
* Extend `SentryOptions.BeforeBreadcrumb` signature to accept returning nullable values.
* Add support for envelope deserialization.

## 3.0.0-alpha.1

* Rename `LogEntry` to `SentryMessage`. Change type of `SentryEvent.Message` from `string` to `SentryMessage`.
* Change the type of `Gpu.VendorId` from `int` to `string`.
* Add support for envelopes.
* Publishing symbols package (snupkg) to nuget.org with sourcelink

## 3.0.0-alpha.0

* Move aspnet-classic integration to Sentry.AspNet (#528) @Tyrrrz
* Merge Sentry.Protocol into Sentry (#527) @Tyrrrz
* Framework and runtime info (#526) @bruno-garcia
* Add NRTS to Sentry.Extensions.Logging (#524) @Tyrrrz
* Add NRTs to Sentry.Serilog, Sentry.NLog, Sentry.Log4Net (#521) @Tyrrrz
* Add NRTs to Sentry.AspNetCore (#520) @Tyrrrz
* Fix CI build on GitHub Actions (#523) @Tyrrrz
* Add GitHubActionsTestLogger (#511) @Tyrrrz

We'd love to get feedback.

## 2.2.0-alpha

Add nullable reference types support (Sentry, Sentry.Protocol) (#509)
fix: Use ASP.NET Core endpoint FQDN (#485)
feat: Add integration to TaskScheduler.UnobservedTaskException (#481)

## 2.1.6

fix: aspnet fqdn (#485) @bruno-garcia
ref: wait on test the time needed (#484) @bruno-garcia
feat: Add integration to TaskScheduler.UnobservedTaskException (#481) @lucas-zimerman
build(deps): bump Serilog.AspNetCore from 3.2.0 to 3.4.0 (#477)  @dependabot-preview
Fix README typo (#480) @AndreasLangberg
build(deps): bump coverlet.msbuild from 2.8.1 to 2.9.0 (#462) @dependabot-preview
build(deps): bump Microsoft.Extensions.Logging.Debug @dependabot-preview
fix some spelling (#475) @SimonCropp
build(deps): bump Microsoft.Extensions.Configuration.Json (#467) @dependabot-preview

## 2.1.5

* fix: MEL don't init if enabled (#460) @bruno-garcia
* feat: Device Calendar, Timezone, CultureInfo (#457) @bruno-garcia
* ref: Log out debug disabled (#459) @bruno-garcia
* dep: Bump PlatformAbstractions (#458) @bruno-garcia
* feat: Exception filter (#456) @bruno-garcia

## 2.1.5-beta

* fix: MEL don't init if enabled (#460) @bruno-garcia
* feat: Device Calendar, Timezone, CultureInfo (#457) @bruno-garcia
* ref: Log out debug disabled (#459) @bruno-garcia
* dep: Bump PlatformAbstractions (#458) @bruno-garcia
* feat: Exception filter (#456) @bruno-garcia

## 2.1.4

* NLog SentryTarget - NLogDiagnosticLogger for writing to NLog InternalLogger (#450) @snakefoot
* fix: SentryScopeManager dispose message (#449) @bruno-garcia
* fix: dont use Sentry namespace on sample (#447) @bruno-garcia
* Remove obsolete API from benchmarks (#445) @bruno-garcia
* build(deps): bump Microsoft.Extensions.Logging.Debug from 2.1.1 to 3.1.4 (#421) @dependabot-preview
* build(deps): bump Microsoft.AspNetCore.Diagnostics from 2.1.1 to 2.2.0 (#431) @dependabot-preview
* build(deps): bump Microsoft.CodeAnalysis.CSharp.Workspaces from 3.1.0 to 3.6.0 (#437) @dependabot-preview

## 2.1.3

* SentryScopeManager - Fixed clone of Stack so it does not reverse order (#420) @snakefoot
* build(deps): bump Serilog.AspNetCore from 2.1.1 to 3.2.0 (#411) @dependabot-preview
* Removed dependency on System.Collections.Immutable (#405) @snakefoot
* Fix Sentry.Microsoft.Logging Filter now drops also breadcrumbs (#440)

## 2.1.2-beta5

Fix Background worker dispose logs error message (#408)
Fix sentry serilog extension method collapsing (#406)
Fix Sentry.Samples.NLog so NLog.config is valid (#404)

Thanks @snakefoot and @JimHume for the fixes

Add MVC route data extraction to ScopeExtensions.Populate() (#401)

## 2.1.2-beta3

Fixed ASP.NET System.Web catch HttpException to prevent the request processor from being unable to submit #397 (#398)

## 2.1.2-beta2

* Ignore WCF error and capture (#391)

### 2.1.2-beta

* Serilog Sentry sink does not load all options from IConfiguration (#380)
* UnhandledException sets Handled=false (#382)

## 2.1.1

Bug fix:  Don't overwrite server name set via configuration with machine name on ASP.NET Core #372

## 2.1.0

* Set score url to fully constructed url #367 Thanks @christopher-taormina-zocdoc
* Don't dedupe from inner exception #363 - Note this might change groupings. It's opt-in.
* Expose FlushAsync to intellisense #362
* Protocol monorepo #325 - new protocol version whenever there's a new SDK release

## 2.0.3

Expose httpHandler creation (#359)
NLog: possibility to override fingerprint using AdditionalGroupingKey (#358) @Shtannikov
Take ServerName from options (#356)

## 2.0.2

Add logger and category from Serilog SourceContext. (#316) @krisztiankocsis
Set DateFormatHandling.IsoDateFormat for serializer. Fixes #351 (#353)  @olsh

## 2.0.1

Removed `-beta` from dependencies.

## 2.0.0

* SentryTarget - GetTagsFromLogEvent with null check (#326)
* handled process corrupted (#328)
* sourcelink GA (#330)
* Adds ability to specify user values via NLog configuration (#336)
* Add option to ASP.NET Core to flush events after response complete (#288)
* Fixed race on `BackgroundWorker`  (#293)
* Exclude `Sentry.` frames from InApp (#272)
* NLog SentryTarget with less overhead for breadcrumb (#273)
* Logging on body not extracted (#246)
* Add support to DefaultTags for ASP.NET Core and M.E.Logging (#268)
* Don't use ValueTuple (#263)
* All public members were documented: #252
* Use EnableBuffering to keep request payload around: #250
* Serilog default levels: #237
* Removed dev dependency from external dependencies 4d92ab0
* Use new `Sentry.Protocol` 836fb07e
* Use new `Sentry.PlatformAbsrtractions` #226
* Debug logging for ASP.NET Classic #209
* Reading request body throws on ASP.NET Core 3 (#324)
* NLog: null check contextProp.Value during IncludeEventDataOnBreadcrumbs (#323)
* JsonSerializerSettings - ReferenceLoopHandling.Ignore (#312)
* Fixed error when reading request body affects collecting other request data (#299)
* `Microsoft.Extensions.Logging` `ConfigureScope` invocation. #208, #210, #224 Thanks @dbraillon
* `Sentry.Serilog` Verbose level. #213, #217. Thanks @kanadaj
* AppDomain.ProcessExit will close the SDK: #242
* Adds PublicApiAnalyzers to public projects: #234
* NLog: Utilizes Flush functionality in NLog target: #228
* NLog: Set the logger via the log event info in SentryTarget.Write, #227
* Multi-target .NET Core 3.0 (#308)

Major version bumped due to these breaking changes:
1. `Sentry.Protocol` version 2.0.0
* Remove StackTrace from SentryEvent [#38](https://github.com/getsentry/sentry-dotnet-protocol/pull/38) - StackTrace is either part of Thread or SentryException.
2. Removed `ContextLine` #223
3. Use `StackTrace` from `Threads` #222
4. `FlushAsync` added to `ISentryClient` #214

## 2.0.0-beta8

* SentryTarget - GetTagsFromLogEvent with null check (#326)
* handled process corrupted (#328)
* sourcelink GA (#330)
* Adds ability to specify user values via NLog configuration (#336)

## 2.0.0-beta7

Fixes:

* Reading request body throws on ASP.NET Core 3 (#324)
* NLog: null check contextProp.Value during IncludeEventDataOnBreadcrumbs (#323)
* JsonSerializerSettings - ReferenceLoopHandling.Ignore (#312)

Features:

* Multi-target .NET Core 3.0 (#308)

## 2.0.0-beta6

* Fixed error when reading request body affects collecting other request data (#299)

## 2.0.0-beta5

* Add option to ASP.NET Core to flush events after response complete (#288)
* Fixed race on `BackgroundWorker`  (#293)
* Exclude `Sentry.` frames from InApp (#272)
* NLog SentryTarget with less overhead for breadcrumb (#273)

## 2.0.0-beta4

* Logging on body not extracted (#246)
* Add support to DefaultTags for ASP.NET Core and M.E.Logging (#268)
* Don't use ValueTuple (#263)

## 2.0.0-beta3

* All public members were documented: #252
* Use EnableBuffering to keep request payload around: #250
* Serilog default levels: #237

Thanks @josh-degraw for:

* AppDomain.ProcessExit will close the SDK: #242
* Adds PublicApiAnalyzers to public projects: #234
* NLog: Utilizes Flush functionality in NLog target: #228
* NLog: Set the logger via the log event info in SentryTarget.Write, #227

## 2.0.0-beta2

* Removed dev dependency from external dependencies 4d92ab0
* Use new `Sentry.Protocol` 836fb07e
* Use new `Sentry.PlatformAbsrtractions` #226

## 2.0.0-beta

Major version bumped due to these breaking changes:

1. `Sentry.Protocol` version 2.0.0
* Remove StackTrace from SentryEvent [#38](https://github.com/getsentry/sentry-dotnet-protocol/pull/38) - StackTrace is either part of Thread or SentryException.
2. Removed `ContextLine` #223
3. Use `StackTrace` from `Threads` #222
4. `FlushAsync` added to `ISentryClient` #214


Other Features:

* Debug logging for ASP.NET Classic #209

Fixes:

* `Microsoft.Extensions.Logging` `ConfigureScope` invocation. #208, #210, #224 Thanks @dbraillon
* `Sentry.Serilog` Verbose level. #213, #217. Thanks @kanadaj

## 1.2.1-beta

Fixes and improvements to the NLog integration: #207 by @josh-degraw

## 1.2.0

### Features

* Optionally skip module registrations #202 - (Thanks @josh-degraw)
* First NLog integration release #188 (Thanks @josh-degraw)
* Extensible stack trace #184 (Thanks @pengweiqhca)
* MaxRequestSize for ASP.NET and ASP.NET Core #174
* InAppInclude #171
* Overload to AddSentry #163 by (Thanks @f1nzer)
* ASP.NET Core AddSentry has now ConfigureScope: #160

### Bug fixes

* Don't override user #199
* Read the hub to take latest Client: 8f4b5ba

## 1.1.3-beta4

Bug fix: Don't override user  #199

## 1.1.3-beta3

* First NLog integration release #188 (Thanks @josh-degraw)
* Extensible stack trace #184 (Thanks @pengweiqhca)

## 1.1.3-beta2

Feature:
* MaxRequestSize for ASP.NET and ASP.NET Core #174
* InAppInclude #171

Fix: Diagnostic log order: #173 by @scolestock

## 1.1.3-beta

Fixed:
* Read the hub to take latest Client: 8f4b5ba1a3
* Uses Sentry.Protocol 1.0.4 4035e25

Feature
* Overload to `AddSentry` #163 by @F1nZeR
* ASP.NET Core `AddSentry` has now `ConfigureScope`: #160

## 1.1.2

Using [new version of the protocol with fixes and features](https://github.com/getsentry/sentry-dotnet-protocol/releases/tag/1.0.3).

Fixed:

ASP.NET Core integration issue when containers are built on the ServiceCollection after SDK is initialized (#157, #103 )

## 1.1.2-beta

Fixed:
* ASP.NET Core integration issue when containers are built on the ServiceCollection after SDK is initialized (#157, #103 )

## 1.1.1

Fixed:
* Serilog bug that self log would recurse #156

Feature:
* log4net environment via xml configuration #150 (Thanks Sébastien Pierre)

## 1.1.0

Includes all features and bug fixes of previous beta releases:

Features:

* Use log entry to improve grouping #125
* Use .NET Core SDK 2.1.401
* Make AddProcessors extension methods on Options public #115
* Format InternalsVisibleTo to avoid iOS issue: 94e28b3
* Serilog Integration #118, #145
* Capture methods return SentryId #139, #140
* MEL integration keeps properties as tags #146
* Sentry package Includes net461 target #135

Bug fixes:

* Disabled SDK throws on shutdown: #124
* Log4net only init if current hub is disabled #119

Thanks to our growing list of [contributors](https://github.com/getsentry/sentry-dotnet/graphs/contributors).

## 1.0.1-beta5

* Added `net461` target to Serilog package #148

## 1.0.1-beta4

* Serilog Integration #118, #145
* `Capture` methods return `SentryId` #139, #140
* MEL integration keeps properties as tags #146
* Revert reducing Json.NET requirements https://github.com/getsentry/sentry-dotnet/commit/1aed4a5c76ead2f4d39f1c2979eda02d068bfacd

Thanks to our growing [list of contributors](https://github.com/getsentry/sentry-dotnet/graphs/contributors).

## 1.0.1-beta3

Lowering Newtonsoft.Json requirements; #138

## 1.0.1-beta2

`Sentry` package Includes `net461` target #135

## 1.0.1-beta

Features:
* Use log entry to improve grouping #125
* Use .NET Core SDK 2.1.401
* Make `AddProcessors` extension methods on Options public  #115
* Format InternalsVisibleTo to avoid iOS issue: 94e28b3

Bug fixes:
* Disabled SDK throws on shutdown: #124
* Log4net only init if current hub is disabled #119

## 1.0.0

### First major release of the new .NET SDK.

#### Main features

##### Sentry package

* Automatic Captures global unhandled exceptions (AppDomain)
* Scope management
* Duplicate events automatically dropped
* Events from the same exception automatically dropped
* Web proxy support
* HttpClient/HttpClientHandler configuration callback
* Compress request body
* Event sampling opt-in
* Event flooding protection (429 retry-after and internal bound queue)
* Release automatically set (AssemblyInformationalVersionAttribute, AssemblyVersion or env var)
* DSN discovered via environment variable
* Release (version) reported automatically
* CLS Compliant
* Strong named
* BeforeSend and BeforeBreadcrumb callbacks
* Event and Exception processors
* SourceLink (including PDB in nuget package)
* Device OS info sent
* Device Runtime info sent
* Enable SDK debug mode (opt-in)
* Attach stack trace for captured messages (opt-in)

##### Sentry.Extensions.Logging

* Includes all features from the `Sentry` package.
* BeginScope data added to Sentry scope, sent with events
* LogInformation or higher added as breadcrumb, sent with next events.
* LogError or higher automatically captures an event
* Minimal levels are configurable.

##### Sentry.AspNetCore

* Includes all features from the `Sentry` package.
* Includes all features from the `Sentry.Extensions.Logging` package.
* Easy ASP.NET Core integration, single line: `UseSentry`.
* Captures unhandled exceptions in the middleware pipeline
* Captures exceptions handled by the framework `UseExceptionHandler` and Error page display.
* Any event sent will include relevant application log messages
* RequestId as tag
* URL as tag
* Environment is automatically set (`IHostingEnvironment`)
* Request payload can be captured if opt-in
* Support for EventProcessors registered with DI
* Support for ExceptionProcessors registered with DI
* Captures logs from the request (using Microsoft.Extensions.Logging)
* Supports configuration system (e.g: appsettings.json)
* Server OS info sent
* Server Runtime info sent
* Request headers sent
* Request body compressed

All packages are:
* Strong named
* Tested on Windows, Linux and macOS
* Tested on .NET Core, .NET Framework and Mono

##### Learn more:

* [Code samples](https://github.com/getsentry/sentry-dotnet/tree/master/samples)
* [Sentry docs](https://docs.sentry.io/quickstart/?platform=csharp)

Sample event using the log4net integration:
![Sample event in Sentry](https://github.com/getsentry/sentry-dotnet/blob/master/samples/Sentry.Samples.Log4Net/.assets/log4net-sample.gif?raw=true)

Download it directly from GitHub or using NuGet:

|      Integrations                 |        NuGet         |
| ----------------------------- | -------------------: |
|         **Sentry**            |    [![NuGet](https://img.shields.io/nuget/vpre/Sentry.svg)](https://www.nuget.org/packages/Sentry)   |
|     **Sentry.AspNetCore**     |   [![NuGet](https://img.shields.io/nuget/vpre/Sentry.AspNetCore.svg)](https://www.nuget.org/packages/Sentry.AspNetCore)   |
| **Sentry.Extensions.Logging** | [![NuGet](https://img.shields.io/nuget/vpre/Sentry.Extensions.Logging.svg)](https://www.nuget.org/packages/Sentry.Extensions.Logging)   |
| **Sentry.Log4Net** | [![NuGet](https://img.shields.io/nuget/vpre/Sentry.Log4Net.svg)](https://www.nuget.org/packages/Sentry.Log4Net)   |
# 1.0.0-rc2

Features and improvements:

* `SentrySdk.LastEventId` to get scoped id
* `BeforeBreadcrumb` to allow dropping or modifying a breadcrumb
* Event processors on scope #58
* Event processor as `Func<SentryEvent,SentryEvent>`

Bug fixes:

* #97 Sentry environment takes precedence over ASP.NET Core

Download it directly below from GitHub or using NuGet:

|      Integrations                 |        NuGet         |
| ----------------------------- | -------------------: |
|         **Sentry**            |    [![NuGet](https://img.shields.io/nuget/vpre/Sentry.svg)](https://www.nuget.org/packages/Sentry)   |
|     **Sentry.AspNetCore**     |   [![NuGet](https://img.shields.io/nuget/vpre/Sentry.AspNetCore.svg)](https://www.nuget.org/packages/Sentry.AspNetCore)   |
| **Sentry.Extensions.Logging** | [![NuGet](https://img.shields.io/nuget/vpre/Sentry.Extensions.Logging.svg)](https://www.nuget.org/packages/Sentry.Extensions.Logging)   |
| **Sentry.Log4Net** | [![NuGet](https://img.shields.io/nuget/vpre/Sentry.Log4Net.svg)](https://www.nuget.org/packages/Sentry.Log4Net)   |
# 1.0.0-rc

Features and improvements:

* Microsoft.Extensions.Logging (MEL) use framework configuration system #79 (Thanks @pengweiqhca)
* Use IOptions on Logging and ASP.NET Core integrations #81
* Send PII (personal identifier info, opt-in `SendDefaultPii`): #83
* When SDK is disabled SentryMiddleware passes through to next in pipeline: #84
* SDK diagnostic logging (option: `Debug`): #85
* Sending Stack trace for events without exception (like CaptureMessage, opt-in `AttachStackTrace`) #86

Bug fixes:

* MEL: Only call Init if DSN was provided https://github.com/getsentry/sentry-dotnet/commit/097c6a9c6f4348d87282c92d9267879d90879e2a
* Correct namespace for `AddSentry` https://github.com/getsentry/sentry-dotnet/commit/2498ab4081f171dc78e7f74e4f1f781a557c5d4f

Breaking changes:

The settings for HTTP and Worker have been moved to `SentryOptions`. There's no need to call `option.Http(h => h...)` anymore.
`option.Proxy` was renamed to `option.HttpProxy`.

[New sample](https://github.com/getsentry/sentry-dotnet/tree/master/samples/Sentry.Samples.GenericHost) using [GenericHost](https://docs.microsoft.com/en-us/aspnet/core/fundamentals/host/generic-host?view=aspnetcore-2.1)

Download it directly below from GitHub or using NuGet:

|      Integrations                 |        NuGet         |
| ----------------------------- | -------------------: |
|         **Sentry**            |    [![NuGet](https://img.shields.io/nuget/vpre/Sentry.svg)](https://www.nuget.org/packages/Sentry)   |
|     **Sentry.AspNetCore**     |   [![NuGet](https://img.shields.io/nuget/vpre/Sentry.AspNetCore.svg)](https://www.nuget.org/packages/Sentry.AspNetCore)   |
| **Sentry.Extensions.Logging** | [![NuGet](https://img.shields.io/nuget/vpre/Sentry.Extensions.Logging.svg)](https://www.nuget.org/packages/Sentry.Extensions.Logging)   |
| **Sentry.Log4Net** | [![NuGet](https://img.shields.io/nuget/vpre/Sentry.Log4Net.svg)](https://www.nuget.org/packages/Sentry.Log4Net)   |
# 0.0.1-preview5

Features:

* Support buffered gzip request #73
* Reduced dependencies from the ASP.NET Core integraiton
* InAppExclude configurable #75
* Duplicate event detects inner exceptions #76
* HttpClientHandler configuration callback #72
* Event sampling opt-in
* ASP.NET Core sends server name

Bug fixes:

* On-prem without chuncked support for gzip #71
* Exception.Data key is not string #77

##### [Watch on youtube](https://www.youtube.com/watch?v=xK6a1goK_w0) how to use the ASP.NET Core integration.

Download it directly below from GitHub or using NuGet:

|      Integrations                 |        NuGet         |
| ----------------------------- | -------------------: |
|         **Sentry**            |    [![NuGet](https://img.shields.io/nuget/vpre/Sentry.svg)](https://www.nuget.org/packages/Sentry)   |
|     **Sentry.AspNetCore**     |   [![NuGet](https://img.shields.io/nuget/vpre/Sentry.AspNetCore.svg)](https://www.nuget.org/packages/Sentry.AspNetCore)   |
| **Sentry.Extensions.Logging** | [![NuGet](https://img.shields.io/nuget/vpre/Sentry.Extensions.Logging.svg)](https://www.nuget.org/packages/Sentry.Extensions.Logging)   |
| **Sentry.Log4Net** | [![NuGet](https://img.shields.io/nuget/vpre/Sentry.Log4Net.svg)](https://www.nuget.org/packages/Sentry.Log4Net)   |

## 0.0.1-preview4

Features:

* Using [Sentry Protocol](https://github.com/getsentry/sentry-dotnet-protocol) as a dependency
* Environment can be set via `SentryOptions` #49
* Compress request body (configurable: Fastest, Optimal, Off) #63
* log4net integration
* SDK honors Sentry's 429 HTTP Status with Retry After header #61

Bug fixes:

* `Init` pushes the first scope #55, #54
* `Exception.Data` copied to `SentryEvent.Data` while storing the index of originating error.
* Demangling code ensures Function name available #64
* ASP.NET Core integration throws when Serilog added #65, #68, #67

Improvements to [the docs](https://getsentry.github.io/sentry-dotnet) like:
* Release discovery
* `ConfigureScope` clarifications
* Documenting samples

### [Watch on youtube](https://www.youtube.com/watch?v=xK6a1goK_w0) how to use the ASP.NET Core integration.

Download it directly from GitHub or using NuGet:

|      Integrations                 |        NuGet         |
| ----------------------------- | -------------------: |
|         **Sentry**            |    [![NuGet](https://img.shields.io/nuget/vpre/Sentry.svg)](https://www.nuget.org/packages/Sentry)   |
|     **Sentry.AspNetCore**     |   [![NuGet](https://img.shields.io/nuget/vpre/Sentry.AspNetCore.svg)](https://www.nuget.org/packages/Sentry.AspNetCore)   |
| **Sentry.Extensions.Logging** | [![NuGet](https://img.shields.io/nuget/vpre/Sentry.Extensions.Logging.svg)](https://www.nuget.org/packages/Sentry.Extensions.Logging)   |
| **Sentry.Log4Net** | [![NuGet](https://img.shields.io/nuget/vpre/Sentry.Log4Net.svg)](https://www.nuget.org/packages/Sentry.Log4Net)   |

## 0.0.1-preview3

This third preview includes bug fixes and more features. Test coverage increased to 96%

Features and improvements:

* Filter duplicate events/exceptions #43
* EventProcessors can be added (sample [1](https://github.com/getsentry/sentry-dotnet/blob/dbb5a3af054d0ca6f801de37fb7db3632ca2c65a/samples/Sentry.Samples.Console.Customized/Program.cs#L151), [2](https://github.com/getsentry/sentry-dotnet/blob/dbb5a3af054d0ca6f801de37fb7db3632ca2c65a/samples/Sentry.Samples.Console.Customized/Program.cs#L41))
* ExceptionProcessors can be added #36 (sample [1](https://github.com/getsentry/sentry-dotnet/blob/dbb5a3af054d0ca6f801de37fb7db3632ca2c65a/samples/Sentry.Samples.Console.Customized/Program.cs#L172), [2](https://github.com/getsentry/sentry-dotnet/blob/dbb5a3af054d0ca6f801de37fb7db3632ca2c65a/samples/Sentry.Samples.Console.Customized/Program.cs#L42))
* Release is automatically discovered/reported #35
* Contexts is a dictionary - allows custom data #37
* ASP.NET integration reports context as server: server-os, server-runtime #37
* Assemblies strong named #41
* Scope exposes IReadOnly members instead of Immutables
* Released a [documentation site](https://getsentry.github.io/sentry-dotnet/)

Bug fixes:

#46 Strong name
#40 Logger provider gets disposed/flushes events

[Watch on youtube](https://www.youtube.com/watch?v=xK6a1goK_w0) how to use the ASP.NET Core integration.

Download it directly from GitHub or using NuGet:

|      Integrations                 |        NuGet         |
| ----------------------------- | -------------------: |
|         **Sentry**            |    [![NuGet](https://img.shields.io/nuget/vpre/Sentry.svg)](https://www.nuget.org/packages/Sentry)   |
|     **Sentry.AspNetCore**     |   [![NuGet](https://img.shields.io/nuget/vpre/Sentry.AspNetCore.svg)](https://www.nuget.org/packages/Sentry.AspNetCore)   |
| **Sentry.Extensions.Logging** | [![NuGet](https://img.shields.io/nuget/vpre/Sentry.Extensions.Logging.svg)](https://www.nuget.org/packages/Sentry.Extensions.Logging)   |
## 0.0.1-preview2

This second release includes bug fixes and more features. Test coverage increased to 93%

Features and improvements:
* Added `CaptureMessage`
* `BeforeSend` callback errors are sent as breadcrumbs
* `ASP.NET Core` integration doesn't add tags added by `Microsoft.Extensions.Logging`
* SDK name is reported depending on the package added
* Integrations API allows user-defined SDK integration
* Unhandled exception handler can be configured via integrations
* Filter kestrel log eventid 13 (application error) when already captured by the middleware

Bugs fixed:
* Fixed #28
* HTTP Proxy set to HTTP message handler

Download it directly from GitHub or using NuGet:

|      Integrations                 |        NuGet         |
| ----------------------------- | -------------------: |
|         **Sentry**            |    [![NuGet](https://img.shields.io/nuget/vpre/Sentry.svg)](https://www.nuget.org/packages/Sentry)   |
|     **Sentry.AspNetCore**     |   [![NuGet](https://img.shields.io/nuget/vpre/Sentry.AspNetCore.svg)](https://www.nuget.org/packages/Sentry.AspNetCore)   |
| **Sentry.Extensions.Logging** | [![NuGet](https://img.shields.io/nuget/vpre/Sentry.Extensions.Logging.svg)](https://www.nuget.org/packages/Sentry.Extensions.Logging)   |

## 0.0.1-preview1

Our first preview of the SDK:

Main features:
* Easy ASP.NET Core integration, single line: `UseSentry`.
* Captures unhandled exceptions in the middleware pipeline
* Captures exceptions handled by the framework `UseExceptionHandler` and Error page display.
* Captures process-wide unhandled exceptions (AppDomain)
* Captures logger.Error or logger.Critical
* When an event is sent, data from the current request augments the event.
* Sends information about the server running the app (OS, Runtime, etc)
* Informational logs written by the app or framework augment events sent to Sentry
* Optional include of the request body
* HTTP Proxy configuration

Also available via NuGet:

[Sentry](https://www.nuget.org/packages/Sentry/0.0.1-preview1)
[Sentry.AspNetCore](https://www.nuget.org/packages/Sentry.AspNetCore/0.0.1-preview1)
[Sentry.Extensions.Logging](https://www.nuget.org/packages/Sentry.Extensions.Logging/0.0.1-preview1)<|MERGE_RESOLUTION|>--- conflicted
+++ resolved
@@ -2,20 +2,17 @@
 
 ## Unreleased
 
-<<<<<<< HEAD
 ### Features
 
 - Collect and send Client Reports to Sentry, which contain counts of discarded events. ([#1556](https://github.com/getsentry/sentry-dotnet/pull/1556))
 
 ### Fixes
 
-=======
 ### Fixes
 
 - Workaround `System.Text.Json` issue with Unity IL2CPP. ([#1583](https://github.com/getsentry/sentry-dotnet/pull/1583))
 - Demystify stack traces for exceptions that fire in a `BeforeSend` callback. ([#1587](https://github.com/getsentry/sentry-dotnet/pull/1587))
 
->>>>>>> d4288c3f
 ## 3.16.0
 
 ### Features
