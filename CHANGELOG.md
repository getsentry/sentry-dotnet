--- conflicted
+++ resolved
@@ -4,10 +4,8 @@
 
 ### Fixes
 
-<<<<<<< HEAD
 - Experimental _Structured Logs_:
   - Ensure all buffered logs are sent to Sentry when the application terminates unexpectedly. ([#4425](https://github.com/getsentry/sentry-dotnet/pull/4425))
-=======
 - Crontabs now support day names (MON-SUN) and allow step values and ranges to be combined ([#4407](https://github.com/getsentry/sentry-dotnet/pull/4407))
 
 ### Dependencies
@@ -15,7 +13,6 @@
 - Bump CLI from v2.50.2 to v2.51.0 ([#4419](https://github.com/getsentry/sentry-dotnet/pull/4419))
   - [changelog](https://github.com/getsentry/sentry-cli/blob/master/CHANGELOG.md#2510)
   - [diff](https://github.com/getsentry/sentry-cli/compare/2.50.2...2.51.0)
->>>>>>> fb720ab9
 
 ## 5.14.0
 
