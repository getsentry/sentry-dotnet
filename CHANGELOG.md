--- conflicted
+++ resolved
@@ -5,12 +5,9 @@
 ### Fixes
 
 - Crontabs now support day names (MON-SUN) and allow step values and ranges to be combined ([#4407](https://github.com/getsentry/sentry-dotnet/pull/4407))
-<<<<<<< HEAD
+- Ensure the correct Sentry Cocoa SDK framework version is used on iOS ([#4411](https://github.com/getsentry/sentry-dotnet/pull/4411))
 - Experimental _Structured Logs_:
   - Remove `IDisposable` from `SentryStructuredLogger`. Disposal is intended through the owning `IHub` instance. ([#4424](https://github.com/getsentry/sentry-dotnet/pull/4424))
-=======
-- Ensure the correct Sentry Cocoa SDK framework version is used on iOS ([#4411](https://github.com/getsentry/sentry-dotnet/pull/4411))
->>>>>>> 0405cb2e
 
 ### Dependencies
 
