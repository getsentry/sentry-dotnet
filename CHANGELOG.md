# Changelog

## Unreleased

<<<<<<< HEAD
### Features

- Added attribute http.request.method to span data ([#2648](https://github.com/getsentry/sentry-dotnet/pull/2648))
=======
### Obsoletion

- `WithScope` and `WithScopeAsync` have been proven to not work correctly in desktop contexts when using a global scope. They are now deprecated in favor of the overloads of `CaptureEvent`, `CaptureMessage`, and `CaptureException`. Those methods provide a callback to a configurable scope. ([#2677](https://github.com/getsentry/sentry-dotnet/pull/2677))
>>>>>>> 3a04b044

### Dependencies

- Bump CLI from v2.20.7 to v2.21.1 ([#2645](https://github.com/getsentry/sentry-dotnet/pull/2645), [#2647](https://github.com/getsentry/sentry-dotnet/pull/2647))
  - [changelog](https://github.com/getsentry/sentry-cli/blob/master/CHANGELOG.md#2211)
  - [diff](https://github.com/getsentry/sentry-cli/compare/2.20.7...2.21.1)
- Bump Cocoa SDK from v8.12.0 to v8.13.0 ([#2653](https://github.com/getsentry/sentry-dotnet/pull/2653))
  - [changelog](https://github.com/getsentry/sentry-cocoa/blob/main/CHANGELOG.md#8130)
  - [diff](https://github.com/getsentry/sentry-cocoa/compare/8.12.0...8.13.0)
- Bump Java SDK from v6.29.0 to v6.30.0 ([#2685](https://github.com/getsentry/sentry-dotnet/pull/2685))
  - [changelog](https://github.com/getsentry/sentry-java/blob/main/CHANGELOG.md#6300)
  - [diff](https://github.com/getsentry/sentry-java/compare/6.29.0...6.30.0)

## 3.40.0-beta.0

### Features

- Reduced the memory footprint of `SpanId` by refactoring the ID generation ([2619](https://github.com/getsentry/sentry-dotnet/pull/2619))
- Reduced the memory footprint of `SpanTracer` by initializing the tags lazily ([2636](https://github.com/getsentry/sentry-dotnet/pull/2636))
- Added distributed tracing without performance for Azure Function Workers ([#2630](https://github.com/getsentry/sentry-dotnet/pull/2630))
- The SDK now provides and overload of `ContinueTrace` that accepts headers as `string` ([#2601](https://github.com/getsentry/sentry-dotnet/pull/2601))
- Sentry tracing middleware now gets configured automatically ([#2602](https://github.com/getsentry/sentry-dotnet/pull/2602))
- Added memory optimisations for GetLastActiveSpan ([#2642](https://github.com/getsentry/sentry-dotnet/pull/2642))

### Fixes

- Resolved issue identifying users with OpenTelemetry ([#2618](https://github.com/getsentry/sentry-dotnet/pull/2618))

### Azure Functions Beta

- Package name changed from `Sentry.AzureFunctions.Worker` to `Sentry.Azure.Functions.Worker`. Note AzureFunctions now is split by a `.`. ([#2637](https://github.com/getsentry/sentry-dotnet/pull/2637))

### Dependencies

- Bump CLI from v2.20.6 to v2.20.7 ([#2604](https://github.com/getsentry/sentry-dotnet/pull/2604))
  - [changelog](https://github.com/getsentry/sentry-cli/blob/master/CHANGELOG.md#2207)
  - [diff](https://github.com/getsentry/sentry-cli/compare/2.20.6...2.20.7)
- Bump Cocoa SDK from v8.11.0 to v8.12.0 ([#2640](https://github.com/getsentry/sentry-dotnet/pull/2640))
  - [changelog](https://github.com/getsentry/sentry-cocoa/blob/main/CHANGELOG.md#8120)
  - [diff](https://github.com/getsentry/sentry-cocoa/compare/8.11.0...8.12.0)

## 3.39.1

### Fixes

- Added Sentry.AspNet.csproj back to Sentry-CI-Build-macOS.slnf ([#2612](https://github.com/getsentry/sentry-dotnet/pull/2612))

## 3.39.0

### Features

- Added additional `DB` attributes to automatically generated spans like `name` and `provider` ([#2583](https://github.com/getsentry/sentry-dotnet/pull/2583))
- `Hints` now accept attachments provided as a file path via `AddAttachment` method ([#2585](https://github.com/getsentry/sentry-dotnet/pull/2585))

### Fixes

- Resolved an isse where the SDK would throw an exception while attempting to set the DynamicSamplingContext but the context exists already. ([#2592](https://github.com/getsentry/sentry-dotnet/pull/2592))

### Dependencies

- Bump CLI from v2.20.5 to v2.20.6 ([#2590](https://github.com/getsentry/sentry-dotnet/pull/2590))
  - [changelog](https://github.com/getsentry/sentry-cli/blob/master/CHANGELOG.md#2206)
  - [diff](https://github.com/getsentry/sentry-cli/compare/2.20.5...2.20.6)
- Bump Cocoa SDK from v8.10.0 to v8.11.0 ([#2594](https://github.com/getsentry/sentry-dotnet/pull/2594))
  - [changelog](https://github.com/getsentry/sentry-cocoa/blob/main/CHANGELOG.md#8110)
  - [diff](https://github.com/getsentry/sentry-cocoa/compare/8.10.0...8.11.0)
- Bump Java SDK from v6.28.0 to v6.29.0 ([#2599](https://github.com/getsentry/sentry-dotnet/pull/2599))
  - [changelog](https://github.com/getsentry/sentry-java/blob/main/CHANGELOG.md#6290)
  - [diff](https://github.com/getsentry/sentry-java/compare/6.28.0...6.29.0)

## 3.36.0

### Features

- Graphql client ([#2538](https://github.com/getsentry/sentry-dotnet/pull/2538))

###  Fixes

- Android: Fix proguard/r8 mapping file upload ([#2574](https://github.com/getsentry/sentry-dotnet/pull/2574))

### Dependencies

- Bump Cocoa SDK from v8.9.5 to v8.10.0 ([#2546](https://github.com/getsentry/sentry-dotnet/pull/2546), [#2550](https://github.com/getsentry/sentry-dotnet/pull/2550))
  - [changelog](https://github.com/getsentry/sentry-cocoa/blob/main/CHANGELOG.md#8100)
  - [diff](https://github.com/getsentry/sentry-cocoa/compare/8.9.5...8.10.0)
- Bump gradle/gradle-build-action from 2.7.0 to 2.7.1 ([2564](https://github.com/getsentry/sentry-dotnet/pull/2564))
  - [diff](https://github.com/gradle/gradle-build-action/compare/v2.7.0...v2.7.1)

## 3.35.1

### Fixes

- The SDK no longer creates transactions with their start date set to `Jan 01, 001` ([#2544](https://github.com/getsentry/sentry-dotnet/pull/2544))

### Dependencies

- Bump CLI from v2.20.4 to v2.20.5 ([#2539](https://github.com/getsentry/sentry-dotnet/pull/2539))
  - [changelog](https://github.com/getsentry/sentry-cli/blob/master/CHANGELOG.md#2205)
  - [diff](https://github.com/getsentry/sentry-cli/compare/2.20.4...2.20.5)
- Bump Cocoa SDK from v8.9.4 to v8.9.5 ([#2542](https://github.com/getsentry/sentry-dotnet/pull/2542))
  - [changelog](https://github.com/getsentry/sentry-cocoa/blob/main/CHANGELOG.md#895)
  - [diff](https://github.com/getsentry/sentry-cocoa/compare/8.9.4...8.9.5)

## 3.35.0

### Features

- Distributed tracing now works independently of the performance feature. This allows you to connect errors to other Sentry instrumented applications ([#2493](https://github.com/getsentry/sentry-dotnet/pull/2493))
- Added Sampling Decision to Trace Envelope Header ([#2495](https://github.com/getsentry/sentry-dotnet/pull/2495))
- Add MinimumEventLevel to Sentry.Log4Net and convert events below it to breadcrumbs ([#2505](https://github.com/getsentry/sentry-dotnet/pull/2505))
- Support transaction finishing automatically with 'idle timeout' (#2452)

### Fixes

- Fixed baggage propagation when an exception is thrown from middleware ([#2487](https://github.com/getsentry/sentry-dotnet/pull/2487))
- Fix Durable Functions preventing orchestrators from completing ([#2491](https://github.com/getsentry/sentry-dotnet/pull/2491))
- Re-enable HubTests.FlushOnDispose_SendsEnvelope ([#2492](https://github.com/getsentry/sentry-dotnet/pull/2492))
- Fixed SDK not sending exceptions via Blazor WebAssembly due to a `PlatformNotSupportedException` ([#2506](https://github.com/getsentry/sentry-dotnet/pull/2506))
- Align SDK with docs regarding session update for dropped events ([#2496](https://github.com/getsentry/sentry-dotnet/pull/2496))
- Introduced `HttpMessageHandler` in favor of the now deprecated `HttpClientHandler` on the options. This allows the SDK to support NSUrlSessionHandler on iOS ([#2503](https://github.com/getsentry/sentry-dotnet/pull/2503))
- Using `Activity.RecordException` now correctly updates the error status of OpenTelemetry Spans ([#2515](https://github.com/getsentry/sentry-dotnet/pull/2515))
- Fixed Transaction name not reporting correctly when using UseExceptionHandler ([#2511](https://github.com/getsentry/sentry-dotnet/pull/2511))
- log4net logging Level.All now maps to SentryLevel.Debug ([#2522]([url](https://github.com/getsentry/sentry-dotnet/pull/2522)))

### Dependencies

- Bump Java SDK from v6.25.1 to v6.28.0 ([#2484](https://github.com/getsentry/sentry-dotnet/pull/2484), [#2498](https://github.com/getsentry/sentry-dotnet/pull/2498), [#2517](https://github.com/getsentry/sentry-dotnet/pull/2517), [#2533](https://github.com/getsentry/sentry-dotnet/pull/2533))
  - [changelog](https://github.com/getsentry/sentry-java/blob/main/CHANGELOG.md#6280)
  - [diff](https://github.com/getsentry/sentry-java/compare/6.25.1...6.28.0)
- Bump CLI from v2.19.4 to v2.20.4 ([#2509](https://github.com/getsentry/sentry-dotnet/pull/2509), [#2518](https://github.com/getsentry/sentry-dotnet/pull/2518), [#2527](https://github.com/getsentry/sentry-dotnet/pull/2527), [#2530](https://github.com/getsentry/sentry-dotnet/pull/2530))
  - [changelog](https://github.com/getsentry/sentry-cli/blob/master/CHANGELOG.md#2204)
  - [diff](https://github.com/getsentry/sentry-cli/compare/2.19.4...2.20.4)
- Bump Cocoa SDK from v8.8.0 to v8.9.4 ([#2479](https://github.com/getsentry/sentry-dotnet/pull/2479), [#2483](https://github.com/getsentry/sentry-dotnet/pull/2483), [#2500](https://github.com/getsentry/sentry-dotnet/pull/2500), [#2510](https://github.com/getsentry/sentry-dotnet/pull/2510), [#2531](https://github.com/getsentry/sentry-dotnet/pull/2531))
  - [changelog](https://github.com/getsentry/sentry-cocoa/blob/main/CHANGELOG.md#894)
  - [diff](https://github.com/getsentry/sentry-cocoa/compare/8.8.0...8.9.4)

## 3.34.0

### Features

- Open Telemetry Support ([#2453](https://github.com/getsentry/sentry-dotnet/pull/2453))
- Added a MSBuild property `SentryUploadAndroidProguardMapping` to automatically upload the Proguard mapping file when targeting Android ([#2455](https://github.com/getsentry/sentry-dotnet/pull/2455))
- Symbolication for Single File Apps ([#2425](https://github.com/getsentry/sentry-dotnet/pull/2425))
- Add binding to `SwiftAsyncStacktraces` on iOS ([#2436](https://github.com/getsentry/sentry-dotnet/pull/2436))

### Fixes

- Builds targeting Android with `r8` enabled no longer crash during SDK init. The package now contains the required proguard rules ([#2450]https://github.com/getsentry/sentry-dotnet/pull/2450)
- Fix Sentry logger options for MAUI and Azure Functions ([#2423](https://github.com/getsentry/sentry-dotnet/pull/2423))

### Dependencies

- Bump Cocoa SDK from v8.7.3 to v8.8.0 ([#2427](https://github.com/getsentry/sentry-dotnet/pull/2427), [#2430](https://github.com/getsentry/sentry-dotnet/pull/2430))
  - [changelog](https://github.com/getsentry/sentry-cocoa/blob/main/CHANGELOG.md#880)
  - [diff](https://github.com/getsentry/sentry-cocoa/compare/8.7.3...8.8.0)
- Bump CLI from v2.18.1 to v2.19.4 ([#2428](https://github.com/getsentry/sentry-dotnet/pull/2428), [#2431](https://github.com/getsentry/sentry-dotnet/pull/2431), [#2451](https://github.com/getsentry/sentry-dotnet/pull/2451), [#2454](https://github.com/getsentry/sentry-dotnet/pull/2454))
  - [changelog](https://github.com/getsentry/sentry-cli/blob/master/CHANGELOG.md#2194)
  - [diff](https://github.com/getsentry/sentry-cli/compare/2.18.1...2.19.4)
- Bump Java SDK from v6.22.0 to v6.25.1 ([#2429](https://github.com/getsentry/sentry-dotnet/pull/2429), [#2440](https://github.com/getsentry/sentry-dotnet/pull/2440), [#2458](https://github.com/getsentry/sentry-dotnet/pull/2458), [#2476](https://github.com/getsentry/sentry-dotnet/pull/2476))
  - [changelog](https://github.com/getsentry/sentry-java/blob/main/CHANGELOG.md#6251)
  - [diff](https://github.com/getsentry/sentry-java/compare/6.22.0...6.25.1)

## 3.33.1

### Fixes

- SentryHttpMessageHandler added when AddHttpClient is before UseSentry ([#2390](https://github.com/getsentry/sentry-dotnet/pull/2390))
- Set the native sdk name for Android ([#2389](https://github.com/getsentry/sentry-dotnet/pull/2389))
- Fix db connection spans not finishing ([#2398](https://github.com/getsentry/sentry-dotnet/pull/2398))
- Various .NET MAUI fixes / improvements ([#2403](https://github.com/getsentry/sentry-dotnet/pull/2403))
  - The battery level was being reported incorrectly due to percentage multiplier.
  - The device architecture (x64, arm64, etc.) is now reported
  - On Windows, the OS type is now reported as "Windows" instead of "WinUI".  Additionally, the OS display version (ex, "22H2") is now included.
  - `UIKit`, `ABI.Microsoft` and `WinRT`  frames are now marked "system" instead of "in app".
- Reduce debug files uploaded ([#2404](https://github.com/getsentry/sentry-dotnet/pull/2404))
- Fix system frames being marked as "in-app" ([#2408](https://github.com/getsentry/sentry-dotnet/pull/2408))
  - NOTE: This important fix corrects a value that is used during issue grouping, so you may receive new alerts for existing issues after deploying this update.
- DB Connection spans presented poorly ([#2409](https://github.com/getsentry/sentry-dotnet/pull/2409))
- Populate scope's Cookies property ([#2411](https://github.com/getsentry/sentry-dotnet/pull/2411))
- Fix UWP GateKeeper errors ([#2415](https://github.com/getsentry/sentry-dotnet/pull/2415))
- Fix sql client db name ([#2418](https://github.com/getsentry/sentry-dotnet/pull/2418))

### Dependencies

- Bump Cocoa SDK from v8.7.2 to v8.7.3 ([#2394](https://github.com/getsentry/sentry-dotnet/pull/2394))
  - [changelog](https://github.com/getsentry/sentry-cocoa/blob/main/CHANGELOG.md#873)
  - [diff](https://github.com/getsentry/sentry-cocoa/compare/8.7.2...8.7.3)
- Bump Java SDK from v6.19.1 to v6.22.0 ([#2395](https://github.com/getsentry/sentry-dotnet/pull/2395), [#2405](https://github.com/getsentry/sentry-dotnet/pull/2405), [#2417](https://github.com/getsentry/sentry-dotnet/pull/2417))
  - [changelog](https://github.com/getsentry/sentry-java/blob/main/CHANGELOG.md#6220)
  - [diff](https://github.com/getsentry/sentry-java/compare/6.19.1...6.22.0)

## 3.33.0

### Features

- .NET SDK changes for exception groups ([#2287](https://github.com/getsentry/sentry-dotnet/pull/2287))
  - This changes how `AggregateException` is handled.  Instead of filtering them out client-side, the SDK marks them as an "exception group",
    and adds includes data that represents the hierarchical structure of inner exceptions. Sentry now recognizes this server-side,
    improving the accuracy of the issue detail page.
  - Accordingly, the `KeepAggregateException` option is now obsolete and does nothing.  Please remove any usages of `KeepAggregateException`.
  - NOTE: If running Self-Hosted Sentry, you should wait to adopt this SDK update until after updating to the 23.6.0 (est. June 2023) release of Sentry.
    The effect of updating the SDK early will be as if `KeepAggregateException = true` was set.  That will not break anything, but may affect issue grouping and alerts.

### Fixes

  - Status messages when uploading symbols or sources are improved. ([#2307](https://github.com/getsentry/sentry-dotnet/issues/2307))

### Dependencies

- Bump CLI from v2.18.0 to v2.18.1 ([#2386](https://github.com/getsentry/sentry-dotnet/pull/2386))
  - [changelog](https://github.com/getsentry/sentry-cli/blob/master/CHANGELOG.md#2181)
  - [diff](https://github.com/getsentry/sentry-cli/compare/2.18.0...2.18.1)

## 3.32.0

### Features

- Azure Functions (Isolated Worker/Out-of-Process) support ([#2346](https://github.com/getsentry/sentry-dotnet/pull/2346))
  - Initial `beta.1` release.  Please give it a try and let us know how it goes!
  - Documentation is TBD.  For now, see `/samples/Sentry.Samples.Azure.Functions.Worker`.

- Add `Hint` support  ([#2351](https://github.com/getsentry/sentry-dotnet/pull/2351))
  - Currently, this allows you to manipulate attachments in the various "before" event delegates.
  - Hints can also be used in event and transaction processors by implementing `ISentryEventProcessorWithHint` or `ISentryTransactionProcessorWithHint`, instead of `ISentryEventProcessor` or `ISentryTransactionProcessor`.
  - Note: Obsoletes the `BeforeSend`, `BeforeSendTransaction`, and `BeforeBreadcrumb` properties on the `SentryOptions` class.  They have been replaced with `SetBeforeSend`, `SetBeforeSendTransaction`, and `SetBeforeBreadcrumb` respectively.  Each one provides overloads both with and without a `Hint` object.

- Allow setting the active span on the scope ([#2364](https://github.com/getsentry/sentry-dotnet/pull/2364))
  - Note: Obsoletes the `Scope.GetSpan` method in favor of a `Scope.Span` property (which now has a setter as well).

- Remove authority from URLs sent to Sentry ([#2365](https://github.com/getsentry/sentry-dotnet/pull/2365))
- Add tag filters to `SentryOptions` ([#2367](https://github.com/getsentry/sentry-dotnet/pull/2367))

### Fixes

- Fix `EnableTracing` option conflict with `TracesSampleRate` ([#2368](https://github.com/getsentry/sentry-dotnet/pull/2368))
  - NOTE: This is a potentially breaking change, as the `TracesSampleRate` property has been made nullable.
    Though extremely uncommon, if you are _retrieving_ the `TracesSampleRate` property for some reason, you will need to account for nulls.
    However, there is no change to the behavior or _typical_ usage of either of these properties.

- CachedTransport gracefully handles malformed envelopes during processing  ([#2371](https://github.com/getsentry/sentry-dotnet/pull/2371))
- Remove extraneous iOS simulator resources when building MAUI apps using Visual Studio "Hot Restart" mode, to avoid hitting Windows max path  ([#2384](https://github.com/getsentry/sentry-dotnet/pull/2384))


### Dependencies

- Bump Cocoa SDK from v8.6.0 to v8.7.1 ([#2359](https://github.com/getsentry/sentry-dotnet/pull/2359), [#2370](https://github.com/getsentry/sentry-dotnet/pull/2370))
  - [changelog](https://github.com/getsentry/sentry-cocoa/blob/main/CHANGELOG.md#871)
  - [diff](https://github.com/getsentry/sentry-cocoa/compare/8.6.0...8.7.1)
- Bump Java SDK from v6.18.1 to v6.19.1 ([#2374](https://github.com/getsentry/sentry-dotnet/pull/2374), [#2381](https://github.com/getsentry/sentry-dotnet/pull/2381))
  - [changelog](https://github.com/getsentry/sentry-java/blob/main/CHANGELOG.md#6191)
  - [diff](https://github.com/getsentry/sentry-java/compare/6.18.1...6.19.1)
- Bump Cocoa SDK from v8.6.0 to v8.7.2 ([#2359](https://github.com/getsentry/sentry-dotnet/pull/2359), [#2370](https://github.com/getsentry/sentry-dotnet/pull/2370), [#2375](https://github.com/getsentry/sentry-dotnet/pull/2375))
  - [changelog](https://github.com/getsentry/sentry-cocoa/blob/main/CHANGELOG.md#872)
  - [diff](https://github.com/getsentry/sentry-cocoa/compare/8.6.0...8.7.2)
- Bump CLI from v2.17.5 to v2.18.0 ([#2380](https://github.com/getsentry/sentry-dotnet/pull/2380))
  - [changelog](https://github.com/getsentry/sentry-cli/blob/master/CHANGELOG.md#2180)
  - [diff](https://github.com/getsentry/sentry-cli/compare/2.17.5...2.18.0)

## 3.31.0

### Features

- Initial work to support profiling in a future release. ([#2206](https://github.com/getsentry/sentry-dotnet/pull/2206))
- Create a Sentry event for failed HTTP requests ([#2320](https://github.com/getsentry/sentry-dotnet/pull/2320))
- Improve `WithScope` and add `WithScopeAsync` ([#2303](https://github.com/getsentry/sentry-dotnet/pull/2303)) ([#2309](https://github.com/getsentry/sentry-dotnet/pull/2309))
- Build .NET Standard 2.1 for Unity ([#2328](https://github.com/getsentry/sentry-dotnet/pull/2328))
- Add `RemoveExceptionFilter`, `RemoveEventProcessor` and `RemoveTransactionProcessor` extension methods on `SentryOptions` ([#2331](https://github.com/getsentry/sentry-dotnet/pull/2331))
- Include Dynamic Sampling Context with error events, when there's a transaction ([#2332](https://github.com/getsentry/sentry-dotnet/pull/2332))

### Fixes

- Buffer payloads asynchronously when appropriate ([#2297](https://github.com/getsentry/sentry-dotnet/pull/2297))
- Restore `System.Reflection.Metadata` dependency for .NET Core 3 ([#2302](https://github.com/getsentry/sentry-dotnet/pull/2302))
- Capture open transactions on disabled hubs ([#2319](https://github.com/getsentry/sentry-dotnet/pull/2319))
- Remove session breadcrumbs ([#2333](https://github.com/getsentry/sentry-dotnet/pull/2333))
- Support synchronous `HttpClient.Send` in `SentryHttpMessageHandler` ([#2336](https://github.com/getsentry/sentry-dotnet/pull/2336))
- Fix ASP.NET Core issue with missing context when using capture methods that configure scope ([#2339](https://github.com/getsentry/sentry-dotnet/pull/2339))
- Improve debug file upload handling ([#2349](https://github.com/getsentry/sentry-dotnet/pull/2349))

### Dependencies

- Bump CLI from v2.17.0 to v2.17.5 ([#2298](https://github.com/getsentry/sentry-dotnet/pull/2298), [#2318](https://github.com/getsentry/sentry-dotnet/pull/2318), [#2321](https://github.com/getsentry/sentry-dotnet/pull/2321), [#2345](https://github.com/getsentry/sentry-dotnet/pull/2345))
  - [changelog](https://github.com/getsentry/sentry-cli/blob/master/CHANGELOG.md#2175)
  - [diff](https://github.com/getsentry/sentry-cli/compare/2.17.0...2.17.5)
- Bump Cocoa SDK from v8.4.0 to v8.6.0 ([#2310](https://github.com/getsentry/sentry-dotnet/pull/2310), [#2344](https://github.com/getsentry/sentry-dotnet/pull/2344))
  - [changelog](https://github.com/getsentry/sentry-cocoa/blob/main/CHANGELOG.md#860)
  - [diff](https://github.com/getsentry/sentry-cocoa/compare/8.4.0...8.6.0)
- Bump Java SDK from v6.17.0 to v6.18.1 ([#2338](https://github.com/getsentry/sentry-dotnet/pull/2338), [#2343](https://github.com/getsentry/sentry-dotnet/pull/2343))
  - [changelog](https://github.com/getsentry/sentry-java/blob/main/CHANGELOG.md#6181)
  - [diff](https://github.com/getsentry/sentry-java/compare/6.17.0...6.18.1)

## 3.30.0

### Features

- Add `FileDiagnosticLogger` to assist with debugging the SDK ([#2242](https://github.com/getsentry/sentry-dotnet/pull/2242))
- Attach stack trace when events have captured an exception without a stack trace ([#2266](https://github.com/getsentry/sentry-dotnet/pull/2266))
- Add `Scope.Clear` and `Scope.ClearBreadcrumbs` methods ([#2284](https://github.com/getsentry/sentry-dotnet/pull/2284))
- Improvements to exception mechanism data ([#2294](https://github.com/getsentry/sentry-dotnet/pull/2294))

### Fixes

- Normalize StackFrame in-app resolution for modules & function prefixes ([#2234](https://github.com/getsentry/sentry-dotnet/pull/2234))
- Calling `AddAspNet` more than once should not block all errors from being sent ([#2253](https://github.com/getsentry/sentry-dotnet/pull/2253))
- Fix Sentry CLI arguments when using custom URL or auth token parameters ([#2259](https://github.com/getsentry/sentry-dotnet/pull/2259))
- Sentry.AspNetCore fix transaction name when path base is used and route starts with a slash ([#2265](https://github.com/getsentry/sentry-dotnet/pull/2265))
- Fix Baggage header parsing in ASP.NET (Framework) ([#2293](https://github.com/getsentry/sentry-dotnet/pull/2293))

### Dependencies

- Bump Cocoa SDK from v8.3.0 to v8.4.0 ([#2237](https://github.com/getsentry/sentry-dotnet/pull/2237), [#2248](https://github.com/getsentry/sentry-dotnet/pull/2248), [#2251](https://github.com/getsentry/sentry-dotnet/pull/2251), [#2285](https://github.com/getsentry/sentry-dotnet/pull/2285))
  - [changelog](https://github.com/getsentry/sentry-cocoa/blob/main/CHANGELOG.md#840)
  - [diff](https://github.com/getsentry/sentry-cocoa/compare/8.3.0...8.4.0)

- Bump CLI from v2.14.4 to v2.17.0 ([#2238](https://github.com/getsentry/sentry-dotnet/pull/2238), [#2244](https://github.com/getsentry/sentry-dotnet/pull/2244), [#2252](https://github.com/getsentry/sentry-dotnet/pull/2252), [#2264](https://github.com/getsentry/sentry-dotnet/pull/2264), [#2292](https://github.com/getsentry/sentry-dotnet/pull/2292))
  - [changelog](https://github.com/getsentry/sentry-cli/blob/master/CHANGELOG.md#2170)
  - [diff](https://github.com/getsentry/sentry-cli/compare/2.14.4...2.17.0)

- Bump Java SDK from v6.15.0 to v6.17.0 ([#2243](https://github.com/getsentry/sentry-dotnet/pull/2243), [#2277](https://github.com/getsentry/sentry-dotnet/pull/2277))
  - [changelog](https://github.com/getsentry/sentry-java/blob/main/CHANGELOG.md#6170)
  - [diff](https://github.com/getsentry/sentry-java/compare/6.15.0...6.17.0)

## 3.29.1

### Fixes

- Get debug image for Full PDB format on Windows ([#2222](https://github.com/getsentry/sentry-dotnet/pull/2222))
- Fix debug files not uploading for `packages.config` nuget ([#2224](https://github.com/getsentry/sentry-dotnet/pull/2224))

### Dependencies

- Bump Cocoa SDK from v8.2.0 to v8.3.0 ([#2220](https://github.com/getsentry/sentry-dotnet/pull/2220))
  - [changelog](https://github.com/getsentry/sentry-cocoa/blob/main/CHANGELOG.md#830)
  - [diff](https://github.com/getsentry/sentry-cocoa/compare/8.2.0...8.3.0)

## 3.29.0

**Notice:** The `<SentryUploadSymbols>` MSBuild property previously defaulted to `true` for projects compiled in `Release` configuration.
It is now `false` by default.  To continue uploading symbols, you must opt-in by setting it to `true`.
See the [MSBuild Setup](https://docs.sentry.io/platforms/dotnet/configuration/msbuild/) docs for further details.

### Features

- Added basic functionality to support `View Hierarchy` ([#2163](https://github.com/getsentry/sentry-dotnet/pull/2163))
- Allow `SentryUploadSources` to work even when not uploading symbols ([#2197](https://github.com/getsentry/sentry-dotnet/pull/2197))
- Add support for `BeforeSendTransaction` ([#2188](https://github.com/getsentry/sentry-dotnet/pull/2188))
- Add `EnableTracing` option to simplify enabling tracing ([#2201](https://github.com/getsentry/sentry-dotnet/pull/2201))
- Make `SentryUploadSymbols` strictly opt-in ([#2216](https://github.com/getsentry/sentry-dotnet/pull/2216))

### Fixes

- Fix assembly not found on Android in Debug configuration ([#2175](https://github.com/getsentry/sentry-dotnet/pull/2175))
- Fix context object with circular reference prevents event from being sent ([#2210](https://github.com/getsentry/sentry-dotnet/pull/2210))

### Dependencies

- Bump Java SDK from v6.13.1 to v6.15.0 ([#2185](https://github.com/getsentry/sentry-dotnet/pull/2185), [#2207](https://github.com/getsentry/sentry-dotnet/pull/2207))
  - [changelog](https://github.com/getsentry/sentry-java/blob/main/CHANGELOG.md#6150)
  - [diff](https://github.com/getsentry/sentry-java/compare/6.13.1...6.15.0)
- Bump CLI from v2.12.0 to v2.14.4 ([#2187](https://github.com/getsentry/sentry-dotnet/pull/2187), [#2215](https://github.com/getsentry/sentry-dotnet/pull/2215))
  - [changelog](https://github.com/getsentry/sentry-cli/blob/master/CHANGELOG.md#2144)
  - [diff](https://github.com/getsentry/sentry-cli/compare/2.12.0...2.14.4)
- Bump Java SDK from v6.13.1 to v6.14.0 ([#2185](https://github.com/getsentry/sentry-dotnet/pull/2185))
  - [changelog](https://github.com/getsentry/sentry-java/blob/main/CHANGELOG.md#6140)
  - [diff](https://github.com/getsentry/sentry-java/compare/6.13.1...6.14.0)
- Bump CLI from v2.12.0 to v2.14.3 ([#2187](https://github.com/getsentry/sentry-dotnet/pull/2187), [#2208](https://github.com/getsentry/sentry-dotnet/pull/2208))
  - [changelog](https://github.com/getsentry/sentry-cli/blob/master/CHANGELOG.md#2143)
  - [diff](https://github.com/getsentry/sentry-cli/compare/2.12.0...2.14.3)
- Bump Cocoa SDK from v7.31.5 to v8.2.0 ([#2203](https://github.com/getsentry/sentry-dotnet/pull/2203))
  - [changelog](https://github.com/getsentry/sentry-cocoa/blob/main/CHANGELOG.md#820)
  - [diff](https://github.com/getsentry/sentry-cocoa/compare/7.31.5...8.2.0)

## 3.28.1

### Fixes

- Fix MAUI missing breadcrumbs for lifecycle and UI events ([#2170](https://github.com/getsentry/sentry-dotnet/pull/2170))
- Fix hybrid sdk names ([#2171](https://github.com/getsentry/sentry-dotnet/pull/2171))
- Fix ASP.NET sdk name ([#2172](https://github.com/getsentry/sentry-dotnet/pull/2172))

## 3.28.0

### Features

- Added `instruction_addr_adjustment` attribute to SentryStackTrace ([#2151](https://github.com/getsentry/sentry-dotnet/pull/2151))

### Fixes

- Workaround Visual Studio "Pair to Mac" issue (on Windows), and Update bundled Cocoa SDK to version 7.31.5 ([#2164](https://github.com/getsentry/sentry-dotnet/pull/2164))
- Sentry SDK assemblies no longer have PDBs embedded. Debug symbols are uploaded to `nuget.org` as `snupkg` packages  ([#2166](https://github.com/getsentry/sentry-dotnet/pull/2166))

### Dependencies

- Bump Java SDK from v6.13.0 to v6.13.1 ([#2168](https://github.com/getsentry/sentry-dotnet/pull/2168))
  - [changelog](https://github.com/getsentry/sentry-java/blob/main/CHANGELOG.md#6131)
  - [diff](https://github.com/getsentry/sentry-java/compare/6.13.0...6.13.1)

## 3.27.1

### Fixes

- Fix Sentry CLI MSBuild for Xamarin and NetFX ([#2154](https://github.com/getsentry/sentry-dotnet/pull/2154))
- Log aborted HTTP requests as debug instead of error ([#2155](https://github.com/getsentry/sentry-dotnet/pull/2155))

## 3.27.0

### Features

- Publish `Sentry.Android.AssemblyReader` as a separate nuget package (for reuse by `Sentry.Xamarin`) ([#2127](https://github.com/getsentry/sentry-dotnet/pull/2127))
- Improvements for Sentry CLI integration ([#2145](https://github.com/getsentry/sentry-dotnet/pull/2145))
- Update bundled Android SDK to version 6.13.0 ([#2147](https://github.com/getsentry/sentry-dotnet/pull/2147))

## 3.26.2

### Fixes

- Fix Sentry CLI integration on Windows ([#2123](https://github.com/getsentry/sentry-dotnet/pull/2123)) ([#2124](https://github.com/getsentry/sentry-dotnet/pull/2124))

## 3.26.1

### Fixes

- Fix issue with Sentry CLI msbuild properties ([#2119](https://github.com/getsentry/sentry-dotnet/pull/2119))

## 3.26.0

### Features

- Use Sentry CLI after build to upload symbols ([#2107](https://github.com/getsentry/sentry-dotnet/pull/2107))

### Fixes

- Logging info instead of warning when skipping debug images ([#2101](https://github.com/getsentry/sentry-dotnet/pull/2101))
- Fix unhandled exception not captured when hub disabled ([#2103](https://github.com/getsentry/sentry-dotnet/pull/2103))
- Fix Android support for Portable PDB format when app uses split APKs ([#2108](https://github.com/getsentry/sentry-dotnet/pull/2108))
- Fix session ending as crashed for unobserved task exceptions ([#2112](https://github.com/getsentry/sentry-dotnet/pull/2112))
- Set absolute path when stripping project path on stack frame ([#2117](https://github.com/getsentry/sentry-dotnet/pull/2117))

## 3.25.0

### Features

- Add support for Portable PDB format ([#2050](https://github.com/getsentry/sentry-dotnet/pull/2050))
- Update bundled Android SDK to version 6.10.0([#2095](https://github.com/getsentry/sentry-dotnet/pull/2095))
- Update bundled Cocoa SDK to version 7.31.4 ([#2096](https://github.com/getsentry/sentry-dotnet/pull/2096))

### Fixes

- Fix db warnings caused by transaction sampled out ([#2097](https://github.com/getsentry/sentry-dotnet/pull/2097))

## 3.24.1

### Fixes

- Fix missing stack trace on UnobservedTaskException ([#2067](https://github.com/getsentry/sentry-dotnet/pull/2067))
- Fix warning caused by db connection span closed prematurely ([#2068](https://github.com/getsentry/sentry-dotnet/pull/2068))
- Attach db connections to child spans correctly ([#2071](https://github.com/getsentry/sentry-dotnet/pull/2071))
- Improve MAUI event bindings ([#2089](https://github.com/getsentry/sentry-dotnet/pull/2089))

## 3.24.0

### Features

- Simplify API for flushing events ([#2030](https://github.com/getsentry/sentry-dotnet/pull/2030))
- Update bundled Cocoa SDK to version 7.31.1 ([#2053](https://github.com/getsentry/sentry-dotnet/pull/2053))
- Update bundled Android SDK to version 6.7.1 ([#2058](https://github.com/getsentry/sentry-dotnet/pull/2058))

### Fixes

- Update unobserved task exception integration ([#2034](https://github.com/getsentry/sentry-dotnet/pull/2034))
- Fix trace propagation targets setter ([#2035](https://github.com/getsentry/sentry-dotnet/pull/2035))
- Fix DiagnosticSource integration disabled incorrectly with TracesSampler ([#2039](https://github.com/getsentry/sentry-dotnet/pull/2039))
- Update transitive dependencies to resolve security warnings ([#2045](https://github.com/getsentry/sentry-dotnet/pull/2045))
- Fix issue with Hot Restart for iOS ([#2047](https://github.com/getsentry/sentry-dotnet/pull/2047))
- Fix `CacheDirectoryPath` option on MAUI ([#2055](https://github.com/getsentry/sentry-dotnet/pull/2055))

## 3.23.1

### Fixes

- Fix concurrency bug in caching transport ([#2026](https://github.com/getsentry/sentry-dotnet/pull/2026))

## 3.23.0

### Features

- Update bundled Android SDK to version 6.5.0 ([#1984](https://github.com/getsentry/sentry-dotnet/pull/1984))
- Update bundled Cocoa SDK to version 7.28.0 ([#1988](https://github.com/getsentry/sentry-dotnet/pull/1988))
- Allow custom processors to be added as a scoped dependency ([#1979](https://github.com/getsentry/sentry-dotnet/pull/1979))
- Support DI for custom transaction processors ([#1993](https://github.com/getsentry/sentry-dotnet/pull/1993))
- Mark Transaction as aborted when unhandled exception occurs ([#1996](https://github.com/getsentry/sentry-dotnet/pull/1996))
- Build Windows and Tizen targets for `Sentry.Maui` ([#2005](https://github.com/getsentry/sentry-dotnet/pull/2005))
- Add Custom Measurements API ([#2013](https://github.com/getsentry/sentry-dotnet/pull/2013))
- Add `ISpan.GetTransaction` convenience method ([#2014](https://github.com/getsentry/sentry-dotnet/pull/2014))

### Fixes

- Split Android and Cocoa bindings into separate projects ([#1983](https://github.com/getsentry/sentry-dotnet/pull/1983))
  - NuGet package `Sentry` now depends on `Sentry.Bindings.Android` for `net6.0-android` targets.
  - NuGet package `Sentry` now depends on `Sentry.Bindings.Cocoa` for `net6.0-ios` and `net6.0-maccatalyst` targets.
- Exclude EF error message from logging ([#1980](https://github.com/getsentry/sentry-dotnet/pull/1980))
- Ensure logs with lower levels are captured by `Sentry.Extensions.Logging` ([#1992](https://github.com/getsentry/sentry-dotnet/pull/1992))
- Fix bug with pre-formatted strings passed to diagnostic loggers ([#2004](https://github.com/getsentry/sentry-dotnet/pull/2004))
- Fix DI issue by binding to MAUI using lifecycle events ([#2006](https://github.com/getsentry/sentry-dotnet/pull/2006))
- Unhide `SentryEvent.Exception` ([#2011](https://github.com/getsentry/sentry-dotnet/pull/2011))
- Bump `Google.Cloud.Functions.Hosting` to version 1.1.0 ([#2015](https://github.com/getsentry/sentry-dotnet/pull/2015))
- Fix default host issue for the Sentry Tunnel middleware ([#2019](https://github.com/getsentry/sentry-dotnet/pull/2019))

## 3.22.0

### Features

- `SentryOptions.AttachStackTrace` is now enabled by default. ([#1907](https://github.com/getsentry/sentry-dotnet/pull/1907))
- Update Sentry Android SDK to version 6.4.1 ([#1911](https://github.com/getsentry/sentry-dotnet/pull/1911))
- Update Sentry Cocoa SDK to version 7.24.1 ([#1912](https://github.com/getsentry/sentry-dotnet/pull/1912))
- Add `TransactionNameSource` annotation ([#1910](https://github.com/getsentry/sentry-dotnet/pull/1910))
- Use URL path in transaction names instead of "Unknown Route" ([#1919](https://github.com/getsentry/sentry-dotnet/pull/1919))
  - NOTE: This change effectively ungroups transactions that were previously grouped together under "Unkown Route".
- Add `User.Segment` property ([#1920](https://github.com/getsentry/sentry-dotnet/pull/1920))
- Add support for custom `JsonConverter`s ([#1934](https://github.com/getsentry/sentry-dotnet/pull/1934))
- Support more types for message template tags in SentryLogger ([#1945](https://github.com/getsentry/sentry-dotnet/pull/1945))
- Support Dynamic Sampling ([#1953](https://github.com/getsentry/sentry-dotnet/pull/1953))

### Fixes

- Reduce lock contention when sampling ([#1915](https://github.com/getsentry/sentry-dotnet/pull/1915))
- Dont send transaction for OPTIONS web request ([#1921](https://github.com/getsentry/sentry-dotnet/pull/1921))
- Fix missing details when aggregate exception is filtered out ([#1922](https://github.com/getsentry/sentry-dotnet/pull/1922))
- Exception filters should consider child exceptions of an `AggregateException` ([#1924](https://github.com/getsentry/sentry-dotnet/pull/1924))
- Add Blazor WASM detection to set IsGlobalModeEnabled to true ([#1931](https://github.com/getsentry/sentry-dotnet/pull/1931))
- Respect Transaction.IsSampled in SqlListener ([#1933](https://github.com/getsentry/sentry-dotnet/pull/1933))
- Ignore null Context values ([#1942](https://github.com/getsentry/sentry-dotnet/pull/1942))
- Tags should not differ based on current culture ([#1949](https://github.com/getsentry/sentry-dotnet/pull/1949))
- Always recalculate payload length ([#1957](https://github.com/getsentry/sentry-dotnet/pull/1957))
- Fix issues with envelope deserialization ([#1965](https://github.com/getsentry/sentry-dotnet/pull/1965))
- Set default trace status to `ok` instead of `unknown_error` ([#1970](https://github.com/getsentry/sentry-dotnet/pull/1970))
- Fix reported error count on a crashed session update ([#1972](https://github.com/getsentry/sentry-dotnet/pull/1972))

## 3.21.0

_Includes Sentry.Maui Preview 3_

### Features

- Add ISentryTransactionProcessor ([#1862](https://github.com/getsentry/sentry-dotnet/pull/1862))
- Added 'integrations' to SdkVersion ([#1820](https://github.com/getsentry/sentry-dotnet/pull/1820))
- Updated Sentry Android SDK to version 6.3.0 ([#1826](https://github.com/getsentry/sentry-dotnet/pull/1826))
- Add the Sentry iOS SDK ([#1829](https://github.com/getsentry/sentry-dotnet/pull/1829))
- Enable Scope Sync for iOS ([#1834](https://github.com/getsentry/sentry-dotnet/pull/1834))
- Add API for deliberately crashing an app ([#1842](https://github.com/getsentry/sentry-dotnet/pull/1842))
- Add Mac Catalyst target ([#1848](https://github.com/getsentry/sentry-dotnet/pull/1848))
- Add `Distribution` properties ([#1851](https://github.com/getsentry/sentry-dotnet/pull/1851))
- Add and configure options for the iOS SDK ([#1849](https://github.com/getsentry/sentry-dotnet/pull/1849))
- Set default `Release` and `Distribution` for iOS and Android ([#1856](https://github.com/getsentry/sentry-dotnet/pull/1856))
- Apply WinUI 3 exception handler in Sentry core ([#1863](https://github.com/getsentry/sentry-dotnet/pull/1863))
- Copy context info from iOS ([#1884](https://github.com/getsentry/sentry-dotnet/pull/1884))

### Fixes

- Parse "Mono Unity IL2CPP" correctly in platform runtime name ([#1742](https://github.com/getsentry/sentry-dotnet/pull/1742))
- Fix logging loop with NLog sentry ([#1824](https://github.com/getsentry/sentry-dotnet/pull/1824))
- Fix logging loop with Serilog sentry ([#1828](https://github.com/getsentry/sentry-dotnet/pull/1828))
- Skip attachment if stream is empty ([#1854](https://github.com/getsentry/sentry-dotnet/pull/1854))
- Allow some mobile options to be modified from defaults ([#1857](https://github.com/getsentry/sentry-dotnet/pull/1857))
- Fix environment name casing issue ([#1861](https://github.com/getsentry/sentry-dotnet/pull/1861))
- Null check HttpContext in SystemWebVersionLocator ([#1881](https://github.com/getsentry/sentry-dotnet/pull/1881))
- Fix detection of .NET Framework 4.8.1 ([#1885](https://github.com/getsentry/sentry-dotnet/pull/1885))
- Flush caching transport with main flush ([#1890](https://github.com/getsentry/sentry-dotnet/pull/1890))
- Fix Sentry interfering with MAUI's focus events ([#1891](https://github.com/getsentry/sentry-dotnet/pull/1891))
- Stop using `server-os` and `server-runtime` ([#1893](https://github.com/getsentry/sentry-dotnet/pull/1893))

## 3.20.1

### Fixes

- URGENT: Fix events rejected due to duplicate `sent_at` header when offline caching is enabled through `CacheDirectoryPath` ([#1818](https://github.com/getsentry/sentry-dotnet/pull/1818))
- Fix null ref in aspnet TryGetTraceHeader ([#1807](https://github.com/getsentry/sentry-dotnet/pull/1807))

## 3.20.0

### Features

- Use `sent_at` instead of `sentry_timestamp` to reduce clock skew ([#1690](https://github.com/getsentry/sentry-dotnet/pull/1690))
- Send project root path with events ([#1739](https://github.com/getsentry/sentry-dotnet/pull/1739))

### Fixes

- Detect MVC versioning in route ([#1731](https://github.com/getsentry/sentry-dotnet/pull/1731))
- Fix error with `ConcurrentHashMap` on Android <= 9 ([#1761](https://github.com/getsentry/sentry-dotnet/pull/1761))
- Minor improvements to `BackgroundWorker` ([#1773](https://github.com/getsentry/sentry-dotnet/pull/1773))
- Make GzipRequestBodyHandler respect async ([#1776](https://github.com/getsentry/sentry-dotnet/pull/1776))
- Fix race condition in handling of `InitCacheFlushTimeout` ([#1784](https://github.com/getsentry/sentry-dotnet/pull/1784))
- Fix exceptions on background thread not reported in Unity ([#1794](https://github.com/getsentry/sentry-dotnet/pull/1794))

## 3.19.0

_Includes Sentry.Maui Preview 2_

### Features

- Expose `EnumerateChainedExceptions` ([#1733](https://github.com/getsentry/sentry-dotnet/pull/1733))
- Android Scope Sync ([#1737](https://github.com/getsentry/sentry-dotnet/pull/1737))
- Enable logging in MAUI ([#1738](https://github.com/getsentry/sentry-dotnet/pull/1738))
- Support `IntPtr` and `UIntPtr` serialization ([#1746](https://github.com/getsentry/sentry-dotnet/pull/1746))
- Log Warning when secret is detected in DSN ([#1749](https://github.com/getsentry/sentry-dotnet/pull/1749))
- Catch permission exceptions on Android ([#1750](https://github.com/getsentry/sentry-dotnet/pull/1750))
- Enable offline caching in MAUI ([#1753](https://github.com/getsentry/sentry-dotnet/pull/1753))
- Send client report when flushing queue ([#1757](https://github.com/getsentry/sentry-dotnet/pull/1757))

### Fixes

- Set MAUI minimum version ([#1728](https://github.com/getsentry/sentry-dotnet/pull/1728))
- Don't allow `SentryDiagnosticListenerIntegration` to be added multiple times ([#1748](https://github.com/getsentry/sentry-dotnet/pull/1748))
- Catch permission exceptions for MAUI ([#1750](https://github.com/getsentry/sentry-dotnet/pull/1750))
- Don't allow newlines in diagnostic logger messages ([#1756](https://github.com/getsentry/sentry-dotnet/pull/1756))

## 3.18.0

_Includes Sentry.Maui Preview 1_

### Features

- Move tunnel functionality into Sentry.AspNetCore ([#1645](https://github.com/getsentry/sentry-dotnet/pull/1645))
- Make `HttpContext` available for sampling decisions ([#1682](https://github.com/getsentry/sentry-dotnet/pull/1682))
- Send the .NET Runtime Identifier to Sentry ([#1708](https://github.com/getsentry/sentry-dotnet/pull/1708))
- Added a new `net6.0-android` target for the `Sentry` core library, which bundles the [Sentry Android SDK](https://docs.sentry.io/platforms/android/):
  - Initial .NET 6 Android support ([#1288](https://github.com/getsentry/sentry-dotnet/pull/1288))
  - Update Android Support ([#1669](https://github.com/getsentry/sentry-dotnet/pull/1669))
  - Update Sentry-Android to 6.0.0-rc.1 ([#1686](https://github.com/getsentry/sentry-dotnet/pull/1686))
  - Update Sentry-Android to 6.0.0 ([#1697](https://github.com/getsentry/sentry-dotnet/pull/1697))
  - Set Java/Android SDK options ([#1694](https://github.com/getsentry/sentry-dotnet/pull/1694))
  - Refactor and update Android options ([#1705](https://github.com/getsentry/sentry-dotnet/pull/1705))
  - Add Android OS information to the event context ([#1716](https://github.com/getsentry/sentry-dotnet/pull/1716))
- Added a new `Sentry.Maui` integration library for the [.NET MAUI](https://dotnet.microsoft.com/apps/maui) platform:
  - Initial MAUI support ([#1663](https://github.com/getsentry/sentry-dotnet/pull/1663))
  - Continue with adding MAUI support ([#1670](https://github.com/getsentry/sentry-dotnet/pull/1670))
  - MAUI events become extra context in Sentry events ([#1706](https://github.com/getsentry/sentry-dotnet/pull/1706))
  - Add options for PII breadcrumbs from MAUI events ([#1709](https://github.com/getsentry/sentry-dotnet/pull/1709))
  - Add device information to the event context ([#1713](https://github.com/getsentry/sentry-dotnet/pull/1713))
  - Add platform OS information to the event context ([#1717](https://github.com/getsentry/sentry-dotnet/pull/1717))

### Fixes

- Remove IInternalSdkIntegration ([#1656](https://github.com/getsentry/sentry-dotnet/pull/1656))
- On async Main, dont unregister unhandled exception before capturing crash  ([#321](https://github.com/getsentry/sentry-dotnet/issues/321))
- Handle BadHttpRequestException from Kestrel inside SentryTunnelMiddleware ([#1673](https://github.com/getsentry/sentry-dotnet/pull/1673))
- Improve timestamp precision of transactions and spans ([#1680](https://github.com/getsentry/sentry-dotnet/pull/1680))
- Flatten AggregateException ([#1672](https://github.com/getsentry/sentry-dotnet/pull/1672))
  - NOTE: This can affect grouping. You can keep the original behavior by setting the option `KeepAggregateException` to `true`.
- Serialize stack frame addresses as strings. ([#1692](https://github.com/getsentry/sentry-dotnet/pull/1692))
- Improve serialization perf and fix memory leak in `SentryEvent` ([#1693](https://github.com/getsentry/sentry-dotnet/pull/1693))
- Add type checking in contexts TryGetValue ([#1700](https://github.com/getsentry/sentry-dotnet/pull/1700))
- Restore serialization of the `Platform` name ([#1702](https://github.com/getsentry/sentry-dotnet/pull/1702))

## 3.17.1

### Fixes

- Rework how the `InitCacheFlushTimeout` option is implemented. ([#1644](https://github.com/getsentry/sentry-dotnet/pull/1644))
- Add retry logic to the caching transport when moving files back from the processing folder. ([#1649](https://github.com/getsentry/sentry-dotnet/pull/1649))

## 3.17.0

**Notice:** If you are using self-hosted Sentry, this version and forward requires either Sentry version >= [21.9.0](https://github.com/getsentry/relay/blob/master/CHANGELOG.md#2190), or you must manually disable sending client reports via the `SendClientReports` option.

### Features

- Collect and send Client Reports to Sentry, which contain counts of discarded events. ([#1556](https://github.com/getsentry/sentry-dotnet/pull/1556))
- Expose `ITransport` and `SentryOptions.Transport` public, to support using custom transports ([#1602](https://github.com/getsentry/sentry-dotnet/pull/1602))
- Android native crash support ([#1288](https://github.com/getsentry/sentry-dotnet/pull/1288))

### Fixes

- Workaround `System.Text.Json` issue with Unity IL2CPP. ([#1583](https://github.com/getsentry/sentry-dotnet/pull/1583))
- Demystify stack traces for exceptions that fire in a `BeforeSend` callback. ([#1587](https://github.com/getsentry/sentry-dotnet/pull/1587))
- Obsolete `Platform` and always write `csharp` ([#1610](https://github.com/getsentry/sentry-dotnet/pull/1610))
- Fix a minor issue in the caching transport related to recovery of files from previous session. ([#1617](https://github.com/getsentry/sentry-dotnet/pull/1617))
- Better DisableAppDomainProcessExitFlush docs ([#1634](https://github.com/getsentry/sentry-dotnet/pull/1634))

## 3.16.0

### Features

- Use a default value of 60 seconds if a `Retry-After` header is not present. ([#1537](https://github.com/getsentry/sentry-dotnet/pull/1537))
- Add new Protocol definitions for DebugImages and AddressMode ([#1513](https://github.com/getsentry/sentry-dotnet/pull/1513))
- Add `HttpTransport` extensibility and synchronous serialization support ([#1560](https://github.com/getsentry/sentry-dotnet/pull/1560))
- Add `UseAsyncFileIO` to Sentry options (enabled by default) ([#1564](https://github.com/getsentry/sentry-dotnet/pull/1564))

### Fixes

- Fix event dropped by bad attachment when no logger is set. ([#1557](https://github.com/getsentry/sentry-dotnet/pull/1557))
- Ignore zero properties for MemoryInfo ([#1531](https://github.com/getsentry/sentry-dotnet/pull/1531))
- Cleanup diagnostic source ([#1529](https://github.com/getsentry/sentry-dotnet/pull/1529))
- Remove confusing message Successfully sent cached envelope ([#1542](https://github.com/getsentry/sentry-dotnet/pull/1542))
- Fix infinite loop in SentryDatabaseLogging.UseBreadcrumbs ([#1543](https://github.com/getsentry/sentry-dotnet/pull/1543))
- GetFromRuntimeInformation() in try-catch  ([#1554](https://github.com/getsentry/sentry-dotnet/pull/1554))
- Make `Contexts` properties more thread-safe ([#1571](https://github.com/getsentry/sentry-dotnet/pull/1571))
- Fix `PlatformNotSupportedException` exception on `net6.0-maccatalyst` targets ([#1567](https://github.com/getsentry/sentry-dotnet/pull/1567))
- In ASP.Net Core, make sure that `SentrySdk.LastEventId` is accessible from exception handler pages ([#1573](https://github.com/getsentry/sentry-dotnet/pull/1573))

## 3.15.0

### Features

- Expose ConfigureAppFrame as a public static function. ([#1493](https://github.com/getsentry/sentry-dotnet/pull/1493))

### Fixes

- Make `SentryDiagnosticSubscriber._disposableListeners` thread safe ([#1506](https://github.com/getsentry/sentry-dotnet/pull/1506))
- Adjust database span names by replacing `_` to `.`. `db.query_compiler` becomes `db.query.compile`. ([#1502](https://github.com/getsentry/sentry-dotnet/pull/1502))

## 3.14.1

### Fixes

- Fix caching transport with attachments ([#1489](https://github.com/getsentry/sentry-dotnet/pull/1489))
- Revert Sentry in implicit usings ([#1490](https://github.com/getsentry/sentry-dotnet/pull/1490))

## 3.14.0

### Features

- Add the delegate TransactionNameProvider to allow the name definition from Unknown transactions on ASP.NET Core ([#1421](https://github.com/getsentry/sentry-dotnet/pull/1421))
- SentrySDK.WithScope is now obsolete in favour of overloads of CaptureEvent, CaptureMessage, CaptureException ([#1412](https://github.com/getsentry/sentry-dotnet/pull/1412))
- Add Sentry to global usings when ImplicitUsings is enabled (`<ImplicitUsings>true</ImplicitUsings>`) ([#1398](https://github.com/getsentry/sentry-dotnet/pull/1398))
- The implementation of the background worker can now be changed ([#1450](https://github.com/getsentry/sentry-dotnet/pull/1450))
- Map reg key 528449 to net48 ([#1465](https://github.com/getsentry/sentry-dotnet/pull/1465))
- Improve logging for failed JSON serialization ([#1473](https://github.com/getsentry/sentry-dotnet/pull/1473))

### Fixes

- Handle exception from crashedLastRun callback ([#1328](https://github.com/getsentry/sentry-dotnet/pull/1328))
- Reduced the logger noise from EF when not using Performance Monitoring ([#1441](https://github.com/getsentry/sentry-dotnet/pull/1441))
- Create CachingTransport directories in constructor to avoid DirectoryNotFoundException ([#1432](https://github.com/getsentry/sentry-dotnet/pull/1432))
- UnobservedTaskException is now considered as Unhandled ([#1447](https://github.com/getsentry/sentry-dotnet/pull/1447))
- Avoid calls the Thread.CurrentThread where possible ([#1466](https://github.com/getsentry/sentry-dotnet/pull/1466))
- Rename thread pool protocol keys to snake case ([#1472](https://github.com/getsentry/sentry-dotnet/pull/1472))
- Treat IOException as a network issue ([#1476](https://github.com/getsentry/sentry-dotnet/pull/1476))
- Fix incorrect sdk name in envelope header ([#1474](https://github.com/getsentry/sentry-dotnet/pull/1474))
- Use Trace.WriteLine for TraceDiagnosticLogger ([#1475](https://github.com/getsentry/sentry-dotnet/pull/1475))
- Remove Exception filters to work around Unity bug on 2019.4.35f IL2CPP ([#1486](https://github.com/getsentry/sentry-dotnet/pull/1486))

## 3.13.0

### Features

- Add CaptureLastError as an extension method to the Server class on ASP.NET ([#1411](https://github.com/getsentry/sentry-dotnet/pull/1411))
- Add IsDynamicCode* to events ([#1418](https://github.com/getsentry/sentry-dotnet/pull/1418))

### Fixes

- Dispose of client should only flush ([#1354](https://github.com/getsentry/sentry-dotnet/pull/1354))

## 3.12.3

### Fixes

- Events no longer get dropped because of non-serializable contexts or attachments ([#1401](https://github.com/getsentry/sentry-dotnet/pull/1401))
- Add MemoryInfo to sentry event ([#1337](https://github.com/getsentry/sentry-dotnet/pull/1337))
- Report ThreadPool stats ([#1399](https://github.com/getsentry/sentry-dotnet/pull/1399))

## 3.12.2

### Fixes

- log through serialization ([#1388](https://github.com/getsentry/sentry-dotnet/pull/1388))
- Attaching byte arrays to the scope no longer leads to ObjectDisposedException ([#1384](https://github.com/getsentry/sentry-dotnet/pull/1384))
- Operation cancel while flushing cache no longer logs an errors ([#1352](https://github.com/getsentry/sentry-dotnet/pull/1352))
- Dont fail for attachment read error ([#1378](https://github.com/getsentry/sentry-dotnet/pull/1378))
- Fix file locking in attachments ([#1377](https://github.com/getsentry/sentry-dotnet/pull/1377))

## 3.12.1

### Features

- Dont log "Ignoring request with Size" when null ([#1348](https://github.com/getsentry/sentry-dotnet/pull/1348))
- Move to stable v6 for `Microsoft.Extensions.*` packages ([#1347](https://github.com/getsentry/sentry-dotnet/pull/1347))
- bump Ben.Demystifier adding support for Microsoft.Bcl.AsyncInterfaces([#1349](https://github.com/getsentry/sentry-dotnet/pull/1349))

### Fixes

- Fix EF Core garbage collected messages and ordering ([#1368](https://github.com/getsentry/sentry-dotnet/pull/1368))
- Update X-Sentry-Auth header to include correct sdk name and version ([#1333](https://github.com/getsentry/sentry-dotnet/pull/1333))

## 3.12.0

### Features

- Add automatic spans to Entity Framework operations ([#1107](https://github.com/getsentry/sentry-dotnet/pull/1107))

### Fixes

- Avoid using the same connection Span for the same ConnectionId ([#1317](https://github.com/getsentry/sentry-dotnet/pull/1317))
- Finish unfinished Spans on Transaction completion ([#1296](https://github.com/getsentry/sentry-dotnet/pull/1296))

## 3.12.0-alpha.1

### Features

- .NET 6 specific targets ([#939](https://github.com/getsentry/sentry-dotnet/pull/939))

## 3.11.1

### Fixes

- Forward the IP of the client with whe tunnel middleware ([#1310](getsentry/sentry-dotnet/pull/1310))

## 3.11.0

### Features

- Sentry Sessions status as Breadcrumbs ([#1263](https://github.com/getsentry/sentry-dotnet/pull/1263))
- Enhance GCP Integraction with performance monitoring and revision number ([#1286](https://github.com/getsentry/sentry-dotnet/pull/1286))
- Bump Ben.Demystifier to support .NET 6 ([#1290](https://github.com/getsentry/sentry-dotnet/pull/1290))

### Fixes

- ASP.NET Core: Data from Scope in options should be applied on each request ([#1270](https://github.com/getsentry/sentry-dotnet/pull/1270))
- Add missing `ConfigureAwaits(false)` for `async using` ([#1276](https://github.com/getsentry/sentry-dotnet/pull/1276))
- Fix missing handled tag when events are logged via an ASP.NET Core pipeline logger ([#1284](getsentry/sentry-dotnet/pull/1284))

## 3.10.0

### Features

- Add additional primitive values as tags on SentryLogger ([#1246](https://github.com/getsentry/sentry-dotnet/pull/1246))

### Fixes

- Events are now sent on Google Gloud Functions Integration ([#1249](https://github.com/getsentry/sentry-dotnet/pull/1249))
- Cache envelope headers ([#1242](https://github.com/getsentry/sentry-dotnet/pull/1242))
- Avoid replacing Transaction Name on ASP.NET Core by null or empty ([#1215](https://github.com/getsentry/sentry-dotnet/pull/1215))
- Ignore DiagnosticSource Integration if no Sampling available ([#1238](https://github.com/getsentry/sentry-dotnet/pull/1238))

## 3.9.4

### Fixes

- Unity Android support: check for native crashes before closing session as Abnormal ([#1222](https://github.com/getsentry/sentry-dotnet/pull/1222))

## 3.9.3

### Fixes

- Add missing PathBase from ASP.NET Core ([#1198](https://github.com/getsentry/sentry-dotnet/pull/1198))
- Use fallback if route pattern is MVC ([#1188](https://github.com/getsentry/sentry-dotnet/pull/1188))
- Move UseSentryTracing to different namespace ([#1200](https://github.com/getsentry/sentry-dotnet/pull/1200))
- Prevent duplicate package reporting ([#1197](https://github.com/getsentry/sentry-dotnet/pull/1197))

## 3.9.2

### Fixes

- Exceptions from UnhandledExceptionIntegration were not marking sessions as crashed ([#1193](https://github.com/getsentry/sentry-dotnet/pull/1193))

## 3.9.1

### Fixes

- Removed braces from tag keys on DefaultSentryScopeStateProcessor ([#1183](https://github.com/getsentry/sentry-dotnet/pull/1183))
- Fix SQLClient unplanned behaviors ([#1179](https://github.com/getsentry/sentry-dotnet/pull/1179))
- Add fallback to Scope Stack from AspNet ([#1180](https://github.com/getsentry/sentry-dotnet/pull/1180))

## 3.9.0

### Features

- EF Core and SQLClient performance monitoring integration ([#1154](https://github.com/getsentry/sentry-dotnet/pull/1154))
- Improved SDK diagnostic logs ([#1161](https://github.com/getsentry/sentry-dotnet/pull/1161))
- Add Scope observer to SentryOptions ([#1153](https://github.com/getsentry/sentry-dotnet/pull/1153))

### Fixes

- Fix end session from Hub adapter not being passed to SentrySDK ([#1158](https://github.com/getsentry/sentry-dotnet/pull/1158))
- Installation id catches dir not exist([#1159](https://github.com/getsentry/sentry-dotnet/pull/1159))
- Set error status to transaction if http has exception and ok status ([#1143](https://github.com/getsentry/sentry-dotnet/pull/1143))
- Fix max breadcrumbs limit when MaxBreadcrumbs is zero or lower ([#1145](https://github.com/getsentry/sentry-dotnet/pull/1145))

## 3.8.3

### Features

- New package Sentry.Tunnel to proxy Sentry events ([#1133](https://github.com/getsentry/sentry-dotnet/pull/1133))

### Fixes

- Avoid serializing dangerous types ([#1134](https://github.com/getsentry/sentry-dotnet/pull/1134))
- Don't cancel cache flushing on init ([#1139](https://github.com/getsentry/sentry-dotnet/pull/1139))

## 3.8.2

### Fixes

- Add IsParentSampled to ITransactionContext ([#1128](https://github.com/getsentry/sentry-dotnet/pull/1128)
- Avoid warn in global mode ([#1132](https://github.com/getsentry/sentry-dotnet/pull/1132))
- Fix `ParentSampledId` being reset on `Transaction` ([#1130](https://github.com/getsentry/sentry-dotnet/pull/1130))

## 3.8.1

### Fixes

- Persisted Sessions logging ([#1125](https://github.com/getsentry/sentry-dotnet/pull/1125))
- Don't log an error when attempting to recover a persisted session but none exists ([#1123](https://github.com/getsentry/sentry-dotnet/pull/1123))

### Features

- Introduce scope stack abstraction to support global scope on desktop and mobile applications and `HttpContext`-backed scoped on legacy ASP.NET ([#1124](https://github.com/getsentry/sentry-dotnet/pull/1124))

## 3.8.0

### Fixes

- ASP.NET Core: fix handled not being set for Handled exceptions ([#1111](https://github.com/getsentry/sentry-dotnet/pull/1111))

### Features

- File system persistence for sessions ([#1105](https://github.com/getsentry/sentry-dotnet/pull/1105))

## 3.7.0

### Features

- Add HTTP request breadcrumb ([#1113](https://github.com/getsentry/sentry-dotnet/pull/1113))
- Integration for Google Cloud Functions ([#1085](https://github.com/getsentry/sentry-dotnet/pull/1085))
- Add ClearAttachments to Scope ([#1104](https://github.com/getsentry/sentry-dotnet/pull/1104))
- Add additional logging and additional fallback for installation ID ([#1103](https://github.com/getsentry/sentry-dotnet/pull/1103))

### Fixes

- Avoid Unhandled Exception on .NET 461 if the Registry Access threw an exception ([#1101](https://github.com/getsentry/sentry-dotnet/pull/1101))

## 3.6.1

### Fixes

- `IHub.ResumeSession()`: don't start a new session if pause wasn't called or if there is no active session ([#1089](https://github.com/getsentry/sentry-dotnet/pull/1089))
- Fixed incorrect order when getting the last active span ([#1094](https://github.com/getsentry/sentry-dotnet/pull/1094))
- Fix logger call in BackgroundWorker that caused a formatting exception in runtime ([#1092](https://github.com/getsentry/sentry-dotnet/pull/1092))

## 3.6.0

### Features

- Implement pause & resume session ([#1069](https://github.com/getsentry/sentry-dotnet/pull/1069))
- Add auto session tracking ([#1068](https://github.com/getsentry/sentry-dotnet/pull/1068))
- Add SDK information to envelope ([#1084](https://github.com/getsentry/sentry-dotnet/pull/1084))
- Add ReportAssembliesMode in favor of ReportAssemblies ([#1079](https://github.com/getsentry/sentry-dotnet/pull/1079))

### Fixes

- System.Text.Json 5.0.2 ([#1078](https://github.com/getsentry/sentry-dotnet/pull/1078))

## 3.6.0-alpha.2

### Features

- Extended Device and GPU protocol; public IJsonSerializable ([#1063](https://github.com/getsentry/sentry-dotnet/pull/1063))
- ASP.NET Core: Option `AdjustStandardEnvironmentNameCasing` to opt-out from lower casing env name. [#1057](https://github.com/getsentry/sentry-dotnet/pull/1057)
- Sessions: Improve exception check in `CaptureEvent(...)` for the purpose of reporting errors in session ([#1058](https://github.com/getsentry/sentry-dotnet/pull/1058))
- Introduce TraceDiagnosticLogger and obsolete DebugDiagnosticLogger ([#1048](https://github.com/getsentry/sentry-dotnet/pull/1048))

### Fixes

- Handle error thrown while trying to get `BootTime` on PS4 with IL2CPP ([#1062](https://github.com/getsentry/sentry-dotnet/pull/1062))
- Use SentryId for ISession.Id ([#1052](https://github.com/getsentry/sentry-dotnet/pull/1052))
- Add System.Reflection.Metadata as a dependency for netcoreapp3.0 target([#1064](https://github.com/getsentry/sentry-dotnet/pull/1064))

## 3.6.0-alpha.1

### Features

- Implemented client-mode release health ([#1013](https://github.com/getsentry/sentry-dotnet/pull/1013))

### Fixes

- Report lowercase staging environment for ASP.NET Core ([#1046](https://github.com/getsentry/sentry-unity/pull/1046))

## 3.5.0

### Features

- Report user IP address for ASP.NET Core ([#1045](https://github.com/getsentry/sentry-unity/pull/1045))

### Fixes

- Connect middleware exceptions to transactions ([#1043](https://github.com/getsentry/sentry-dotnet/pull/1043))
- Hub.IsEnabled set to false when Hub disposed ([#1021](https://github.com/getsentry/sentry-dotnet/pull/1021))

## 3.4.0

### Features

- Sentry.EntityFramework moved to this repository ([#1017](https://github.com/getsentry/sentry-dotnet/pull/1017))
- Additional `netstandard2.1` target added. Sample with .NET Core 3.1 console app.
- `UseBreadcrumbs` is called automatically by `AddEntityFramework`

### Fixes

- Normalize line breaks ([#1016](https://github.com/getsentry/sentry-dotnet/pull/1016))
- Finish span with exception in SentryHttpMessageHandler ([#1037](https://github.com/getsentry/sentry-dotnet/pull/1037))

## 3.4.0-beta.0

### Features

- Serilog: Add support for Serilog.Formatting.ITextFormatter ([#998](https://github.com/getsentry/sentry-dotnet/pull/998))
- simplify ifdef ([#1010](https://github.com/getsentry/sentry-dotnet/pull/1010))
- Use `DebugDiagnosticLogger` as the default logger for legacy ASP.NET ([#1012](https://github.com/getsentry/sentry-dotnet/pull/1012))
- Adjust parameter type in `AddBreadcrumb` to use `IReadOnlyDictionary<...>` instead of `Dictionary<...>` ([#1000](https://github.com/getsentry/sentry-dotnet/pull/1000))
- await dispose everywhere ([#1009](https://github.com/getsentry/sentry-dotnet/pull/1009))
- Further simplify transaction integration from legacy ASP.NET ([#1011](https://github.com/getsentry/sentry-dotnet/pull/1011))

## 3.3.5-beta.0

### Features

- Default environment to "debug" if running with debugger attached (#978)
- ASP.NET Classic: `HttpContext.StartSentryTransaction()` extension method (#996)

### Fixes

- Unity can have negative line numbers ([#994](https://github.com/getsentry/sentry-dotnet/pull/994))
- Fixed an issue where an attempt to deserialize `Device` with a non-system time zone failed ([#993](https://github.com/getsentry/sentry-dotnet/pull/993))

## 3.3.4

### Features

- Env var to keep large envelopes if they are rejected by Sentry (#957)

### Fixes

- serialize parent_span_id in contexts.trace (#958)

## 3.3.3

### Fixes

- boot time detection can fail in some cases (#955)

## 3.3.2

### Fixes

- Don't override Span/Transaction status on Finish(...) if status was not provided explicitly (#928) @Tyrrrz
- Fix startup time shows incorrect value on macOS/Linux. Opt-out available for IL2CPP. (#948)

## 3.3.1

### Fixes

- Move Description field from Transaction to Trace context (#924) @Tyrrrz
- Drop unfinished spans from transaction (#923) @Tyrrrz
- Don't dispose the SDK when UnobservedTaskException is captured (#925) @bruno-garcia
- Fix spans not inheriting TraceId from transaction (#922) @Tyrrrz

## 3.3.0

### Features

- Add StartupTime and Device.BootTime (#887) @lucas-zimerman
- Link events to currently active span (#909) @Tyrrrz
- Add useful contextual data to TransactionSamplingContext in ASP.NET Core integration (#910) @Tyrrrz

### Changes

- Limit max spans in transaction to 1000 (#908) @Tyrrrz

## 3.2.0

### Changes

- Changed the underlying implementation of `ITransaction` and `ISpan`. `IHub.CaptureTransaction` now takes a `Transaction` instead of `ITransaction`. (#880) @Tyrrrz
- Add IsParentSampled to TransactionContext (#885) @Tyrrrz
- Retrieve CurrentVersion for ASP.NET applications (#884) @lucas-zimerman
- Make description parameter nullable on `ISpan.StartChild(...)` and related methods (#900) @Tyrrrz
- Add Platform to Transaction, mimicking the same property on SentryEvent (#901) @Tyrrrz

## 3.1.0

### Features

- Adding TaskUnobservedTaskExceptionIntegration to default integrations and method to remove it (#870) @FilipNemec
- Enrich transactions with more data (#875) @Tyrrrz

### Fixes

- Don't add version prefix in release if it's already set (#877) @Tyrrrz

## 3.0.8

### Features

- Add AddSentryTag and AddSentryContext Extensions for exception class (#834) @lucas-zimerman
- Associate span exceptions with event exceptions (#848) @Tyrrrz
- MaxCacheItems option to control files on disk (#846) @Tyrrrz
- Move SentryHttpMessageHandlerBuilderFilter to Sentry.Extensions.Logging (#845) @Tyrrrz

### Fixes

- Fix CachingTransport throwing an exception when it can't move the files from the previous session (#871) @Tyrrrz

## 3.0.7

### Changes

- Don't write timezone_display_name if it's the same as the ID (#837) @Tyrrrz
- Serialize arbitrary objects in contexts (#838) @Tyrrrz

## 3.0.6

### Fixes

- Fix serialization of transactions when filesystem caching is enabled. (#815) @Tyrrrz
- Fix UWP not registering exceptions (#821) @lucas-zimerman
- Fix tracing middleware (#813) @Tyrrrz

## 3.0.5

### Changes

- Fix transaction sampling (#810) @Tyrrrz

## 3.0.4

### Changes

- Don't add logs coming from Sentry as breadcrumbs (fixes stack overflow exception) (#797) @Tyrrrz
- Consolidate logic for resolving hub (fixes bug "SENTRY_DSN is not defined") (#795) @Tyrrrz
- Add SetFingerprint overload that takes `params string[]` (#796) @Tyrrrz
- Create spans for outgoing HTTP requests (#802) @Tyrrrz
- Finish span on exception in SentryHttpMessageHandler (#806) @Tyrrrz
- Fix ObjectDisposedException caused by object reuse in RetryAfterHandler (#807) @Tyrrrz

## 3.0.3

### Changes

- Fix DI issues in ASP.NET Core + SentryHttpMessageHandlerBuilderFilter (#789) @Tyrrrz
- Fix incorrect NRT on SpanContext.ctor (#788) @Tyrrrz
- Remove the `Evaluate` error from the breadcrumb list (#790) @Tyrrrz
- Set default tracing sample rate to 0.0 (#791) @Tyrrrz

## 3.0.2

### Changes

- Add GetSpan() to IHub and SentrySdk (#782) @Tyrrrz
- Automatically start transactions from incoming trace in ASP.NET Core (#783) @Tyrrrz
- Automatically inject 'sentry-trace' on outgoing requests in ASP.NET Core (#784) @Tyrrrz

## 3.0.1

### Changes

- bump log4net 2.0.12 (#781) @bruno-garcia
- Fix Serilog version (#780) @bruno-garcia
- Move main Protocol types to Sentry namespace (#779) @bruno-garcia

## 3.0.0

### Changes

- Add support for dynamic transaction sampling. (#753) @Tyrrrz
- Integrate trace headers. (#758) @Tyrrrz
- Renamed Option `DiagnosticsLevel` to `DiagnosticLevel` (#759) @bruno-garcia
- Add additional data to transactions (#763) @Tyrrrz
- Improve transaction instrumentation on ASP.NET Core (#766) @Tyrrrz
- Add `Release` to `Scope` (#765) @Tyrrrz
- Don't fallback to `HttpContext.RequestPath` if a route is unknown (#767 #769) @kanadaj @Tyrrrz

## 3.0.0-beta.0

### Changes

- Add instruction_addr to SentryStackFrame. (#744) @lucas-zimerman
- Default stack trace format: Ben.Demystifier (#732) @bruno-garcia

## 3.0.0-alpha.11

### Changed

- Limit attachment size (#705)
- Separate tracing middleware (#737)
- Bring Transaction a bit more inline with Java SDK (#741)
- Sync transaction and transaction name on scope (#740)

## 3.0.0-alpha.10

- Disabled Mono StackTrace Factory. (#709) @lucas-zimerman
- Adds to the existing User Other dict rather than replacing (#729) @brettjenkins

## 3.0.0-alpha.9

- Handle non-json error response messages on HttpTransport. (#690) @lucas-zimerman
- Fix deadlock on missing ConfigureAwait into foreach loops. (#694) @lucas-zimerman
- Report gRPC sdk name (#700) @bruno-garcia

## 3.0.0-alpha.8

- Include parameters in stack frames. (#662) @Tyrrrz
- Remove CultureUIInfo if value is even with CultureInfo. (#671) @lucas-zimerman
- Make all fields on UserFeedback optional. (#660) @Tyrrrz
- Align transaction names with Java. (#659) @Tyrrrz
- Include assembly name in default release. (#682) @Tyrrrz
- Add support for attachments. (#670) @Tyrrrz
- Improve logging for relay errors. (#683) @Tyrrrz
- Report sentry.dotnet.aspnet on the new Sentry.AspNet package. (#681) @Tyrrrz
- Always send a default release. (#695) @Tyrrrz

## 3.0.0-alpha.7

- Ref moved SentryId from namespace Sentry.Protocol to Sentry (#643) @lucas-zimerman
- Ref renamed `CacheFlushTimeout` to `InitCacheFlushTimeout` (#638) @lucas-zimerman
- Add support for performance. ([#633](https://github.com/getsentry/sentry-dotnet/pull/633))
- Transaction (of type `string`) on Scope and Event now is called TransactionName. ([#633](https://github.com/getsentry/sentry-dotnet/pull/633))

## 3.0.0-alpha.6

- Abandon ValueTask #611
- Fix Cache deleted on HttpTransport exception. (#610) @lucas-zimerman
- Add `SentryScopeStateProcessor` #603
- Add net5.0 TFM to libraries #606
- Add more logging to CachingTransport #619
- Bump Microsoft.Bcl.AsyncInterfaces to 5.0.0 #618
- Bump `Microsoft.Bcl.AsyncInterfaces` to 5.0.0 #618
- `DefaultTags` moved from `SentryLoggingOptions` to `SentryOptions` (#637) @PureKrome
- `Sentry.Serilog` can accept DefaultTags (#637) @PureKrome

## 3.0.0-alpha.5

- Replaced `BaseScope` with `IScope`. (#590) @Tyrrrz
- Removed code coverage report from the test folder. (#592) @lucas-zimerman
- Add target framework NET5.0 on Sentry.csproj. Change the type of `Extra` where value parameter become nullable. @lucas-zimerman
- Implement envelope caching. (#576) @Tyrrrz
- Add a list of .NET Frameworks installed when available. (#531) @lucas-zimerman
- Parse Mono and IL2CPP stacktraces for Unity and Xamarin (#578) @bruno-garcia
- Update TFMs and dependency min version (#580) @bruno-garcia
- Run all tests on .NET 5 (#583) @bruno-garcia

## 3.0.0-alpha.4

- Add the client user ip if both SendDefaultPii and IsEnvironmentUser are set. (#1015) @lucas-zimerman
- Replace Task with ValueTask where possible. (#564) @Tyrrrz
- Add support for ASP.NET Core gRPC (#563) @Mitch528
- Push API docs to GitHub Pages GH Actions (#570) @bruno-garcia
- Refactor envelopes

## 3.0.0-alpha.3

- Add support for user feedback. (#559) @lucas-zimerman
- Add support for envelope deserialization (#558) @Tyrrrz
- Add package description and tags to Sentry.AspNet @Tyrrrz
- Fix internal url references for the new Sentry documentation. (#562) @lucas-zimerman

## 3.0.0-alpha.2

- Set the Environment setting to 'production' if none was provided. (#550) @PureKrome
- ASPNET.Core hosting environment is set to 'production' / 'development' (notice lower casing) if no custom options.Enviroment is set. (#554) @PureKrome
- Add most popular libraries to InAppExclude #555 (@bruno-garcia)
- Add support for individual rate limits.
- Extend `SentryOptions.BeforeBreadcrumb` signature to accept returning nullable values.
- Add support for envelope deserialization.

## 3.0.0-alpha.1

- Rename `LogEntry` to `SentryMessage`. Change type of `SentryEvent.Message` from `string` to `SentryMessage`.
- Change the type of `Gpu.VendorId` from `int` to `string`.
- Add support for envelopes.
- Publishing symbols package (snupkg) to nuget.org with sourcelink

## 3.0.0-alpha.0

- Move aspnet-classic integration to Sentry.AspNet (#528) @Tyrrrz
- Merge Sentry.Protocol into Sentry (#527) @Tyrrrz
- Framework and runtime info (#526) @bruno-garcia
- Add NRTS to Sentry.Extensions.Logging (#524) @Tyrrrz
- Add NRTs to Sentry.Serilog, Sentry.NLog, Sentry.Log4Net (#521) @Tyrrrz
- Add NRTs to Sentry.AspNetCore (#520) @Tyrrrz
- Fix CI build on GitHub Actions (#523) @Tyrrrz
- Add GitHubActionsTestLogger (#511) @Tyrrrz

We'd love to get feedback.

## 2.2.0-alpha

Add nullable reference types support (Sentry, Sentry.Protocol) (#509)
fix: Use ASP.NET Core endpoint FQDN (#485)
feat: Add integration to TaskScheduler.UnobservedTaskException (#481)

## 2.1.6

fix: aspnet fqdn (#485) @bruno-garcia
ref: wait on test the time needed (#484) @bruno-garcia
feat: Add integration to TaskScheduler.UnobservedTaskException (#481) @lucas-zimerman
build(deps): bump Serilog.AspNetCore from 3.2.0 to 3.4.0 (#477)  @dependabot-preview
Fix README typo (#480) @AndreasLangberg
build(deps): bump coverlet.msbuild from 2.8.1 to 2.9.0 (#462) @dependabot-preview
build(deps): bump Microsoft.Extensions.Logging.Debug @dependabot-preview
fix some spelling (#475) @SimonCropp
build(deps): bump Microsoft.Extensions.Configuration.Json (#467) @dependabot-preview

## 2.1.5

- fix: MEL don't init if enabled (#460) @bruno-garcia
- feat: Device Calendar, Timezone, CultureInfo (#457) @bruno-garcia
- ref: Log out debug disabled (#459) @bruno-garcia
- dep: Bump PlatformAbstractions (#458) @bruno-garcia
- feat: Exception filter (#456) @bruno-garcia

## 2.1.5-beta

- fix: MEL don't init if enabled (#460) @bruno-garcia
- feat: Device Calendar, Timezone, CultureInfo (#457) @bruno-garcia
- ref: Log out debug disabled (#459) @bruno-garcia
- dep: Bump PlatformAbstractions (#458) @bruno-garcia
- feat: Exception filter (#456) @bruno-garcia

## 2.1.4

- NLog SentryTarget - NLogDiagnosticLogger for writing to NLog InternalLogger (#450) @snakefoot
- fix: SentryScopeManager dispose message (#449) @bruno-garcia
- fix: dont use Sentry namespace on sample (#447) @bruno-garcia
- Remove obsolete API from benchmarks (#445) @bruno-garcia
- build(deps): bump Microsoft.Extensions.Logging.Debug from 2.1.1 to 3.1.4 (#421) @dependabot-preview
- build(deps): bump Microsoft.AspNetCore.Diagnostics from 2.1.1 to 2.2.0 (#431) @dependabot-preview
- build(deps): bump Microsoft.CodeAnalysis.CSharp.Workspaces from 3.1.0 to 3.6.0 (#437) @dependabot-preview

## 2.1.3

- SentryScopeManager - Fixed clone of Stack so it does not reverse order (#420) @snakefoot
- build(deps): bump Serilog.AspNetCore from 2.1.1 to 3.2.0 (#411) @dependabot-preview
- Removed dependency on System.Collections.Immutable (#405) @snakefoot
- Fix Sentry.Microsoft.Logging Filter now drops also breadcrumbs (#440)

## 2.1.2-beta5

Fix Background worker dispose logs error message (#408)
Fix sentry serilog extension method collapsing (#406)
Fix Sentry.Samples.NLog so NLog.config is valid (#404)

Thanks @snakefoot and @JimHume for the fixes

Add MVC route data extraction to ScopeExtensions.Populate() (#401)

## 2.1.2-beta3

Fixed ASP.NET System.Web catch HttpException to prevent the request processor from being unable to submit #397 (#398)

## 2.1.2-beta2

- Ignore WCF error and capture (#391)

### 2.1.2-beta

- Serilog Sentry sink does not load all options from IConfiguration (#380)
- UnhandledException sets Handled=false (#382)

## 2.1.1

Bug fix:  Don't overwrite server name set via configuration with machine name on ASP.NET Core #372

## 2.1.0

- Set score url to fully constructed url #367 Thanks @christopher-taormina-zocdoc
- Don't dedupe from inner exception #363 - Note this might change groupings. It's opt-in.
- Expose FlushAsync to intellisense #362
- Protocol monorepo #325 - new protocol version whenever there's a new SDK release

## 2.0.3

Expose httpHandler creation (#359)
NLog: possibility to override fingerprint using AdditionalGroupingKey (#358) @Shtannikov
Take ServerName from options (#356)

## 2.0.2

Add logger and category from Serilog SourceContext. (#316) @krisztiankocsis
Set DateFormatHandling.IsoDateFormat for serializer. Fixes #351 (#353)  @olsh

## 2.0.1

Removed `-beta` from dependencies.

## 2.0.0

- SentryTarget - GetTagsFromLogEvent with null check (#326)
- handled process corrupted (#328)
- sourcelink GA (#330)
- Adds ability to specify user values via NLog configuration (#336)
- Add option to ASP.NET Core to flush events after response complete (#288)
- Fixed race on `BackgroundWorker`  (#293)
- Exclude `Sentry.` frames from InApp (#272)
- NLog SentryTarget with less overhead for breadcrumb (#273)
- Logging on body not extracted (#246)
- Add support to DefaultTags for ASP.NET Core and M.E.Logging (#268)
- Don't use ValueTuple (#263)
- All public members were documented: #252
- Use EnableBuffering to keep request payload around: #250
- Serilog default levels: #237
- Removed dev dependency from external dependencies 4d92ab0
- Use new `Sentry.Protocol` 836fb07e
- Use new `Sentry.PlatformAbsrtractions` #226
- Debug logging for ASP.NET Classic #209
- Reading request body throws on ASP.NET Core 3 (#324)
- NLog: null check contextProp.Value during IncludeEventDataOnBreadcrumbs (#323)
- JsonSerializerSettings - ReferenceLoopHandling.Ignore (#312)
- Fixed error when reading request body affects collecting other request data (#299)
- `Microsoft.Extensions.Logging` `ConfigureScope` invocation. #208, #210, #224 Thanks @dbraillon
- `Sentry.Serilog` Verbose level. #213, #217. Thanks @kanadaj
- AppDomain.ProcessExit will close the SDK: #242
- Adds PublicApiAnalyzers to public projects: #234
- NLog: Utilizes Flush functionality in NLog target: #228
- NLog: Set the logger via the log event info in SentryTarget.Write, #227
- Multi-target .NET Core 3.0 (#308)

Major version bumped due to these breaking changes:

1. `Sentry.Protocol` version 2.0.0

* Remove StackTrace from SentryEvent [#38](https://github.com/getsentry/sentry-dotnet-protocol/pull/38) - StackTrace is either part of Thread or SentryException.

2. Removed `ContextLine` #223
3. Use `StackTrace` from `Threads` #222
4. `FlushAsync` added to `ISentryClient` #214

## 2.0.0-beta8

- SentryTarget - GetTagsFromLogEvent with null check (#326)
- handled process corrupted (#328)
- sourcelink GA (#330)
- Adds ability to specify user values via NLog configuration (#336)

## 2.0.0-beta7

Fixes:

- Reading request body throws on ASP.NET Core 3 (#324)
- NLog: null check contextProp.Value during IncludeEventDataOnBreadcrumbs (#323)
- JsonSerializerSettings - ReferenceLoopHandling.Ignore (#312)

Features:

- Multi-target .NET Core 3.0 (#308)

## 2.0.0-beta6

- Fixed error when reading request body affects collecting other request data (#299)

## 2.0.0-beta5

- Add option to ASP.NET Core to flush events after response complete (#288)
- Fixed race on `BackgroundWorker`  (#293)
- Exclude `Sentry.` frames from InApp (#272)
- NLog SentryTarget with less overhead for breadcrumb (#273)

## 2.0.0-beta4

- Logging on body not extracted (#246)
- Add support to DefaultTags for ASP.NET Core and M.E.Logging (#268)
- Don't use ValueTuple (#263)

## 2.0.0-beta3

- All public members were documented: #252
- Use EnableBuffering to keep request payload around: #250
- Serilog default levels: #237

Thanks @josh-degraw for:

- AppDomain.ProcessExit will close the SDK: #242
- Adds PublicApiAnalyzers to public projects: #234
- NLog: Utilizes Flush functionality in NLog target: #228
- NLog: Set the logger via the log event info in SentryTarget.Write, #227

## 2.0.0-beta2

- Removed dev dependency from external dependencies 4d92ab0
- Use new `Sentry.Protocol` 836fb07e
- Use new `Sentry.PlatformAbsrtractions` #226

## 2.0.0-beta

Major version bumped due to these breaking changes:

1. `Sentry.Protocol` version 2.0.0

* Remove StackTrace from SentryEvent [#38](https://github.com/getsentry/sentry-dotnet-protocol/pull/38) - StackTrace is either part of Thread or SentryException.

2. Removed `ContextLine` #223
3. Use `StackTrace` from `Threads` #222
4. `FlushAsync` added to `ISentryClient` #214

Other Features:

- Debug logging for ASP.NET Classic #209

Fixes:

- `Microsoft.Extensions.Logging` `ConfigureScope` invocation. #208, #210, #224 Thanks @dbraillon
- `Sentry.Serilog` Verbose level. #213, #217. Thanks @kanadaj

## 1.2.1-beta

Fixes and improvements to the NLog integration: #207 by @josh-degraw

## 1.2.0

### Features

- Optionally skip module registrations #202 - (Thanks @josh-degraw)
- First NLog integration release #188 (Thanks @josh-degraw)
- Extensible stack trace #184 (Thanks @pengweiqhca)
- MaxRequestSize for ASP.NET and ASP.NET Core #174
- InAppInclude #171
- Overload to AddSentry #163 by (Thanks @f1nzer)
- ASP.NET Core AddSentry has now ConfigureScope: #160

### Bug fixes

- Don't override user #199
- Read the hub to take latest Client: 8f4b5ba

## 1.1.3-beta4

Bug fix: Don't override user  #199

## 1.1.3-beta3

- First NLog integration release #188 (Thanks @josh-degraw)
- Extensible stack trace #184 (Thanks @pengweiqhca)

## 1.1.3-beta2

Feature:
- MaxRequestSize for ASP.NET and ASP.NET Core #174
- InAppInclude #171

Fix: Diagnostic log order: #173 by @scolestock

## 1.1.3-beta

Fixed:
- Read the hub to take latest Client: 8f4b5ba1a3
- Uses Sentry.Protocol 1.0.4 4035e25

Feature
- Overload to `AddSentry` #163 by @F1nZeR
- ASP.NET Core `AddSentry` has now `ConfigureScope`: #160

## 1.1.2

Using [new version of the protocol with fixes and features](https://github.com/getsentry/sentry-dotnet-protocol/releases/tag/1.0.3).

Fixed:

ASP.NET Core integration issue when containers are built on the ServiceCollection after SDK is initialized (#157, #103 )

## 1.1.2-beta

Fixed:
- ASP.NET Core integration issue when containers are built on the ServiceCollection after SDK is initialized (#157, #103 )

## 1.1.1

Fixed:
- Serilog bug that self log would recurse #156

Feature:
- log4net environment via xml configuration #150 (Thanks Sébastien Pierre)

## 1.1.0

Includes all features and bug fixes of previous beta releases:

Features:

- Use log entry to improve grouping #125
- Use .NET Core SDK 2.1.401
- Make AddProcessors extension methods on Options public #115
- Format InternalsVisibleTo to avoid iOS issue: 94e28b3
- Serilog Integration #118, #145
- Capture methods return SentryId #139, #140
- MEL integration keeps properties as tags #146
- Sentry package Includes net461 target #135

Bug fixes:

- Disabled SDK throws on shutdown: #124
- Log4net only init if current hub is disabled #119

Thanks to our growing list of [contributors](https://github.com/getsentry/sentry-dotnet/graphs/contributors).

## 1.0.1-beta5

- Added `net461` target to Serilog package #148

## 1.0.1-beta4

- Serilog Integration #118, #145
- `Capture` methods return `SentryId` #139, #140
- MEL integration keeps properties as tags #146
- Revert reducing Json.NET requirements <https://github.com/getsentry/sentry-dotnet/commit/1aed4a5c76ead2f4d39f1c2979eda02d068bfacd>

Thanks to our growing [list of contributors](https://github.com/getsentry/sentry-dotnet/graphs/contributors).

## 1.0.1-beta3

Lowering Newtonsoft.Json requirements; #138

## 1.0.1-beta2

`Sentry` package Includes `net461` target #135

## 1.0.1-beta

Features:
- Use log entry to improve grouping #125
- Use .NET Core SDK 2.1.401
- Make `AddProcessors` extension methods on Options public  #115
- Format InternalsVisibleTo to avoid iOS issue: 94e28b3

Bug fixes:
- Disabled SDK throws on shutdown: #124
- Log4net only init if current hub is disabled #119

## 1.0.0

### First major release of the new .NET SDK

#### Main features

##### Sentry package

- Automatic Captures global unhandled exceptions (AppDomain)
- Scope management
- Duplicate events automatically dropped
- Events from the same exception automatically dropped
- Web proxy support
- HttpClient/HttpClientHandler configuration callback
- Compress request body
- Event sampling opt-in
- Event flooding protection (429 retry-after and internal bound queue)
- Release automatically set (AssemblyInformationalVersionAttribute, AssemblyVersion or env var)
- DSN discovered via environment variable
- Release (version) reported automatically
- CLS Compliant
- Strong named
- BeforeSend and BeforeBreadcrumb callbacks
- Event and Exception processors
- SourceLink (including PDB in nuget package)
- Device OS info sent
- Device Runtime info sent
- Enable SDK debug mode (opt-in)
- Attach stack trace for captured messages (opt-in)

##### Sentry.Extensions.Logging

- Includes all features from the `Sentry` package.
- BeginScope data added to Sentry scope, sent with events
- LogInformation or higher added as breadcrumb, sent with next events.
- LogError or higher automatically captures an event
- Minimal levels are configurable.

##### Sentry.AspNetCore

- Includes all features from the `Sentry` package.
- Includes all features from the `Sentry.Extensions.Logging` package.
- Easy ASP.NET Core integration, single line: `UseSentry`.
- Captures unhandled exceptions in the middleware pipeline
- Captures exceptions handled by the framework `UseExceptionHandler` and Error page display.
- Any event sent will include relevant application log messages
- RequestId as tag
- URL as tag
- Environment is automatically set (`IHostingEnvironment`)
- Request payload can be captured if opt-in
- Support for EventProcessors registered with DI
- Support for ExceptionProcessors registered with DI
- Captures logs from the request (using Microsoft.Extensions.Logging)
- Supports configuration system (e.g: appsettings.json)
- Server OS info sent
- Server Runtime info sent
- Request headers sent
- Request body compressed

All packages are:
- Strong named
- Tested on Windows, Linux and macOS
- Tested on .NET Core, .NET Framework and Mono

##### Learn more

- [Code samples](https://github.com/getsentry/sentry-dotnet/tree/master/samples)
- [Sentry docs](https://docs.sentry.io/quickstart/?platform=csharp)

Sample event using the log4net integration:
![Sample event in Sentry](https://github.com/getsentry/sentry-dotnet/blob/master/samples/Sentry.Samples.Log4Net/.assets/log4net-sample.gif?raw=true)

Download it directly from GitHub or using NuGet:

|      Integrations                 |        NuGet         |
| ----------------------------- | -------------------: |
|         **Sentry**            |    [![NuGet](https://img.shields.io/nuget/vpre/Sentry.svg)](https://www.nuget.org/packages/Sentry)   |
|     **Sentry.AspNetCore**     |   [![NuGet](https://img.shields.io/nuget/vpre/Sentry.AspNetCore.svg)](https://www.nuget.org/packages/Sentry.AspNetCore)   |
| **Sentry.Extensions.Logging** | [![NuGet](https://img.shields.io/nuget/vpre/Sentry.Extensions.Logging.svg)](https://www.nuget.org/packages/Sentry.Extensions.Logging)   |
| **Sentry.Log4Net** | [![NuGet](https://img.shields.io/nuget/vpre/Sentry.Log4Net.svg)](https://www.nuget.org/packages/Sentry.Log4Net)   |

# 1.0.0-rc2

Features and improvements:

- `SentrySdk.LastEventId` to get scoped id
- `BeforeBreadcrumb` to allow dropping or modifying a breadcrumb
- Event processors on scope #58
- Event processor as `Func<SentryEvent,SentryEvent>`

Bug fixes:

- #97 Sentry environment takes precedence over ASP.NET Core

Download it directly below from GitHub or using NuGet:

|      Integrations                 |        NuGet         |
| ----------------------------- | -------------------: |
|         **Sentry**            |    [![NuGet](https://img.shields.io/nuget/vpre/Sentry.svg)](https://www.nuget.org/packages/Sentry)   |
|     **Sentry.AspNetCore**     |   [![NuGet](https://img.shields.io/nuget/vpre/Sentry.AspNetCore.svg)](https://www.nuget.org/packages/Sentry.AspNetCore)   |
| **Sentry.Extensions.Logging** | [![NuGet](https://img.shields.io/nuget/vpre/Sentry.Extensions.Logging.svg)](https://www.nuget.org/packages/Sentry.Extensions.Logging)   |
| **Sentry.Log4Net** | [![NuGet](https://img.shields.io/nuget/vpre/Sentry.Log4Net.svg)](https://www.nuget.org/packages/Sentry.Log4Net)   |

# 1.0.0-rc

Features and improvements:

- Microsoft.Extensions.Logging (MEL) use framework configuration system #79 (Thanks @pengweiqhca)
- Use IOptions on Logging and ASP.NET Core integrations #81
- Send PII (personal identifier info, opt-in `SendDefaultPii`): #83
- When SDK is disabled SentryMiddleware passes through to next in pipeline: #84
- SDK diagnostic logging (option: `Debug`): #85
- Sending Stack trace for events without exception (like CaptureMessage, opt-in `AttachStackTrace`) #86

Bug fixes:

- MEL: Only call Init if DSN was provided <https://github.com/getsentry/sentry-dotnet/commit/097c6a9c6f4348d87282c92d9267879d90879e2a>
- Correct namespace for `AddSentry` <https://github.com/getsentry/sentry-dotnet/commit/2498ab4081f171dc78e7f74e4f1f781a557c5d4f>

Breaking changes:

The settings for HTTP and Worker have been moved to `SentryOptions`. There's no need to call `option.Http(h => h...)` anymore.
`option.Proxy` was renamed to `option.HttpProxy`.

[New sample](https://github.com/getsentry/sentry-dotnet/tree/master/samples/Sentry.Samples.GenericHost) using [GenericHost](https://docs.microsoft.com/en-us/aspnet/core/fundamentals/host/generic-host?view=aspnetcore-2.1)

Download it directly below from GitHub or using NuGet:

|      Integrations                 |        NuGet         |
| ----------------------------- | -------------------: |
|         **Sentry**            |    [![NuGet](https://img.shields.io/nuget/vpre/Sentry.svg)](https://www.nuget.org/packages/Sentry)   |
|     **Sentry.AspNetCore**     |   [![NuGet](https://img.shields.io/nuget/vpre/Sentry.AspNetCore.svg)](https://www.nuget.org/packages/Sentry.AspNetCore)   |
| **Sentry.Extensions.Logging** | [![NuGet](https://img.shields.io/nuget/vpre/Sentry.Extensions.Logging.svg)](https://www.nuget.org/packages/Sentry.Extensions.Logging)   |
| **Sentry.Log4Net** | [![NuGet](https://img.shields.io/nuget/vpre/Sentry.Log4Net.svg)](https://www.nuget.org/packages/Sentry.Log4Net)   |

# 0.0.1-preview5

Features:

- Support buffered gzip request #73
- Reduced dependencies from the ASP.NET Core integraiton
- InAppExclude configurable #75
- Duplicate event detects inner exceptions #76
- HttpClientHandler configuration callback #72
- Event sampling opt-in
- ASP.NET Core sends server name

Bug fixes:

- On-prem without chuncked support for gzip #71
- Exception.Data key is not string #77

##### [Watch on youtube](https://www.youtube.com/watch?v=xK6a1goK_w0) how to use the ASP.NET Core integration

Download it directly below from GitHub or using NuGet:

|      Integrations                 |        NuGet         |
| ----------------------------- | -------------------: |
|         **Sentry**            |    [![NuGet](https://img.shields.io/nuget/vpre/Sentry.svg)](https://www.nuget.org/packages/Sentry)   |
|     **Sentry.AspNetCore**     |   [![NuGet](https://img.shields.io/nuget/vpre/Sentry.AspNetCore.svg)](https://www.nuget.org/packages/Sentry.AspNetCore)   |
| **Sentry.Extensions.Logging** | [![NuGet](https://img.shields.io/nuget/vpre/Sentry.Extensions.Logging.svg)](https://www.nuget.org/packages/Sentry.Extensions.Logging)   |
| **Sentry.Log4Net** | [![NuGet](https://img.shields.io/nuget/vpre/Sentry.Log4Net.svg)](https://www.nuget.org/packages/Sentry.Log4Net)   |

## 0.0.1-preview4

Features:

- Using [Sentry Protocol](https://github.com/getsentry/sentry-dotnet-protocol) as a dependency
- Environment can be set via `SentryOptions` #49
- Compress request body (configurable: Fastest, Optimal, Off) #63
- log4net integration
- SDK honors Sentry's 429 HTTP Status with Retry After header #61

Bug fixes:

- `Init` pushes the first scope #55, #54
- `Exception.Data` copied to `SentryEvent.Data` while storing the index of originating error.
- Demangling code ensures Function name available #64
- ASP.NET Core integration throws when Serilog added #65, #68, #67

Improvements to [the docs](https://getsentry.github.io/sentry-dotnet) like:
- Release discovery
- `ConfigureScope` clarifications
- Documenting samples

### [Watch on youtube](https://www.youtube.com/watch?v=xK6a1goK_w0) how to use the ASP.NET Core integration

Download it directly from GitHub or using NuGet:

|      Integrations                 |        NuGet         |
| ----------------------------- | -------------------: |
|         **Sentry**            |    [![NuGet](https://img.shields.io/nuget/vpre/Sentry.svg)](https://www.nuget.org/packages/Sentry)   |
|     **Sentry.AspNetCore**     |   [![NuGet](https://img.shields.io/nuget/vpre/Sentry.AspNetCore.svg)](https://www.nuget.org/packages/Sentry.AspNetCore)   |
| **Sentry.Extensions.Logging** | [![NuGet](https://img.shields.io/nuget/vpre/Sentry.Extensions.Logging.svg)](https://www.nuget.org/packages/Sentry.Extensions.Logging)   |
| **Sentry.Log4Net** | [![NuGet](https://img.shields.io/nuget/vpre/Sentry.Log4Net.svg)](https://www.nuget.org/packages/Sentry.Log4Net)   |

## 0.0.1-preview3

This third preview includes bug fixes and more features. Test coverage increased to 96%

Features and improvements:

- Filter duplicate events/exceptions #43
- EventProcessors can be added (sample [1](https://github.com/getsentry/sentry-dotnet/blob/dbb5a3af054d0ca6f801de37fb7db3632ca2c65a/samples/Sentry.Samples.Console.Customized/Program.cs#L151), [2](https://github.com/getsentry/sentry-dotnet/blob/dbb5a3af054d0ca6f801de37fb7db3632ca2c65a/samples/Sentry.Samples.Console.Customized/Program.cs#L41))
- ExceptionProcessors can be added #36 (sample [1](https://github.com/getsentry/sentry-dotnet/blob/dbb5a3af054d0ca6f801de37fb7db3632ca2c65a/samples/Sentry.Samples.Console.Customized/Program.cs#L172), [2](https://github.com/getsentry/sentry-dotnet/blob/dbb5a3af054d0ca6f801de37fb7db3632ca2c65a/samples/Sentry.Samples.Console.Customized/Program.cs#L42))
- Release is automatically discovered/reported #35
- Contexts is a dictionary - allows custom data #37
- ASP.NET integration reports context as server: server-os, server-runtime #37
- Assemblies strong named #41
- Scope exposes IReadOnly members instead of Immutables
- Released a [documentation site](https://getsentry.github.io/sentry-dotnet/)

Bug fixes:

# 46 Strong name
# 40 Logger provider gets disposed/flushes events

[Watch on youtube](https://www.youtube.com/watch?v=xK6a1goK_w0) how to use the ASP.NET Core integration.

Download it directly from GitHub or using NuGet:

|      Integrations                 |        NuGet         |
| ----------------------------- | -------------------: |
|         **Sentry**            |    [![NuGet](https://img.shields.io/nuget/vpre/Sentry.svg)](https://www.nuget.org/packages/Sentry)   |
|     **Sentry.AspNetCore**     |   [![NuGet](https://img.shields.io/nuget/vpre/Sentry.AspNetCore.svg)](https://www.nuget.org/packages/Sentry.AspNetCore)   |
| **Sentry.Extensions.Logging** | [![NuGet](https://img.shields.io/nuget/vpre/Sentry.Extensions.Logging.svg)](https://www.nuget.org/packages/Sentry.Extensions.Logging)   |

## 0.0.1-preview2

This second release includes bug fixes and more features. Test coverage increased to 93%

Features and improvements:
- Added `CaptureMessage`
- `BeforeSend` callback errors are sent as breadcrumbs
- `ASP.NET Core` integration doesn't add tags added by `Microsoft.Extensions.Logging`
- SDK name is reported depending on the package added
- Integrations API allows user-defined SDK integration
- Unhandled exception handler can be configured via integrations
- Filter kestrel log eventid 13 (application error) when already captured by the middleware

Bugs fixed:
- Fixed #28
- HTTP Proxy set to HTTP message handler

Download it directly from GitHub or using NuGet:

|      Integrations                 |        NuGet         |
| ----------------------------- | -------------------: |
|         **Sentry**            |    [![NuGet](https://img.shields.io/nuget/vpre/Sentry.svg)](https://www.nuget.org/packages/Sentry)   |
|     **Sentry.AspNetCore**     |   [![NuGet](https://img.shields.io/nuget/vpre/Sentry.AspNetCore.svg)](https://www.nuget.org/packages/Sentry.AspNetCore)   |
| **Sentry.Extensions.Logging** | [![NuGet](https://img.shields.io/nuget/vpre/Sentry.Extensions.Logging.svg)](https://www.nuget.org/packages/Sentry.Extensions.Logging)   |

## 0.0.1-preview1

Our first preview of the SDK:

Main features:
- Easy ASP.NET Core integration, single line: `UseSentry`.
- Captures unhandled exceptions in the middleware pipeline
- Captures exceptions handled by the framework `UseExceptionHandler` and Error page display.
- Captures process-wide unhandled exceptions (AppDomain)
- Captures logger.Error or logger.Critical
- When an event is sent, data from the current request augments the event.
- Sends information about the server running the app (OS, Runtime, etc)
- Informational logs written by the app or framework augment events sent to Sentry
- Optional include of the request body
- HTTP Proxy configuration

Also available via NuGet:

[Sentry](https://www.nuget.org/packages/Sentry/0.0.1-preview1)
[Sentry.AspNetCore](https://www.nuget.org/packages/Sentry.AspNetCore/0.0.1-preview1)
[Sentry.Extensions.Logging](https://www.nuget.org/packages/Sentry.Extensions.Logging/0.0.1-preview1)<|MERGE_RESOLUTION|>--- conflicted
+++ resolved
@@ -2,15 +2,9 @@
 
 ## Unreleased
 
-<<<<<<< HEAD
-### Features
-
-- Added attribute http.request.method to span data ([#2648](https://github.com/getsentry/sentry-dotnet/pull/2648))
-=======
 ### Obsoletion
 
 - `WithScope` and `WithScopeAsync` have been proven to not work correctly in desktop contexts when using a global scope. They are now deprecated in favor of the overloads of `CaptureEvent`, `CaptureMessage`, and `CaptureException`. Those methods provide a callback to a configurable scope. ([#2677](https://github.com/getsentry/sentry-dotnet/pull/2677))
->>>>>>> 3a04b044
 
 ### Dependencies
 
