--- conflicted
+++ resolved
@@ -5,14 +5,8 @@
 ### Features
 
 - Add AddSentryTag and AddSentryContext Extensions for exception class (#834) @lucas-zimerman
-
-### Features
-
-<<<<<<< HEAD
 - MaxCacheItems option to control files on disk (#846) @Tyrrrz
-=======
 - Move SentryHttpMessageHandlerBuilderFilter to Sentry.Extensions.Logging (#845) @Tyrrrz
->>>>>>> 371c064c
 
 ## 3.0.7
 
