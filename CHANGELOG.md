# Changelog

## Unreleased

<<<<<<< HEAD
### Features

- .NET MAUI integration with CommunityToolkit.Mvvm Async Relay Commands can now be auto spanned with the new package Sentry.Maui.CommunityToolkit.Mvvm ([#4125](https://github.com/getsentry/sentry-dotnet/pull/4125))
=======
### Fixes

- Redact Authorization headers before sending events to Sentry ([#4164](https://github.com/getsentry/sentry-dotnet/pull/4164))
- Remove Strong Naming from Sentry.Hangfire ([#4099](https://github.com/getsentry/sentry-dotnet/pull/4099))

### Features

- New source generator allows Sentry to see true build variables like PublishAot and PublishTrimmed to properly adapt checks in the Sentry SDK ([#4101](https://github.com/getsentry/sentry-dotnet/pull/4101))
- Auto breadcrumbs now include all .NET MAUI gesture recognizer events ([#4124](https://github.com/getsentry/sentry-dotnet/pull/4124))
>>>>>>> d0c58f4d

### Dependencies

- Bump CLI from v2.43.1 to v2.44.0 ([#4169](https://github.com/getsentry/sentry-dotnet/pull/4169))
  - [changelog](https://github.com/getsentry/sentry-cli/blob/master/CHANGELOG.md#2440)
  - [diff](https://github.com/getsentry/sentry-cli/compare/2.43.1...2.44.0)

## 5.7.0-beta.0

### Features

- When setting a transaction on the scope, the SDK will attempt to sync the transaction's trace context with the SDK on the native layer. Finishing a transaction will now also start a new trace ([#4153](https://github.com/getsentry/sentry-dotnet/pull/4153)) 
- Added `CaptureFeedback` overload with `configureScope` parameter ([#4073](https://github.com/getsentry/sentry-dotnet/pull/4073))
- Custom SessionReplay masks in MAUI Android apps ([#4121](https://github.com/getsentry/sentry-dotnet/pull/4121))

### Fixes

- Work around iOS SHA1 bug ([#4143](https://github.com/getsentry/sentry-dotnet/pull/4143))
- Prevent Auto Breadcrumbs Event Binder from leaking and rebinding events  ([#4159](https://github.com/getsentry/sentry-dotnet/pull/4159))
- Fixes build error when building .NET Framework applications using Sentry 5.6.0: `MSB4185 :The function "IsWindows" on type "System.OperatingSystem" is not available` ([#4160](https://github.com/getsentry/sentry-dotnet/pull/4160))
- Added a `SentrySetCommitReleaseOptions` build property that can be specified separately from `SentryReleaseOptions` ([#4109](https://github.com/getsentry/sentry-dotnet/pull/4109))

### Dependencies

- Bump CLI from v2.43.0 to v2.43.1 ([#4151](https://github.com/getsentry/sentry-dotnet/pull/4151))
  - [changelog](https://github.com/getsentry/sentry-cli/blob/master/CHANGELOG.md#2431)
  - [diff](https://github.com/getsentry/sentry-cli/compare/2.43.0...2.43.1)

## 5.6.0

### Features

- Option to disable the SentryNative integration ([#4107](https://github.com/getsentry/sentry-dotnet/pull/4107), [#4134](https://github.com/getsentry/sentry-dotnet/pull/4134))
  - To disable it, add this msbuild property: `<SentryNative>false</SentryNative>` 
- Reintroduced experimental support for Session Replay on Android ([#4097](https://github.com/getsentry/sentry-dotnet/pull/4097))
- If an incoming HTTP request has the `traceparent` header, it is now parsed and interpreted like the `sentry-trace` header. Outgoing requests now contain the `traceparent` header to facilitate integration with servesr that only support the [W3C Trace Context](https://www.w3.org/TR/trace-context/). ([#4084](https://github.com/getsentry/sentry-dotnet/pull/4084))

### Fixes

- Ensure user exception data is not removed by AspNetCoreExceptionProcessor ([#4016](https://github.com/getsentry/sentry-dotnet/pull/4106))
- Prevent users from disabling AndroidEnableAssemblyCompression which leads to untrappable crash ([#4089](https://github.com/getsentry/sentry-dotnet/pull/4089))
- Fixed MSVCRT build warning on Windows ([#4111](https://github.com/getsentry/sentry-dotnet/pull/4111))

### Dependencies

- Bump Cocoa SDK from v8.39.0 to v8.46.0 ([#4103](https://github.com/getsentry/sentry-dotnet/pull/4103))
    - [changelog](https://github.com/getsentry/sentry-cocoa/blob/main/CHANGELOG.md#8460)
    - [diff](https://github.com/getsentry/sentry-cocoa/compare/8.39.0...8.46.0)
- Bump Native SDK from v0.8.3 to v0.8.4 ([#4122](https://github.com/getsentry/sentry-dotnet/pull/4122))
  - [changelog](https://github.com/getsentry/sentry-native/blob/master/CHANGELOG.md#084)
  - [diff](https://github.com/getsentry/sentry-native/compare/0.8.3...0.8.4)

## 5.5.1

### Fixes

- Fix UWP Net Native compilation ([#4085](https://github.com/getsentry/sentry-dotnet/pull/4085))
- Sentry Java SDK dependencies are now detected and included in the Android bindings ([#4079](https://github.com/getsentry/sentry-dotnet/pull/4079))

## 5.5.0

### Features

- The `IScopeObserver` now has an `SetTrace` that allows observing changes to the scope's trace context. The SDK uses this to propagate the `trace ID` to `sentry-native`. This allows Sentry to connect errors coming from all layers of your application ([#4026](https://github.com/getsentry/sentry-dotnet/pull/4026))
- Exception.HResult is now included in the mechanism data for all exceptions ([#4029](https://github.com/getsentry/sentry-dotnet/pull/4029))

### Dependencies

- Bump Native SDK from v0.8.2 to v0.8.3 [#4072](https://github.com/getsentry/sentry-dotnet/pull/4072))
    - [changelog](https://github.com/getsentry/sentry-native/blob/master/CHANGELOG.md#083)
    - [diff](https://github.com/getsentry/sentry-native/compare/0.8.2...0.8.3)

### Fixes

- Fixed symbolication and source context for net9.0-android ([#4033](https://github.com/getsentry/sentry-dotnet/pull/4033))
- Single quotes added to the release name when using MS Build to create Sentry releases on Windows ([#4015](https://github.com/getsentry/sentry-dotnet/pull/4015))
- Target `net9.0` on Sentry.Google.Cloud.Functions to avoid conflict with Sentry.AspNetCore ([#4039](https://github.com/getsentry/sentry-dotnet/pull/4039))
- Changed default value for `SentryOptions.EnableAppHangTrackingV2` to `false` ([#4042](https://github.com/getsentry/sentry-dotnet/pull/4042))
- Missing MAUI `Shell` navigation breadcrumbs on iOS ([#4006](https://github.com/getsentry/sentry-dotnet/pull/4006))
- Prevent application crashes when capturing screenshots on iOS ([#4069](https://github.com/getsentry/sentry-dotnet/pull/4069))

### Dependencies

- Bump Native SDK from v0.8.1 to v0.8.2 ([#4050](https://github.com/getsentry/sentry-dotnet/pull/4050)
  - [changelog](https://github.com/getsentry/sentry-native/blob/master/CHANGELOG.md#082)
  - [diff](https://github.com/getsentry/sentry-native/compare/0.8.1...0.8.2)
- Bump CLI from v2.42.2 to v2.43.0 ([#4036](https://github.com/getsentry/sentry-dotnet/pull/4036), [#4049](https://github.com/getsentry/sentry-dotnet/pull/4049), [#4060](https://github.com/getsentry/sentry-dotnet/pull/4060), [#4062](https://github.com/getsentry/sentry-dotnet/pull/4062))
  - [changelog](https://github.com/getsentry/sentry-cli/blob/master/CHANGELOG.md#2430)
  - [diff](https://github.com/getsentry/sentry-cli/compare/2.42.2...2.43.0)
- Bump Java SDK from v7.20.1 to v8.6.0 ([#4075](https://github.com/getsentry/sentry-dotnet/pull/4075))
  - [changelog](https://github.com/getsentry/sentry-java/blob/main/CHANGELOG.md#860)
  - [diff](https://github.com/getsentry/sentry-java/compare/7.20.1...8.6.0)

## 5.4.0

### Enhancements

- Profiling: improve performance by subscribing only to necessary CLR events ([#3970](https://github.com/getsentry/sentry-dotnet/pull/3970))

### Fixes

- Unknown stack frames in profiles on .NET 8+ ([#3967](https://github.com/getsentry/sentry-dotnet/pull/3967))

## 5.3.0

### Features

- User Feedback can now be captured without errors/exceptions. Note that these APIs replace the older UserFeedback APIs, which have now been marked as obsolete (and will be removed in a future major version bump) ([#3981](https://github.com/getsentry/sentry-dotnet/pull/3981))

### Fixes

- Using SentryOptions.Native.SuppressExcBadAccess and SentryOptions.Native.SuppressSignalAborts, users can now block duplicate errors from native due to dotnet NullReferenceExceptions - Defaults to false ([#3998](https://github.com/getsentry/sentry-dotnet/pull/3998))
- Native iOS events are now exposed to the dotnet layer for users to hook through SentryOptions.BeforeSend and SentryOptions.OnCrashedLastRun ([#2102](https://github.com/getsentry/sentry-dotnet/pull/3958))
- Prevent crashes from occurring on Android during OnBeforeSend ([#4022](https://github.com/getsentry/sentry-dotnet/pull/4022))

### Dependencies

- Bump Native SDK from v0.8.0 to v0.8.1 ([#4014](https://github.com/getsentry/sentry-dotnet/pull/4014))
  - [changelog](https://github.com/getsentry/sentry-native/blob/master/CHANGELOG.md#081)
  - [diff](https://github.com/getsentry/sentry-native/compare/0.8.0...0.8.1)

## 5.2.0

### Features

- Users can now register their own MAUI controls for breadcrumb creation ([#3997](https://github.com/getsentry/sentry-dotnet/pull/3997))
- Serilog scope properties are now sent with Sentry events ([#3976](https://github.com/getsentry/sentry-dotnet/pull/3976))
- The sample seed used for sampling decisions is now propagated, for use in downstream custom trace samplers ([#3951](https://github.com/getsentry/sentry-dotnet/pull/3951))
- Add Azure Function UseSentry overloads for easier wire ups  ([#3971](https://github.com/getsentry/sentry-dotnet/pull/3971))

### Fixes

- Fix mismapped breadcrumb levels coming in from native to dotnet SDK ([#3993](https://github.com/getsentry/sentry-dotnet/pull/3993))
- Deduplicate profiling stack frames ([#3969](https://github.com/getsentry/sentry-dotnet/pull/3969))

### Dependencies

- Bump CLI from v2.41.1 to v2.42.2 ([#3979](https://github.com/getsentry/sentry-dotnet/pull/3979), [#4002](https://github.com/getsentry/sentry-dotnet/pull/4002))
  - [changelog](https://github.com/getsentry/sentry-cli/blob/master/CHANGELOG.md#2422)
  - [diff](https://github.com/getsentry/sentry-cli/compare/2.41.1...2.42.2)
- Bump Native SDK from v0.7.20 to v0.8.0 ([#4003](https://github.com/getsentry/sentry-dotnet/pull/4003))
  - [changelog](https://github.com/getsentry/sentry-native/blob/master/CHANGELOG.md#080)
  - [diff](https://github.com/getsentry/sentry-native/compare/0.7.20...0.8.0)

## 5.1.1

### Fixes

- Emit transaction.data inside contexts.trace.data ([#3936](https://github.com/getsentry/sentry-dotnet/pull/3936))
- Native SIGSEGV errors resulting from managed NullReferenceExceptions are now suppressed on Android ([#3903](https://github.com/getsentry/sentry-dotnet/pull/3903))
- OTel activities that are marked as not recorded are no longer sent to Sentry ([#3890](https://github.com/getsentry/sentry-dotnet/pull/3890))
- Fixed envelopes with oversized attachments getting stuck in __processing ([#3938](https://github.com/getsentry/sentry-dotnet/pull/3938))
- OperatingSystem will now return macOS as OS name instead of 'Darwin' as well as the proper version. ([#2710](https://github.com/getsentry/sentry-dotnet/pull/3956))
- Ignore null value on CocoaScopeObserver.SetTag ([#3948](https://github.com/getsentry/sentry-dotnet/pull/3948))

## 5.1.0

### Significant change in behavior
- The User.IpAddress is now only set to `{{auto}}` when `SendDefaultPii` is enabled. This change gives you control over IP address collection directly on the client ([#3893](https://github.com/getsentry/sentry-dotnet/pull/3893))

### Features

- .NET on iOS: Add experimental EnableAppHangTrackingV2 configuration flag to the options binding SDK ([#3877](https://github.com/getsentry/sentry-dotnet/pull/3877))
- Added `SentryOptions.DisableSentryHttpMessageHandler`. Useful if you're using `OpenTelemetry.Instrumentation.Http` and ending up with duplicate spans. ([#3879](https://github.com/getsentry/sentry-dotnet/pull/3879))

### Dependencies

- Bump Native SDK from v0.7.17 to v0.7.18 ([#3891](https://github.com/getsentry/sentry-dotnet/pull/3891))
  - [changelog](https://github.com/getsentry/sentry-native/blob/master/CHANGELOG.md#0718)
  - [diff](https://github.com/getsentry/sentry-native/compare/0.7.17...0.7.18)
### Fixes

- Prevent Native EXC_BAD_ACCESS signal errors from being captured when managed NullRefrenceExceptions occur ([#3909](https://github.com/getsentry/sentry-dotnet/pull/3909))
- Fixed duplicate SentryMauiEventProcessors ([#3905](https://github.com/getsentry/sentry-dotnet/pull/3905))
- Fixed invalid string.Format index in Debug logs for the DiagnosticSource integration ([#3923](https://github.com/getsentry/sentry-dotnet/pull/3923))

### Dependencies

- Bump Native SDK from v0.7.17 to v0.7.20 ([#3891](https://github.com/getsentry/sentry-dotnet/pull/3891), [#3908](https://github.com/getsentry/sentry-dotnet/pull/3908), [#3929](https://github.com/getsentry/sentry-dotnet/pull/3929))
  - [changelog](https://github.com/getsentry/sentry-native/blob/master/CHANGELOG.md#0720)
  - [diff](https://github.com/getsentry/sentry-native/compare/0.7.17...0.7.20)
- Bump Java SDK from v7.20.0 to v7.20.1 ([#3907](https://github.com/getsentry/sentry-dotnet/pull/3907))
  - [changelog](https://github.com/getsentry/sentry-java/blob/main/CHANGELOG.md#7201)
  - [diff](https://github.com/getsentry/sentry-java/compare/7.20.0...7.20.1)
- Bump CLI from v2.40.0 to v2.41.1 ([#3910](https://github.com/getsentry/sentry-dotnet/pull/3910))
  - [changelog](https://github.com/getsentry/sentry-cli/blob/master/CHANGELOG.md#2411)
  - [diff](https://github.com/getsentry/sentry-cli/compare/2.40.0...2.41.1)

## 5.0.1

### Fixes

- .NET Mobile: Disable and made obsolete the iOS Watchdog termination feature which is based on heuristics that don't work in .NET ([#3867](https://github.com/getsentry/sentry-dotnet/pull/3867))
- .NET on Android: NullReferenceException handled by Mono cause the app to crash (PR #3694) ([#3871](https://github.com/getsentry/sentry-dotnet/pull/3871))

### Dependencies

- Bump Native SDK from v0.7.16 to v0.7.17 ([#3857](https://github.com/getsentry/sentry-dotnet/pull/3857))
  - [changelog](https://github.com/getsentry/sentry-native/blob/master/CHANGELOG.md#0717)
  - [diff](https://github.com/getsentry/sentry-native/compare/0.7.16...0.7.17)
- Bump Java SDK from v7.19.0 to v7.20.0 ([#3866](https://github.com/getsentry/sentry-dotnet/pull/3866))
  - [changelog](https://github.com/getsentry/sentry-java/blob/main/CHANGELOG.md#7200)
  - [diff](https://github.com/getsentry/sentry-java/compare/7.19.0...7.20.0)
- Bump CLI from v2.39.1 to v2.40.0 ([#3869](https://github.com/getsentry/sentry-dotnet/pull/3869))
  - [changelog](https://github.com/getsentry/sentry-cli/blob/master/CHANGELOG.md#2400)
  - [diff](https://github.com/getsentry/sentry-cli/compare/2.39.1...2.40.0)

## 5.0.0

### API Changes

- Removed net6.0 and net7.0 TFMs as Microsoft has stopped supporting both of these now. If you need to target net6.0 or net7.0 then we recommend using version 4.x of the .NET SDK for Sentry. ([#3807](https://github.com/getsentry/sentry-dotnet/pull/3807))
- Sentry's Experimental Metrics feature has been deprecated and removed from the SDK. ([#3718](https://github.com/getsentry/sentry-dotnet/pull/3718))
- `SentryOptions.EnableTracing` has been removed. Instead, tracing should be enabled or disabled by setting the `SentryOptions.TracesSampleRate` or by using `SentryOptions.TracesSampler` to configure a sampling function ([#3569](https://github.com/getsentry/sentry-dotnet/pull/3569))
- Temporarily removed experimental Session Replay support ([#3827](https://github.com/getsentry/sentry-dotnet/pull/3827))
- You should no longer pass `AndroidContext` as an argument to `SentrySdk.Init` ([#3562](https://github.com/getsentry/sentry-dotnet/pull/3562))
- The `SentryUser.Segment` property has been deprecated. Consider sending this as a tag or additional data instead ([#3563](https://github.com/getsentry/sentry-dotnet/pull/3563))
- The ITraceContext now includes an [Origin](https://develop.sentry.dev/sdk/telemetry/traces/trace-origin/), which is set automatically and is primarily used internally by the Sentry server ([#3564](https://github.com/getsentry/sentry-dotnet/pull/3564))
- `Device.BatteryLevel` and `Device.ProcessorFrequency` are now stored as floats rather than ints, to align with the Cocoa and Java SDKs ([#3567](https://github.com/getsentry/sentry-dotnet/pull/3567))
- The `FailedRequestTargets`, `TagFilters` and `TracePropagationTargets` options have all been changed from `SubstringOrRegexPattern` to `IList<StringOrRegex>` ([#3566](https://github.com/getsentry/sentry-dotnet/pull/3566))
- `Scope.Transaction` is now always stored as an `AsyncLocal` also in [Global Mode](https://docs.sentry.io/platforms/dotnet/configuration/options/#is-global-mode-enabled), to prevent auto-instrumented spans from the UI ending up parented to transactions from a background task (or vice versa). ([#3596](https://github.com/getsentry/sentry-dotnet/pull/3596))

### Features
- Added support for `.NET 9` ([#3699](https://github.com/getsentry/sentry-dotnet/pull/3699))
- Heap dumps can be captured automatically when memory usage exceeds a configurable threshold. Note that this API is still experimental and may change based on user feedback. ([#3667](https://github.com/getsentry/sentry-dotnet/pull/3667))
- libsentrysupplemental.so now supports 16 KB page sizes on Android ([#3723](https://github.com/getsentry/sentry-dotnet/pull/3723))
- Added `SentryOptions` extension for profiling: `options.AddProfilingIntegration()` ([#3660](https://github.com/getsentry/sentry-dotnet/pull/3660))

### Fixes
- Address Trim warnings to enable AOT support, including support for MAUI specifically. ([#3841](https://github.com/getsentry/sentry-dotnet/pull/3841))
- Fixed JNI Error when accessing Android device data from multiple threads ([#3802](https://github.com/getsentry/sentry-dotnet/pull/3802))
- Android - fix bug that prevents logcat.log from getting attached to unhandled events (SIGSEGV Segfault) ([#3694](https://github.com/getsentry/sentry-dotnet/pull/3694))
- Fixed ArgumentNullException in FormRequestPayloadExtractor when handling invalid form data on ASP.NET ([#3734](https://github.com/getsentry/sentry-dotnet/pull/3734))
- Fixed NullReferenceException in SentryTraceHeader when parsing null or empty values ([#3757](https://github.com/getsentry/sentry-dotnet/pull/3757))
- Fix "System.ArgumentOutOfRangeException: Specified argument was out of the range of valid values. (Parameter 'idData')" error propagating OpenTelemetry span ids ([#3850](https://github.com/getsentry/sentry-dotnet/pull/3850))
- ArgumentNullException in FormRequestPayloadExtractor when handling invalid form data on ASP.NET ([#3734](https://github.com/getsentry/sentry-dotnet/pull/3734))
- Fixed crash when using NLog with FailedRequestStatusCodes options in a Maui app with Trimming enabled ([#3743](https://github.com/getsentry/sentry-dotnet/pull/3743))

### Dependencies

- Bump CLI from v2.38.2 to v2.39.1 ([#3782](https://github.com/getsentry/sentry-dotnet/pull/3782)) ([#3799](https://github.com/getsentry/sentry-dotnet/pull/3799))
  - [changelog](https://github.com/getsentry/sentry-cli/blob/master/CHANGELOG.md#2391)
  - [diff](https://github.com/getsentry/sentry-cli/compare/2.38.2...2.39.1)
- Bump Java SDK from v7.16.0 to v7.19.0 ([#3749](https://github.com/getsentry/sentry-dotnet/pull/3749), [#3771](https://github.com/getsentry/sentry-dotnet/pull/3771)) ([#3805](https://github.com/getsentry/sentry-dotnet/pull/3805), [#3844](https://github.com/getsentry/sentry-dotnet/pull/3844))
  - [changelog](https://github.com/getsentry/sentry-java/blob/main/CHANGELOG.md#7190)
  - [diff](https://github.com/getsentry/sentry-java/compare/7.16.0...7.19.0)
- Bump Cocoa SDK from v8.36.0 to v8.39.0 ([#3727](https://github.com/getsentry/sentry-dotnet/pull/3727))
    - [changelog](https://github.com/getsentry/sentry-cocoa/blob/main/CHANGELOG.md#8390)
    - [diff](https://github.com/getsentry/sentry-cocoa/compare/8.36.0...8.39.0)
- Bump Native SDK from v0.7.11 to v0.7.16 ([#3731](https://github.com/getsentry/sentry-dotnet/pull/3731), [#3770](https://github.com/getsentry/sentry-dotnet/pull/3770), [#3775](https://github.com/getsentry/sentry-dotnet/pull/3775), [#3779](https://github.com/getsentry/sentry-dotnet/pull/3779)) ([#3825](https://github.com/getsentry/sentry-dotnet/pull/3825))
  - [changelog](https://github.com/getsentry/sentry-native/blob/master/CHANGELOG.md#0716)
  - [diff](https://github.com/getsentry/sentry-native/compare/0.7.11...0.7.16)

## 4.13.0

### Features

- Limited experimental support for Session Replay Recording on Android ([#3552](https://github.com/getsentry/sentry-dotnet/pull/3552))

### Fixes

- When using OTel and ASP.NET Core the SDK could try to process OTel spans after the SDK had been closed ([#3726](https://github.com/getsentry/sentry-dotnet/pull/3726))

### Dependencies

- Bump CLI from v2.38.1 to v2.38.2 ([#3728](https://github.com/getsentry/sentry-dotnet/pull/3728))
  - [changelog](https://github.com/getsentry/sentry-cli/blob/master/CHANGELOG.md#2382)
  - [diff](https://github.com/getsentry/sentry-cli/compare/2.38.1...2.38.2)

## 4.12.2

### Fixes

- Events from NDK on Android will report sdk.name `sentry.native.android.dotnet` ([#3682](https://github.com/getsentry/sentry-dotnet/pull/3682))

### Features

- Android - allow logcat attachments to be previewed in Sentry ([#3711](https://github.com/getsentry/sentry-dotnet/pull/3711))
- Added a `SetBeforeScreenshotCapture` callback to the options: allowing the user to set an action before the screenshot is taken ([#3661](https://github.com/getsentry/sentry-dotnet/pull/3661))
- Make `Sentry.AspNetCore.Blazor.WebAssembly` generally available. ([#3674](https://github.com/getsentry/sentry-dotnet/pull/3674))

### Dependencies

- Bump Java SDK from v7.14.0 to v7.16.0 ([#3670](https://github.com/getsentry/sentry-dotnet/pull/3670), [#3707](https://github.com/getsentry/sentry-dotnet/pull/3707))
  - [changelog](https://github.com/getsentry/sentry-java/blob/main/CHANGELOG.md#7160)
  - [diff](https://github.com/getsentry/sentry-java/compare/7.14.0...7.16.0)
- Bump CLI from v2.37.0 to v2.38.1 ([#3702](https://github.com/getsentry/sentry-dotnet/pull/3702), [#3720](https://github.com/getsentry/sentry-dotnet/pull/3720))
  - [changelog](https://github.com/getsentry/sentry-cli/blob/master/CHANGELOG.md#2381)
  - [diff](https://github.com/getsentry/sentry-cli/compare/2.37.0...2.38.1)
- Bumped `System.Text.Json` from v6.0.8 to v6.0.10 ([#3704](https://github.com/getsentry/sentry-dotnet/pull/3704))
- Bump Native SDK from v0.7.10 to v0.7.11 ([#3715](https://github.com/getsentry/sentry-dotnet/pull/3715))
  - [changelog](https://github.com/getsentry/sentry-native/blob/master/CHANGELOG.md#0711)
  - [diff](https://github.com/getsentry/sentry-native/compare/0.7.10...0.7.11)

## 4.12.1

### Fixes

- Fixed "Failed to persist session" error on iOS ([#3655](https://github.com/getsentry/sentry-dotnet/pull/3655))

### Dependencies

- Bump CLI from v2.36.5 to v2.37.0 ([#3647](https://github.com/getsentry/sentry-dotnet/pull/3647), [#3664](https://github.com/getsentry/sentry-dotnet/pull/3664))
  - [changelog](https://github.com/getsentry/sentry-cli/blob/master/CHANGELOG.md#2370)
  - [diff](https://github.com/getsentry/sentry-cli/compare/2.36.5...2.37.0)

## 4.12.0

### Support for Xcode 16.0 (BREAKING CHANGE)

If you are using Xcode 16.0, you will need to update the SDK to version `4.12.0` or later.
If you are still using Xcode 15.4 or earlier, you need to continue to use version `4.11.0` or earlier.

Using Xcode 16 to build .NET applications targeting iOS and Mac Catalyst requires [.NET workload for iOS SDK version 18.0.8303](https://github.com/xamarin/xamarin-macios/releases/tag/dotnet-8.0.1xx-xcode16.0-8303). We [built the SDK version 4.12.0 using Xcode 16](https://github.com/getsentry/sentry-dotnet/pull/3635/files) in order to support this scenario. That, unfortunately, breaks folks using older version of Xcode.

As such, if you are using SDK version `4.12.x` and targeting iOS or Mac Catalyst, you will need to install and use Xcode 16 and `workload iOS SDK 18.0.8303`

Note that .NET 9 will also support Xcode 16, when it is released next month (Nov 2024).

### API Changes

- The `SentrySdk.Metrics` module is deprecated and will be removed in the next major release.
  Sentry will reject all metrics sent after October 7, 2024.
  Learn more: https://sentry.zendesk.com/hc/en-us/articles/26369339769883-Upcoming-API-Changes-to-Metrics  ([#3619](https://github.com/getsentry/sentry-dotnet/pull/3619))

### Fixes

- Fixed duplicate key exception for Hangfire jobs with AutomaticRetry ([#3631](https://github.com/getsentry/sentry-dotnet/pull/3631))

### Features

- Added a flag to options `DisableFileWrite` to allow users to opt-out of all file writing operations. Note that toggling this will affect features such as offline caching and auto-session tracking and release health as these rely on some file persistency ([#3614](https://github.com/getsentry/sentry-dotnet/pull/3614), [#3641](https://github.com/getsentry/sentry-dotnet/pull/3641))

### Dependencies

- Bump Native SDK from v0.7.9 to v0.7.10 ([#3623](https://github.com/getsentry/sentry-dotnet/pull/3623))
  - [changelog](https://github.com/getsentry/sentry-native/blob/master/CHANGELOG.md#0710)
  - [diff](https://github.com/getsentry/sentry-native/compare/0.7.9...0.7.10)
- Bump CLI from v2.36.1 to v2.36.5 ([#3624](https://github.com/getsentry/sentry-dotnet/pull/3624), [#3634](https://github.com/getsentry/sentry-dotnet/pull/3634), [#3642](https://github.com/getsentry/sentry-dotnet/pull/3642), [#3644](https://github.com/getsentry/sentry-dotnet/pull/3644))
  - [changelog](https://github.com/getsentry/sentry-cli/blob/master/CHANGELOG.md#2365)
  - [diff](https://github.com/getsentry/sentry-cli/compare/2.36.1...2.36.5)
- Update Perfview/TraceEvent to e343a0c ([#3492](https://github.com/getsentry/sentry-dotnet/pull/3492))

## 4.11.0

### Features

- All exceptions are now added as breadcrumbs on future events. Previously this was only the case for exceptions captured via the `Sentry.SeriLog` or `Sentry.Extensions.Logging` integrations. ([#3584](https://github.com/getsentry/sentry-dotnet/pull/3584))

### Fixes
- On mobile devices, the SDK no longer throws a `FormatException` for `ProcessorFrequency` when trying to report native events ([#3541](https://github.com/getsentry/sentry-dotnet/pull/3541))
- Add missing org parameter to the CLI release operations ([#3600](https://github.com/getsentry/sentry-dotnet/pull/3600))

### API Changes
- When the Sentry SDK is disabled, `SentrySdk.StartTransaction()` now returns a `NoOpTransaction`, which avoids unnecessary memory allocations ([#3581](https://github.com/getsentry/sentry-dotnet/pull/3581))

### Dependencies

- Bump Cocoa SDK from v8.35.0 to v8.36.0 ([#3570](https://github.com/getsentry/sentry-dotnet/pull/3570), [#3575](https://github.com/getsentry/sentry-dotnet/pull/3575))
  - [changelog](https://github.com/getsentry/sentry-cocoa/blob/main/CHANGELOG.md#8360)
  - [diff](https://github.com/getsentry/sentry-cocoa/compare/8.35.0...8.36.0)
- Bump CLI from v2.33.1 to v2.36.1 ([#3578](https://github.com/getsentry/sentry-dotnet/pull/3578), [#3599](https://github.com/getsentry/sentry-dotnet/pull/3599), [#3603](https://github.com/getsentry/sentry-dotnet/pull/3603), [#3606](https://github.com/getsentry/sentry-dotnet/pull/3606))
  - [changelog](https://github.com/getsentry/sentry-cli/blob/master/CHANGELOG.md#2361)
  - [diff](https://github.com/getsentry/sentry-cli/compare/2.33.1...2.36.1)
- Bump Native SDK from v0.7.8 to v0.7.9 ([#3577](https://github.com/getsentry/sentry-dotnet/pull/3577))
  - [changelog](https://github.com/getsentry/sentry-native/blob/master/CHANGELOG.md#079)
  - [diff](https://github.com/getsentry/sentry-native/compare/0.7.8...0.7.9)

## 4.10.2

### Various fixes & improvements

- fix: Prevent deadlock in `Hub.Dispose` (#3539) by @bitsandfoxes
- build(deps): bump github/codeql-action from 3.26.0 to 3.26.2 (#3543) by @dependabot

### Dependencies

- Bump Cocoa SDK from v8.34.0 to v8.35.0 ([#3548](https://github.com/getsentry/sentry-dotnet/pull/3548))
  - [changelog](https://github.com/getsentry/sentry-cocoa/blob/main/CHANGELOG.md#8350)
  - [diff](https://github.com/getsentry/sentry-cocoa/compare/8.34.0...8.35.0)

## Fixes

- Resolved a potential deadlock during SDK shutdown ([#3539](https://github.com/getsentry/sentry-dotnet/pull/3539))

## 4.10.1

### Fixes

- Unfinished spans are now correctly stored and retrieved by the CachingTransport ([#3533](https://github.com/getsentry/sentry-dotnet/pull/3533))

### Dependencies

- Bump Cocoa SDK from v8.33.0 to v8.34.0 ([#3535](https://github.com/getsentry/sentry-dotnet/pull/3535))
  - [changelog](https://github.com/getsentry/sentry-cocoa/blob/main/CHANGELOG.md#8340)
  - [diff](https://github.com/getsentry/sentry-cocoa/compare/8.33.0...8.34.0)

## 4.10.0

### Features

- Users can now automatically create releases and associated commits via sentry-cli and MSBuild properties ([#3462](https://github.com/getsentry/sentry-dotnet/pull/3462))
- `Sentry.AspNetCore.Blazor.WebAssembly` now targets .NET 8 specifically, allowing for proper dependency resolution ([#3501](https://github.com/getsentry/sentry-dotnet/pull/3501))

### Fixes

- When targeting `WPF`, `WinForms` or `Avalonia` with `PublishAot` enabled, the SDK no longers throws a `DllNotFoundException` trying to initialize `sentry-native` ([#3411](https://github.com/getsentry/sentry-dotnet/pull/3411))
Unable to load DLL sentry-native or one of its dependencies
- On mobile devices, the SDK no longer throws a `FormatException` when trying to report native events ([#3485](https://github.com/getsentry/sentry-dotnet/pull/3485))
- Race condition in `SentryMessageHandler` ([#3477](https://github.com/getsentry/sentry-dotnet/pull/3477))
- Decrease runtime diagnostics circular buffer when profiling, reducing memory usage ([#3491](https://github.com/getsentry/sentry-dotnet/pull/3491))
- The InstallationId is now resolved only once per application execution and any issues are logged as warnings instead of errors ([#3529](https://github.com/getsentry/sentry-dotnet/pull/3529))
- DisplayInfo now captured correctly on iOS and Mac Catalyst on non-UI threads ([#3521](https://github.com/getsentry/sentry-dotnet/pull/3521))

### Dependencies

- Bump CLI from v2.32.1 to v2.33.1 ([#3489](https://github.com/getsentry/sentry-dotnet/pull/3489), [#3497](https://github.com/getsentry/sentry-dotnet/pull/3497), [#3520](https://github.com/getsentry/sentry-dotnet/pull/3520))
  - [changelog](https://github.com/getsentry/sentry-cli/blob/master/CHANGELOG.md#2331)
  - [diff](https://github.com/getsentry/sentry-cli/compare/2.32.1...2.33.1)
- Bump Java SDK from v7.11.0 to v7.14.0 ([#3503](https://github.com/getsentry/sentry-dotnet/pull/3503), [#3532](https://github.com/getsentry/sentry-dotnet/pull/3532))
  - [changelog](https://github.com/getsentry/sentry-java/blob/main/CHANGELOG.md#7140)
  - [diff](https://github.com/getsentry/sentry-java/compare/7.11.0...7.14.0)
- Bump Cocoa SDK from v8.30.0 to v8.32.0 ([#3499](https://github.com/getsentry/sentry-dotnet/pull/3499))
  - [changelog](https://github.com/getsentry/sentry-cocoa/blob/main/CHANGELOG.md#8320)
  - [diff](https://github.com/getsentry/sentry-cocoa/compare/8.30.0...8.32.0)
- Bump Native SDK from v0.7.6 to v0.7.8 ([#3502](https://github.com/getsentry/sentry-dotnet/pull/3502), [#3527](https://github.com/getsentry/sentry-dotnet/pull/3527))
  - [changelog](https://github.com/getsentry/sentry-native/blob/master/CHANGELOG.md#078)
  - [diff](https://github.com/getsentry/sentry-native/compare/0.7.6...0.7.8)
- Bump Cocoa SDK from v8.30.0 to v8.33.0 ([#3499](https://github.com/getsentry/sentry-dotnet/pull/3499), [#3528](https://github.com/getsentry/sentry-dotnet/pull/3528))
  - [changelog](https://github.com/getsentry/sentry-cocoa/blob/main/CHANGELOG.md#8330)
  - [diff](https://github.com/getsentry/sentry-cocoa/compare/8.30.0...8.33.0)
- Bump Native SDK from v0.7.6 to v0.7.7 ([#3502](https://github.com/getsentry/sentry-dotnet/pull/3502))
  - [changelog](https://github.com/getsentry/sentry-native/blob/master/CHANGELOG.md#077)
  - [diff](https://github.com/getsentry/sentry-native/compare/0.7.6...0.7.7)
- Bump Java SDK from v7.11.0 to v7.13.0 ([#3515](https://github.com/getsentry/sentry-dotnet/pull/3515))
  - [changelog](https://github.com/getsentry/sentry-java/blob/main/CHANGELOG.md#7130)
  - [diff](https://github.com/getsentry/sentry-java/compare/7.11.0...7.13.0)

## 4.9.0

### Fixes

- Fixed envelopes getting stuck in processing when losing network connectivity ([#3438](https://github.com/getsentry/sentry-dotnet/pull/3438))

### Features

- Client reports now include dropped spans ([#3463](https://github.com/getsentry/sentry-dotnet/pull/3463))

### API Changes

- Removed SentrySdk.RunAsyncVoid ([#3466](https://github.com/getsentry/sentry-dotnet/pull/3466))

## 4.8.1

### Fixes

- The SDK no longer fails to create a trace root ([#3453](https://github.com/getsentry/sentry-dotnet/pull/3453))
- Removed `FirstChanceException` workaround for WinUI ([#3411](https://github.com/getsentry/sentry-dotnet/pull/3411))

### Dependencies

- Bump Java SDK from v7.10.0 to v7.11.0 ([#3459](https://github.com/getsentry/sentry-dotnet/pull/3459))
  - [changelog](https://github.com/getsentry/sentry-java/blob/main/CHANGELOG.md#7110)
  - [diff](https://github.com/getsentry/sentry-java/compare/7.10.0...7.11.0)

## 4.8.0

### Obsoletion

- Marked SentryUser.Segment as deprecated ([#3437](https://github.com/getsentry/sentry-dotnet/pull/3437))

### Features

- Added a new package `Sentry.AspNetCore.Blazor.WebAssembly`. This packages provides you with an extension to `WebAssemblyHostBuilder` to allow SDK configuration via the builder pattern. This package gives us an entry point and the ability to extend the SDKs support and out-of-the-box offering. You can follow the progress and leave feedback either ([here](https://github.com/getsentry/sentry-dotnet/issues/2329)) for extending the support for Blazor Server or ([here](https://github.com/getsentry/sentry-dotnet/issues/2021)) for Blazor WebAssembly support ([#3386](https://github.com/getsentry/sentry-dotnet/pull/3386))

### Fixes

- Debug logs are now visible for MAUI apps in Visual Studio when using Sentry's default DiagnosticLogger ([#3373](https://github.com/getsentry/sentry-dotnet/pull/3373))
- Fixed Monitor duration calculation ([#3420]https://github.com/getsentry/sentry-dotnet/pull/3420)
- Fixed null IServiceProvider in anonymous routes with OpenTelemetry ([#3401](https://github.com/getsentry/sentry-dotnet/pull/3401))
- Fixed Trim warnings in Sentry.DiagnosticSource and WinUIUnhandledException integrations ([#3410](https://github.com/getsentry/sentry-dotnet/pull/3410))
- Fixed memory leak when tracing is enabled ([#3432](https://github.com/getsentry/sentry-dotnet/pull/3432))
- `Scope.User.Id` now correctly defaults to the InstallationId unless it has been set otherwise ([#3425](https://github.com/getsentry/sentry-dotnet/pull/3425))

### Dependencies

- Bump CLI from v2.31.2 to v2.32.1 ([#3398](https://github.com/getsentry/sentry-dotnet/pull/3398))
  - [changelog](https://github.com/getsentry/sentry-cli/blob/master/CHANGELOG.md#2321)
  - [diff](https://github.com/getsentry/sentry-cli/compare/2.31.2...2.32.1)
- Bump Native SDK from v0.7.4 to v0.7.6 ([#3399](https://github.com/getsentry/sentry-dotnet/pull/3399), [#3418](https://github.com/getsentry/sentry-dotnet/pull/3418))
  - [changelog](https://github.com/getsentry/sentry-native/blob/master/CHANGELOG.md#076)
  - [diff](https://github.com/getsentry/sentry-native/compare/0.7.4...0.7.6)
- Bump Cocoa SDK from v8.26.0 to v8.30.0 ([#3408](https://github.com/getsentry/sentry-dotnet/pull/3408), [#3412](https://github.com/getsentry/sentry-dotnet/pull/3412), [#3430](https://github.com/getsentry/sentry-dotnet/pull/3430), [#3450](https://github.com/getsentry/sentry-dotnet/pull/3450))
  - [changelog](https://github.com/getsentry/sentry-cocoa/blob/main/CHANGELOG.md#8300)
  - [diff](https://github.com/getsentry/sentry-cocoa/compare/8.26.0...8.30.0)
- Bump Java SDK from v7.9.0 to v7.10.0 ([#3413](https://github.com/getsentry/sentry-dotnet/pull/3413))
  - [changelog](https://github.com/getsentry/sentry-java/blob/main/CHANGELOG.md#7100)
  - [diff](https://github.com/getsentry/sentry-java/compare/7.9.0...7.10.0)

## 4.7.0

### API Changes

- SentryOptions.EnableTracing has been marked as Obsolete ([#3381](https://github.com/getsentry/sentry-dotnet/pull/3381))

### Features

- The SDK now supports monitor upserting. You can programmatically set up your monitors via the options callback in `SentrySdk.CaptureCheckIn` ([#3330](https://github.com/getsentry/sentry-dotnet/pull/3330))
- Added an `SentrySdk.RunAsyncVoid` helper method that lets you capture exceptions from `async void` methods ([#3379](https://github.com/getsentry/sentry-dotnet/pull/3379))

### Fixes

- P/Invoke warning for GetWindowThreadProcessId no longer shows when using Sentry in UWP applications ([#3372](https://github.com/getsentry/sentry-dotnet/pull/3372))
- Fixed InvalidOperationException when pulling the HttpRequestUrl from Uri's with DangerousDisablePathAndQueryCanonicalization set to true ([#3393](https://github.com/getsentry/sentry-dotnet/pull/3393))

### Dependencies

- Update Perfview/TraceEvent to v3.1.10 (patched) ([#3382](https://github.com/getsentry/sentry-dotnet/pull/3382))
- Bump Native SDK from v0.7.2 to v0.7.4 ([#3385](https://github.com/getsentry/sentry-dotnet/pull/3385))
  - [changelog](https://github.com/getsentry/sentry-native/blob/master/CHANGELOG.md#074)
  - [diff](https://github.com/getsentry/sentry-native/compare/0.7.2...0.7.4)
- Bump Cocoa SDK from v8.25.2 to v8.26.0 ([#3364](https://github.com/getsentry/sentry-dotnet/pull/3364))
  - [changelog](https://github.com/getsentry/sentry-cocoa/blob/main/CHANGELOG.md#8260)
  - [diff](https://github.com/getsentry/sentry-cocoa/compare/8.25.2...8.26.0)

## 4.6.2

### Fixes

- Reverted changes to the SentryHttpMessageHandler and SentryGraphQLHttpMessageHandler to automatically create transactions for each request as this could negatively affect users' quota ([#3367](https://github.com/getsentry/sentry-dotnet/pull/3367))

## 4.6.1

### Fixes

- Fixed SentryHttpMessageHandler and SentryGraphQLHttpMessageHandler not creating spans when there is no active Transaction on the scope ([#3360](https://github.com/getsentry/sentry-dotnet/pull/3360))
- The SDK no longer (wrongly) initializes sentry-native on Blazor WASM builds with `RunAOTCompilation` enabled. ([#3363](https://github.com/getsentry/sentry-dotnet/pull/3363))
- HttpClient requests now show on the Requests dashboard in Sentry ([#3357](https://github.com/getsentry/sentry-dotnet/pull/3357))

### Dependencies

- Bump Hangfire from v1.8.7 to v1.8.12 ([#3361](https://github.com/getsentry/sentry-dotnet/pull/3361))

## 4.6.0

### Features

- Hints now accept `byte[]` as attachment ([#3352](https://github.com/getsentry/sentry-dotnet/pull/3352))
- InApp includes/excludes can now be configured using regular expressions ([#3321](https://github.com/getsentry/sentry-dotnet/pull/3321))

### Fixes

- Fixed memory leak in BackgroundWorker observed when using Sentry with Quartz and MySql ([#3355](https://github.com/getsentry/sentry-dotnet/pull/3355))

### Dependencies

- Bump CLI from v2.31.0 to v2.31.2 ([#3342](https://github.com/getsentry/sentry-dotnet/pull/3342), [#3345](https://github.com/getsentry/sentry-dotnet/pull/3345))
  - [changelog](https://github.com/getsentry/sentry-cli/blob/master/CHANGELOG.md#2312)
  - [diff](https://github.com/getsentry/sentry-cli/compare/2.31.0...2.31.2)
- Bump Cocoa SDK from v8.25.0 to v8.25.2 ([#3356](https://github.com/getsentry/sentry-dotnet/pull/3356))
  - [changelog](https://github.com/getsentry/sentry-cocoa/blob/main/CHANGELOG.md#8252)
  - [diff](https://github.com/getsentry/sentry-cocoa/compare/8.25.0...8.25.2)
- Bump Java SDK from v7.8.0 to v7.9.0 ([#3358](https://github.com/getsentry/sentry-dotnet/pull/3358))
  - [changelog](https://github.com/getsentry/sentry-java/blob/main/CHANGELOG.md#790)
  - [diff](https://github.com/getsentry/sentry-java/compare/7.8.0...7.9.0)

## 4.5.0

### Features

- Extended the SDK's CheckIn support by adding Release, Environment and Trace ID to the event. CheckIns created via the Hangfire integration now also automatically report their duration ([#3320](https://github.com/getsentry/sentry-dotnet/pull/3320))
- The SDK's performance API now works in conjunction with OpenTelemetry's instrumentation. This means that SentrySpans and OTel spans now show up in the same span-tree. ([#3288](https://github.com/getsentry/sentry-dotnet/pull/3288))

### Fixes

- `HttpResponse.Content` is no longer disposed by when using `SentryHttpFailedRequestHandler` on .NET Framework, which was causing an ObjectDisposedException when using Sentry with NSwag ([#3306](https://github.com/getsentry/sentry-dotnet/pull/3306))
- Fix BackgroundWorker exiting when OperationCanceledException is not from shutdown request ([3284](https://github.com/getsentry/sentry-dotnet/pull/3284))
- Envelopes with large attachments no longer get stuck in the queue when using `CacheDirectoryPath` ([#3328](https://github.com/getsentry/sentry-dotnet/pull/3328))

### Dependencies

- Bump Cocoa SDK from v8.21.0 to v8.25.0 ([#3339](https://github.com/getsentry/sentry-dotnet/pull/3339))
  - [changelog](https://github.com/getsentry/sentry-cocoa/blob/main/CHANGELOG.md#8250)
  - [diff](https://github.com/getsentry/sentry-cocoa/compare/8.21.0...8.25.0)

## 4.4.0

### Features

- Metrics now honor any Rate Limits set in HTTP headers returned by Sentry ([#3276](https://github.com/getsentry/sentry-dotnet/pull/3276))

### Fixes

- Fixed normalization for metric tag values for carriage return, line feed and tab characters ([#3281](https://github.com/getsentry/sentry-dotnet/pull/3281))

### Dependencies

- Bump Java SDK from v7.7.0 to v7.8.0 ([#3275](https://github.com/getsentry/sentry-dotnet/pull/3275))
  - [changelog](https://github.com/getsentry/sentry-java/blob/main/CHANGELOG.md#780)
  - [diff](https://github.com/getsentry/sentry-java/compare/7.7.0...7.8.0)

## 4.3.0

### Features

- EnableNetworkEventBreadcrumbs can now be set on the Native Android options ([#3267](https://github.com/getsentry/sentry-dotnet/pull/3267))
- Update normalization of metrics keys, tags and values ([#3271](https://github.com/getsentry/sentry-dotnet/pull/3271))

### Fixes

- Fix missing exception StackTraces in some situations ([#3215](https://github.com/getsentry/sentry-dotnet/pull/3215))
- Scopes now get applied to OTEL spans in ASP.NET Core ([#3221](https://github.com/getsentry/sentry-dotnet/pull/3221))
- Fixed InvalidCastException when setting the SampleRate on Android ([#3258](https://github.com/getsentry/sentry-dotnet/pull/3258))
- Fixed MAUI iOS build issue related to `SentryVersionNumber` and `SentryVersionString` ([#3278](https://github.com/getsentry/sentry-dotnet/pull/3278))

### API changes

- Removed `SentryOptionsExtensions` class - all the public methods moved directly to `SentryOptions` ([#3195](https://github.com/getsentry/sentry-dotnet/pull/3195))

### Dependencies

- Bump CLI from v2.30.0 to v2.31.0 ([#3214](https://github.com/getsentry/sentry-dotnet/pull/3214), [#3218](https://github.com/getsentry/sentry-dotnet/pull/3218), [#3242](https://github.com/getsentry/sentry-dotnet/pull/3242), [#3247](https://github.com/getsentry/sentry-dotnet/pull/3247))
  - [changelog](https://github.com/getsentry/sentry-cli/blob/master/CHANGELOG.md#2310)
  - [diff](https://github.com/getsentry/sentry-cli/compare/2.30.0...2.31.0)
- Bump Native SDK from v0.7.0 to v0.7.2 ([#3237](https://github.com/getsentry/sentry-dotnet/pull/3237), [#3256](https://github.com/getsentry/sentry-dotnet/pull/3256))
  - [changelog](https://github.com/getsentry/sentry-native/blob/master/CHANGELOG.md#072)
  - [diff](https://github.com/getsentry/sentry-native/compare/0.7.0...0.7.2)
- Bump Java SDK from v7.6.0 to v7.7.0 ([#3268](https://github.com/getsentry/sentry-dotnet/pull/3268))
  - [changelog](https://github.com/getsentry/sentry-java/blob/main/CHANGELOG.md#770)
  - [diff](https://github.com/getsentry/sentry-java/compare/7.6.0...7.7.0)

## 4.2.1

### Fixes

- Dynamic Sampling Context not propagated correctly for HttpClient spans ([#3208](https://github.com/getsentry/sentry-dotnet/pull/3208))

## 4.2.0

### Features

- ASP.NET Core: Blocking call detection. An event with the stack trace of the blocking call will be captured as event. ([#2709](https://github.com/getsentry/sentry-dotnet/pull/2709))
    - IMPORTANT: Verify this in test/staging before prod! Blocking calls in hot paths could create a lot of events for your Sentry project.
    - Opt-in via `options.CaptureBlockingCalls = true`
    - Disabled for specific code blocks with `using (new SuppressBlockingDetection())`
    - Doesn't detect everything. See original [Caveats described by Ben Adams](https://github.com/benaadams/Ben.BlockingDetector?tab=readme-ov-file#caveats).
- Added Crons support via `SentrySdk.CaptureCheckIn` and an integration with Hangfire ([#3128](https://github.com/getsentry/sentry-dotnet/pull/3128))
- Common tags set automatically for metrics and metrics summaries are attached to Spans ([#3191](https://github.com/getsentry/sentry-dotnet/pull/3191))

### API changes

- Removed `ScopeExtensions` class - all the public methods moved directly to `Scope` ([#3186](https://github.com/getsentry/sentry-dotnet/pull/3186))

### Fixes

- The Sentry Middleware on ASP.NET Core no longer throws an exception after having been initialized multiple times ([#3185](https://github.com/getsentry/sentry-dotnet/pull/3185))
- Empty strings are used instead of underscores to replace invalid metric tag values ([#3176](https://github.com/getsentry/sentry-dotnet/pull/3176))
- Filtered OpenTelemetry spans are garbage collected correctly ([#3198](https://github.com/getsentry/sentry-dotnet/pull/3198))

### Dependencies

- Bump Java SDK from v7.3.0 to v7.6.0 ([#3164](https://github.com/getsentry/sentry-dotnet/pull/3164), [#3204](https://github.com/getsentry/sentry-dotnet/pull/3204))
  - [changelog](https://github.com/getsentry/sentry-java/blob/main/CHANGELOG.md#760)
  - [diff](https://github.com/getsentry/sentry-java/compare/7.3.0...7.6.0)
- Bump Cocoa SDK from v8.20.0 to v8.21.0 ([#3194](https://github.com/getsentry/sentry-dotnet/pull/3194))
  - [changelog](https://github.com/getsentry/sentry-cocoa/blob/main/CHANGELOG.md#8210)
  - [diff](https://github.com/getsentry/sentry-cocoa/compare/8.20.0...8.21.0)
- Bump CLI from v2.28.6 to v2.30.0 ([#3193](https://github.com/getsentry/sentry-dotnet/pull/3193), [#3203](https://github.com/getsentry/sentry-dotnet/pull/3203))
  - [changelog](https://github.com/getsentry/sentry-cli/blob/master/CHANGELOG.md#2300)
  - [diff](https://github.com/getsentry/sentry-cli/compare/2.28.6...2.30.0)

## 4.1.2

### Fixes

- Metric unit names are now sanitized correctly. This was preventing some built in metrics from showing in the Sentry dashboard ([#3151](https://github.com/getsentry/sentry-dotnet/pull/3151))
- The Sentry OpenTelemetry integration no longer throws an exception with the SDK disabled ([#3156](https://github.com/getsentry/sentry-dotnet/pull/3156))

## 4.1.1

### Fixes

- The SDK can be disabled by setting `options.Dsn = "";` By convention, the SDK allows the DSN set to `string.Empty` to be overwritten by the environment. ([#3147](https://github.com/getsentry/sentry-dotnet/pull/3147))

### Dependencies

- Bump CLI from v2.28.0 to v2.28.6 ([#3145](https://github.com/getsentry/sentry-dotnet/pull/3145), [#3148](https://github.com/getsentry/sentry-dotnet/pull/3148))
  - [changelog](https://github.com/getsentry/sentry-cli/blob/master/CHANGELOG.md#2286)
  - [diff](https://github.com/getsentry/sentry-cli/compare/2.28.0...2.28.6)

## 4.1.0

### Features

- The SDK now automatically collects metrics coming from `OpenTelemetry.Instrumentation.Runtime` ([#3133](https://github.com/getsentry/sentry-dotnet/pull/3133))

### Fixes

- "No service for type 'Sentry.IHub' has been registered" exception when using OpenTelemetry and initializing Sentry via `SentrySdk.Init` ([#3129](https://github.com/getsentry/sentry-dotnet/pull/3129))

## 4.0.3

### Fixes

- To resolve conflicting types due to the SDK adding itself to the global usings:
  - The class `Sentry.Constants` has been renamed to `Sentry.SentryConstants` ([#3125](https://github.com/getsentry/sentry-dotnet/pull/3125))

## 4.0.2

### Fixes

- To resolve conflicting types due to the SDK adding itself to the global usings:
  - The class `Sentry.Context` has been renamed to `Sentry.SentryContext` ([#3121](https://github.com/getsentry/sentry-dotnet/pull/3121))
  - The class `Sentry.Package` has been renamed to `Sentry.SentryPackage` ([#3121](https://github.com/getsentry/sentry-dotnet/pull/3121))
  - The class `Sentry.Request` has been renamed to `Sentry.SentryRequest` ([#3121](https://github.com/getsentry/sentry-dotnet/pull/3121))

### Dependencies

- Bump CLI from v2.27.0 to v2.28.0 ([#3119](https://github.com/getsentry/sentry-dotnet/pull/3119))
  - [changelog](https://github.com/getsentry/sentry-cli/blob/master/CHANGELOG.md#2280)
  - [diff](https://github.com/getsentry/sentry-cli/compare/2.27.0...2.28.0)

## 4.0.1

### Fixes

- To resolve conflicting types due to the SDK adding itself to the global usings:
  - The interface `Sentry.ISession` has been renamed to `Sentry.ISentrySession` ([#3110](https://github.com/getsentry/sentry-dotnet/pull/3110))
  - The interface `Sentry.IJsonSerializable` has been renamed to `Sentry.ISentryJsonSerializable` ([#3116](https://github.com/getsentry/sentry-dotnet/pull/3116))
  - The class `Sentry.Session` has been renamed to `Sentry.SentrySession` ([#3110](https://github.com/getsentry/sentry-dotnet/pull/3110))
  - The class `Sentry.Attachment` has been renamed to `Sentry.SentryAttachment` ([#3116](https://github.com/getsentry/sentry-dotnet/pull/3116))
  - The class `Sentry.Hint` has been renamed to `Sentry.SentryHint` ([#3116](https://github.com/getsentry/sentry-dotnet/pull/3116))

### Dependencies

- Bump Cocoa SDK from v8.19.0 to v8.20.0 ([#3107](https://github.com/getsentry/sentry-dotnet/pull/3107))
  - [changelog](https://github.com/getsentry/sentry-cocoa/blob/main/CHANGELOG.md#8200)
  - [diff](https://github.com/getsentry/sentry-cocoa/compare/8.19.0...8.20.0)

## 4.0.0

This major release includes many exciting new features including support for [Profiling](https://docs.sentry.io/platforms/dotnet/profiling/) and [Metrics](https://docs.sentry.io/platforms/dotnet/metrics/)(preview), [AOT](https://sentry.engineering/blog/should-you-could-you-aot) with [Native Crash Reporting](https://github.com/getsentry/sentry-dotnet/issues/2770), [Spotlight](https://spotlightjs.com/), Screenshots on MAUI and much more. Details about these features and other changes are below.

### .NET target framework changes

We're dropping support for some of the old target frameworks, please check this [GitHub Discussion](https://github.com/getsentry/sentry-dotnet/discussions/2776) for details on why.

- **Replace support for .NET Framework 4.6.1 with 4.6.2** ([#2786](https://github.com/getsentry/sentry-dotnet/pull/2786))

  .NET Framework 4.6.1 was announced on Nov 30, 2015. And went out of support over a year ago, on Apr 26, 2022.

- **Drop .NET Core 3.1 and .NET 5 support** ([#2787](https://github.com/getsentry/sentry-dotnet/pull/2787))

- **Dropped netstandard2.0 support for Sentry.AspNetCore** ([#2807](https://github.com/getsentry/sentry-dotnet/pull/2807))

- **Replace support for .NET 6 on mobile (e.g: `net6.0-android`) with .NET 7** ([#2624](https://github.com/getsentry/sentry-dotnet/pull/2604))

  .NET 6 on mobile has been out of support since May 2023 and with .NET 8, it's no longer possible to build .NET 6 Mobile specific targets.
  For that reason, we're moving the mobile-specific TFMs from `net6.0-platform` to `net7.0-platform`.

  Mobile apps still work on .NET 6 will pull the `Sentry` .NET 6, which offers the .NET-only features,
  without native/platform-specific bindings and SDKs. See [this ticket for more details](https://github.com/getsentry/sentry-dotnet/issues/2623).

- **MAUI dropped Tizen support** ([#2734](https://github.com/getsentry/sentry-dotnet/pull/2734))

### Sentry Self-hosted Compatibility

If you're using `sentry.io` this change does not affect you.
This SDK version is compatible with a self-hosted version of Sentry `22.12.0` or higher. If you are using an older version of [self-hosted Sentry](https://develop.sentry.dev/self-hosted/) (aka on-premise), you will need to [upgrade](https://develop.sentry.dev/self-hosted/releases/).

### Significant change in behavior

- Transaction names for ASP.NET Core are now consistently named `HTTP-VERB /path` (e.g. `GET /home`). Previously, the leading forward slash was missing for some endpoints. ([#2808](https://github.com/getsentry/sentry-dotnet/pull/2808))
- Setting `SentryOptions.Dsn` to `null` now throws `ArgumentNullException` during initialization. ([#2655](https://github.com/getsentry/sentry-dotnet/pull/2655))
- Enable `CaptureFailedRequests` by default ([#2688](https://github.com/getsentry/sentry-dotnet/pull/2688))
- Added `Sentry` namespace to global usings when `ImplicitUsings` is enabled ([#3043](https://github.com/getsentry/sentry-dotnet/pull/3043))
If you have conflicts, you can opt out by adding the following to your `csproj`:
```
<PropertyGroup>
  <SentryImplicitUsings>false</SentryImplicitUsings>
</PropertyGroup>
```
- Transactions' spans are no longer automatically finished with the status `deadline_exceeded` by the transaction. This is now handled by the [Relay](https://github.com/getsentry/relay).
  - Customers self hosting Sentry must use verion 22.12.0 or later ([#3013](https://github.com/getsentry/sentry-dotnet/pull/3013))
- The `User.IpAddress` is now set to `{{auto}}` by default, even when sendDefaultPII is disabled ([#2981](https://github.com/getsentry/sentry-dotnet/pull/2981))
  - The "Prevent Storing of IP Addresses" option in the "Security & Privacy" project settings on sentry.io can be used to control this instead
- The `DiagnosticLogger` signature for `LogWarning` changed to take the `exception` as the first parameter. That way it no longer gets mixed up with the TArgs. ([#2987](https://github.com/getsentry/sentry-dotnet/pull/2987))

### API breaking Changes

If you have compilation errors you can find the affected types or overloads missing in the changelog entries below.

#### Changed APIs

- Class renamed `Sentry.User` to `Sentry.SentryUser` ([#3015](https://github.com/getsentry/sentry-dotnet/pull/3015))
- Class renamed `Sentry.Runtime` to `Sentry.SentryRuntime` ([#3016](https://github.com/getsentry/sentry-dotnet/pull/3016))
- Class renamed `Sentry.Span` to `Sentry.SentrySpan` ([#3021](https://github.com/getsentry/sentry-dotnet/pull/3021))
- Class renamed `Sentry.Transaction` to `Sentry.SentryTransaction` ([#3023](https://github.com/getsentry/sentry-dotnet/pull/3023))
- Rename iOS and MacCatalyst platform-specific options from `Cocoa` to `Native` ([#2940](https://github.com/getsentry/sentry-dotnet/pull/2940))
- Rename iOS platform-specific options `EnableCocoaSdkTracing` to `EnableTracing` ([#2940](https://github.com/getsentry/sentry-dotnet/pull/2940))
- Rename Android platform-specific options from `Android` to `Native` ([#2940](https://github.com/getsentry/sentry-dotnet/pull/2940))
- Rename Android platform-specific options `EnableAndroidSdkTracing` and `EnableAndroidSdkBeforeSend` to `EnableTracing` and `EnableBeforeSend` respectively ([#2940](https://github.com/getsentry/sentry-dotnet/pull/2940))
- Rename iOS and MacCatalyst platform-specific options from `iOS` to `Cocoa` ([#2929](https://github.com/getsentry/sentry-dotnet/pull/2929))
- `ITransaction` has been renamed to `ITransactionTracer`. You will need to update any references to these interfaces in your code to use the new interface names ([#2731](https://github.com/getsentry/sentry-dotnet/pull/2731), [#2870](https://github.com/getsentry/sentry-dotnet/pull/2870))
- `DebugImage` and `DebugMeta` moved to `Sentry.Protocol` namespace. ([#2815](https://github.com/getsentry/sentry-dotnet/pull/2815))
- `SentryClient.Dispose` is no longer obsolete ([#2842](https://github.com/getsentry/sentry-dotnet/pull/2842))
- `ISentryClient.CaptureEvent` overloads have been replaced by a single method accepting optional `Hint` and `Scope` parameters. You will need to pass `hint` as a named parameter from code that calls `CaptureEvent` without passing a `scope` argument. ([#2749](https://github.com/getsentry/sentry-dotnet/pull/2749))
- `TransactionContext` and `SpanContext` constructors were updated. If you're constructing instances of these classes, you will need to adjust the order in which you pass parameters to these. ([#2694](https://github.com/getsentry/sentry-dotnet/pull/2694), [#2696](https://github.com/getsentry/sentry-dotnet/pull/2696))
- The `DiagnosticLogger` signature for `LogError` and `LogFatal` changed to take the `exception` as the first parameter. That way it no longer gets mixed up with the TArgs. The `DiagnosticLogger` now also receives an overload for `LogError` and `LogFatal` that accepts a message only. ([#2715](https://github.com/getsentry/sentry-dotnet/pull/2715))
- `Distribution` added to `IEventLike`. ([#2660](https://github.com/getsentry/sentry-dotnet/pull/2660))
- `StackFrame`'s `ImageAddress`, `InstructionAddress`, and `FunctionId` changed to `long?`. ([#2691](https://github.com/getsentry/sentry-dotnet/pull/2691))
- `DebugImage.ImageAddress` changed to `long?`. ([#2725](https://github.com/getsentry/sentry-dotnet/pull/2725))
- Contexts now inherit from `IDictionary` rather than `ConcurrentDictionary`. The specific dictionary being used is an implementation detail. ([#2729](https://github.com/getsentry/sentry-dotnet/pull/2729))
- The method used to configure a Sentry Sink for Serilog now has an additional overload. Calling `WriteTo.Sentry()` with no arguments will no longer attempt to initialize the SDK (it has optional arguments to configure the behavior of the Sink only). If you want to initialize Sentry at the same time you configure the Sentry Sink then you will need to use the overload of this method that accepts a DSN as the first parameter (e.g. `WriteTo.Sentry("https://d4d82fc1c2c4032a83f3a29aa3a3aff@fake-sentry.io:65535/2147483647")`). ([#2928](https://github.com/getsentry/sentry-dotnet/pull/2928))

#### Removed APIs

- SentrySinkExtensions.ConfigureSentrySerilogOptions is now internal. If you were using this method, please use one of the `SentrySinkExtensions.Sentry` extension methods instead. ([#2902](https://github.com/getsentry/sentry-dotnet/pull/2902))
- A number of `[Obsolete]` options have been removed ([#2841](https://github.com/getsentry/sentry-dotnet/pull/2841))
  - `BeforeSend` - use `SetBeforeSend` instead.
  - `BeforeSendTransaction` - use `SetBeforeSendTransaction` instead.
  - `BeforeBreadcrumb` - use `SetBeforeBreadcrumb` instead.
  - `CreateHttpClientHandler` - use `CreateHttpMessageHandler` instead.
  - `ReportAssemblies` - use `ReportAssembliesMode` instead.
  - `KeepAggregateException` - this property is no longer used and has no replacement.
  - `DisableTaskUnobservedTaskExceptionCapture` method has been renamed to `DisableUnobservedTaskExceptionCapture`.
  - `DebugDiagnosticLogger` - use `TraceDiagnosticLogger` instead.
- A number of iOS/Android-specific `[Obsolete]` options have been removed ([#2856](https://github.com/getsentry/sentry-dotnet/pull/2856))
  - `Distribution` - use `SentryOptions.Distribution` instead.
  - `EnableAutoPerformanceTracking` - use `SetBeforeSendTransaction` instead.
  - `EnableCoreDataTracking` - use `EnableCoreDataTracing` instead.
  - `EnableFileIOTracking` - use `EnableFileIOTracing` instead.
  - `EnableOutOfMemoryTracking` - use `EnableWatchdogTerminationTracking` instead.
  - `EnableUIViewControllerTracking` - use `EnableUIViewControllerTracing` instead.
  - `StitchAsyncCode` - no longer available.
  - `ProfilingTracesInterval` - no longer available.
  - `ProfilingEnabled` - use `ProfilesSampleRate` instead.
- Obsolete `SystemClock` constructor removed, use `SystemClock.Clock` instead. ([#2856](https://github.com/getsentry/sentry-dotnet/pull/2856))
- Obsolete `Runtime.Clone()` removed, this shouldn't have been public in the past and has no replacement. ([#2856](https://github.com/getsentry/sentry-dotnet/pull/2856))
- Obsolete `SentryException.Data` removed, use `SentryException.Mechanism.Data` instead. ([#2856](https://github.com/getsentry/sentry-dotnet/pull/2856))
- Obsolete `AssemblyExtensions` removed, this shouldn't have been public in the past and has no replacement. ([#2856](https://github.com/getsentry/sentry-dotnet/pull/2856))
- Obsolete `SentryDatabaseLogging.UseBreadcrumbs()` removed, it is called automatically and has no replacement. ([#2856](https://github.com/getsentry/sentry-dotnet/pull/2856))
- Obsolete `Scope.GetSpan()` removed, use `Span` property instead. ([#2856](https://github.com/getsentry/sentry-dotnet/pull/2856))
- Obsolete `IUserFactory` removed, use `ISentryUserFactory` instead. ([#2856](https://github.com/getsentry/sentry-dotnet/pull/2856), [#2840](https://github.com/getsentry/sentry-dotnet/pull/2840))
- `IHasMeasurements` has been removed, use `ISpanData` instead. ([#2659](https://github.com/getsentry/sentry-dotnet/pull/2659))
- `IHasBreadcrumbs` has been removed, use `IEventLike` instead. ([#2670](https://github.com/getsentry/sentry-dotnet/pull/2670))
- `ISpanContext` has been removed, use `ITraceContext` instead. ([#2668](https://github.com/getsentry/sentry-dotnet/pull/2668))
- `IHasTransactionNameSource` has been removed, use `ITransactionContext` instead. ([#2654](https://github.com/getsentry/sentry-dotnet/pull/2654))
- ([#2694](https://github.com/getsentry/sentry-dotnet/pull/2694))
- The unused `StackFrame.InstructionOffset` has been removed. ([#2691](https://github.com/getsentry/sentry-dotnet/pull/2691))
- The unused `Scope.Platform` property has been removed. ([#2695](https://github.com/getsentry/sentry-dotnet/pull/2695))
- The obsolete setter `Sentry.PlatformAbstractions.Runtime.Identifier` has been removed ([2764](https://github.com/getsentry/sentry-dotnet/pull/2764))
- `Sentry.Values<T>` is now internal as it is never exposed in the public API ([#2771](https://github.com/getsentry/sentry-dotnet/pull/2771))
- The `TracePropagationTarget` class has been removed, use the `SubstringOrRegexPattern` class instead. ([#2763](https://github.com/getsentry/sentry-dotnet/pull/2763))
- The `WithScope` and `WithScopeAsync` methods have been removed. We have discovered that these methods didn't work correctly in certain desktop contexts, especially when using a global scope. ([#2717](https://github.com/getsentry/sentry-dotnet/pull/2717))

  Replace your usage of `WithScope` with overloads of `Capture*` methods:

  - `SentrySdk.CaptureEvent(SentryEvent @event, Action<Scope> scopeCallback)`
  - `SentrySdk.CaptureMessage(string message, Action<Scope> scopeCallback)`
  - `SentrySdk.CaptureException(Exception exception, Action<Scope> scopeCallback)`

  ```c#
  // Before
  SentrySdk.WithScope(scope =>
  {
    scope.SetTag("key", "value");
    SentrySdk.CaptureEvent(new SentryEvent());
  });

  // After
  SentrySdk.CaptureEvent(new SentryEvent(), scope =>
  {
    // Configure your scope here
    scope.SetTag("key", "value");
  });
  ```

### Features

- Experimental pre-release availability of Metrics. We're exploring the use of Metrics in Sentry. The API will very likely change and we don't yet have any documentation. ([#2949](https://github.com/getsentry/sentry-dotnet/pull/2949))
  - `SentrySdk.Metrics.Set` now additionally accepts `string` as value ([#3092](https://github.com/getsentry/sentry-dotnet/pull/3092))
  - Timing metrics can now be captured with `SentrySdk.Metrics.StartTimer` ([#3075](https://github.com/getsentry/sentry-dotnet/pull/3075))
  - Added support for capturing built-in metrics from the `System.Diagnostics.Metrics` API ([#3052](https://github.com/getsentry/sentry-dotnet/pull/3052))
- `Sentry.Profiling` is now available as a package on [nuget](nuget.org). Be aware that profiling is in alpha and on servers the overhead could be high. Improving the experience for ASP.NET Core is tracked on [this issue](
https://github.com/getsentry/sentry-dotnet/issues/2316) ([#2800](https://github.com/getsentry/sentry-dotnet/pull/2800))
  - iOS profiling support (alpha). ([#2930](https://github.com/getsentry/sentry-dotnet/pull/2930))
- Native crash reporting on NativeAOT published apps (Windows, Linux, macOS). ([#2887](https://github.com/getsentry/sentry-dotnet/pull/2887))
- Support for [Spotlight](https://spotlightjs.com/), a debug tool for local development. ([#2961](https://github.com/getsentry/sentry-dotnet/pull/2961))
  - Enable it with the option `EnableSpotlight`
  - Optionally configure the URL to connect via `SpotlightUrl`. Defaults to `http://localhost:8969/stream`.

### MAUI

- Added screenshot capture support for errors. You can opt-in via `SentryMauiOptions.AttachScreenshots` ([#2965](https://github.com/getsentry/sentry-dotnet/pull/2965))
  - Supports Android and iOS only. Windows is not supported.
- App context now has `in_foreground`, indicating whether the app was in the foreground or the background. ([#2983](https://github.com/getsentry/sentry-dotnet/pull/2983))
- Android: When capturing unhandled exceptions, the SDK now can automatically attach `LogCat` to the event. You can opt-in via `SentryOptions.Android.LogCatIntegration` and configure `SentryOptions.Android.LogCatMaxLines`. ([#2926](https://github.com/getsentry/sentry-dotnet/pull/2926))
  - Available when targeting `net7.0-android` or later, on API level 23 or later.

#### Native AOT

Native AOT publishing support for .NET 8 has been added to Sentry for the following platforms:

- Windows
- Linux
- macOS
- Mac Catalyst
- iOS

There are some functional differences when publishing Native AOT:

- `StackTraceMode.Enhanced` is ignored because it's not available when publishing Native AOT. The mechanism to generate these enhanced stack traces relies heavily on reflection which isn't compatible with trimming.
- Reflection cannot be leveraged for JSON Serialization and you may need to use `SentryOptions.AddJsonSerializerContext` to supply a serialization context for types that you'd like to send to Sentry (e.g. in the `Span.Context`). ([#2732](https://github.com/getsentry/sentry-dotnet/pull/2732), [#2793](https://github.com/getsentry/sentry-dotnet/pull/2793))
- `Ben.Demystifier` is not available as it only runs in JIT mode.
- WinUI applications: When publishing Native AOT, Sentry isn't able to automatically register an unhandled exception handler because that relies on reflection. You'll need to [register the unhandled event handler manually](https://github.com/getsentry/sentry-dotnet/issues/2778) instead.
- For Azure Functions Workers, when AOT/Trimming is enabled we can't use reflection to read route data from the HttpTrigger so the route name will always be `/api/<FUNCTION_NAME>` ([#2920](https://github.com/getsentry/sentry-dotnet/pull/2920))

### Fixes

- Native integration logging on macOS ([#3079](https://github.com/getsentry/sentry-dotnet/pull/3079))
- The scope transaction is now correctly set for Otel transactions ([#3072](https://github.com/getsentry/sentry-dotnet/pull/3072))
- Fixed an issue with tag values in metrics not being properly serialized ([#3065](https://github.com/getsentry/sentry-dotnet/pull/3065))
- Moved the binding to MAUI events for breadcrumb creation from `WillFinishLaunching` to `FinishedLaunching`. This delays the initial instantiation of `app`. ([#3057](https://github.com/getsentry/sentry-dotnet/pull/3057))
- The SDK no longer adds the `WinUIUnhandledExceptionIntegration` on non-Windows platforms ([#3055](https://github.com/getsentry/sentry-dotnet/pull/3055))
- Stop Sentry for MacCatalyst from creating `default.profraw` in the app bundle using xcodebuild archive to build sentry-cocoa ([#2960](https://github.com/getsentry/sentry-dotnet/pull/2960))
- Workaround a .NET 8 NativeAOT crash on transaction finish. ([#2943](https://github.com/getsentry/sentry-dotnet/pull/2943))
- Reworked automatic breadcrumb creation for MAUI. ([#2900](https://github.com/getsentry/sentry-dotnet/pull/2900))
  - The SDK no longer uses reflection to bind to all public element events. This also fixes issues where the SDK would consume third-party events.
  - Added `CreateElementEventsBreadcrumbs` to the SentryMauiOptions to allow users to opt-in automatic breadcrumb creation for `BindingContextChanged`, `ChildAdded`, `ChildRemoved`, and `ParentChanged` on `Element`.
  - Reduced amount of automatic breadcrumbs by limiting the number of bindings created in `VisualElement`, `Window`, `Shell`, `Page`, and `Button`.
- Fixed Sentry SDK has not been initialized when using ASP.NET Core, Serilog, and OpenTelemetry ([#2911](https://github.com/getsentry/sentry-dotnet/pull/2911))
- Android native symbol upload ([#2876](https://github.com/getsentry/sentry-dotnet/pull/2876))
- `Sentry.Serilog` no longer throws if a disabled DSN is provided when initializing Sentry via the Serilog integration ([#2883](https://github.com/getsentry/sentry-dotnet/pull/2883))
- Don't add WinUI exception integration on mobile platforms ([#2821](https://github.com/getsentry/sentry-dotnet/pull/2821))
- `Transactions` are now getting enriched by the client instead of the hub ([#2838](https://github.com/getsentry/sentry-dotnet/pull/2838))
- Fixed an issue when using the SDK together with OpenTelemetry `1.5.0` and newer where the SDK would create transactions for itself. The fix is backward compatible. ([#3001](https://github.com/getsentry/sentry-dotnet/pull/3001))

### Dependencies

- Upgraded to NLog version 5. ([#2697](https://github.com/getsentry/sentry-dotnet/pull/2697))
- Integrate `sentry-native` as a static library in Native AOT builds to enable symbolication. ([#2704](https://github.com/getsentry/sentry-dotnet/pull/2704))


- Bump Cocoa SDK from v8.16.1 to v8.19.0 ([#2910](https://github.com/getsentry/sentry-dotnet/pull/2910), [#2936](https://github.com/getsentry/sentry-dotnet/pull/2936), [#2972](https://github.com/getsentry/sentry-dotnet/pull/2972), [#3005](https://github.com/getsentry/sentry-dotnet/pull/3005), [#3084](https://github.com/getsentry/sentry-dotnet/pull/3084))
  - [changelog](https://github.com/getsentry/sentry-cocoa/blob/main/CHANGELOG.md#8190)
  - [diff](https://github.com/getsentry/sentry-cocoa/compare/8.16.1...8.19.0)
- Bump Java SDK from v6.34.0 to v7.3.0 ([#2932](https://github.com/getsentry/sentry-dotnet/pull/2932), [#2979](https://github.com/getsentry/sentry-dotnet/pull/2979), [#3049](https://github.com/getsentry/sentry-dotnet/pull/3049), (https://github.com/getsentry/sentry-dotnet/pull/3098))
  - [changelog](https://github.com/getsentry/sentry-java/blob/main/CHANGELOG.md#730)
  - [diff](https://github.com/getsentry/sentry-java/compare/6.34.0...7.3.0)
- Bump Native SDK from v0.6.5 to v0.6.7 ([#2914](https://github.com/getsentry/sentry-dotnet/pull/2914), [#3029](https://github.com/getsentry/sentry-dotnet/pull/3029))
  - [changelog](https://github.com/getsentry/sentry-native/blob/master/CHANGELOG.md#070)
  - [diff](https://github.com/getsentry/sentry-native/compare/0.6.5...0.7.0)
- Bump CLI from v2.21.5 to v2.27.0 ([#2901](https://github.com/getsentry/sentry-dotnet/pull/2901), [#2915](https://github.com/getsentry/sentry-dotnet/pull/2915), [#2956](https://github.com/getsentry/sentry-dotnet/pull/2956), [#2985](https://github.com/getsentry/sentry-dotnet/pull/2985), [#2999](https://github.com/getsentry/sentry-dotnet/pull/2999), [#3012](https://github.com/getsentry/sentry-dotnet/pull/3012), [#3030](https://github.com/getsentry/sentry-dotnet/pull/3030), [#3059](https://github.com/getsentry/sentry-dotnet/pull/3059), [#3062](https://github.com/getsentry/sentry-dotnet/pull/3062), [#3073](https://github.com/getsentry/sentry-dotnet/pull/3073), [#3099](https://github.com/getsentry/sentry-dotnet/pull/3099))
  - [changelog](https://github.com/getsentry/sentry-cli/blob/master/CHANGELOG.md#2270)
  - [diff](https://github.com/getsentry/sentry-cli/compare/2.21.5...2.27.0)

## 3.41.4

### Fixes

- Fixed an issue when using the SDK together with Open Telemetry `1.5.0` and newer where the SDK would create transactions for itself. The fix is backward compatible. ([#3001](https://github.com/getsentry/sentry-dotnet/pull/3001))

## 3.41.3

### Fixes

- Fixed Sentry SDK has not been initialised when using ASP.NET Core, Serilog, and OpenTelemetry ([#2918](https://github.com/getsentry/sentry-dotnet/pull/2918))

## 3.41.2

### Fixes

- The SDK no longer fails to finish sessions while capturing an event. This fixes broken crash-free rates ([#2895](https://github.com/getsentry/sentry-dotnet/pull/2895))
- Ignore UnobservedTaskException for QUIC exceptions. See: https://github.com/dotnet/runtime/issues/80111 ([#2894](https://github.com/getsentry/sentry-dotnet/pull/2894))

### Dependencies

- Bump Cocoa SDK from v8.16.0 to v8.16.1 ([#2891](https://github.com/getsentry/sentry-dotnet/pull/2891))
  - [changelog](https://github.com/getsentry/sentry-cocoa/blob/main/CHANGELOG.md#8161)
  - [diff](https://github.com/getsentry/sentry-cocoa/compare/8.16.0...8.16.1)

## 3.41.1

### Fixes

- `CaptureFailedRequests` and `FailedRequestStatusCodes` are now getting respected by the Cocoa SDK. This is relevant for MAUI apps where requests are getting handled natively. ([#2826](https://github.com/getsentry/sentry-dotnet/issues/2826))
- Added `SentryOptions.AutoRegisterTracing` for users who need to control registration of Sentry's tracing middleware ([#2871](https://github.com/getsentry/sentry-dotnet/pull/2871))

### Dependencies

- Bump Cocoa SDK from v8.15.0 to v8.16.0 ([#2812](https://github.com/getsentry/sentry-dotnet/pull/2812), [#2816](https://github.com/getsentry/sentry-dotnet/pull/2816), [#2882](https://github.com/getsentry/sentry-dotnet/pull/2882))
  - [changelog](https://github.com/getsentry/sentry-cocoa/blob/main/CHANGELOG.md#8160)
  - [diff](https://github.com/getsentry/sentry-cocoa/compare/8.15.0...8.16.0)
- Bump CLI from v2.21.2 to v2.21.5 ([#2811](https://github.com/getsentry/sentry-dotnet/pull/2811), [#2834](https://github.com/getsentry/sentry-dotnet/pull/2834), [#2851](https://github.com/getsentry/sentry-dotnet/pull/2851))
  - [changelog](https://github.com/getsentry/sentry-cli/blob/master/CHANGELOG.md#2215)
  - [diff](https://github.com/getsentry/sentry-cli/compare/2.21.2...2.21.5)
- Bump Java SDK from v6.33.1 to v6.34.0 ([#2874](https://github.com/getsentry/sentry-dotnet/pull/2874))
  - [changelog](https://github.com/getsentry/sentry-java/blob/main/CHANGELOG.md#6340)
  - [diff](https://github.com/getsentry/sentry-java/compare/6.33.1...6.34.0)

## 3.41.0

### Features

- Speed up SDK init ([#2784](https://github.com/getsentry/sentry-dotnet/pull/2784))

### Fixes

- Fixed chaining on the IApplicationBuilder for methods like UseRouting and UseEndpoints ([#2726](https://github.com/getsentry/sentry-dotnet/pull/2726))

### Dependencies

- Bump Cocoa SDK from v8.13.0 to v8.15.0 ([#2722](https://github.com/getsentry/sentry-dotnet/pull/2722), [#2740](https://github.com/getsentry/sentry-dotnet/pull/2740), [#2746](https://github.com/getsentry/sentry-dotnet/pull/2746), [#2801](https://github.com/getsentry/sentry-dotnet/pull/2801))
  - [changelog](https://github.com/getsentry/sentry-cocoa/blob/main/CHANGELOG.md#8150)
  - [diff](https://github.com/getsentry/sentry-cocoa/compare/8.13.0...8.15.0)
- Bump Java SDK from v6.30.0 to v6.33.1 ([#2723](https://github.com/getsentry/sentry-dotnet/pull/2723), [#2741](https://github.com/getsentry/sentry-dotnet/pull/2741), [#2783](https://github.com/getsentry/sentry-dotnet/pull/2783), [#2803](https://github.com/getsentry/sentry-dotnet/pull/2803))
  - [changelog](https://github.com/getsentry/sentry-java/blob/main/CHANGELOG.md#6331)
  - [diff](https://github.com/getsentry/sentry-java/compare/6.30.0...6.33.1)

## 3.40.1

### Fixes

- ISentryUserFactory is now public so users can register their own implementations via DI ([#2719](https://github.com/getsentry/sentry-dotnet/pull/2719))

## 3.40.0

### Obsoletion

- `WithScope` and `WithScopeAsync` have been proven to not work correctly in desktop contexts when using a global scope. They are now deprecated in favor of the overloads of `CaptureEvent`, `CaptureMessage`, and `CaptureException`. Those methods provide a callback to a configurable scope. ([#2677](https://github.com/getsentry/sentry-dotnet/pull/2677))
- `StackFrame.InstructionOffset` has not been used in the SDK and has been ignored on the server for years. ([#2689](https://github.com/getsentry/sentry-dotnet/pull/2689))

### Features

- Release of Azure Functions (Isolated Worker/Out-of-Process) support ([#2686](https://github.com/getsentry/sentry-dotnet/pull/2686))

### Fixes

- Scope is now correctly applied to Transactions when using OpenTelemetry on ASP.NET Core ([#2690](https://github.com/getsentry/sentry-dotnet/pull/2690))

### Dependencies

- Bump CLI from v2.20.7 to v2.21.2 ([#2645](https://github.com/getsentry/sentry-dotnet/pull/2645), [#2647](https://github.com/getsentry/sentry-dotnet/pull/2647), [#2698](https://github.com/getsentry/sentry-dotnet/pull/2698))
  - [changelog](https://github.com/getsentry/sentry-cli/blob/master/CHANGELOG.md#2212)
  - [diff](https://github.com/getsentry/sentry-cli/compare/2.20.7...2.21.2)
- Bump Cocoa SDK from v8.12.0 to v8.13.0 ([#2653](https://github.com/getsentry/sentry-dotnet/pull/2653))
  - [changelog](https://github.com/getsentry/sentry-cocoa/blob/main/CHANGELOG.md#8130)
  - [diff](https://github.com/getsentry/sentry-cocoa/compare/8.12.0...8.13.0)
- Bump Java SDK from v6.29.0 to v6.30.0 ([#2685](https://github.com/getsentry/sentry-dotnet/pull/2685))
  - [changelog](https://github.com/getsentry/sentry-java/blob/main/CHANGELOG.md#6300)
  - [diff](https://github.com/getsentry/sentry-java/compare/6.29.0...6.30.0)

## 3.40.0-beta.0

### Features

- Reduced the memory footprint of `SpanId` by refactoring the ID generation ([#2619](https://github.com/getsentry/sentry-dotnet/pull/2619))
- Reduced the memory footprint of `SpanTracer` by initializing the tags lazily ([#2636](https://github.com/getsentry/sentry-dotnet/pull/2636))
- Added distributed tracing without performance for Azure Function Workers ([#2630](https://github.com/getsentry/sentry-dotnet/pull/2630))
- The SDK now provides and overload of `ContinueTrace` that accepts headers as `string` ([#2601](https://github.com/getsentry/sentry-dotnet/pull/2601))
- Sentry tracing middleware now gets configured automatically ([#2602](https://github.com/getsentry/sentry-dotnet/pull/2602))
- Added memory optimisations for GetLastActiveSpan ([#2642](https://github.com/getsentry/sentry-dotnet/pull/2642))

### Fixes

- Resolved issue identifying users with OpenTelemetry ([#2618](https://github.com/getsentry/sentry-dotnet/pull/2618))

### Azure Functions Beta

- Package name changed from `Sentry.AzureFunctions.Worker` to `Sentry.Azure.Functions.Worker`. Note AzureFunctions now is split by a `.`. ([#2637](https://github.com/getsentry/sentry-dotnet/pull/2637))

### Dependencies

- Bump CLI from v2.20.6 to v2.20.7 ([#2604](https://github.com/getsentry/sentry-dotnet/pull/2604))
  - [changelog](https://github.com/getsentry/sentry-cli/blob/master/CHANGELOG.md#2207)
  - [diff](https://github.com/getsentry/sentry-cli/compare/2.20.6...2.20.7)
- Bump Cocoa SDK from v8.11.0 to v8.12.0 ([#2640](https://github.com/getsentry/sentry-dotnet/pull/2640))
  - [changelog](https://github.com/getsentry/sentry-cocoa/blob/main/CHANGELOG.md#8120)
  - [diff](https://github.com/getsentry/sentry-cocoa/compare/8.11.0...8.12.0)

## 3.39.1

### Fixes

- Added Sentry.AspNet.csproj back to Sentry-CI-Build-macOS.slnf ([#2612](https://github.com/getsentry/sentry-dotnet/pull/2612))

## 3.39.0

### Features

- Added additional `DB` attributes to automatically generated spans like `name` and `provider` ([#2583](https://github.com/getsentry/sentry-dotnet/pull/2583))
- `Hints` now accept attachments provided as a file path via `AddAttachment` method ([#2585](https://github.com/getsentry/sentry-dotnet/pull/2585))

### Fixes

- Resolved an isse where the SDK would throw an exception while attempting to set the DynamicSamplingContext but the context exists already. ([#2592](https://github.com/getsentry/sentry-dotnet/pull/2592))

### Dependencies

- Bump CLI from v2.20.5 to v2.20.6 ([#2590](https://github.com/getsentry/sentry-dotnet/pull/2590))
  - [changelog](https://github.com/getsentry/sentry-cli/blob/master/CHANGELOG.md#2206)
  - [diff](https://github.com/getsentry/sentry-cli/compare/2.20.5...2.20.6)
- Bump Cocoa SDK from v8.10.0 to v8.11.0 ([#2594](https://github.com/getsentry/sentry-dotnet/pull/2594))
  - [changelog](https://github.com/getsentry/sentry-cocoa/blob/main/CHANGELOG.md#8110)
  - [diff](https://github.com/getsentry/sentry-cocoa/compare/8.10.0...8.11.0)
- Bump Java SDK from v6.28.0 to v6.29.0 ([#2599](https://github.com/getsentry/sentry-dotnet/pull/2599))
  - [changelog](https://github.com/getsentry/sentry-java/blob/main/CHANGELOG.md#6290)
  - [diff](https://github.com/getsentry/sentry-java/compare/6.28.0...6.29.0)

## 3.36.0

### Features

- Graphql client ([#2538](https://github.com/getsentry/sentry-dotnet/pull/2538))

### Fixes

- Android: Fix proguard/r8 mapping file upload ([#2574](https://github.com/getsentry/sentry-dotnet/pull/2574))

### Dependencies

- Bump Cocoa SDK from v8.9.5 to v8.10.0 ([#2546](https://github.com/getsentry/sentry-dotnet/pull/2546), [#2550](https://github.com/getsentry/sentry-dotnet/pull/2550))
  - [changelog](https://github.com/getsentry/sentry-cocoa/blob/main/CHANGELOG.md#8100)
  - [diff](https://github.com/getsentry/sentry-cocoa/compare/8.9.5...8.10.0)
- Bump gradle/gradle-build-action from 2.7.0 to 2.7.1 ([#2564](https://github.com/getsentry/sentry-dotnet/pull/2564))
  - [diff](https://github.com/gradle/gradle-build-action/compare/v2.7.0...v2.7.1)

## 3.35.1

### Fixes

- The SDK no longer creates transactions with their start date set to `Jan 01, 001` ([#2544](https://github.com/getsentry/sentry-dotnet/pull/2544))

### Dependencies

- Bump CLI from v2.20.4 to v2.20.5 ([#2539](https://github.com/getsentry/sentry-dotnet/pull/2539))
  - [changelog](https://github.com/getsentry/sentry-cli/blob/master/CHANGELOG.md#2205)
  - [diff](https://github.com/getsentry/sentry-cli/compare/2.20.4...2.20.5)
- Bump Cocoa SDK from v8.9.4 to v8.9.5 ([#2542](https://github.com/getsentry/sentry-dotnet/pull/2542))
  - [changelog](https://github.com/getsentry/sentry-cocoa/blob/main/CHANGELOG.md#895)
  - [diff](https://github.com/getsentry/sentry-cocoa/compare/8.9.4...8.9.5)

## 3.35.0

### Features

- Distributed tracing now works independently of the performance feature. This allows you to connect errors to other Sentry instrumented applications ([#2493](https://github.com/getsentry/sentry-dotnet/pull/2493))
- Added Sampling Decision to Trace Envelope Header ([#2495](https://github.com/getsentry/sentry-dotnet/pull/2495))
- Add MinimumEventLevel to Sentry.Log4Net and convert events below it to breadcrumbs ([#2505](https://github.com/getsentry/sentry-dotnet/pull/2505))
- Support transaction finishing automatically with 'idle timeout' (#2452)

### Fixes

- Fixed baggage propagation when an exception is thrown from middleware ([#2487](https://github.com/getsentry/sentry-dotnet/pull/2487))
- Fix Durable Functions preventing orchestrators from completing ([#2491](https://github.com/getsentry/sentry-dotnet/pull/2491))
- Re-enable HubTests.FlushOnDispose_SendsEnvelope ([#2492](https://github.com/getsentry/sentry-dotnet/pull/2492))
- Fixed SDK not sending exceptions via Blazor WebAssembly due to a `PlatformNotSupportedException` ([#2506](https://github.com/getsentry/sentry-dotnet/pull/2506))
- Align SDK with docs regarding session update for dropped events ([#2496](https://github.com/getsentry/sentry-dotnet/pull/2496))
- Introduced `HttpMessageHandler` in favor of the now deprecated `HttpClientHandler` on the options. This allows the SDK to support NSUrlSessionHandler on iOS ([#2503](https://github.com/getsentry/sentry-dotnet/pull/2503))
- Using `Activity.RecordException` now correctly updates the error status of OpenTelemetry Spans ([#2515](https://github.com/getsentry/sentry-dotnet/pull/2515))
- Fixed Transaction name not reporting correctly when using UseExceptionHandler ([#2511](https://github.com/getsentry/sentry-dotnet/pull/2511))
- log4net logging Level.All now maps to SentryLevel.Debug ([#2522]([url](https://github.com/getsentry/sentry-dotnet/pull/2522)))

### Dependencies

- Bump Java SDK from v6.25.1 to v6.28.0 ([#2484](https://github.com/getsentry/sentry-dotnet/pull/2484), [#2498](https://github.com/getsentry/sentry-dotnet/pull/2498), [#2517](https://github.com/getsentry/sentry-dotnet/pull/2517), [#2533](https://github.com/getsentry/sentry-dotnet/pull/2533))
  - [changelog](https://github.com/getsentry/sentry-java/blob/main/CHANGELOG.md#6280)
  - [diff](https://github.com/getsentry/sentry-java/compare/6.25.1...6.28.0)
- Bump CLI from v2.19.4 to v2.20.4 ([#2509](https://github.com/getsentry/sentry-dotnet/pull/2509), [#2518](https://github.com/getsentry/sentry-dotnet/pull/2518), [#2527](https://github.com/getsentry/sentry-dotnet/pull/2527), [#2530](https://github.com/getsentry/sentry-dotnet/pull/2530))
  - [changelog](https://github.com/getsentry/sentry-cli/blob/master/CHANGELOG.md#2204)
  - [diff](https://github.com/getsentry/sentry-cli/compare/2.19.4...2.20.4)
- Bump Cocoa SDK from v8.8.0 to v8.9.4 ([#2479](https://github.com/getsentry/sentry-dotnet/pull/2479), [#2483](https://github.com/getsentry/sentry-dotnet/pull/2483), [#2500](https://github.com/getsentry/sentry-dotnet/pull/2500), [#2510](https://github.com/getsentry/sentry-dotnet/pull/2510), [#2531](https://github.com/getsentry/sentry-dotnet/pull/2531))
  - [changelog](https://github.com/getsentry/sentry-cocoa/blob/main/CHANGELOG.md#894)
  - [diff](https://github.com/getsentry/sentry-cocoa/compare/8.8.0...8.9.4)

## 3.34.0

### Features

- OpenTelemetry Support ([#2453](https://github.com/getsentry/sentry-dotnet/pull/2453))
- Added a MSBuild property `SentryUploadAndroidProguardMapping` to automatically upload the Proguard mapping file when targeting Android ([#2455](https://github.com/getsentry/sentry-dotnet/pull/2455))
- Symbolication for Single File Apps ([#2425](https://github.com/getsentry/sentry-dotnet/pull/2425))
- Add binding to `SwiftAsyncStacktraces` on iOS ([#2436](https://github.com/getsentry/sentry-dotnet/pull/2436))

### Fixes

- Builds targeting Android with `r8` enabled no longer crash during SDK init. The package now contains the required proguard rules ([#2450](https://github.com/getsentry/sentry-dotnet/pull/2450))
- Fix Sentry logger options for MAUI and Azure Functions ([#2423](https://github.com/getsentry/sentry-dotnet/pull/2423))

### Dependencies

- Bump Cocoa SDK from v8.7.3 to v8.8.0 ([#2427](https://github.com/getsentry/sentry-dotnet/pull/2427), [#2430](https://github.com/getsentry/sentry-dotnet/pull/2430))
  - [changelog](https://github.com/getsentry/sentry-cocoa/blob/main/CHANGELOG.md#880)
  - [diff](https://github.com/getsentry/sentry-cocoa/compare/8.7.3...8.8.0)
- Bump CLI from v2.18.1 to v2.19.4 ([#2428](https://github.com/getsentry/sentry-dotnet/pull/2428), [#2431](https://github.com/getsentry/sentry-dotnet/pull/2431), [#2451](https://github.com/getsentry/sentry-dotnet/pull/2451), [#2454](https://github.com/getsentry/sentry-dotnet/pull/2454))
  - [changelog](https://github.com/getsentry/sentry-cli/blob/master/CHANGELOG.md#2194)
  - [diff](https://github.com/getsentry/sentry-cli/compare/2.18.1...2.19.4)
- Bump Java SDK from v6.22.0 to v6.25.1 ([#2429](https://github.com/getsentry/sentry-dotnet/pull/2429), [#2440](https://github.com/getsentry/sentry-dotnet/pull/2440), [#2458](https://github.com/getsentry/sentry-dotnet/pull/2458), [#2476](https://github.com/getsentry/sentry-dotnet/pull/2476))
  - [changelog](https://github.com/getsentry/sentry-java/blob/main/CHANGELOG.md#6251)
  - [diff](https://github.com/getsentry/sentry-java/compare/6.22.0...6.25.1)

## 3.33.1

### Fixes

- SentryHttpMessageHandler added when AddHttpClient is before UseSentry ([#2390](https://github.com/getsentry/sentry-dotnet/pull/2390))
- Set the native sdk name for Android ([#2389](https://github.com/getsentry/sentry-dotnet/pull/2389))
- Fix db connection spans not finishing ([#2398](https://github.com/getsentry/sentry-dotnet/pull/2398))
- Various .NET MAUI fixes / improvements ([#2403](https://github.com/getsentry/sentry-dotnet/pull/2403))
  - The battery level was being reported incorrectly due to percentage multiplier.
  - The device architecture (x64, arm64, etc.) is now reported
  - On Windows, the OS type is now reported as "Windows" instead of "WinUI".  Additionally, the OS display version (ex, "22H2") is now included.
  - `UIKit`, `ABI.Microsoft` and `WinRT`  frames are now marked "system" instead of "in app".
- Reduce debug files uploaded ([#2404](https://github.com/getsentry/sentry-dotnet/pull/2404))
- Fix system frames being marked as "in-app" ([#2408](https://github.com/getsentry/sentry-dotnet/pull/2408))
  - NOTE: This important fix corrects a value that is used during issue grouping, so you may receive new alerts for existing issues after deploying this update.
- DB Connection spans presented poorly ([#2409](https://github.com/getsentry/sentry-dotnet/pull/2409))
- Populate scope's Cookies property ([#2411](https://github.com/getsentry/sentry-dotnet/pull/2411))
- Fix UWP GateKeeper errors ([#2415](https://github.com/getsentry/sentry-dotnet/pull/2415))
- Fix sql client db name ([#2418](https://github.com/getsentry/sentry-dotnet/pull/2418))

### Dependencies

- Bump Cocoa SDK from v8.7.2 to v8.7.3 ([#2394](https://github.com/getsentry/sentry-dotnet/pull/2394))
  - [changelog](https://github.com/getsentry/sentry-cocoa/blob/main/CHANGELOG.md#873)
  - [diff](https://github.com/getsentry/sentry-cocoa/compare/8.7.2...8.7.3)
- Bump Java SDK from v6.19.1 to v6.22.0 ([#2395](https://github.com/getsentry/sentry-dotnet/pull/2395), [#2405](https://github.com/getsentry/sentry-dotnet/pull/2405), [#2417](https://github.com/getsentry/sentry-dotnet/pull/2417))
  - [changelog](https://github.com/getsentry/sentry-java/blob/main/CHANGELOG.md#6220)
  - [diff](https://github.com/getsentry/sentry-java/compare/6.19.1...6.22.0)

## 3.33.0

### Features

- .NET SDK changes for exception groups ([#2287](https://github.com/getsentry/sentry-dotnet/pull/2287))
  - This changes how `AggregateException` is handled.  Instead of filtering them out client-side, the SDK marks them as an "exception group",
    and adds includes data that represents the hierarchical structure of inner exceptions. Sentry now recognizes this server-side,
    improving the accuracy of the issue detail page.
  - Accordingly, the `KeepAggregateException` option is now obsolete and does nothing.  Please remove any usages of `KeepAggregateException`.
  - NOTE: If running Self-Hosted Sentry, you should wait to adopt this SDK update until after updating to the 23.6.0 (est. June 2023) release of Sentry.
    The effect of updating the SDK early will be as if `KeepAggregateException = true` was set.  That will not break anything, but may affect issue grouping and alerts.

### Fixes

- Status messages when uploading symbols or sources are improved. ([#2307](https://github.com/getsentry/sentry-dotnet/issues/2307))

### Dependencies

- Bump CLI from v2.18.0 to v2.18.1 ([#2386](https://github.com/getsentry/sentry-dotnet/pull/2386))
  - [changelog](https://github.com/getsentry/sentry-cli/blob/master/CHANGELOG.md#2181)
  - [diff](https://github.com/getsentry/sentry-cli/compare/2.18.0...2.18.1)

## 3.32.0

### Features

- Azure Functions (Isolated Worker/Out-of-Process) support ([#2346](https://github.com/getsentry/sentry-dotnet/pull/2346))
  - Initial `beta.1` release.  Please give it a try and let us know how it goes!
  - Documentation is TBD.  For now, see `/samples/Sentry.Samples.Azure.Functions.Worker`.

- Add `Hint` support  ([#2351](https://github.com/getsentry/sentry-dotnet/pull/2351))
  - Currently, this allows you to manipulate attachments in the various "before" event delegates.
  - Hints can also be used in event and transaction processors by implementing `ISentryEventProcessorWithHint` or `ISentryTransactionProcessorWithHint`, instead of `ISentryEventProcessor` or `ISentryTransactionProcessor`.
  - Note: Obsoletes the `BeforeSend`, `BeforeSendTransaction`, and `BeforeBreadcrumb` properties on the `SentryOptions` class.  They have been replaced with `SetBeforeSend`, `SetBeforeSendTransaction`, and `SetBeforeBreadcrumb` respectively.  Each one provides overloads both with and without a `Hint` object.

- Allow setting the active span on the scope ([#2364](https://github.com/getsentry/sentry-dotnet/pull/2364))
  - Note: Obsoletes the `Scope.GetSpan` method in favor of a `Scope.Span` property (which now has a setter as well).

- Remove authority from URLs sent to Sentry ([#2365](https://github.com/getsentry/sentry-dotnet/pull/2365))
- Add tag filters to `SentryOptions` ([#2367](https://github.com/getsentry/sentry-dotnet/pull/2367))

### Fixes

- Fix `EnableTracing` option conflict with `TracesSampleRate` ([#2368](https://github.com/getsentry/sentry-dotnet/pull/2368))
  - NOTE: This is a potentially breaking change, as the `TracesSampleRate` property has been made nullable.
    Though extremely uncommon, if you are _retrieving_ the `TracesSampleRate` property for some reason, you will need to account for nulls.
    However, there is no change to the behavior or _typical_ usage of either of these properties.

- CachedTransport gracefully handles malformed envelopes during processing  ([#2371](https://github.com/getsentry/sentry-dotnet/pull/2371))
- Remove extraneous iOS simulator resources when building MAUI apps using Visual Studio "Hot Restart" mode, to avoid hitting Windows max path  ([#2384](https://github.com/getsentry/sentry-dotnet/pull/2384))

### Dependencies

- Bump Cocoa SDK from v8.6.0 to v8.7.1 ([#2359](https://github.com/getsentry/sentry-dotnet/pull/2359), [#2370](https://github.com/getsentry/sentry-dotnet/pull/2370))
  - [changelog](https://github.com/getsentry/sentry-cocoa/blob/main/CHANGELOG.md#871)
  - [diff](https://github.com/getsentry/sentry-cocoa/compare/8.6.0...8.7.1)
- Bump Java SDK from v6.18.1 to v6.19.1 ([#2374](https://github.com/getsentry/sentry-dotnet/pull/2374), [#2381](https://github.com/getsentry/sentry-dotnet/pull/2381))
  - [changelog](https://github.com/getsentry/sentry-java/blob/main/CHANGELOG.md#6191)
  - [diff](https://github.com/getsentry/sentry-java/compare/6.18.1...6.19.1)
- Bump Cocoa SDK from v8.6.0 to v8.7.2 ([#2359](https://github.com/getsentry/sentry-dotnet/pull/2359), [#2370](https://github.com/getsentry/sentry-dotnet/pull/2370), [#2375](https://github.com/getsentry/sentry-dotnet/pull/2375))
  - [changelog](https://github.com/getsentry/sentry-cocoa/blob/main/CHANGELOG.md#872)
  - [diff](https://github.com/getsentry/sentry-cocoa/compare/8.6.0...8.7.2)
- Bump CLI from v2.17.5 to v2.18.0 ([#2380](https://github.com/getsentry/sentry-dotnet/pull/2380))
  - [changelog](https://github.com/getsentry/sentry-cli/blob/master/CHANGELOG.md#2180)
  - [diff](https://github.com/getsentry/sentry-cli/compare/2.17.5...2.18.0)

## 3.31.0

### Features

- Initial work to support profiling in a future release. ([#2206](https://github.com/getsentry/sentry-dotnet/pull/2206))
- Create a Sentry event for failed HTTP requests ([#2320](https://github.com/getsentry/sentry-dotnet/pull/2320))
- Improve `WithScope` and add `WithScopeAsync` ([#2303](https://github.com/getsentry/sentry-dotnet/pull/2303)) ([#2309](https://github.com/getsentry/sentry-dotnet/pull/2309))
- Build .NET Standard 2.1 for Unity ([#2328](https://github.com/getsentry/sentry-dotnet/pull/2328))
- Add `RemoveExceptionFilter`, `RemoveEventProcessor` and `RemoveTransactionProcessor` extension methods on `SentryOptions` ([#2331](https://github.com/getsentry/sentry-dotnet/pull/2331))
- Include Dynamic Sampling Context with error events, when there's a transaction ([#2332](https://github.com/getsentry/sentry-dotnet/pull/2332))

### Fixes

- Buffer payloads asynchronously when appropriate ([#2297](https://github.com/getsentry/sentry-dotnet/pull/2297))
- Restore `System.Reflection.Metadata` dependency for .NET Core 3 ([#2302](https://github.com/getsentry/sentry-dotnet/pull/2302))
- Capture open transactions on disabled hubs ([#2319](https://github.com/getsentry/sentry-dotnet/pull/2319))
- Remove session breadcrumbs ([#2333](https://github.com/getsentry/sentry-dotnet/pull/2333))
- Support synchronous `HttpClient.Send` in `SentryHttpMessageHandler` ([#2336](https://github.com/getsentry/sentry-dotnet/pull/2336))
- Fix ASP.NET Core issue with missing context when using capture methods that configure scope ([#2339](https://github.com/getsentry/sentry-dotnet/pull/2339))
- Improve debug file upload handling ([#2349](https://github.com/getsentry/sentry-dotnet/pull/2349))

### Dependencies

- Bump CLI from v2.17.0 to v2.17.5 ([#2298](https://github.com/getsentry/sentry-dotnet/pull/2298), [#2318](https://github.com/getsentry/sentry-dotnet/pull/2318), [#2321](https://github.com/getsentry/sentry-dotnet/pull/2321), [#2345](https://github.com/getsentry/sentry-dotnet/pull/2345))
  - [changelog](https://github.com/getsentry/sentry-cli/blob/master/CHANGELOG.md#2175)
  - [diff](https://github.com/getsentry/sentry-cli/compare/2.17.0...2.17.5)
- Bump Cocoa SDK from v8.4.0 to v8.6.0 ([#2310](https://github.com/getsentry/sentry-dotnet/pull/2310), [#2344](https://github.com/getsentry/sentry-dotnet/pull/2344))
  - [changelog](https://github.com/getsentry/sentry-cocoa/blob/main/CHANGELOG.md#860)
  - [diff](https://github.com/getsentry/sentry-cocoa/compare/8.4.0...8.6.0)
- Bump Java SDK from v6.17.0 to v6.18.1 ([#2338](https://github.com/getsentry/sentry-dotnet/pull/2338), [#2343](https://github.com/getsentry/sentry-dotnet/pull/2343))
  - [changelog](https://github.com/getsentry/sentry-java/blob/main/CHANGELOG.md#6181)
  - [diff](https://github.com/getsentry/sentry-java/compare/6.17.0...6.18.1)

## 3.30.0

### Features

- Add `FileDiagnosticLogger` to assist with debugging the SDK ([#2242](https://github.com/getsentry/sentry-dotnet/pull/2242))
- Attach stack trace when events have captured an exception without a stack trace ([#2266](https://github.com/getsentry/sentry-dotnet/pull/2266))
- Add `Scope.Clear` and `Scope.ClearBreadcrumbs` methods ([#2284](https://github.com/getsentry/sentry-dotnet/pull/2284))
- Improvements to exception mechanism data ([#2294](https://github.com/getsentry/sentry-dotnet/pull/2294))

### Fixes

- Normalize StackFrame in-app resolution for modules & function prefixes ([#2234](https://github.com/getsentry/sentry-dotnet/pull/2234))
- Calling `AddAspNet` more than once should not block all errors from being sent ([#2253](https://github.com/getsentry/sentry-dotnet/pull/2253))
- Fix Sentry CLI arguments when using custom URL or auth token parameters ([#2259](https://github.com/getsentry/sentry-dotnet/pull/2259))
- Sentry.AspNetCore fix transaction name when path base is used and route starts with a slash ([#2265](https://github.com/getsentry/sentry-dotnet/pull/2265))
- Fix Baggage header parsing in ASP.NET (Framework) ([#2293](https://github.com/getsentry/sentry-dotnet/pull/2293))

### Dependencies

- Bump Cocoa SDK from v8.3.0 to v8.4.0 ([#2237](https://github.com/getsentry/sentry-dotnet/pull/2237), [#2248](https://github.com/getsentry/sentry-dotnet/pull/2248), [#2251](https://github.com/getsentry/sentry-dotnet/pull/2251), [#2285](https://github.com/getsentry/sentry-dotnet/pull/2285))
  - [changelog](https://github.com/getsentry/sentry-cocoa/blob/main/CHANGELOG.md#840)
  - [diff](https://github.com/getsentry/sentry-cocoa/compare/8.3.0...8.4.0)

- Bump CLI from v2.14.4 to v2.17.0 ([#2238](https://github.com/getsentry/sentry-dotnet/pull/2238), [#2244](https://github.com/getsentry/sentry-dotnet/pull/2244), [#2252](https://github.com/getsentry/sentry-dotnet/pull/2252), [#2264](https://github.com/getsentry/sentry-dotnet/pull/2264), [#2292](https://github.com/getsentry/sentry-dotnet/pull/2292))
  - [changelog](https://github.com/getsentry/sentry-cli/blob/master/CHANGELOG.md#2170)
  - [diff](https://github.com/getsentry/sentry-cli/compare/2.14.4...2.17.0)

- Bump Java SDK from v6.15.0 to v6.17.0 ([#2243](https://github.com/getsentry/sentry-dotnet/pull/2243), [#2277](https://github.com/getsentry/sentry-dotnet/pull/2277))
  - [changelog](https://github.com/getsentry/sentry-java/blob/main/CHANGELOG.md#6170)
  - [diff](https://github.com/getsentry/sentry-java/compare/6.15.0...6.17.0)

## 3.29.1

### Fixes

- Get debug image for Full PDB format on Windows ([#2222](https://github.com/getsentry/sentry-dotnet/pull/2222))
- Fix debug files not uploading for `packages.config` nuget ([#2224](https://github.com/getsentry/sentry-dotnet/pull/2224))

### Dependencies

- Bump Cocoa SDK from v8.2.0 to v8.3.0 ([#2220](https://github.com/getsentry/sentry-dotnet/pull/2220))
  - [changelog](https://github.com/getsentry/sentry-cocoa/blob/main/CHANGELOG.md#830)
  - [diff](https://github.com/getsentry/sentry-cocoa/compare/8.2.0...8.3.0)

## 3.29.0

**Notice:** The `<SentryUploadSymbols>` MSBuild property previously defaulted to `true` for projects compiled in `Release` configuration.
It is now `false` by default.  To continue uploading symbols, you must opt-in by setting it to `true`.
See the [MSBuild Setup](https://docs.sentry.io/platforms/dotnet/configuration/msbuild/) docs for further details.

### Features

- Added basic functionality to support `View Hierarchy` ([#2163](https://github.com/getsentry/sentry-dotnet/pull/2163))
- Allow `SentryUploadSources` to work even when not uploading symbols ([#2197](https://github.com/getsentry/sentry-dotnet/pull/2197))
- Add support for `BeforeSendTransaction` ([#2188](https://github.com/getsentry/sentry-dotnet/pull/2188))
- Add `EnableTracing` option to simplify enabling tracing ([#2201](https://github.com/getsentry/sentry-dotnet/pull/2201))
- Make `SentryUploadSymbols` strictly opt-in ([#2216](https://github.com/getsentry/sentry-dotnet/pull/2216))

### Fixes

- Fix assembly not found on Android in Debug configuration ([#2175](https://github.com/getsentry/sentry-dotnet/pull/2175))
- Fix context object with circular reference prevents event from being sent ([#2210](https://github.com/getsentry/sentry-dotnet/pull/2210))

### Dependencies

- Bump Java SDK from v6.13.1 to v6.15.0 ([#2185](https://github.com/getsentry/sentry-dotnet/pull/2185), [#2207](https://github.com/getsentry/sentry-dotnet/pull/2207))
  - [changelog](https://github.com/getsentry/sentry-java/blob/main/CHANGELOG.md#6150)
  - [diff](https://github.com/getsentry/sentry-java/compare/6.13.1...6.15.0)
- Bump CLI from v2.12.0 to v2.14.4 ([#2187](https://github.com/getsentry/sentry-dotnet/pull/2187), [#2215](https://github.com/getsentry/sentry-dotnet/pull/2215))
  - [changelog](https://github.com/getsentry/sentry-cli/blob/master/CHANGELOG.md#2144)
  - [diff](https://github.com/getsentry/sentry-cli/compare/2.12.0...2.14.4)
- Bump Java SDK from v6.13.1 to v6.14.0 ([#2185](https://github.com/getsentry/sentry-dotnet/pull/2185))
  - [changelog](https://github.com/getsentry/sentry-java/blob/main/CHANGELOG.md#6140)
  - [diff](https://github.com/getsentry/sentry-java/compare/6.13.1...6.14.0)
- Bump CLI from v2.12.0 to v2.14.3 ([#2187](https://github.com/getsentry/sentry-dotnet/pull/2187), [#2208](https://github.com/getsentry/sentry-dotnet/pull/2208))
  - [changelog](https://github.com/getsentry/sentry-cli/blob/master/CHANGELOG.md#2143)
  - [diff](https://github.com/getsentry/sentry-cli/compare/2.12.0...2.14.3)
- Bump Cocoa SDK from v7.31.5 to v8.2.0 ([#2203](https://github.com/getsentry/sentry-dotnet/pull/2203))
  - [changelog](https://github.com/getsentry/sentry-cocoa/blob/main/CHANGELOG.md#820)
  - [diff](https://github.com/getsentry/sentry-cocoa/compare/7.31.5...8.2.0)

## 3.28.1

### Fixes

- Fix MAUI missing breadcrumbs for lifecycle and UI events ([#2170](https://github.com/getsentry/sentry-dotnet/pull/2170))
- Fix hybrid sdk names ([#2171](https://github.com/getsentry/sentry-dotnet/pull/2171))
- Fix ASP.NET sdk name ([#2172](https://github.com/getsentry/sentry-dotnet/pull/2172))

## 3.28.0

### Features

- Added `instruction_addr_adjustment` attribute to SentryStackTrace ([#2151](https://github.com/getsentry/sentry-dotnet/pull/2151))

### Fixes

- Workaround Visual Studio "Pair to Mac" issue (on Windows), and Update bundled Cocoa SDK to version 7.31.5 ([#2164](https://github.com/getsentry/sentry-dotnet/pull/2164))
- Sentry SDK assemblies no longer have PDBs embedded. Debug symbols are uploaded to `nuget.org` as `snupkg` packages  ([#2166](https://github.com/getsentry/sentry-dotnet/pull/2166))

### Dependencies

- Bump Java SDK from v6.13.0 to v6.13.1 ([#2168](https://github.com/getsentry/sentry-dotnet/pull/2168))
  - [changelog](https://github.com/getsentry/sentry-java/blob/main/CHANGELOG.md#6131)
  - [diff](https://github.com/getsentry/sentry-java/compare/6.13.0...6.13.1)

## 3.27.1

### Fixes

- Fix Sentry CLI MSBuild for Xamarin and NetFX ([#2154](https://github.com/getsentry/sentry-dotnet/pull/2154))
- Log aborted HTTP requests as debug instead of error ([#2155](https://github.com/getsentry/sentry-dotnet/pull/2155))

## 3.27.0

### Features

- Publish `Sentry.Android.AssemblyReader` as a separate nuget package (for reuse by `Sentry.Xamarin`) ([#2127](https://github.com/getsentry/sentry-dotnet/pull/2127))
- Improvements for Sentry CLI integration ([#2145](https://github.com/getsentry/sentry-dotnet/pull/2145))
- Update bundled Android SDK to version 6.13.0 ([#2147](https://github.com/getsentry/sentry-dotnet/pull/2147))

## 3.26.2

### Fixes

- Fix Sentry CLI integration on Windows ([#2123](https://github.com/getsentry/sentry-dotnet/pull/2123)) ([#2124](https://github.com/getsentry/sentry-dotnet/pull/2124))

## 3.26.1

### Fixes

- Fix issue with Sentry CLI msbuild properties ([#2119](https://github.com/getsentry/sentry-dotnet/pull/2119))

## 3.26.0

### Features

- Use Sentry CLI after build to upload symbols ([#2107](https://github.com/getsentry/sentry-dotnet/pull/2107))

### Fixes

- Logging info instead of warning when skipping debug images ([#2101](https://github.com/getsentry/sentry-dotnet/pull/2101))
- Fix unhandled exception not captured when hub disabled ([#2103](https://github.com/getsentry/sentry-dotnet/pull/2103))
- Fix Android support for Portable PDB format when app uses split APKs ([#2108](https://github.com/getsentry/sentry-dotnet/pull/2108))
- Fix session ending as crashed for unobserved task exceptions ([#2112](https://github.com/getsentry/sentry-dotnet/pull/2112))
- Set absolute path when stripping project path on stack frame ([#2117](https://github.com/getsentry/sentry-dotnet/pull/2117))

## 3.25.0

### Features

- Add support for Portable PDB format ([#2050](https://github.com/getsentry/sentry-dotnet/pull/2050))
- Update bundled Android SDK to version 6.10.0([#2095](https://github.com/getsentry/sentry-dotnet/pull/2095))
- Update bundled Cocoa SDK to version 7.31.4 ([#2096](https://github.com/getsentry/sentry-dotnet/pull/2096))

### Fixes

- Fix db warnings caused by transaction sampled out ([#2097](https://github.com/getsentry/sentry-dotnet/pull/2097))

## 3.24.1

### Fixes

- Fix missing stack trace on UnobservedTaskException ([#2067](https://github.com/getsentry/sentry-dotnet/pull/2067))
- Fix warning caused by db connection span closed prematurely ([#2068](https://github.com/getsentry/sentry-dotnet/pull/2068))
- Attach db connections to child spans correctly ([#2071](https://github.com/getsentry/sentry-dotnet/pull/2071))
- Improve MAUI event bindings ([#2089](https://github.com/getsentry/sentry-dotnet/pull/2089))

## 3.24.0

### Features

- Simplify API for flushing events ([#2030](https://github.com/getsentry/sentry-dotnet/pull/2030))
- Update bundled Cocoa SDK to version 7.31.1 ([#2053](https://github.com/getsentry/sentry-dotnet/pull/2053))
- Update bundled Android SDK to version 6.7.1 ([#2058](https://github.com/getsentry/sentry-dotnet/pull/2058))

### Fixes

- Update unobserved task exception integration ([#2034](https://github.com/getsentry/sentry-dotnet/pull/2034))
- Fix trace propagation targets setter ([#2035](https://github.com/getsentry/sentry-dotnet/pull/2035))
- Fix DiagnosticSource integration disabled incorrectly with TracesSampler ([#2039](https://github.com/getsentry/sentry-dotnet/pull/2039))
- Update transitive dependencies to resolve security warnings ([#2045](https://github.com/getsentry/sentry-dotnet/pull/2045))
- Fix issue with Hot Restart for iOS ([#2047](https://github.com/getsentry/sentry-dotnet/pull/2047))
- Fix `CacheDirectoryPath` option on MAUI ([#2055](https://github.com/getsentry/sentry-dotnet/pull/2055))

## 3.23.1

### Fixes

- Fix concurrency bug in caching transport ([#2026](https://github.com/getsentry/sentry-dotnet/pull/2026))

## 3.23.0

### Features

- Update bundled Android SDK to version 6.5.0 ([#1984](https://github.com/getsentry/sentry-dotnet/pull/1984))
- Update bundled Cocoa SDK to version 7.28.0 ([#1988](https://github.com/getsentry/sentry-dotnet/pull/1988))
- Allow custom processors to be added as a scoped dependency ([#1979](https://github.com/getsentry/sentry-dotnet/pull/1979))
- Support DI for custom transaction processors ([#1993](https://github.com/getsentry/sentry-dotnet/pull/1993))
- Mark Transaction as aborted when unhandled exception occurs ([#1996](https://github.com/getsentry/sentry-dotnet/pull/1996))
- Build Windows and Tizen targets for `Sentry.Maui` ([#2005](https://github.com/getsentry/sentry-dotnet/pull/2005))
- Add Custom Measurements API ([#2013](https://github.com/getsentry/sentry-dotnet/pull/2013))
- Add `ISpan.GetTransaction` convenience method ([#2014](https://github.com/getsentry/sentry-dotnet/pull/2014))

### Fixes

- Split Android and Cocoa bindings into separate projects ([#1983](https://github.com/getsentry/sentry-dotnet/pull/1983))
  - NuGet package `Sentry` now depends on `Sentry.Bindings.Android` for `net6.0-android` targets.
  - NuGet package `Sentry` now depends on `Sentry.Bindings.Cocoa` for `net6.0-ios` and `net6.0-maccatalyst` targets.
- Exclude EF error message from logging ([#1980](https://github.com/getsentry/sentry-dotnet/pull/1980))
- Ensure logs with lower levels are captured by `Sentry.Extensions.Logging` ([#1992](https://github.com/getsentry/sentry-dotnet/pull/1992))
- Fix bug with pre-formatted strings passed to diagnostic loggers ([#2004](https://github.com/getsentry/sentry-dotnet/pull/2004))
- Fix DI issue by binding to MAUI using lifecycle events ([#2006](https://github.com/getsentry/sentry-dotnet/pull/2006))
- Unhide `SentryEvent.Exception` ([#2011](https://github.com/getsentry/sentry-dotnet/pull/2011))
- Bump `Google.Cloud.Functions.Hosting` to version 1.1.0 ([#2015](https://github.com/getsentry/sentry-dotnet/pull/2015))
- Fix default host issue for the Sentry Tunnel middleware ([#2019](https://github.com/getsentry/sentry-dotnet/pull/2019))

## 3.22.0

### Features

- `SentryOptions.AttachStackTrace` is now enabled by default. ([#1907](https://github.com/getsentry/sentry-dotnet/pull/1907))
- Update Sentry Android SDK to version 6.4.1 ([#1911](https://github.com/getsentry/sentry-dotnet/pull/1911))
- Update Sentry Cocoa SDK to version 7.24.1 ([#1912](https://github.com/getsentry/sentry-dotnet/pull/1912))
- Add `TransactionNameSource` annotation ([#1910](https://github.com/getsentry/sentry-dotnet/pull/1910))
- Use URL path in transaction names instead of "Unknown Route" ([#1919](https://github.com/getsentry/sentry-dotnet/pull/1919))
  - NOTE: This change effectively ungroups transactions that were previously grouped together under "Unkown Route".
- Add `User.Segment` property ([#1920](https://github.com/getsentry/sentry-dotnet/pull/1920))
- Add support for custom `JsonConverter`s ([#1934](https://github.com/getsentry/sentry-dotnet/pull/1934))
- Support more types for message template tags in SentryLogger ([#1945](https://github.com/getsentry/sentry-dotnet/pull/1945))
- Support Dynamic Sampling ([#1953](https://github.com/getsentry/sentry-dotnet/pull/1953))

### Fixes

- Reduce lock contention when sampling ([#1915](https://github.com/getsentry/sentry-dotnet/pull/1915))
- Dont send transaction for OPTIONS web request ([#1921](https://github.com/getsentry/sentry-dotnet/pull/1921))
- Fix missing details when aggregate exception is filtered out ([#1922](https://github.com/getsentry/sentry-dotnet/pull/1922))
- Exception filters should consider child exceptions of an `AggregateException` ([#1924](https://github.com/getsentry/sentry-dotnet/pull/1924))
- Add Blazor WASM detection to set IsGlobalModeEnabled to true ([#1931](https://github.com/getsentry/sentry-dotnet/pull/1931))
- Respect Transaction.IsSampled in SqlListener ([#1933](https://github.com/getsentry/sentry-dotnet/pull/1933))
- Ignore null Context values ([#1942](https://github.com/getsentry/sentry-dotnet/pull/1942))
- Tags should not differ based on current culture ([#1949](https://github.com/getsentry/sentry-dotnet/pull/1949))
- Always recalculate payload length ([#1957](https://github.com/getsentry/sentry-dotnet/pull/1957))
- Fix issues with envelope deserialization ([#1965](https://github.com/getsentry/sentry-dotnet/pull/1965))
- Set default trace status to `ok` instead of `unknown_error` ([#1970](https://github.com/getsentry/sentry-dotnet/pull/1970))
- Fix reported error count on a crashed session update ([#1972](https://github.com/getsentry/sentry-dotnet/pull/1972))

## 3.21.0

Includes Sentry.Maui Preview 3

### Features

- Add ISentryTransactionProcessor ([#1862](https://github.com/getsentry/sentry-dotnet/pull/1862))
- Added 'integrations' to SdkVersion ([#1820](https://github.com/getsentry/sentry-dotnet/pull/1820))
- Updated Sentry Android SDK to version 6.3.0 ([#1826](https://github.com/getsentry/sentry-dotnet/pull/1826))
- Add the Sentry iOS SDK ([#1829](https://github.com/getsentry/sentry-dotnet/pull/1829))
- Enable Scope Sync for iOS ([#1834](https://github.com/getsentry/sentry-dotnet/pull/1834))
- Add API for deliberately crashing an app ([#1842](https://github.com/getsentry/sentry-dotnet/pull/1842))
- Add Mac Catalyst target ([#1848](https://github.com/getsentry/sentry-dotnet/pull/1848))
- Add `Distribution` properties ([#1851](https://github.com/getsentry/sentry-dotnet/pull/1851))
- Add and configure options for the iOS SDK ([#1849](https://github.com/getsentry/sentry-dotnet/pull/1849))
- Set default `Release` and `Distribution` for iOS and Android ([#1856](https://github.com/getsentry/sentry-dotnet/pull/1856))
- Apply WinUI 3 exception handler in Sentry core ([#1863](https://github.com/getsentry/sentry-dotnet/pull/1863))
- Copy context info from iOS ([#1884](https://github.com/getsentry/sentry-dotnet/pull/1884))

### Fixes

- Parse "Mono Unity IL2CPP" correctly in platform runtime name ([#1742](https://github.com/getsentry/sentry-dotnet/pull/1742))
- Fix logging loop with NLog sentry ([#1824](https://github.com/getsentry/sentry-dotnet/pull/1824))
- Fix logging loop with Serilog sentry ([#1828](https://github.com/getsentry/sentry-dotnet/pull/1828))
- Skip attachment if stream is empty ([#1854](https://github.com/getsentry/sentry-dotnet/pull/1854))
- Allow some mobile options to be modified from defaults ([#1857](https://github.com/getsentry/sentry-dotnet/pull/1857))
- Fix environment name casing issue ([#1861](https://github.com/getsentry/sentry-dotnet/pull/1861))
- Null check HttpContext in SystemWebVersionLocator ([#1881](https://github.com/getsentry/sentry-dotnet/pull/1881))
- Fix detection of .NET Framework 4.8.1 ([#1885](https://github.com/getsentry/sentry-dotnet/pull/1885))
- Flush caching transport with main flush ([#1890](https://github.com/getsentry/sentry-dotnet/pull/1890))
- Fix Sentry interfering with MAUI's focus events ([#1891](https://github.com/getsentry/sentry-dotnet/pull/1891))
- Stop using `server-os` and `server-runtime` ([#1893](https://github.com/getsentry/sentry-dotnet/pull/1893))

## 3.20.1

### Fixes

- URGENT: Fix events rejected due to duplicate `sent_at` header when offline caching is enabled through `CacheDirectoryPath` ([#1818](https://github.com/getsentry/sentry-dotnet/pull/1818))
- Fix null ref in aspnet TryGetTraceHeader ([#1807](https://github.com/getsentry/sentry-dotnet/pull/1807))

## 3.20.0

### Features

- Use `sent_at` instead of `sentry_timestamp` to reduce clock skew ([#1690](https://github.com/getsentry/sentry-dotnet/pull/1690))
- Send project root path with events ([#1739](https://github.com/getsentry/sentry-dotnet/pull/1739))

### Fixes

- Detect MVC versioning in route ([#1731](https://github.com/getsentry/sentry-dotnet/pull/1731))
- Fix error with `ConcurrentHashMap` on Android <= 9 ([#1761](https://github.com/getsentry/sentry-dotnet/pull/1761))
- Minor improvements to `BackgroundWorker` ([#1773](https://github.com/getsentry/sentry-dotnet/pull/1773))
- Make GzipRequestBodyHandler respect async ([#1776](https://github.com/getsentry/sentry-dotnet/pull/1776))
- Fix race condition in handling of `InitCacheFlushTimeout` ([#1784](https://github.com/getsentry/sentry-dotnet/pull/1784))
- Fix exceptions on background thread not reported in Unity ([#1794](https://github.com/getsentry/sentry-dotnet/pull/1794))

## 3.19.0

Includes Sentry.Maui Preview 2

### Features

- Expose `EnumerateChainedExceptions` ([#1733](https://github.com/getsentry/sentry-dotnet/pull/1733))
- Android Scope Sync ([#1737](https://github.com/getsentry/sentry-dotnet/pull/1737))
- Enable logging in MAUI ([#1738](https://github.com/getsentry/sentry-dotnet/pull/1738))
- Support `IntPtr` and `UIntPtr` serialization ([#1746](https://github.com/getsentry/sentry-dotnet/pull/1746))
- Log Warning when secret is detected in DSN ([#1749](https://github.com/getsentry/sentry-dotnet/pull/1749))
- Catch permission exceptions on Android ([#1750](https://github.com/getsentry/sentry-dotnet/pull/1750))
- Enable offline caching in MAUI ([#1753](https://github.com/getsentry/sentry-dotnet/pull/1753))
- Send client report when flushing queue ([#1757](https://github.com/getsentry/sentry-dotnet/pull/1757))

### Fixes

- Set MAUI minimum version ([#1728](https://github.com/getsentry/sentry-dotnet/pull/1728))
- Don't allow `SentryDiagnosticListenerIntegration` to be added multiple times ([#1748](https://github.com/getsentry/sentry-dotnet/pull/1748))
- Catch permission exceptions for MAUI ([#1750](https://github.com/getsentry/sentry-dotnet/pull/1750))
- Don't allow newlines in diagnostic logger messages ([#1756](https://github.com/getsentry/sentry-dotnet/pull/1756))

## 3.18.0

Includes Sentry.Maui Preview 1

### Features

- Move tunnel functionality into Sentry.AspNetCore ([#1645](https://github.com/getsentry/sentry-dotnet/pull/1645))
- Make `HttpContext` available for sampling decisions ([#1682](https://github.com/getsentry/sentry-dotnet/pull/1682))
- Send the .NET Runtime Identifier to Sentry ([#1708](https://github.com/getsentry/sentry-dotnet/pull/1708))
- Added a new `net6.0-android` target for the `Sentry` core library, which bundles the [Sentry Android SDK](https://docs.sentry.io/platforms/android/):
  - Initial .NET 6 Android support ([#1288](https://github.com/getsentry/sentry-dotnet/pull/1288))
  - Update Android Support ([#1669](https://github.com/getsentry/sentry-dotnet/pull/1669))
  - Update Sentry-Android to 6.0.0-rc.1 ([#1686](https://github.com/getsentry/sentry-dotnet/pull/1686))
  - Update Sentry-Android to 6.0.0 ([#1697](https://github.com/getsentry/sentry-dotnet/pull/1697))
  - Set Java/Android SDK options ([#1694](https://github.com/getsentry/sentry-dotnet/pull/1694))
  - Refactor and update Android options ([#1705](https://github.com/getsentry/sentry-dotnet/pull/1705))
  - Add Android OS information to the event context ([#1716](https://github.com/getsentry/sentry-dotnet/pull/1716))
- Added a new `Sentry.Maui` integration library for the [.NET MAUI](https://dotnet.microsoft.com/apps/maui) platform:
  - Initial MAUI support ([#1663](https://github.com/getsentry/sentry-dotnet/pull/1663))
  - Continue with adding MAUI support ([#1670](https://github.com/getsentry/sentry-dotnet/pull/1670))
  - MAUI events become extra context in Sentry events ([#1706](https://github.com/getsentry/sentry-dotnet/pull/1706))
  - Add options for PII breadcrumbs from MAUI events ([#1709](https://github.com/getsentry/sentry-dotnet/pull/1709))
  - Add device information to the event context ([#1713](https://github.com/getsentry/sentry-dotnet/pull/1713))
  - Add platform OS information to the event context ([#1717](https://github.com/getsentry/sentry-dotnet/pull/1717))

### Fixes

- Remove IInternalSdkIntegration ([#1656](https://github.com/getsentry/sentry-dotnet/pull/1656))
- On async Main, dont unregister unhandled exception before capturing crash  ([#321](https://github.com/getsentry/sentry-dotnet/issues/321))
- Handle BadHttpRequestException from Kestrel inside SentryTunnelMiddleware ([#1673](https://github.com/getsentry/sentry-dotnet/pull/1673))
- Improve timestamp precision of transactions and spans ([#1680](https://github.com/getsentry/sentry-dotnet/pull/1680))
- Flatten AggregateException ([#1672](https://github.com/getsentry/sentry-dotnet/pull/1672))
  - NOTE: This can affect grouping. You can keep the original behavior by setting the option `KeepAggregateException` to `true`.
- Serialize stack frame addresses as strings. ([#1692](https://github.com/getsentry/sentry-dotnet/pull/1692))
- Improve serialization perf and fix memory leak in `SentryEvent` ([#1693](https://github.com/getsentry/sentry-dotnet/pull/1693))
- Add type checking in contexts TryGetValue ([#1700](https://github.com/getsentry/sentry-dotnet/pull/1700))
- Restore serialization of the `Platform` name ([#1702](https://github.com/getsentry/sentry-dotnet/pull/1702))

## 3.17.1

### Fixes

- Rework how the `InitCacheFlushTimeout` option is implemented. ([#1644](https://github.com/getsentry/sentry-dotnet/pull/1644))
- Add retry logic to the caching transport when moving files back from the processing folder. ([#1649](https://github.com/getsentry/sentry-dotnet/pull/1649))

## 3.17.0

**Notice:** If you are using self-hosted Sentry, this version and forward requires either Sentry version >= [21.9.0](https://github.com/getsentry/relay/blob/master/CHANGELOG.md#2190), or you must manually disable sending client reports via the `SendClientReports` option.

### Features

- Collect and send Client Reports to Sentry, which contain counts of discarded events. ([#1556](https://github.com/getsentry/sentry-dotnet/pull/1556))
- Expose `ITransport` and `SentryOptions.Transport` public, to support using custom transports ([#1602](https://github.com/getsentry/sentry-dotnet/pull/1602))
- Android native crash support ([#1288](https://github.com/getsentry/sentry-dotnet/pull/1288))

### Fixes

- Workaround `System.Text.Json` issue with Unity IL2CPP. ([#1583](https://github.com/getsentry/sentry-dotnet/pull/1583))
- Demystify stack traces for exceptions that fire in a `BeforeSend` callback. ([#1587](https://github.com/getsentry/sentry-dotnet/pull/1587))
- Obsolete `Platform` and always write `csharp` ([#1610](https://github.com/getsentry/sentry-dotnet/pull/1610))
- Fix a minor issue in the caching transport related to recovery of files from previous session. ([#1617](https://github.com/getsentry/sentry-dotnet/pull/1617))
- Better DisableAppDomainProcessExitFlush docs ([#1634](https://github.com/getsentry/sentry-dotnet/pull/1634))

## 3.16.0

### Features

- Use a default value of 60 seconds if a `Retry-After` header is not present. ([#1537](https://github.com/getsentry/sentry-dotnet/pull/1537))
- Add new Protocol definitions for DebugImages and AddressMode ([#1513](https://github.com/getsentry/sentry-dotnet/pull/1513))
- Add `HttpTransport` extensibility and synchronous serialization support ([#1560](https://github.com/getsentry/sentry-dotnet/pull/1560))
- Add `UseAsyncFileIO` to Sentry options (enabled by default) ([#1564](https://github.com/getsentry/sentry-dotnet/pull/1564))

### Fixes

- Fix event dropped by bad attachment when no logger is set. ([#1557](https://github.com/getsentry/sentry-dotnet/pull/1557))
- Ignore zero properties for MemoryInfo ([#1531](https://github.com/getsentry/sentry-dotnet/pull/1531))
- Cleanup diagnostic source ([#1529](https://github.com/getsentry/sentry-dotnet/pull/1529))
- Remove confusing message Successfully sent cached envelope ([#1542](https://github.com/getsentry/sentry-dotnet/pull/1542))
- Fix infinite loop in SentryDatabaseLogging.UseBreadcrumbs ([#1543](https://github.com/getsentry/sentry-dotnet/pull/1543))
- GetFromRuntimeInformation() in try-catch  ([#1554](https://github.com/getsentry/sentry-dotnet/pull/1554))
- Make `Contexts` properties more thread-safe ([#1571](https://github.com/getsentry/sentry-dotnet/pull/1571))
- Fix `PlatformNotSupportedException` exception on `net6.0-maccatalyst` targets ([#1567](https://github.com/getsentry/sentry-dotnet/pull/1567))
- In ASP.Net Core, make sure that `SentrySdk.LastEventId` is accessible from exception handler pages ([#1573](https://github.com/getsentry/sentry-dotnet/pull/1573))

## 3.15.0

### Features

- Expose ConfigureAppFrame as a public static function. ([#1493](https://github.com/getsentry/sentry-dotnet/pull/1493))

### Fixes

- Make `SentryDiagnosticSubscriber._disposableListeners` thread safe ([#1506](https://github.com/getsentry/sentry-dotnet/pull/1506))
- Adjust database span names by replacing `_` to `.`. `db.query_compiler` becomes `db.query.compile`. ([#1502](https://github.com/getsentry/sentry-dotnet/pull/1502))

## 3.14.1

### Fixes

- Fix caching transport with attachments ([#1489](https://github.com/getsentry/sentry-dotnet/pull/1489))
- Revert Sentry in implicit usings ([#1490](https://github.com/getsentry/sentry-dotnet/pull/1490))

## 3.14.0

### Features

- Add the delegate TransactionNameProvider to allow the name definition from Unknown transactions on ASP.NET Core ([#1421](https://github.com/getsentry/sentry-dotnet/pull/1421))
- SentrySDK.WithScope is now obsolete in favour of overloads of CaptureEvent, CaptureMessage, CaptureException ([#1412](https://github.com/getsentry/sentry-dotnet/pull/1412))
- Add Sentry to global usings when ImplicitUsings is enabled (`<ImplicitUsings>true</ImplicitUsings>`) ([#1398](https://github.com/getsentry/sentry-dotnet/pull/1398))
- The implementation of the background worker can now be changed ([#1450](https://github.com/getsentry/sentry-dotnet/pull/1450))
- Map reg key 528449 to net48 ([#1465](https://github.com/getsentry/sentry-dotnet/pull/1465))
- Improve logging for failed JSON serialization ([#1473](https://github.com/getsentry/sentry-dotnet/pull/1473))

### Fixes

- Handle exception from crashedLastRun callback ([#1328](https://github.com/getsentry/sentry-dotnet/pull/1328))
- Reduced the logger noise from EF when not using Performance Monitoring ([#1441](https://github.com/getsentry/sentry-dotnet/pull/1441))
- Create CachingTransport directories in constructor to avoid DirectoryNotFoundException ([#1432](https://github.com/getsentry/sentry-dotnet/pull/1432))
- UnobservedTaskException is now considered as Unhandled ([#1447](https://github.com/getsentry/sentry-dotnet/pull/1447))
- Avoid calls the Thread.CurrentThread where possible ([#1466](https://github.com/getsentry/sentry-dotnet/pull/1466))
- Rename thread pool protocol keys to snake case ([#1472](https://github.com/getsentry/sentry-dotnet/pull/1472))
- Treat IOException as a network issue ([#1476](https://github.com/getsentry/sentry-dotnet/pull/1476))
- Fix incorrect sdk name in envelope header ([#1474](https://github.com/getsentry/sentry-dotnet/pull/1474))
- Use Trace.WriteLine for TraceDiagnosticLogger ([#1475](https://github.com/getsentry/sentry-dotnet/pull/1475))
- Remove Exception filters to work around Unity bug on 2019.4.35f IL2CPP ([#1486](https://github.com/getsentry/sentry-dotnet/pull/1486))

## 3.13.0

### Features

- Add CaptureLastError as an extension method to the Server class on ASP.NET ([#1411](https://github.com/getsentry/sentry-dotnet/pull/1411))
- Add IsDynamicCode* to events ([#1418](https://github.com/getsentry/sentry-dotnet/pull/1418))

### Fixes

- Dispose of client should only flush ([#1354](https://github.com/getsentry/sentry-dotnet/pull/1354))

## 3.12.3

### Fixes

- Events no longer get dropped because of non-serializable contexts or attachments ([#1401](https://github.com/getsentry/sentry-dotnet/pull/1401))
- Add MemoryInfo to sentry event ([#1337](https://github.com/getsentry/sentry-dotnet/pull/1337))
- Report ThreadPool stats ([#1399](https://github.com/getsentry/sentry-dotnet/pull/1399))

## 3.12.2

### Fixes

- log through serialization ([#1388](https://github.com/getsentry/sentry-dotnet/pull/1388))
- Attaching byte arrays to the scope no longer leads to ObjectDisposedException ([#1384](https://github.com/getsentry/sentry-dotnet/pull/1384))
- Operation cancel while flushing cache no longer logs an errors ([#1352](https://github.com/getsentry/sentry-dotnet/pull/1352))
- Dont fail for attachment read error ([#1378](https://github.com/getsentry/sentry-dotnet/pull/1378))
- Fix file locking in attachments ([#1377](https://github.com/getsentry/sentry-dotnet/pull/1377))

## 3.12.1

### Features

- Dont log "Ignoring request with Size" when null ([#1348](https://github.com/getsentry/sentry-dotnet/pull/1348))
- Move to stable v6 for `Microsoft.Extensions.*` packages ([#1347](https://github.com/getsentry/sentry-dotnet/pull/1347))
- bump Ben.Demystifier adding support for Microsoft.Bcl.AsyncInterfaces([#1349](https://github.com/getsentry/sentry-dotnet/pull/1349))

### Fixes

- Fix EF Core garbage collected messages and ordering ([#1368](https://github.com/getsentry/sentry-dotnet/pull/1368))
- Update X-Sentry-Auth header to include correct sdk name and version ([#1333](https://github.com/getsentry/sentry-dotnet/pull/1333))

## 3.12.0

### Features

- Add automatic spans to Entity Framework operations ([#1107](https://github.com/getsentry/sentry-dotnet/pull/1107))

### Fixes

- Avoid using the same connection Span for the same ConnectionId ([#1317](https://github.com/getsentry/sentry-dotnet/pull/1317))
- Finish unfinished Spans on Transaction completion ([#1296](https://github.com/getsentry/sentry-dotnet/pull/1296))

## 3.12.0-alpha.1

### Features

- .NET 6 specific targets ([#939](https://github.com/getsentry/sentry-dotnet/pull/939))

## 3.11.1

### Fixes

- Forward the IP of the client with whe tunnel middleware ([#1310](getsentry/sentry-dotnet/pull/1310))

## 3.11.0

### Features

- Sentry Sessions status as Breadcrumbs ([#1263](https://github.com/getsentry/sentry-dotnet/pull/1263))
- Enhance GCP Integraction with performance monitoring and revision number ([#1286](https://github.com/getsentry/sentry-dotnet/pull/1286))
- Bump Ben.Demystifier to support .NET 6 ([#1290](https://github.com/getsentry/sentry-dotnet/pull/1290))

### Fixes

- ASP.NET Core: Data from Scope in options should be applied on each request ([#1270](https://github.com/getsentry/sentry-dotnet/pull/1270))
- Add missing `ConfigureAwaits(false)` for `async using` ([#1276](https://github.com/getsentry/sentry-dotnet/pull/1276))
- Fix missing handled tag when events are logged via an ASP.NET Core pipeline logger ([#1284](getsentry/sentry-dotnet/pull/1284))

## 3.10.0

### Features

- Add additional primitive values as tags on SentryLogger ([#1246](https://github.com/getsentry/sentry-dotnet/pull/1246))

### Fixes

- Events are now sent on Google Gloud Functions Integration ([#1249](https://github.com/getsentry/sentry-dotnet/pull/1249))
- Cache envelope headers ([#1242](https://github.com/getsentry/sentry-dotnet/pull/1242))
- Avoid replacing Transaction Name on ASP.NET Core by null or empty ([#1215](https://github.com/getsentry/sentry-dotnet/pull/1215))
- Ignore DiagnosticSource Integration if no Sampling available ([#1238](https://github.com/getsentry/sentry-dotnet/pull/1238))

## 3.9.4

### Fixes

- Unity Android support: check for native crashes before closing session as Abnormal ([#1222](https://github.com/getsentry/sentry-dotnet/pull/1222))

## 3.9.3

### Fixes

- Add missing PathBase from ASP.NET Core ([#1198](https://github.com/getsentry/sentry-dotnet/pull/1198))
- Use fallback if route pattern is MVC ([#1188](https://github.com/getsentry/sentry-dotnet/pull/1188))
- Move UseSentryTracing to different namespace ([#1200](https://github.com/getsentry/sentry-dotnet/pull/1200))
- Prevent duplicate package reporting ([#1197](https://github.com/getsentry/sentry-dotnet/pull/1197))

## 3.9.2

### Fixes

- Exceptions from UnhandledExceptionIntegration were not marking sessions as crashed ([#1193](https://github.com/getsentry/sentry-dotnet/pull/1193))

## 3.9.1

### Fixes

- Removed braces from tag keys on DefaultSentryScopeStateProcessor ([#1183](https://github.com/getsentry/sentry-dotnet/pull/1183))
- Fix SQLClient unplanned behaviors ([#1179](https://github.com/getsentry/sentry-dotnet/pull/1179))
- Add fallback to Scope Stack from AspNet ([#1180](https://github.com/getsentry/sentry-dotnet/pull/1180))

## 3.9.0

### Features

- EF Core and SQLClient performance monitoring integration ([#1154](https://github.com/getsentry/sentry-dotnet/pull/1154))
- Improved SDK diagnostic logs ([#1161](https://github.com/getsentry/sentry-dotnet/pull/1161))
- Add Scope observer to SentryOptions ([#1153](https://github.com/getsentry/sentry-dotnet/pull/1153))

### Fixes

- Fix end session from Hub adapter not being passed to SentrySDK ([#1158](https://github.com/getsentry/sentry-dotnet/pull/1158))
- Installation id catches dir not exist([#1159](https://github.com/getsentry/sentry-dotnet/pull/1159))
- Set error status to transaction if http has exception and ok status ([#1143](https://github.com/getsentry/sentry-dotnet/pull/1143))
- Fix max breadcrumbs limit when MaxBreadcrumbs is zero or lower ([#1145](https://github.com/getsentry/sentry-dotnet/pull/1145))

## 3.8.3

### Features

- New package Sentry.Tunnel to proxy Sentry events ([#1133](https://github.com/getsentry/sentry-dotnet/pull/1133))

### Fixes

- Avoid serializing dangerous types ([#1134](https://github.com/getsentry/sentry-dotnet/pull/1134))
- Don't cancel cache flushing on init ([#1139](https://github.com/getsentry/sentry-dotnet/pull/1139))

## 3.8.2

### Fixes

- Add IsParentSampled to ITransactionContext ([#1128](https://github.com/getsentry/sentry-dotnet/pull/1128)
- Avoid warn in global mode ([#1132](https://github.com/getsentry/sentry-dotnet/pull/1132))
- Fix `ParentSampledId` being reset on `Transaction` ([#1130](https://github.com/getsentry/sentry-dotnet/pull/1130))

## 3.8.1

### Fixes

- Persisted Sessions logging ([#1125](https://github.com/getsentry/sentry-dotnet/pull/1125))
- Don't log an error when attempting to recover a persisted session but none exists ([#1123](https://github.com/getsentry/sentry-dotnet/pull/1123))

### Features

- Introduce scope stack abstraction to support global scope on desktop and mobile applications and `HttpContext`-backed scoped on legacy ASP.NET ([#1124](https://github.com/getsentry/sentry-dotnet/pull/1124))

## 3.8.0

### Fixes

- ASP.NET Core: fix handled not being set for Handled exceptions ([#1111](https://github.com/getsentry/sentry-dotnet/pull/1111))

### Features

- File system persistence for sessions ([#1105](https://github.com/getsentry/sentry-dotnet/pull/1105))

## 3.7.0

### Features

- Add HTTP request breadcrumb ([#1113](https://github.com/getsentry/sentry-dotnet/pull/1113))
- Integration for Google Cloud Functions ([#1085](https://github.com/getsentry/sentry-dotnet/pull/1085))
- Add ClearAttachments to Scope ([#1104](https://github.com/getsentry/sentry-dotnet/pull/1104))
- Add additional logging and additional fallback for installation ID ([#1103](https://github.com/getsentry/sentry-dotnet/pull/1103))

### Fixes

- Avoid Unhandled Exception on .NET 461 if the Registry Access threw an exception ([#1101](https://github.com/getsentry/sentry-dotnet/pull/1101))

## 3.6.1

### Fixes

- `IHub.ResumeSession()`: don't start a new session if pause wasn't called or if there is no active session ([#1089](https://github.com/getsentry/sentry-dotnet/pull/1089))
- Fixed incorrect order when getting the last active span ([#1094](https://github.com/getsentry/sentry-dotnet/pull/1094))
- Fix logger call in BackgroundWorker that caused a formatting exception in runtime ([#1092](https://github.com/getsentry/sentry-dotnet/pull/1092))

## 3.6.0

### Features

- Implement pause & resume session ([#1069](https://github.com/getsentry/sentry-dotnet/pull/1069))
- Add auto session tracking ([#1068](https://github.com/getsentry/sentry-dotnet/pull/1068))
- Add SDK information to envelope ([#1084](https://github.com/getsentry/sentry-dotnet/pull/1084))
- Add ReportAssembliesMode in favor of ReportAssemblies ([#1079](https://github.com/getsentry/sentry-dotnet/pull/1079))

### Fixes

- System.Text.Json 5.0.2 ([#1078](https://github.com/getsentry/sentry-dotnet/pull/1078))

## 3.6.0-alpha.2

### Features

- Extended Device and GPU protocol; public IJsonSerializable ([#1063](https://github.com/getsentry/sentry-dotnet/pull/1063))
- ASP.NET Core: Option `AdjustStandardEnvironmentNameCasing` to opt-out from lower casing env name. [#1057](https://github.com/getsentry/sentry-dotnet/pull/1057)
- Sessions: Improve exception check in `CaptureEvent(...)` for the purpose of reporting errors in session ([#1058](https://github.com/getsentry/sentry-dotnet/pull/1058))
- Introduce TraceDiagnosticLogger and obsolete DebugDiagnosticLogger ([#1048](https://github.com/getsentry/sentry-dotnet/pull/1048))

### Fixes

- Handle error thrown while trying to get `BootTime` on PS4 with IL2CPP ([#1062](https://github.com/getsentry/sentry-dotnet/pull/1062))
- Use SentryId for ISession.Id ([#1052](https://github.com/getsentry/sentry-dotnet/pull/1052))
- Add System.Reflection.Metadata as a dependency for netcoreapp3.0 target([#1064](https://github.com/getsentry/sentry-dotnet/pull/1064))

## 3.6.0-alpha.1

### Features

- Implemented client-mode release health ([#1013](https://github.com/getsentry/sentry-dotnet/pull/1013))

### Fixes

- Report lowercase staging environment for ASP.NET Core ([#1046](https://github.com/getsentry/sentry-unity/pull/1046))

## 3.5.0

### Features

- Report user IP address for ASP.NET Core ([#1045](https://github.com/getsentry/sentry-unity/pull/1045))

### Fixes

- Connect middleware exceptions to transactions ([#1043](https://github.com/getsentry/sentry-dotnet/pull/1043))
- Hub.IsEnabled set to false when Hub disposed ([#1021](https://github.com/getsentry/sentry-dotnet/pull/1021))

## 3.4.0

### Features

- Sentry.EntityFramework moved to this repository ([#1017](https://github.com/getsentry/sentry-dotnet/pull/1017))
- Additional `netstandard2.1` target added. Sample with .NET Core 3.1 console app.
- `UseBreadcrumbs` is called automatically by `AddEntityFramework`

### Fixes

- Normalize line breaks ([#1016](https://github.com/getsentry/sentry-dotnet/pull/1016))
- Finish span with exception in SentryHttpMessageHandler ([#1037](https://github.com/getsentry/sentry-dotnet/pull/1037))

## 3.4.0-beta.0

### Features

- Serilog: Add support for Serilog.Formatting.ITextFormatter ([#998](https://github.com/getsentry/sentry-dotnet/pull/998))
- simplify ifdef ([#1010](https://github.com/getsentry/sentry-dotnet/pull/1010))
- Use `DebugDiagnosticLogger` as the default logger for legacy ASP.NET ([#1012](https://github.com/getsentry/sentry-dotnet/pull/1012))
- Adjust parameter type in `AddBreadcrumb` to use `IReadOnlyDictionary<...>` instead of `Dictionary<...>` ([#1000](https://github.com/getsentry/sentry-dotnet/pull/1000))
- await dispose everywhere ([#1009](https://github.com/getsentry/sentry-dotnet/pull/1009))
- Further simplify transaction integration from legacy ASP.NET ([#1011](https://github.com/getsentry/sentry-dotnet/pull/1011))

## 3.3.5-beta.0

### Features

- Default environment to "debug" if running with debugger attached (#978)
- ASP.NET Classic: `HttpContext.StartSentryTransaction()` extension method (#996)

### Fixes

- Unity can have negative line numbers ([#994](https://github.com/getsentry/sentry-dotnet/pull/994))
- Fixed an issue where an attempt to deserialize `Device` with a non-system time zone failed ([#993](https://github.com/getsentry/sentry-dotnet/pull/993))

## 3.3.4

### Features

- Env var to keep large envelopes if they are rejected by Sentry (#957)

### Fixes

- serialize parent_span_id in contexts.trace (#958)

## 3.3.3

### Fixes

- boot time detection can fail in some cases (#955)

## 3.3.2

### Fixes

- Don't override Span/Transaction status on Finish(...) if status was not provided explicitly (#928) @Tyrrrz
- Fix startup time shows incorrect value on macOS/Linux. Opt-out available for IL2CPP. (#948)

## 3.3.1

### Fixes

- Move Description field from Transaction to Trace context (#924) @Tyrrrz
- Drop unfinished spans from transaction (#923) @Tyrrrz
- Don't dispose the SDK when UnobservedTaskException is captured (#925) @bruno-garcia
- Fix spans not inheriting TraceId from transaction (#922) @Tyrrrz

## 3.3.0

### Features

- Add StartupTime and Device.BootTime (#887) @lucas-zimerman
- Link events to currently active span (#909) @Tyrrrz
- Add useful contextual data to TransactionSamplingContext in ASP.NET Core integration (#910) @Tyrrrz

### Changes

- Limit max spans in transaction to 1000 (#908) @Tyrrrz

## 3.2.0

### Changes

- Changed the underlying implementation of `ITransaction` and `ISpan`. `IHub.CaptureTransaction` now takes a `Transaction` instead of `ITransaction`. (#880) @Tyrrrz
- Add IsParentSampled to TransactionContext (#885) @Tyrrrz
- Retrieve CurrentVersion for ASP.NET applications (#884) @lucas-zimerman
- Make description parameter nullable on `ISpan.StartChild(...)` and related methods (#900) @Tyrrrz
- Add Platform to Transaction, mimicking the same property on SentryEvent (#901) @Tyrrrz

## 3.1.0

### Features

- Adding TaskUnobservedTaskExceptionIntegration to default integrations and method to remove it (#870) @FilipNemec
- Enrich transactions with more data (#875) @Tyrrrz

### Fixes

- Don't add version prefix in release if it's already set (#877) @Tyrrrz

## 3.0.8

### Features

- Add AddSentryTag and AddSentryContext Extensions for exception class (#834) @lucas-zimerman
- Associate span exceptions with event exceptions (#848) @Tyrrrz
- MaxCacheItems option to control files on disk (#846) @Tyrrrz
- Move SentryHttpMessageHandlerBuilderFilter to Sentry.Extensions.Logging (#845) @Tyrrrz

### Fixes

- Fix CachingTransport throwing an exception when it can't move the files from the previous session (#871) @Tyrrrz

## 3.0.7

### Changes

- Don't write timezone_display_name if it's the same as the ID (#837) @Tyrrrz
- Serialize arbitrary objects in contexts (#838) @Tyrrrz

## 3.0.6

### Fixes

- Fix serialization of transactions when filesystem caching is enabled. (#815) @Tyrrrz
- Fix UWP not registering exceptions (#821) @lucas-zimerman
- Fix tracing middleware (#813) @Tyrrrz

## 3.0.5

### Changes

- Fix transaction sampling (#810) @Tyrrrz

## 3.0.4

### Changes

- Don't add logs coming from Sentry as breadcrumbs (fixes stack overflow exception) (#797) @Tyrrrz
- Consolidate logic for resolving hub (fixes bug "SENTRY_DSN is not defined") (#795) @Tyrrrz
- Add SetFingerprint overload that takes `params string[]` (#796) @Tyrrrz
- Create spans for outgoing HTTP requests (#802) @Tyrrrz
- Finish span on exception in SentryHttpMessageHandler (#806) @Tyrrrz
- Fix ObjectDisposedException caused by object reuse in RetryAfterHandler (#807) @Tyrrrz

## 3.0.3

### Changes

- Fix DI issues in ASP.NET Core + SentryHttpMessageHandlerBuilderFilter (#789) @Tyrrrz
- Fix incorrect NRT on SpanContext.ctor (#788) @Tyrrrz
- Remove the `Evaluate` error from the breadcrumb list (#790) @Tyrrrz
- Set default tracing sample rate to 0.0 (#791) @Tyrrrz

## 3.0.2

### Changes

- Add GetSpan() to IHub and SentrySdk (#782) @Tyrrrz
- Automatically start transactions from incoming trace in ASP.NET Core (#783) @Tyrrrz
- Automatically inject 'sentry-trace' on outgoing requests in ASP.NET Core (#784) @Tyrrrz

## 3.0.1

### Changes

- bump log4net 2.0.12 (#781) @bruno-garcia
- Fix Serilog version (#780) @bruno-garcia
- Move main Protocol types to Sentry namespace (#779) @bruno-garcia

## 3.0.0

### Changes

- Add support for dynamic transaction sampling. (#753) @Tyrrrz
- Integrate trace headers. (#758) @Tyrrrz
- Renamed Option `DiagnosticsLevel` to `DiagnosticLevel` (#759) @bruno-garcia
- Add additional data to transactions (#763) @Tyrrrz
- Improve transaction instrumentation on ASP.NET Core (#766) @Tyrrrz
- Add `Release` to `Scope` (#765) @Tyrrrz
- Don't fallback to `HttpContext.RequestPath` if a route is unknown (#767 #769) @kanadaj @Tyrrrz

## 3.0.0-beta.0

### Changes

- Add instruction_addr to SentryStackFrame. (#744) @lucas-zimerman
- Default stack trace format: Ben.Demystifier (#732) @bruno-garcia

## 3.0.0-alpha.11

### Changed

- Limit attachment size (#705)
- Separate tracing middleware (#737)
- Bring Transaction a bit more inline with Java SDK (#741)
- Sync transaction and transaction name on scope (#740)

## 3.0.0-alpha.10

- Disabled Mono StackTrace Factory. (#709) @lucas-zimerman
- Adds to the existing User Other dict rather than replacing (#729) @brettjenkins

## 3.0.0-alpha.9

- Handle non-json error response messages on HttpTransport. (#690) @lucas-zimerman
- Fix deadlock on missing ConfigureAwait into foreach loops. (#694) @lucas-zimerman
- Report gRPC sdk name (#700) @bruno-garcia

## 3.0.0-alpha.8

- Include parameters in stack frames. (#662) @Tyrrrz
- Remove CultureUIInfo if value is even with CultureInfo. (#671) @lucas-zimerman
- Make all fields on UserFeedback optional. (#660) @Tyrrrz
- Align transaction names with Java. (#659) @Tyrrrz
- Include assembly name in default release. (#682) @Tyrrrz
- Add support for attachments. (#670) @Tyrrrz
- Improve logging for relay errors. (#683) @Tyrrrz
- Report sentry.dotnet.aspnet on the new Sentry.AspNet package. (#681) @Tyrrrz
- Always send a default release. (#695) @Tyrrrz

## 3.0.0-alpha.7

- Ref moved SentryId from namespace Sentry.Protocol to Sentry (#643) @lucas-zimerman
- Ref renamed `CacheFlushTimeout` to `InitCacheFlushTimeout` (#638) @lucas-zimerman
- Add support for performance. ([#633](https://github.com/getsentry/sentry-dotnet/pull/633))
- Transaction (of type `string`) on Scope and Event now is called TransactionName. ([#633](https://github.com/getsentry/sentry-dotnet/pull/633))

## 3.0.0-alpha.6

- Abandon ValueTask #611
- Fix Cache deleted on HttpTransport exception. (#610) @lucas-zimerman
- Add `SentryScopeStateProcessor` #603
- Add net5.0 TFM to libraries #606
- Add more logging to CachingTransport #619
- Bump Microsoft.Bcl.AsyncInterfaces to 5.0.0 #618
- Bump `Microsoft.Bcl.AsyncInterfaces` to 5.0.0 #618
- `DefaultTags` moved from `SentryLoggingOptions` to `SentryOptions` (#637) @PureKrome
- `Sentry.Serilog` can accept DefaultTags (#637) @PureKrome

## 3.0.0-alpha.5

- Replaced `BaseScope` with `IScope`. (#590) @Tyrrrz
- Removed code coverage report from the test folder. (#592) @lucas-zimerman
- Add target framework NET5.0 on Sentry.csproj. Change the type of `Extra` where value parameter become nullable. @lucas-zimerman
- Implement envelope caching. (#576) @Tyrrrz
- Add a list of .NET Frameworks installed when available. (#531) @lucas-zimerman
- Parse Mono and IL2CPP stacktraces for Unity and Xamarin (#578) @bruno-garcia
- Update TFMs and dependency min version (#580) @bruno-garcia
- Run all tests on .NET 5 (#583) @bruno-garcia

## 3.0.0-alpha.4

- Add the client user ip if both SendDefaultPii and IsEnvironmentUser are set. (#1015) @lucas-zimerman
- Replace Task with ValueTask where possible. (#564) @Tyrrrz
- Add support for ASP.NET Core gRPC (#563) @Mitch528
- Push API docs to GitHub Pages GH Actions (#570) @bruno-garcia
- Refactor envelopes

## 3.0.0-alpha.3

- Add support for user feedback. (#559) @lucas-zimerman
- Add support for envelope deserialization (#558) @Tyrrrz
- Add package description and tags to Sentry.AspNet @Tyrrrz
- Fix internal url references for the new Sentry documentation. (#562) @lucas-zimerman

## 3.0.0-alpha.2

- Set the Environment setting to 'production' if none was provided. (#550) @PureKrome
- ASPNET.Core hosting environment is set to 'production' / 'development' (notice lower casing) if no custom options.Enviroment is set. (#554) @PureKrome
- Add most popular libraries to InAppExclude #555 (@bruno-garcia)
- Add support for individual rate limits.
- Extend `SentryOptions.BeforeBreadcrumb` signature to accept returning nullable values.
- Add support for envelope deserialization.

## 3.0.0-alpha.1

- Rename `LogEntry` to `SentryMessage`. Change type of `SentryEvent.Message` from `string` to `SentryMessage`.
- Change the type of `Gpu.VendorId` from `int` to `string`.
- Add support for envelopes.
- Publishing symbols package (snupkg) to nuget.org with sourcelink

## 3.0.0-alpha.0

- Move aspnet-classic integration to Sentry.AspNet (#528) @Tyrrrz
- Merge Sentry.Protocol into Sentry (#527) @Tyrrrz
- Framework and runtime info (#526) @bruno-garcia
- Add NRTS to Sentry.Extensions.Logging (#524) @Tyrrrz
- Add NRTs to Sentry.Serilog, Sentry.NLog, Sentry.Log4Net (#521) @Tyrrrz
- Add NRTs to Sentry.AspNetCore (#520) @Tyrrrz
- Fix CI build on GitHub Actions (#523) @Tyrrrz
- Add GitHubActionsTestLogger (#511) @Tyrrrz

We'd love to get feedback.

## 2.2.0-alpha

Add nullable reference types support (Sentry, Sentry.Protocol) (#509)
fix: Use ASP.NET Core endpoint FQDN (#485)
feat: Add integration to TaskScheduler.UnobservedTaskException (#481)

## 2.1.6

fix: aspnet fqdn (#485) @bruno-garcia
ref: wait on test the time needed (#484) @bruno-garcia
feat: Add integration to TaskScheduler.UnobservedTaskException (#481) @lucas-zimerman
build(deps): bump Serilog.AspNetCore from 3.2.0 to 3.4.0 (#477)  @dependabot-preview
Fix README typo (#480) @AndreasLangberg
build(deps): bump coverlet.msbuild from 2.8.1 to 2.9.0 (#462) @dependabot-preview
build(deps): bump Microsoft.Extensions.Logging.Debug @dependabot-preview
fix some spelling (#475) @SimonCropp
build(deps): bump Microsoft.Extensions.Configuration.Json (#467) @dependabot-preview

## 2.1.5

- fix: MEL don't init if enabled (#460) @bruno-garcia
- feat: Device Calendar, Timezone, CultureInfo (#457) @bruno-garcia
- ref: Log out debug disabled (#459) @bruno-garcia
- dep: Bump PlatformAbstractions (#458) @bruno-garcia
- feat: Exception filter (#456) @bruno-garcia

## 2.1.5-beta

- fix: MEL don't init if enabled (#460) @bruno-garcia
- feat: Device Calendar, Timezone, CultureInfo (#457) @bruno-garcia
- ref: Log out debug disabled (#459) @bruno-garcia
- dep: Bump PlatformAbstractions (#458) @bruno-garcia
- feat: Exception filter (#456) @bruno-garcia

## 2.1.4

- NLog SentryTarget - NLogDiagnosticLogger for writing to NLog InternalLogger (#450) @snakefoot
- fix: SentryScopeManager dispose message (#449) @bruno-garcia
- fix: dont use Sentry namespace on sample (#447) @bruno-garcia
- Remove obsolete API from benchmarks (#445) @bruno-garcia
- build(deps): bump Microsoft.Extensions.Logging.Debug from 2.1.1 to 3.1.4 (#421) @dependabot-preview
- build(deps): bump Microsoft.AspNetCore.Diagnostics from 2.1.1 to 2.2.0 (#431) @dependabot-preview
- build(deps): bump Microsoft.CodeAnalysis.CSharp.Workspaces from 3.1.0 to 3.6.0 (#437) @dependabot-preview

## 2.1.3

- SentryScopeManager - Fixed clone of Stack so it does not reverse order (#420) @snakefoot
- build(deps): bump Serilog.AspNetCore from 2.1.1 to 3.2.0 (#411) @dependabot-preview
- Removed dependency on System.Collections.Immutable (#405) @snakefoot
- Fix Sentry.Microsoft.Logging Filter now drops also breadcrumbs (#440)

## 2.1.2-beta5

Fix Background worker dispose logs error message (#408)
Fix sentry serilog extension method collapsing (#406)
Fix Sentry.Samples.NLog so NLog.config is valid (#404)

Thanks @snakefoot and @JimHume for the fixes

Add MVC route data extraction to ScopeExtensions.Populate() (#401)

## 2.1.2-beta3

Fixed ASP.NET System.Web catch HttpException to prevent the request processor from being unable to submit #397 (#398)

## 2.1.2-beta2

- Ignore WCF error and capture (#391)

### 2.1.2-beta

- Serilog Sentry sink does not load all options from IConfiguration (#380)
- UnhandledException sets Handled=false (#382)

## 2.1.1

Bug fix:  Don't overwrite server name set via configuration with machine name on ASP.NET Core #372

## 2.1.0

- Set score url to fully constructed url #367 Thanks @christopher-taormina-zocdoc
- Don't dedupe from inner exception #363 - Note this might change groupings. It's opt-in.
- Expose FlushAsync to intellisense #362
- Protocol monorepo #325 - new protocol version whenever there's a new SDK release

## 2.0.3

Expose httpHandler creation (#359)
NLog: possibility to override fingerprint using AdditionalGroupingKey (#358) @Shtannikov
Take ServerName from options (#356)

## 2.0.2

Add logger and category from Serilog SourceContext. (#316) @krisztiankocsis
Set DateFormatHandling.IsoDateFormat for serializer. Fixes #351 (#353)  @olsh

## 2.0.1

Removed `-beta` from dependencies.

## 2.0.0

- SentryTarget - GetTagsFromLogEvent with null check (#326)
- handled process corrupted (#328)
- sourcelink GA (#330)
- Adds ability to specify user values via NLog configuration (#336)
- Add option to ASP.NET Core to flush events after response complete (#288)
- Fixed race on `BackgroundWorker`  (#293)
- Exclude `Sentry.` frames from InApp (#272)
- NLog SentryTarget with less overhead for breadcrumb (#273)
- Logging on body not extracted (#246)
- Add support to DefaultTags for ASP.NET Core and M.E.Logging (#268)
- Don't use ValueTuple (#263)
- All public members were documented: #252
- Use EnableBuffering to keep request payload around: #250
- Serilog default levels: #237
- Removed dev dependency from external dependencies 4d92ab0
- Use new `Sentry.Protocol` 836fb07e
- Use new `Sentry.PlatformAbsrtractions` #226
- Debug logging for ASP.NET Classic #209
- Reading request body throws on ASP.NET Core 3 (#324)
- NLog: null check contextProp.Value during IncludeEventDataOnBreadcrumbs (#323)
- JsonSerializerSettings - ReferenceLoopHandling.Ignore (#312)
- Fixed error when reading request body affects collecting other request data (#299)
- `Microsoft.Extensions.Logging` `ConfigureScope` invocation. #208, #210, #224 Thanks @dbraillon
- `Sentry.Serilog` Verbose level. #213, #217. Thanks @kanadaj
- AppDomain.ProcessExit will close the SDK: #242
- Adds PublicApiAnalyzers to public projects: #234
- NLog: Utilizes Flush functionality in NLog target: #228
- NLog: Set the logger via the log event info in SentryTarget.Write, #227
- Multi-target .NET Core 3.0 (#308)

Major version bumped due to these breaking changes:

1. `Sentry.Protocol` version 2.0.0
   - Remove StackTrace from SentryEvent [#38](https://github.com/getsentry/sentry-dotnet-protocol/pull/38) - StackTrace is  either part of Thread or SentryException.
2. Removed `ContextLine` #223
3. Use `StackTrace` from `Threads` #222
4. `FlushAsync` added to `ISentryClient` #214

## 2.0.0-beta8

- SentryTarget - GetTagsFromLogEvent with null check (#326)
- handled process corrupted (#328)
- sourcelink GA (#330)
- Adds ability to specify user values via NLog configuration (#336)

## 2.0.0-beta7

Fixes:

- Reading request body throws on ASP.NET Core 3 (#324)
- NLog: null check contextProp.Value during IncludeEventDataOnBreadcrumbs (#323)
- JsonSerializerSettings - ReferenceLoopHandling.Ignore (#312)

Features:

- Multi-target .NET Core 3.0 (#308)

## 2.0.0-beta6

- Fixed error when reading request body affects collecting other request data (#299)

## 2.0.0-beta5

- Add option to ASP.NET Core to flush events after response complete (#288)
- Fixed race on `BackgroundWorker`  (#293)
- Exclude `Sentry.` frames from InApp (#272)
- NLog SentryTarget with less overhead for breadcrumb (#273)

## 2.0.0-beta4

- Logging on body not extracted (#246)
- Add support to DefaultTags for ASP.NET Core and M.E.Logging (#268)
- Don't use ValueTuple (#263)

## 2.0.0-beta3

- All public members were documented: #252
- Use EnableBuffering to keep request payload around: #250
- Serilog default levels: #237

Thanks @josh-degraw for:

- AppDomain.ProcessExit will close the SDK: #242
- Adds PublicApiAnalyzers to public projects: #234
- NLog: Utilizes Flush functionality in NLog target: #228
- NLog: Set the logger via the log event info in SentryTarget.Write, #227

## 2.0.0-beta2

- Removed dev dependency from external dependencies 4d92ab0
- Use new `Sentry.Protocol` 836fb07e
- Use new `Sentry.PlatformAbsrtractions` #226

## 2.0.0-beta

Major version bumped due to these breaking changes:

1. `Sentry.Protocol` version 2.0.0
   - Remove StackTrace from SentryEvent [#38](https://github.com/getsentry/sentry-dotnet-protocol/pull/38) - StackTrace is either part of Thread or SentryException.
2. Removed `ContextLine` #223
3. Use `StackTrace` from `Threads` #222
4. `FlushAsync` added to `ISentryClient` #214

Other Features:

- Debug logging for ASP.NET Classic #209

Fixes:

- `Microsoft.Extensions.Logging` `ConfigureScope` invocation. #208, #210, #224 Thanks @dbraillon
- `Sentry.Serilog` Verbose level. #213, #217. Thanks @kanadaj

## 1.2.1-beta

Fixes and improvements to the NLog integration: #207 by @josh-degraw

## 1.2.0

### Features

- Optionally skip module registrations #202 - (Thanks @josh-degraw)
- First NLog integration release #188 (Thanks @josh-degraw)
- Extensible stack trace #184 (Thanks @pengweiqhca)
- MaxRequestSize for ASP.NET and ASP.NET Core #174
- InAppInclude #171
- Overload to AddSentry #163 by (Thanks @f1nzer)
- ASP.NET Core AddSentry has now ConfigureScope: #160

### Bug fixes

- Don't override user #199
- Read the hub to take latest Client: 8f4b5ba

## 1.1.3-beta4

Bug fix: Don't override user  #199

## 1.1.3-beta3

- First NLog integration release #188 (Thanks @josh-degraw)
- Extensible stack trace #184 (Thanks @pengweiqhca)

## 1.1.3-beta2

Feature:

- MaxRequestSize for ASP.NET and ASP.NET Core #174
- InAppInclude #171

Fix: Diagnostic log order: #173 by @scolestock

## 1.1.3-beta

Fixed:

- Read the hub to take latest Client: 8f4b5ba1a3
- Uses Sentry.Protocol 1.0.4 4035e25

Feature

- Overload to `AddSentry` #163 by @F1nZeR
- ASP.NET Core `AddSentry` has now `ConfigureScope`: #160

## 1.1.2

Using [new version of the protocol with fixes and features](https://github.com/getsentry/sentry-dotnet-protocol/releases/tag/1.0.3).

Fixed:

ASP.NET Core integration issue when containers are built on the ServiceCollection after SDK is initialized (#157, #103 )

## 1.1.2-beta

Fixed:

- ASP.NET Core integration issue when containers are built on the ServiceCollection after SDK is initialized (#157, #103 )

## 1.1.1

Fixed:

- Serilog bug that self log would recurse #156

Feature:

- log4net environment via xml configuration #150 (Thanks Sébastien Pierre)

## 1.1.0

Includes all features and bug fixes of previous beta releases:

Features:

- Use log entry to improve grouping #125
- Use .NET Core SDK 2.1.401
- Make AddProcessors extension methods on Options public #115
- Format InternalsVisibleTo to avoid iOS issue: 94e28b3
- Serilog Integration #118, #145
- Capture methods return SentryId #139, #140
- MEL integration keeps properties as tags #146
- Sentry package Includes net461 target #135

Bug fixes:

- Disabled SDK throws on shutdown: #124
- Log4net only init if current hub is disabled #119

Thanks to our growing list of [contributors](https://github.com/getsentry/sentry-dotnet/graphs/contributors).

## 1.0.1-beta5

- Added `net461` target to Serilog package #148

## 1.0.1-beta4

- Serilog Integration #118, #145
- `Capture` methods return `SentryId` #139, #140
- MEL integration keeps properties as tags #146
- Revert reducing Json.NET requirements <https://github.com/getsentry/sentry-dotnet/commit/1aed4a5c76ead2f4d39f1c2979eda02d068bfacd>

Thanks to our growing [list of contributors](https://github.com/getsentry/sentry-dotnet/graphs/contributors).

## 1.0.1-beta3

Lowering Newtonsoft.Json requirements; #138

## 1.0.1-beta2

`Sentry` package Includes `net461` target #135

## 1.0.1-beta

Features:

- Use log entry to improve grouping #125
- Use .NET Core SDK 2.1.401
- Make `AddProcessors` extension methods on Options public  #115
- Format InternalsVisibleTo to avoid iOS issue: 94e28b3

Bug fixes:

- Disabled SDK throws on shutdown: #124
- Log4net only init if current hub is disabled #119

## 1.0.0

### First major release of the new .NET SDK

#### Main features

##### Sentry package

- Automatic Captures global unhandled exceptions (AppDomain)
- Scope management
- Duplicate events automatically dropped
- Events from the same exception automatically dropped
- Web proxy support
- HttpClient/HttpClientHandler configuration callback
- Compress request body
- Event sampling opt-in
- Event flooding protection (429 retry-after and internal bound queue)
- Release automatically set (AssemblyInformationalVersionAttribute, AssemblyVersion or env var)
- DSN discovered via environment variable
- Release (version) reported automatically
- CLS Compliant
- Strong named
- BeforeSend and BeforeBreadcrumb callbacks
- Event and Exception processors
- SourceLink (including PDB in nuget package)
- Device OS info sent
- Device Runtime info sent
- Enable SDK debug mode (opt-in)
- Attach stack trace for captured messages (opt-in)

##### Sentry.Extensions.Logging

- Includes all features from the `Sentry` package.
- BeginScope data added to Sentry scope, sent with events
- LogInformation or higher added as breadcrumb, sent with next events.
- LogError or higher automatically captures an event
- Minimal levels are configurable.

##### Sentry.AspNetCore

- Includes all features from the `Sentry` package.
- Includes all features from the `Sentry.Extensions.Logging` package.
- Easy ASP.NET Core integration, single line: `UseSentry`.
- Captures unhandled exceptions in the middleware pipeline
- Captures exceptions handled by the framework `UseExceptionHandler` and Error page display.
- Any event sent will include relevant application log messages
- RequestId as tag
- URL as tag
- Environment is automatically set (`IHostingEnvironment`)
- Request payload can be captured if opt-in
- Support for EventProcessors registered with DI
- Support for ExceptionProcessors registered with DI
- Captures logs from the request (using Microsoft.Extensions.Logging)
- Supports configuration system (e.g: appsettings.json)
- Server OS info sent
- Server Runtime info sent
- Request headers sent
- Request body compressed

All packages are:

- Strong named
- Tested on Windows, Linux and macOS
- Tested on .NET Core, .NET Framework and Mono

##### Learn more

- [Code samples](https://github.com/getsentry/sentry-dotnet/tree/master/samples)
- [Sentry docs](https://docs.sentry.io/quickstart/?platform=csharp)

Sample event using the log4net integration:
![Sample event in Sentry](https://github.com/getsentry/sentry-dotnet/blob/master/samples/Sentry.Samples.Log4Net/.assets/log4net-sample.gif?raw=true)

Download it directly from GitHub or using NuGet:

|      Integrations                 |        NuGet         |
| ----------------------------- | -------------------: |
|         **Sentry**            |    [![NuGet](https://img.shields.io/nuget/vpre/Sentry.svg)](https://www.nuget.org/packages/Sentry)   |
|     **Sentry.AspNetCore**     |   [![NuGet](https://img.shields.io/nuget/vpre/Sentry.AspNetCore.svg)](https://www.nuget.org/packages/Sentry.AspNetCore)   |
| **Sentry.Extensions.Logging** | [![NuGet](https://img.shields.io/nuget/vpre/Sentry.Extensions.Logging.svg)](https://www.nuget.org/packages/Sentry.Extensions.Logging)   |
| **Sentry.Log4Net** | [![NuGet](https://img.shields.io/nuget/vpre/Sentry.Log4Net.svg)](https://www.nuget.org/packages/Sentry.Log4Net)   |

## 1.0.0-rc2

Features and improvements:

- `SentrySdk.LastEventId` to get scoped id
- `BeforeBreadcrumb` to allow dropping or modifying a breadcrumb
- Event processors on scope #58
- Event processor as `Func<SentryEvent,SentryEvent>`

Bug fixes:

- #97 Sentry environment takes precedence over ASP.NET Core

Download it directly below from GitHub or using NuGet:

|      Integrations                 |        NuGet         |
| ----------------------------- | -------------------: |
|         **Sentry**            |    [![NuGet](https://img.shields.io/nuget/vpre/Sentry.svg)](https://www.nuget.org/packages/Sentry)   |
|     **Sentry.AspNetCore**     |   [![NuGet](https://img.shields.io/nuget/vpre/Sentry.AspNetCore.svg)](https://www.nuget.org/packages/Sentry.AspNetCore)   |
| **Sentry.Extensions.Logging** | [![NuGet](https://img.shields.io/nuget/vpre/Sentry.Extensions.Logging.svg)](https://www.nuget.org/packages/Sentry.Extensions.Logging)   |
| **Sentry.Log4Net** | [![NuGet](https://img.shields.io/nuget/vpre/Sentry.Log4Net.svg)](https://www.nuget.org/packages/Sentry.Log4Net)   |

## 1.0.0-rc

Features and improvements:

- Microsoft.Extensions.Logging (MEL) use framework configuration system #79 (Thanks @pengweiqhca)
- Use IOptions on Logging and ASP.NET Core integrations #81
- Send PII (personal identifier info, opt-in `SendDefaultPii`): #83
- When SDK is disabled SentryMiddleware passes through to next in pipeline: #84
- SDK diagnostic logging (option: `Debug`): #85
- Sending Stack trace for events without exception (like CaptureMessage, opt-in `AttachStackTrace`) #86

Bug fixes:

- MEL: Only call Init if DSN was provided <https://github.com/getsentry/sentry-dotnet/commit/097c6a9c6f4348d87282c92d9267879d90879e2a>
- Correct namespace for `AddSentry` <https://github.com/getsentry/sentry-dotnet/commit/2498ab4081f171dc78e7f74e4f1f781a557c5d4f>

Breaking changes:

The settings for HTTP and Worker have been moved to `SentryOptions`. There's no need to call `option.Http(h => h...)` anymore.
`option.Proxy` was renamed to `option.HttpProxy`.

[New sample](https://github.com/getsentry/sentry-dotnet/tree/master/samples/Sentry.Samples.GenericHost) using [GenericHost](https://docs.microsoft.com/en-us/aspnet/core/fundamentals/host/generic-host?view=aspnetcore-2.1)

Download it directly below from GitHub or using NuGet:

|      Integrations                 |        NuGet         |
| ----------------------------- | -------------------: |
|         **Sentry**            |    [![NuGet](https://img.shields.io/nuget/vpre/Sentry.svg)](https://www.nuget.org/packages/Sentry)   |
|     **Sentry.AspNetCore**     |   [![NuGet](https://img.shields.io/nuget/vpre/Sentry.AspNetCore.svg)](https://www.nuget.org/packages/Sentry.AspNetCore)   |
| **Sentry.Extensions.Logging** | [![NuGet](https://img.shields.io/nuget/vpre/Sentry.Extensions.Logging.svg)](https://www.nuget.org/packages/Sentry.Extensions.Logging)   |
| **Sentry.Log4Net** | [![NuGet](https://img.shields.io/nuget/vpre/Sentry.Log4Net.svg)](https://www.nuget.org/packages/Sentry.Log4Net)   |

## 0.0.1-preview5

Features:

- Support buffered gzip request #73
- Reduced dependencies from the ASP.NET Core integraiton
- InAppExclude configurable #75
- Duplicate event detects inner exceptions #76
- HttpClientHandler configuration callback #72
- Event sampling opt-in
- ASP.NET Core sends server name

Bug fixes:

- On-prem without chuncked support for gzip #71
- Exception.Data key is not string #77

**[Watch on youtube](https://www.youtube.com/watch?v=xK6a1goK_w0) how to use the ASP.NET Core integration**

Download it directly below from GitHub or using NuGet:

|      Integrations                 |        NuGet         |
| ----------------------------- | -------------------: |
|         **Sentry**            |    [![NuGet](https://img.shields.io/nuget/vpre/Sentry.svg)](https://www.nuget.org/packages/Sentry)   |
|     **Sentry.AspNetCore**     |   [![NuGet](https://img.shields.io/nuget/vpre/Sentry.AspNetCore.svg)](https://www.nuget.org/packages/Sentry.AspNetCore)   |
| **Sentry.Extensions.Logging** | [![NuGet](https://img.shields.io/nuget/vpre/Sentry.Extensions.Logging.svg)](https://www.nuget.org/packages/Sentry.Extensions.Logging)   |
| **Sentry.Log4Net** | [![NuGet](https://img.shields.io/nuget/vpre/Sentry.Log4Net.svg)](https://www.nuget.org/packages/Sentry.Log4Net)   |

## 0.0.1-preview4

Features:

- Using [Sentry Protocol](https://github.com/getsentry/sentry-dotnet-protocol) as a dependency
- Environment can be set via `SentryOptions` #49
- Compress request body (configurable: Fastest, Optimal, Off) #63
- log4net integration
- SDK honors Sentry's 429 HTTP Status with Retry After header #61

Bug fixes:

- `Init` pushes the first scope #55, #54
- `Exception.Data` copied to `SentryEvent.Data` while storing the index of originating error.
- Demangling code ensures Function name available #64
- ASP.NET Core integration throws when Serilog added #65, #68, #67

Improvements to [the docs](https://getsentry.github.io/sentry-dotnet) like:

- Release discovery
- `ConfigureScope` clarifications
- Documenting samples

### [Watch on youtube](https://www.youtube.com/watch?v=xK6a1goK_w0) how to use the ASP.NET Core integration

Download it directly from GitHub or using NuGet:

|      Integrations                 |        NuGet         |
| ----------------------------- | -------------------: |
|         **Sentry**            |    [![NuGet](https://img.shields.io/nuget/vpre/Sentry.svg)](https://www.nuget.org/packages/Sentry)   |
|     **Sentry.AspNetCore**     |   [![NuGet](https://img.shields.io/nuget/vpre/Sentry.AspNetCore.svg)](https://www.nuget.org/packages/Sentry.AspNetCore)   |
| **Sentry.Extensions.Logging** | [![NuGet](https://img.shields.io/nuget/vpre/Sentry.Extensions.Logging.svg)](https://www.nuget.org/packages/Sentry.Extensions.Logging)   |
| **Sentry.Log4Net** | [![NuGet](https://img.shields.io/nuget/vpre/Sentry.Log4Net.svg)](https://www.nuget.org/packages/Sentry.Log4Net)   |

## 0.0.1-preview3

This third preview includes bug fixes and more features. Test coverage increased to 96%

Features and improvements:

- Filter duplicate events/exceptions #43
- EventProcessors can be added (sample [1](https://github.com/getsentry/sentry-dotnet/blob/dbb5a3af054d0ca6f801de37fb7db3632ca2c65a/samples/Sentry.Samples.Console.Customized/Program.cs#L151), [2](https://github.com/getsentry/sentry-dotnet/blob/dbb5a3af054d0ca6f801de37fb7db3632ca2c65a/samples/Sentry.Samples.Console.Customized/Program.cs#L41))
- ExceptionProcessors can be added #36 (sample [1](https://github.com/getsentry/sentry-dotnet/blob/dbb5a3af054d0ca6f801de37fb7db3632ca2c65a/samples/Sentry.Samples.Console.Customized/Program.cs#L172), [2](https://github.com/getsentry/sentry-dotnet/blob/dbb5a3af054d0ca6f801de37fb7db3632ca2c65a/samples/Sentry.Samples.Console.Customized/Program.cs#L42))
- Release is automatically discovered/reported #35
- Contexts is a dictionary - allows custom data #37
- ASP.NET integration reports context as server: server-os, server-runtime #37
- Assemblies strong named #41
- Scope exposes IReadOnly members instead of Immutables
- Released a [documentation site](https://getsentry.github.io/sentry-dotnet/)

Bug fixes:

- Strong name
- Logger provider gets disposed/flushes events

[Watch on youtube](https://www.youtube.com/watch?v=xK6a1goK_w0) how to use the ASP.NET Core integration.

Download it directly from GitHub or using NuGet:

|      Integrations                 |        NuGet         |
| ----------------------------- | -------------------: |
|         **Sentry**            |    [![NuGet](https://img.shields.io/nuget/vpre/Sentry.svg)](https://www.nuget.org/packages/Sentry)   |
|     **Sentry.AspNetCore**     |   [![NuGet](https://img.shields.io/nuget/vpre/Sentry.AspNetCore.svg)](https://www.nuget.org/packages/Sentry.AspNetCore)   |
| **Sentry.Extensions.Logging** | [![NuGet](https://img.shields.io/nuget/vpre/Sentry.Extensions.Logging.svg)](https://www.nuget.org/packages/Sentry.Extensions.Logging)   |

## 0.0.1-preview2

This second release includes bug fixes and more features. Test coverage increased to 93%

Features and improvements:

- Added `CaptureMessage`
- `BeforeSend` callback errors are sent as breadcrumbs
- `ASP.NET Core` integration doesn't add tags added by `Microsoft.Extensions.Logging`
- SDK name is reported depending on the package added
- Integrations API allows user-defined SDK integration
- Unhandled exception handler can be configured via integrations
- Filter kestrel log eventid 13 (application error) when already captured by the middleware

Bugs fixed:

- Fixed #28
- HTTP Proxy set to HTTP message handler

Download it directly from GitHub or using NuGet:

|      Integrations                 |        NuGet         |
| ----------------------------- | -------------------: |
|         **Sentry**            |    [![NuGet](https://img.shields.io/nuget/vpre/Sentry.svg)](https://www.nuget.org/packages/Sentry)   |
|     **Sentry.AspNetCore**     |   [![NuGet](https://img.shields.io/nuget/vpre/Sentry.AspNetCore.svg)](https://www.nuget.org/packages/Sentry.AspNetCore)   |
| **Sentry.Extensions.Logging** | [![NuGet](https://img.shields.io/nuget/vpre/Sentry.Extensions.Logging.svg)](https://www.nuget.org/packages/Sentry.Extensions.Logging)   |

## 0.0.1-preview1

Our first preview of the SDK:

Main features:

- Easy ASP.NET Core integration, single line: `UseSentry`.
- Captures unhandled exceptions in the middleware pipeline
- Captures exceptions handled by the framework `UseExceptionHandler` and Error page display.
- Captures process-wide unhandled exceptions (AppDomain)
- Captures logger.Error or logger.Critical
- When an event is sent, data from the current request augments the event.
- Sends information about the server running the app (OS, Runtime, etc)
- Informational logs written by the app or framework augment events sent to Sentry
- Optional include of the request body
- HTTP Proxy configuration

Also available via NuGet:

[Sentry](https://www.nuget.org/packages/Sentry/0.0.1-preview1)
[Sentry.AspNetCore](https://www.nuget.org/packages/Sentry.AspNetCore/0.0.1-preview1)
[Sentry.Extensions.Logging](https://www.nuget.org/packages/Sentry.Extensions.Logging/0.0.1-preview1)<|MERGE_RESOLUTION|>--- conflicted
+++ resolved
@@ -2,11 +2,9 @@
 
 ## Unreleased
 
-<<<<<<< HEAD
 ### Features
 
 - .NET MAUI integration with CommunityToolkit.Mvvm Async Relay Commands can now be auto spanned with the new package Sentry.Maui.CommunityToolkit.Mvvm ([#4125](https://github.com/getsentry/sentry-dotnet/pull/4125))
-=======
 ### Fixes
 
 - Redact Authorization headers before sending events to Sentry ([#4164](https://github.com/getsentry/sentry-dotnet/pull/4164))
@@ -16,7 +14,6 @@
 
 - New source generator allows Sentry to see true build variables like PublishAot and PublishTrimmed to properly adapt checks in the Sentry SDK ([#4101](https://github.com/getsentry/sentry-dotnet/pull/4101))
 - Auto breadcrumbs now include all .NET MAUI gesture recognizer events ([#4124](https://github.com/getsentry/sentry-dotnet/pull/4124))
->>>>>>> d0c58f4d
 
 ### Dependencies
 
