# Changelog

## Unreleased

<<<<<<< HEAD
### Features

- Experimental pre-release availability of Delightful Developer Metrics. We're exploring the use of Metrics in Sentry. The API will very likely change and we don't yet have any documentation. ([#2949](https://github.com/getsentry/sentry-dotnet/pull/2949))
=======
### Dependencies

- Bump Cocoa SDK from v8.17.1 to v8.17.2 ([#2972](https://github.com/getsentry/sentry-dotnet/pull/2972))
  - [changelog](https://github.com/getsentry/sentry-cocoa/blob/main/CHANGELOG.md#8172)
  - [diff](https://github.com/getsentry/sentry-cocoa/compare/8.17.1...8.17.2)
>>>>>>> da59b776

## 4.0.0-beta.6

### Feature

- Support for [Spotlight](https://spotlightjs.com/). Debug tool for local development. ([#2961](https://github.com/getsentry/sentry-dotnet/pull/2961))
  - Enable it with option `EnableSpotlight`
  - Optionally configure the URL to connect via `SpotlightUrl`. Defaults to `http://localhost:8969/stream`.

## 4.0.0-beta.5

### Features

- iOS profiling support (alpha). ([#2930](https://github.com/getsentry/sentry-dotnet/pull/2930))

### Fixes

- Stop Sentry for MacCatalyst from creating `default.profraw` in the app bundle using xcodebuild archive to build sentry-cocoa ([#2960](https://github.com/getsentry/sentry-dotnet/pull/2960))

### Dependencies

- Bump CLI from v2.22.3 to v2.23.0 ([#2956](https://github.com/getsentry/sentry-dotnet/pull/2956))
  - [changelog](https://github.com/getsentry/sentry-cli/blob/master/CHANGELOG.md#2230)
  - [diff](https://github.com/getsentry/sentry-cli/compare/2.22.3...2.23.0)

## 4.0.0-beta.4

### Fixes

- Workaround a .NET 8 NativeAOT crash on transaction finish. ([#2943](https://github.com/getsentry/sentry-dotnet/pull/2943))

### API breaking Changes

#### Changed APIs

- Rename iOS and MacCatalyst platform specific options from `Cocoa` to `Native` ([#2940](https://github.com/getsentry/sentry-dotnet/pull/2940))
- Rename iOS platform specific options `EnableCocoaSdkTracing` to `EnableTracing` ([#2940](https://github.com/getsentry/sentry-dotnet/pull/2940))
- Rename Android platform specific options from `Android` to `Native` ([#2940](https://github.com/getsentry/sentry-dotnet/pull/2940))
- Rename Android platform specific options `EnableAndroidSdkTracing` and `EnableAndroidSdkBeforeSend` to `EnableTracing` and `EnableBeforeSend` respectively ([#2940](https://github.com/getsentry/sentry-dotnet/pull/2940))

### Dependencies

- Bump Cocoa SDK from v8.17.0 to v8.17.1 ([#2936](https://github.com/getsentry/sentry-dotnet/pull/2936))
  - [changelog](https://github.com/getsentry/sentry-cocoa/blob/main/CHANGELOG.md#8171)
  - [diff](https://github.com/getsentry/sentry-cocoa/compare/8.17.0...8.17.1)

## 4.0.0-beta.3

### Fixes

- Reworked automatic breadcrumb creation for MAUI. ([#2900](https://github.com/getsentry/sentry-dotnet/pull/2900))
  - The SDK no longer uses on reflection to bind to all public element events. This also fixes issues where the SDK would consume third-party events.
  - Added `CreateElementEventsBreadcrumbs` to the SentryMauiOptions to allow users to opt-in automatic breadcrumb creation for `BindingContextChanged`, `ChildAdded`, `ChildRemoved` and `ParentChanged` on `Element`.
  - Reduced amount of automatic breadcrumbs by limiting the amount of bindings created in `VisualElement`, `Window`, `Shell`, `Page` and `Button`.
- Fixed Sentry SDK has not been initialised when using ASP.NET Core, Serilog and OpenTelemetry ([#2911](https://github.com/getsentry/sentry-dotnet/pull/2911))

### Features

- Native crash reporting on NativeAOT published apps (Windows, Linux, macOS). ([#2887](https://github.com/getsentry/sentry-dotnet/pull/2887))
- Android: By default attaches LogCat logs to unhandled exceptions. Configurable via `SentryOptions.Android.LogCatIntegration` and `SentryOptions.Android.LogCatMaxLines`. Available when targeting `net7.0-android` or later, on API level 23 or later. ([#2926](https://github.com/getsentry/sentry-dotnet/pull/2926))

### API breaking Changes

- The method used to configure a Sentry Sink for Serilog now has an additional overload. Calling `WriteTo.Sentry()` with no arguments will no longer attempt to initialize the SDK (it has optional arguments to configure the behaviour of the Sink only). If you want to initialize Sentry at the same time you configure the Sentry Sink then you will need to use the overload of this method that accepts a DSN as the first parameter (e.g. `WriteTo.Sentry("https://d4d82fc1c2c4032a83f3a29aa3a3aff@fake-sentry.io:65535/2147483647")`). ([#2928](https://github.com/getsentry/sentry-dotnet/pull/2928))

#### Removed APIs

- SentrySinkExtensions.ConfigureSentrySerilogOptions is now internal. If you were using this method, please use one of the `SentrySinkExtensions.Sentry` extension methods instead. ([#2902](https://github.com/getsentry/sentry-dotnet/pull/2902))

#### Changed APIs

- `AssemblyExtensions` have been made public again. ([#2917](https://github.com/getsentry/sentry-dotnet/pull/2917))
- Rename iOS and MacCatalyst platform specific options from `iOS` to `Cocoa` ([#2929](https://github.com/getsentry/sentry-dotnet/pull/2929))

### Dependencies

- Bump Cocoa SDK from v8.16.1 to v8.17.0 ([#2910](https://github.com/getsentry/sentry-dotnet/pull/2910))
  - [changelog](https://github.com/getsentry/sentry-cocoa/blob/main/CHANGELOG.md#8170)
  - [diff](https://github.com/getsentry/sentry-cocoa/compare/8.16.1...8.17.0)
- Bump CLI from v2.22.2 to v2.22.3 ([#2915](https://github.com/getsentry/sentry-dotnet/pull/2915))
  - [changelog](https://github.com/getsentry/sentry-cli/blob/master/CHANGELOG.md#2223)
  - [diff](https://github.com/getsentry/sentry-cli/compare/2.22.2...2.22.3)
- Bump Native SDK from v0.6.5 to v0.6.7 ([#2914](https://github.com/getsentry/sentry-dotnet/pull/2914))
  - [changelog](https://github.com/getsentry/sentry-native/blob/master/CHANGELOG.md#067)
  - [diff](https://github.com/getsentry/sentry-native/compare/0.6.5...0.6.7)
- Bump Java SDK from v6.34.0 to v7.0.0 ([#2932](https://github.com/getsentry/sentry-dotnet/pull/2932))
  - [changelog](https://github.com/getsentry/sentry-java/blob/main/CHANGELOG.md#700)
  - [diff](https://github.com/getsentry/sentry-java/compare/6.34.0...7.0.0)

## 4.0.0-beta.2

### Fixes

- Android native symbol upload ([#2876](https://github.com/getsentry/sentry-dotnet/pull/2876))
- Sentry.Serilog no longer throws if a disabled DSN is provided when initializing Sentry via the Serilog integration ([#2883](https://github.com/getsentry/sentry-dotnet/pull/2883))

### .NET target frameworks changes

**Dropped netstandard2.0 support for Sentry.AspNetCore** ([#2807](https://github.com/getsentry/sentry-dotnet/pull/2807))

### API breaking Changes

#### Changed APIs

- ISpanTracer has been renamed back again to ISpan, to make it easier to upgrade from v3.x to v4.x ([#2870](https://github.com/getsentry/sentry-dotnet/pull/2870))

## 4.0.0-beta.1

### Features

- `Sentry.Profiling` is now packaged to be uploaded to nuget.org ([#2800](https://github.com/getsentry/sentry-dotnet/pull/2800))

## 4.0.0-beta.0

### Fixes

- Don't add WinUI exception integration on mobile platforms ([#2821](https://github.com/getsentry/sentry-dotnet/pull/2821))
- `Transactions` are now getting enriched by the client instead of the hub ([#2838](https://github.com/getsentry/sentry-dotnet/pull/2838))

### API breaking Changes

#### Removed APIs

- A number of `[Obsolete]` options have been removed ([#2841](https://github.com/getsentry/sentry-dotnet/pull/2841))
  - `BeforeSend` - use `SetBeforeSend` instead.
  - `BeforeSendTransaction` - use `SetBeforeSendTransaction` instead.
  - `BeforeBreadcrumb` - use `SetBeforeBreadcrumb` instead.
  - `CreateHttpClientHandler` - use `CreateHttpMessageHandler` instead.
  - `ReportAssemblies` - use `ReportAssembliesMode` instead.
  - `KeepAggregateException` - this property is no longer used and has no replacement.
  - `DisableTaskUnobservedTaskExceptionCapture` method has been renamed to `DisableUnobservedTaskExceptionCapture`.
  - `DebugDiagnosticLogger` - use `TraceDiagnosticLogger` instead.
- A number of iOS/Android-specific `[Obsolete]` options have been removed ([#2856](https://github.com/getsentry/sentry-dotnet/pull/2856))
  - `Distribution` - use `SentryOptions.Distribution` instead.
  - `EnableAutoPerformanceTracking` - use `SetBeforeSendTransaction` instead.
  - `EnableCoreDataTracking` - use `EnableCoreDataTracing` instead.
  - `EnableFileIOTracking` - use `EnableFileIOTracing` instead.
  - `EnableOutOfMemoryTracking` - use `EnableWatchdogTerminationTracking` instead.
  - `EnableUIViewControllerTracking` - use `EnableUIViewControllerTracing` instead.
  - `StitchAsyncCode` - no longer available.
  - `ProfilingTracesInterval` - no longer available.
  - `ProfilingEnabled` - use `ProfilesSampleRate` instead.
- Obsolete `SystemClock` constructor removed, use `SystemClock.Clock` instead. ([#2856](https://github.com/getsentry/sentry-dotnet/pull/2856))
- Obsolete `Runtime.Clone()` removed, this shouldn't have been public in the past and has no replacement. ([#2856](https://github.com/getsentry/sentry-dotnet/pull/2856))
- Obsolete `SentryException.Data` removed, use `SentryException.Mechanism.Data` instead. ([#2856](https://github.com/getsentry/sentry-dotnet/pull/2856))
- Obsolete `AssemblyExtensions` removed, this shouldn't have been public in the past and has no replacement. ([#2856](https://github.com/getsentry/sentry-dotnet/pull/2856))
- Obsolete `SentryDatabaseLogging.UseBreadcrumbs()` removed, it is called automatically and has no replacement. ([#2856](https://github.com/getsentry/sentry-dotnet/pull/2856))
- Obsolete `Scope.GetSpan()` removed, use `Span` property instead. ([#2856](https://github.com/getsentry/sentry-dotnet/pull/2856))
- Obsolete `IUserFactory` removed, use `ISentryUserFactory` instead. ([#2856](https://github.com/getsentry/sentry-dotnet/pull/2856), [#2840](https://github.com/getsentry/sentry-dotnet/pull/2840))

#### Changed APIs

- `DebugImage` and `DebugMeta` moved to `Sentry.Protocol` namespace. ([#2815](https://github.com/getsentry/sentry-dotnet/pull/2815))
- `SentryClient.Dispose` is no longer obsolete ([#2842](https://github.com/getsentry/sentry-dotnet/pull/2842))

## 4.0.0-alpha.0

This release brings support for .NET 8 Native AOT publishing and cleans up some of the old APIs that have outlived their use.

Additionally, we're dropping support for some of the old target frameworks, please check this [GitHub Discussion](https://github.com/getsentry/sentry-dotnet/discussions/2776) for details why.

### .NET target frameworks changes

- **Replace support for .NET Framework 4.6.1 with 4.6.2** ([#2786](https://github.com/getsentry/sentry-dotnet/pull/2786))

  .NET Framework 4.6.1 was announced in Nov 30, 2015. And went out of support over a year ago, on Apr 26, 2022.

- **Replace support for .NET 6 on mobile (e.g: `net6.0-android`) with .NET 7** ([#2624](https://github.com/getsentry/sentry-dotnet/pull/2604))

  .NET 6 on mobile is out of support since May 2023 and with .NET 8, it's no longer possible to build .NET 6 Mobile specific targets.
  For that reason, we're moving the mobile specific TFMs from `net6.0-platform` to `net7.0-platform`.

  Mobile apps still work on .NET 6 will pull the `Sentry` .NET 6, which offers the .NET-only features,
  without native/platform specific bindings and SDKs. See [this ticket for more details](https://github.com/getsentry/sentry-dotnet/issues/2623).

- **Drop .NET Core 3.1 and .NET 5 support** ([#2787](https://github.com/getsentry/sentry-dotnet/pull/2787))

- **Drop Tizen support** ([#2734](https://github.com/getsentry/sentry-dotnet/pull/2734))

### API breaking Changes

- Setting `SentryOptions.Dsn` to `null` now throws `ArgumentNullException` during initialization. ([#2655](https://github.com/getsentry/sentry-dotnet/pull/2655))
- Enable `CaptureFailedRequests` by default ([#2688](https://github.com/getsentry/sentry-dotnet/pull/2688))

#### Removed APIs

- `IHasMeasurements` has been removed, use `ISpanData` instead. ([#2659](https://github.com/getsentry/sentry-dotnet/pull/2659))
- `IHasBreadcrumbs` has been removed, use `IEventLike` instead. ([#2670](https://github.com/getsentry/sentry-dotnet/pull/2670))
- `ISpanContext` has been removed, use `ITraceContext` instead. ([#2668](https://github.com/getsentry/sentry-dotnet/pull/2668))
- `IHasTransactionNameSource` has been removed, use `ITransactionContext` instead. ([#2654](https://github.com/getsentry/sentry-dotnet/pull/2654))
- ([#2694](https://github.com/getsentry/sentry-dotnet/pull/2694))
- Unused `StackFrame.InstructionOffset` has been removed. ([#2691](https://github.com/getsentry/sentry-dotnet/pull/2691))
- Unused `Scope.Platform` property  has been removed. ([#2695](https://github.com/getsentry/sentry-dotnet/pull/2695))
- Obsolete setter `Sentry.PlatformAbstractions.Runtime.Identifier` has been removed ([2764](https://github.com/getsentry/sentry-dotnet/pull/2764))
- `Sentry.Values<T>` is now internal as it is never exposed in the public API ([#2771](https://github.com/getsentry/sentry-dotnet/pull/2771))
- `TracePropagationTarget` class has been removed, use the `SubstringOrRegexPattern` class instead. ([#2763](https://github.com/getsentry/sentry-dotnet/pull/2763))

#### Changed APIs

- `WithScope` and `WithScopeAsync` methods have been removed. We have discovered that these methods didn't work correctly in certain desktop contexts, especially when using a global scope. ([#2717](https://github.com/getsentry/sentry-dotnet/pull/2717))

  Replace your usage of `WithScope` with overloads of `Capture*` methods:

  - `SentrySdk.CaptureEvent(SentryEvent @event, Action<Scope> scopeCallback)`
  - `SentrySdk.CaptureMessage(string message, Action<Scope> scopeCallback)`
  - `SentrySdk.CaptureException(Exception exception, Action<Scope> scopeCallback)`

  ```c#
  // Before
  SentrySdk.WithScope(scope =>
  {
    scope.SetTag("key", "value");
    SentrySdk.CaptureEvent(new SentryEvent());
  });

  // After
  SentrySdk.CaptureEvent(new SentryEvent(), scope =>
  {
    // Configure your scope here
    scope.SetTag("key", "value");
  });
  ```

- `ISentryClient.CaptureEvent` overloads have been replaced by a single method accepting optional `Hint` and `Scope` parameters. You will need to pass `hint` as a named parameter from code that calls `CaptureEvent` without passing a `scope` argument. ([#2749](https://github.com/getsentry/sentry-dotnet/pull/2749))
- `ISpan` and `ITransaction` have been renamed to `ISpanTracer` and `ITransactionTracer`. You will need to update any references to these interfaces in your code to use the new interface names ([#2731](https://github.com/getsentry/sentry-dotnet/pull/2731))
- `TransactionContext` and `SpanContext` constructors were updated. If you're constructing instances of these classes, you will need to adjust the order in which you pass parameters to these. ([#2694](https://github.com/getsentry/sentry-dotnet/pull/2694), [#2696](https://github.com/getsentry/sentry-dotnet/pull/2696))
- The `DiagnosticLogger` signature for `LogError` and `LogFatal` changed to take the `exception` as the first parameter. That way it does no longer get mixed up with the TArgs. The `DiagnosticLogger` now also received an overload for `LogError` and `LogFatal` that accepts a message only. ([#2715](https://github.com/getsentry/sentry-dotnet/pull/2715))
- `Distribution` added to `IEventLike`. ([#2660](https://github.com/getsentry/sentry-dotnet/pull/2660))
- `StackFrame`'s `ImageAddress`, `InstructionAddress` and `FunctionId` changed to `long?`. ([#2691](https://github.com/getsentry/sentry-dotnet/pull/2691))
- `DebugImage.ImageAddress` changed to `long?`. ([#2725](https://github.com/getsentry/sentry-dotnet/pull/2725))
- Contexts now inherits from `IDictionary` rather than `ConcurrentDictionary`. The specific dictionary being used is an implementation detail. ([#2729](https://github.com/getsentry/sentry-dotnet/pull/2729))
- Transaction names for ASP.NET Core are now consistently named `HTTP-VERB /path` (e.g. `GET /home`). Previously the leading forward slash was missing for some endpoints. ([#2808](https://github.com/getsentry/sentry-dotnet/pull/2808))

### Features

#### Native AOT

Native AOT publishing support for .NET 8 has been added to Sentry for the following platforms:

- Windows
- Linux
- macOS
- Mac Catalyst
- iOS

There are some functional differences when publishing Native AOT:

- `StackTraceMode.Enhanced` is ignored because it's not available when publishing Native AOT. The mechanism to generate these enhanced stack traces relies heavily on reflection which isn't compatible with trimming.
- Reflection cannot be leveraged for JSON Serialization and you may need to use `SentryOptions.AddJsonSerializerContext` to supply a serialization context for types that you'd like to send to Sentry (e.g. in the `Span.Context`). ([#2732](https://github.com/getsentry/sentry-dotnet/pull/2732), [#2793](https://github.com/getsentry/sentry-dotnet/pull/2793))
- WinUI applications: when publishing Native AOT, Sentry isn't able to automatically register an unhandled exception handler  because that relies on reflection. You'll need to [register the unhandled event handler manually](https://github.com/getsentry/sentry-dotnet/issues/2778) instead.
- For Azure Functions Workers, when AOT/Trimming is enabled we can't use reflection to read route data from the HttpTrigger so the route name will always be `/api/<FUNCTION_NAME>` ([#2920](https://github.com/getsentry/sentry-dotnet/pull/2920))

### Dependencies

- Upgraded to NLog version 5. ([#2697](https://github.com/getsentry/sentry-dotnet/pull/2697))
- Integrate `sentry-native` as a static library in Native AOT builds to enable symbolication. ([#2704](https://github.com/getsentry/sentry-dotnet/pull/2704))

- Bump CLI from v2.21.5 to v2.22.2 ([#2901](https://github.com/getsentry/sentry-dotnet/pull/2901))
  - [changelog](https://github.com/getsentry/sentry-cli/blob/master/CHANGELOG.md#2222)
  - [diff](https://github.com/getsentry/sentry-cli/compare/2.21.5...2.22.2)

## 3.41.3

### Fixes

- Fixed Sentry SDK has not been initialised when using ASP.NET Core, Serilog and OpenTelemetry ([#2918](https://github.com/getsentry/sentry-dotnet/pull/2918))

## 3.41.2

### Fixes

- The SDK no longer fails to finish sessions while capturing an event. This fixes broken crash-free rates ([#2895](https://github.com/getsentry/sentry-dotnet/pull/2895))
- Ignore UnobservedTaskException for QUIC exceptions. See: https://github.com/dotnet/runtime/issues/80111 ([#2894](https://github.com/getsentry/sentry-dotnet/pull/2894))

### Dependencies

- Bump Cocoa SDK from v8.16.0 to v8.16.1 ([#2891](https://github.com/getsentry/sentry-dotnet/pull/2891))
  - [changelog](https://github.com/getsentry/sentry-cocoa/blob/main/CHANGELOG.md#8161)
  - [diff](https://github.com/getsentry/sentry-cocoa/compare/8.16.0...8.16.1)

## 3.41.1

### Fixes

- `CaptureFailedRequests` and `FailedRequestStatusCodes` are now getting respected by the Cocoa SDK. This is relevant for MAUI apps where requests are getting handled natively. ([#2826](https://github.com/getsentry/sentry-dotnet/issues/2826))
- Added `SentryOptions.AutoRegisterTracing` for users who need to control registration of Sentry's tracing middleware ([#2871](https://github.com/getsentry/sentry-dotnet/pull/2871))

### Dependencies

- Bump Cocoa SDK from v8.15.0 to v8.16.0 ([#2812](https://github.com/getsentry/sentry-dotnet/pull/2812), [#2816](https://github.com/getsentry/sentry-dotnet/pull/2816), [#2882](https://github.com/getsentry/sentry-dotnet/pull/2882))
  - [changelog](https://github.com/getsentry/sentry-cocoa/blob/main/CHANGELOG.md#8160)
  - [diff](https://github.com/getsentry/sentry-cocoa/compare/8.15.0...8.16.0)
- Bump CLI from v2.21.2 to v2.21.5 ([#2811](https://github.com/getsentry/sentry-dotnet/pull/2811), [#2834](https://github.com/getsentry/sentry-dotnet/pull/2834), [#2851](https://github.com/getsentry/sentry-dotnet/pull/2851))
  - [changelog](https://github.com/getsentry/sentry-cli/blob/master/CHANGELOG.md#2215)
  - [diff](https://github.com/getsentry/sentry-cli/compare/2.21.2...2.21.5)
- Bump Java SDK from v6.33.1 to v6.34.0 ([#2874](https://github.com/getsentry/sentry-dotnet/pull/2874))
  - [changelog](https://github.com/getsentry/sentry-java/blob/main/CHANGELOG.md#6340)
  - [diff](https://github.com/getsentry/sentry-java/compare/6.33.1...6.34.0)

## 3.41.0

### Features

- Speed up SDK init ([#2784](https://github.com/getsentry/sentry-dotnet/pull/2784))

### Fixes

- Fixed chaining on the IApplicationBuilder for methods like UseRouting and UseEndpoints ([#2726](https://github.com/getsentry/sentry-dotnet/pull/2726))

### Dependencies

- Bump Cocoa SDK from v8.13.0 to v8.15.0 ([#2722](https://github.com/getsentry/sentry-dotnet/pull/2722), [#2740](https://github.com/getsentry/sentry-dotnet/pull/2740), [#2746](https://github.com/getsentry/sentry-dotnet/pull/2746), [#2801](https://github.com/getsentry/sentry-dotnet/pull/2801))
  - [changelog](https://github.com/getsentry/sentry-cocoa/blob/main/CHANGELOG.md#8150)
  - [diff](https://github.com/getsentry/sentry-cocoa/compare/8.13.0...8.15.0)
- Bump Java SDK from v6.30.0 to v6.33.1 ([#2723](https://github.com/getsentry/sentry-dotnet/pull/2723), [#2741](https://github.com/getsentry/sentry-dotnet/pull/2741), [#2783](https://github.com/getsentry/sentry-dotnet/pull/2783), [#2803](https://github.com/getsentry/sentry-dotnet/pull/2803))
  - [changelog](https://github.com/getsentry/sentry-java/blob/main/CHANGELOG.md#6331)
  - [diff](https://github.com/getsentry/sentry-java/compare/6.30.0...6.33.1)

## 3.40.1

### Fixes

- ISentryUserFactory is now public so users can register their own implementations via DI ([#2719](https://github.com/getsentry/sentry-dotnet/pull/2719))

## 3.40.0

### Obsoletion

- `WithScope` and `WithScopeAsync` have been proven to not work correctly in desktop contexts when using a global scope. They are now deprecated in favor of the overloads of `CaptureEvent`, `CaptureMessage`, and `CaptureException`. Those methods provide a callback to a configurable scope. ([#2677](https://github.com/getsentry/sentry-dotnet/pull/2677))
- `StackFrame.InstructionOffset` has not been used in the SDK and has been ignored on the server for years. ([#2689](https://github.com/getsentry/sentry-dotnet/pull/2689))

### Features

- Release of Azure Functions (Isolated Worker/Out-of-Process) support ([#2686](https://github.com/getsentry/sentry-dotnet/pull/2686))

### Fixes

- Scope is now correctly applied to Transactions when using OpenTelemetry on ASP.NET Core ([#2690](https://github.com/getsentry/sentry-dotnet/pull/2690))

### Dependencies

- Bump CLI from v2.20.7 to v2.21.2 ([#2645](https://github.com/getsentry/sentry-dotnet/pull/2645), [#2647](https://github.com/getsentry/sentry-dotnet/pull/2647), [#2698](https://github.com/getsentry/sentry-dotnet/pull/2698))
  - [changelog](https://github.com/getsentry/sentry-cli/blob/master/CHANGELOG.md#2212)
  - [diff](https://github.com/getsentry/sentry-cli/compare/2.20.7...2.21.2)
- Bump Cocoa SDK from v8.12.0 to v8.13.0 ([#2653](https://github.com/getsentry/sentry-dotnet/pull/2653))
  - [changelog](https://github.com/getsentry/sentry-cocoa/blob/main/CHANGELOG.md#8130)
  - [diff](https://github.com/getsentry/sentry-cocoa/compare/8.12.0...8.13.0)
- Bump Java SDK from v6.29.0 to v6.30.0 ([#2685](https://github.com/getsentry/sentry-dotnet/pull/2685))
  - [changelog](https://github.com/getsentry/sentry-java/blob/main/CHANGELOG.md#6300)
  - [diff](https://github.com/getsentry/sentry-java/compare/6.29.0...6.30.0)

## 3.40.0-beta.0

### Features

- Reduced the memory footprint of `SpanId` by refactoring the ID generation ([#2619](https://github.com/getsentry/sentry-dotnet/pull/2619))
- Reduced the memory footprint of `SpanTracer` by initializing the tags lazily ([#2636](https://github.com/getsentry/sentry-dotnet/pull/2636))
- Added distributed tracing without performance for Azure Function Workers ([#2630](https://github.com/getsentry/sentry-dotnet/pull/2630))
- The SDK now provides and overload of `ContinueTrace` that accepts headers as `string` ([#2601](https://github.com/getsentry/sentry-dotnet/pull/2601))
- Sentry tracing middleware now gets configured automatically ([#2602](https://github.com/getsentry/sentry-dotnet/pull/2602))
- Added memory optimisations for GetLastActiveSpan ([#2642](https://github.com/getsentry/sentry-dotnet/pull/2642))

### Fixes

- Resolved issue identifying users with OpenTelemetry ([#2618](https://github.com/getsentry/sentry-dotnet/pull/2618))

### Azure Functions Beta

- Package name changed from `Sentry.AzureFunctions.Worker` to `Sentry.Azure.Functions.Worker`. Note AzureFunctions now is split by a `.`. ([#2637](https://github.com/getsentry/sentry-dotnet/pull/2637))

### Dependencies

- Bump CLI from v2.20.6 to v2.20.7 ([#2604](https://github.com/getsentry/sentry-dotnet/pull/2604))
  - [changelog](https://github.com/getsentry/sentry-cli/blob/master/CHANGELOG.md#2207)
  - [diff](https://github.com/getsentry/sentry-cli/compare/2.20.6...2.20.7)
- Bump Cocoa SDK from v8.11.0 to v8.12.0 ([#2640](https://github.com/getsentry/sentry-dotnet/pull/2640))
  - [changelog](https://github.com/getsentry/sentry-cocoa/blob/main/CHANGELOG.md#8120)
  - [diff](https://github.com/getsentry/sentry-cocoa/compare/8.11.0...8.12.0)

## 3.39.1

### Fixes

- Added Sentry.AspNet.csproj back to Sentry-CI-Build-macOS.slnf ([#2612](https://github.com/getsentry/sentry-dotnet/pull/2612))

## 3.39.0

### Features

- Added additional `DB` attributes to automatically generated spans like `name` and `provider` ([#2583](https://github.com/getsentry/sentry-dotnet/pull/2583))
- `Hints` now accept attachments provided as a file path via `AddAttachment` method ([#2585](https://github.com/getsentry/sentry-dotnet/pull/2585))

### Fixes

- Resolved an isse where the SDK would throw an exception while attempting to set the DynamicSamplingContext but the context exists already. ([#2592](https://github.com/getsentry/sentry-dotnet/pull/2592))

### Dependencies

- Bump CLI from v2.20.5 to v2.20.6 ([#2590](https://github.com/getsentry/sentry-dotnet/pull/2590))
  - [changelog](https://github.com/getsentry/sentry-cli/blob/master/CHANGELOG.md#2206)
  - [diff](https://github.com/getsentry/sentry-cli/compare/2.20.5...2.20.6)
- Bump Cocoa SDK from v8.10.0 to v8.11.0 ([#2594](https://github.com/getsentry/sentry-dotnet/pull/2594))
  - [changelog](https://github.com/getsentry/sentry-cocoa/blob/main/CHANGELOG.md#8110)
  - [diff](https://github.com/getsentry/sentry-cocoa/compare/8.10.0...8.11.0)
- Bump Java SDK from v6.28.0 to v6.29.0 ([#2599](https://github.com/getsentry/sentry-dotnet/pull/2599))
  - [changelog](https://github.com/getsentry/sentry-java/blob/main/CHANGELOG.md#6290)
  - [diff](https://github.com/getsentry/sentry-java/compare/6.28.0...6.29.0)

## 3.36.0

### Features

- Graphql client ([#2538](https://github.com/getsentry/sentry-dotnet/pull/2538))

### Fixes

- Android: Fix proguard/r8 mapping file upload ([#2574](https://github.com/getsentry/sentry-dotnet/pull/2574))

### Dependencies

- Bump Cocoa SDK from v8.9.5 to v8.10.0 ([#2546](https://github.com/getsentry/sentry-dotnet/pull/2546), [#2550](https://github.com/getsentry/sentry-dotnet/pull/2550))
  - [changelog](https://github.com/getsentry/sentry-cocoa/blob/main/CHANGELOG.md#8100)
  - [diff](https://github.com/getsentry/sentry-cocoa/compare/8.9.5...8.10.0)
- Bump gradle/gradle-build-action from 2.7.0 to 2.7.1 ([#2564](https://github.com/getsentry/sentry-dotnet/pull/2564))
  - [diff](https://github.com/gradle/gradle-build-action/compare/v2.7.0...v2.7.1)

## 3.35.1

### Fixes

- The SDK no longer creates transactions with their start date set to `Jan 01, 001` ([#2544](https://github.com/getsentry/sentry-dotnet/pull/2544))

### Dependencies

- Bump CLI from v2.20.4 to v2.20.5 ([#2539](https://github.com/getsentry/sentry-dotnet/pull/2539))
  - [changelog](https://github.com/getsentry/sentry-cli/blob/master/CHANGELOG.md#2205)
  - [diff](https://github.com/getsentry/sentry-cli/compare/2.20.4...2.20.5)
- Bump Cocoa SDK from v8.9.4 to v8.9.5 ([#2542](https://github.com/getsentry/sentry-dotnet/pull/2542))
  - [changelog](https://github.com/getsentry/sentry-cocoa/blob/main/CHANGELOG.md#895)
  - [diff](https://github.com/getsentry/sentry-cocoa/compare/8.9.4...8.9.5)

## 3.35.0

### Features

- Distributed tracing now works independently of the performance feature. This allows you to connect errors to other Sentry instrumented applications ([#2493](https://github.com/getsentry/sentry-dotnet/pull/2493))
- Added Sampling Decision to Trace Envelope Header ([#2495](https://github.com/getsentry/sentry-dotnet/pull/2495))
- Add MinimumEventLevel to Sentry.Log4Net and convert events below it to breadcrumbs ([#2505](https://github.com/getsentry/sentry-dotnet/pull/2505))
- Support transaction finishing automatically with 'idle timeout' (#2452)

### Fixes

- Fixed baggage propagation when an exception is thrown from middleware ([#2487](https://github.com/getsentry/sentry-dotnet/pull/2487))
- Fix Durable Functions preventing orchestrators from completing ([#2491](https://github.com/getsentry/sentry-dotnet/pull/2491))
- Re-enable HubTests.FlushOnDispose_SendsEnvelope ([#2492](https://github.com/getsentry/sentry-dotnet/pull/2492))
- Fixed SDK not sending exceptions via Blazor WebAssembly due to a `PlatformNotSupportedException` ([#2506](https://github.com/getsentry/sentry-dotnet/pull/2506))
- Align SDK with docs regarding session update for dropped events ([#2496](https://github.com/getsentry/sentry-dotnet/pull/2496))
- Introduced `HttpMessageHandler` in favor of the now deprecated `HttpClientHandler` on the options. This allows the SDK to support NSUrlSessionHandler on iOS ([#2503](https://github.com/getsentry/sentry-dotnet/pull/2503))
- Using `Activity.RecordException` now correctly updates the error status of OpenTelemetry Spans ([#2515](https://github.com/getsentry/sentry-dotnet/pull/2515))
- Fixed Transaction name not reporting correctly when using UseExceptionHandler ([#2511](https://github.com/getsentry/sentry-dotnet/pull/2511))
- log4net logging Level.All now maps to SentryLevel.Debug ([#2522]([url](https://github.com/getsentry/sentry-dotnet/pull/2522)))

### Dependencies

- Bump Java SDK from v6.25.1 to v6.28.0 ([#2484](https://github.com/getsentry/sentry-dotnet/pull/2484), [#2498](https://github.com/getsentry/sentry-dotnet/pull/2498), [#2517](https://github.com/getsentry/sentry-dotnet/pull/2517), [#2533](https://github.com/getsentry/sentry-dotnet/pull/2533))
  - [changelog](https://github.com/getsentry/sentry-java/blob/main/CHANGELOG.md#6280)
  - [diff](https://github.com/getsentry/sentry-java/compare/6.25.1...6.28.0)
- Bump CLI from v2.19.4 to v2.20.4 ([#2509](https://github.com/getsentry/sentry-dotnet/pull/2509), [#2518](https://github.com/getsentry/sentry-dotnet/pull/2518), [#2527](https://github.com/getsentry/sentry-dotnet/pull/2527), [#2530](https://github.com/getsentry/sentry-dotnet/pull/2530))
  - [changelog](https://github.com/getsentry/sentry-cli/blob/master/CHANGELOG.md#2204)
  - [diff](https://github.com/getsentry/sentry-cli/compare/2.19.4...2.20.4)
- Bump Cocoa SDK from v8.8.0 to v8.9.4 ([#2479](https://github.com/getsentry/sentry-dotnet/pull/2479), [#2483](https://github.com/getsentry/sentry-dotnet/pull/2483), [#2500](https://github.com/getsentry/sentry-dotnet/pull/2500), [#2510](https://github.com/getsentry/sentry-dotnet/pull/2510), [#2531](https://github.com/getsentry/sentry-dotnet/pull/2531))
  - [changelog](https://github.com/getsentry/sentry-cocoa/blob/main/CHANGELOG.md#894)
  - [diff](https://github.com/getsentry/sentry-cocoa/compare/8.8.0...8.9.4)

## 3.34.0

### Features

- Open Telemetry Support ([#2453](https://github.com/getsentry/sentry-dotnet/pull/2453))
- Added a MSBuild property `SentryUploadAndroidProguardMapping` to automatically upload the Proguard mapping file when targeting Android ([#2455](https://github.com/getsentry/sentry-dotnet/pull/2455))
- Symbolication for Single File Apps ([#2425](https://github.com/getsentry/sentry-dotnet/pull/2425))
- Add binding to `SwiftAsyncStacktraces` on iOS ([#2436](https://github.com/getsentry/sentry-dotnet/pull/2436))

### Fixes

- Builds targeting Android with `r8` enabled no longer crash during SDK init. The package now contains the required proguard rules ([#2450](https://github.com/getsentry/sentry-dotnet/pull/2450))
- Fix Sentry logger options for MAUI and Azure Functions ([#2423](https://github.com/getsentry/sentry-dotnet/pull/2423))

### Dependencies

- Bump Cocoa SDK from v8.7.3 to v8.8.0 ([#2427](https://github.com/getsentry/sentry-dotnet/pull/2427), [#2430](https://github.com/getsentry/sentry-dotnet/pull/2430))
  - [changelog](https://github.com/getsentry/sentry-cocoa/blob/main/CHANGELOG.md#880)
  - [diff](https://github.com/getsentry/sentry-cocoa/compare/8.7.3...8.8.0)
- Bump CLI from v2.18.1 to v2.19.4 ([#2428](https://github.com/getsentry/sentry-dotnet/pull/2428), [#2431](https://github.com/getsentry/sentry-dotnet/pull/2431), [#2451](https://github.com/getsentry/sentry-dotnet/pull/2451), [#2454](https://github.com/getsentry/sentry-dotnet/pull/2454))
  - [changelog](https://github.com/getsentry/sentry-cli/blob/master/CHANGELOG.md#2194)
  - [diff](https://github.com/getsentry/sentry-cli/compare/2.18.1...2.19.4)
- Bump Java SDK from v6.22.0 to v6.25.1 ([#2429](https://github.com/getsentry/sentry-dotnet/pull/2429), [#2440](https://github.com/getsentry/sentry-dotnet/pull/2440), [#2458](https://github.com/getsentry/sentry-dotnet/pull/2458), [#2476](https://github.com/getsentry/sentry-dotnet/pull/2476))
  - [changelog](https://github.com/getsentry/sentry-java/blob/main/CHANGELOG.md#6251)
  - [diff](https://github.com/getsentry/sentry-java/compare/6.22.0...6.25.1)

## 3.33.1

### Fixes

- SentryHttpMessageHandler added when AddHttpClient is before UseSentry ([#2390](https://github.com/getsentry/sentry-dotnet/pull/2390))
- Set the native sdk name for Android ([#2389](https://github.com/getsentry/sentry-dotnet/pull/2389))
- Fix db connection spans not finishing ([#2398](https://github.com/getsentry/sentry-dotnet/pull/2398))
- Various .NET MAUI fixes / improvements ([#2403](https://github.com/getsentry/sentry-dotnet/pull/2403))
  - The battery level was being reported incorrectly due to percentage multiplier.
  - The device architecture (x64, arm64, etc.) is now reported
  - On Windows, the OS type is now reported as "Windows" instead of "WinUI".  Additionally, the OS display version (ex, "22H2") is now included.
  - `UIKit`, `ABI.Microsoft` and `WinRT`  frames are now marked "system" instead of "in app".
- Reduce debug files uploaded ([#2404](https://github.com/getsentry/sentry-dotnet/pull/2404))
- Fix system frames being marked as "in-app" ([#2408](https://github.com/getsentry/sentry-dotnet/pull/2408))
  - NOTE: This important fix corrects a value that is used during issue grouping, so you may receive new alerts for existing issues after deploying this update.
- DB Connection spans presented poorly ([#2409](https://github.com/getsentry/sentry-dotnet/pull/2409))
- Populate scope's Cookies property ([#2411](https://github.com/getsentry/sentry-dotnet/pull/2411))
- Fix UWP GateKeeper errors ([#2415](https://github.com/getsentry/sentry-dotnet/pull/2415))
- Fix sql client db name ([#2418](https://github.com/getsentry/sentry-dotnet/pull/2418))

### Dependencies

- Bump Cocoa SDK from v8.7.2 to v8.7.3 ([#2394](https://github.com/getsentry/sentry-dotnet/pull/2394))
  - [changelog](https://github.com/getsentry/sentry-cocoa/blob/main/CHANGELOG.md#873)
  - [diff](https://github.com/getsentry/sentry-cocoa/compare/8.7.2...8.7.3)
- Bump Java SDK from v6.19.1 to v6.22.0 ([#2395](https://github.com/getsentry/sentry-dotnet/pull/2395), [#2405](https://github.com/getsentry/sentry-dotnet/pull/2405), [#2417](https://github.com/getsentry/sentry-dotnet/pull/2417))
  - [changelog](https://github.com/getsentry/sentry-java/blob/main/CHANGELOG.md#6220)
  - [diff](https://github.com/getsentry/sentry-java/compare/6.19.1...6.22.0)

## 3.33.0

### Features

- .NET SDK changes for exception groups ([#2287](https://github.com/getsentry/sentry-dotnet/pull/2287))
  - This changes how `AggregateException` is handled.  Instead of filtering them out client-side, the SDK marks them as an "exception group",
    and adds includes data that represents the hierarchical structure of inner exceptions. Sentry now recognizes this server-side,
    improving the accuracy of the issue detail page.
  - Accordingly, the `KeepAggregateException` option is now obsolete and does nothing.  Please remove any usages of `KeepAggregateException`.
  - NOTE: If running Self-Hosted Sentry, you should wait to adopt this SDK update until after updating to the 23.6.0 (est. June 2023) release of Sentry.
    The effect of updating the SDK early will be as if `KeepAggregateException = true` was set.  That will not break anything, but may affect issue grouping and alerts.

### Fixes

- Status messages when uploading symbols or sources are improved. ([#2307](https://github.com/getsentry/sentry-dotnet/issues/2307))

### Dependencies

- Bump CLI from v2.18.0 to v2.18.1 ([#2386](https://github.com/getsentry/sentry-dotnet/pull/2386))
  - [changelog](https://github.com/getsentry/sentry-cli/blob/master/CHANGELOG.md#2181)
  - [diff](https://github.com/getsentry/sentry-cli/compare/2.18.0...2.18.1)

## 3.32.0

### Features

- Azure Functions (Isolated Worker/Out-of-Process) support ([#2346](https://github.com/getsentry/sentry-dotnet/pull/2346))
  - Initial `beta.1` release.  Please give it a try and let us know how it goes!
  - Documentation is TBD.  For now, see `/samples/Sentry.Samples.Azure.Functions.Worker`.

- Add `Hint` support  ([#2351](https://github.com/getsentry/sentry-dotnet/pull/2351))
  - Currently, this allows you to manipulate attachments in the various "before" event delegates.
  - Hints can also be used in event and transaction processors by implementing `ISentryEventProcessorWithHint` or `ISentryTransactionProcessorWithHint`, instead of `ISentryEventProcessor` or `ISentryTransactionProcessor`.
  - Note: Obsoletes the `BeforeSend`, `BeforeSendTransaction`, and `BeforeBreadcrumb` properties on the `SentryOptions` class.  They have been replaced with `SetBeforeSend`, `SetBeforeSendTransaction`, and `SetBeforeBreadcrumb` respectively.  Each one provides overloads both with and without a `Hint` object.

- Allow setting the active span on the scope ([#2364](https://github.com/getsentry/sentry-dotnet/pull/2364))
  - Note: Obsoletes the `Scope.GetSpan` method in favor of a `Scope.Span` property (which now has a setter as well).

- Remove authority from URLs sent to Sentry ([#2365](https://github.com/getsentry/sentry-dotnet/pull/2365))
- Add tag filters to `SentryOptions` ([#2367](https://github.com/getsentry/sentry-dotnet/pull/2367))

### Fixes

- Fix `EnableTracing` option conflict with `TracesSampleRate` ([#2368](https://github.com/getsentry/sentry-dotnet/pull/2368))
  - NOTE: This is a potentially breaking change, as the `TracesSampleRate` property has been made nullable.
    Though extremely uncommon, if you are _retrieving_ the `TracesSampleRate` property for some reason, you will need to account for nulls.
    However, there is no change to the behavior or _typical_ usage of either of these properties.

- CachedTransport gracefully handles malformed envelopes during processing  ([#2371](https://github.com/getsentry/sentry-dotnet/pull/2371))
- Remove extraneous iOS simulator resources when building MAUI apps using Visual Studio "Hot Restart" mode, to avoid hitting Windows max path  ([#2384](https://github.com/getsentry/sentry-dotnet/pull/2384))

### Dependencies

- Bump Cocoa SDK from v8.6.0 to v8.7.1 ([#2359](https://github.com/getsentry/sentry-dotnet/pull/2359), [#2370](https://github.com/getsentry/sentry-dotnet/pull/2370))
  - [changelog](https://github.com/getsentry/sentry-cocoa/blob/main/CHANGELOG.md#871)
  - [diff](https://github.com/getsentry/sentry-cocoa/compare/8.6.0...8.7.1)
- Bump Java SDK from v6.18.1 to v6.19.1 ([#2374](https://github.com/getsentry/sentry-dotnet/pull/2374), [#2381](https://github.com/getsentry/sentry-dotnet/pull/2381))
  - [changelog](https://github.com/getsentry/sentry-java/blob/main/CHANGELOG.md#6191)
  - [diff](https://github.com/getsentry/sentry-java/compare/6.18.1...6.19.1)
- Bump Cocoa SDK from v8.6.0 to v8.7.2 ([#2359](https://github.com/getsentry/sentry-dotnet/pull/2359), [#2370](https://github.com/getsentry/sentry-dotnet/pull/2370), [#2375](https://github.com/getsentry/sentry-dotnet/pull/2375))
  - [changelog](https://github.com/getsentry/sentry-cocoa/blob/main/CHANGELOG.md#872)
  - [diff](https://github.com/getsentry/sentry-cocoa/compare/8.6.0...8.7.2)
- Bump CLI from v2.17.5 to v2.18.0 ([#2380](https://github.com/getsentry/sentry-dotnet/pull/2380))
  - [changelog](https://github.com/getsentry/sentry-cli/blob/master/CHANGELOG.md#2180)
  - [diff](https://github.com/getsentry/sentry-cli/compare/2.17.5...2.18.0)

## 3.31.0

### Features

- Initial work to support profiling in a future release. ([#2206](https://github.com/getsentry/sentry-dotnet/pull/2206))
- Create a Sentry event for failed HTTP requests ([#2320](https://github.com/getsentry/sentry-dotnet/pull/2320))
- Improve `WithScope` and add `WithScopeAsync` ([#2303](https://github.com/getsentry/sentry-dotnet/pull/2303)) ([#2309](https://github.com/getsentry/sentry-dotnet/pull/2309))
- Build .NET Standard 2.1 for Unity ([#2328](https://github.com/getsentry/sentry-dotnet/pull/2328))
- Add `RemoveExceptionFilter`, `RemoveEventProcessor` and `RemoveTransactionProcessor` extension methods on `SentryOptions` ([#2331](https://github.com/getsentry/sentry-dotnet/pull/2331))
- Include Dynamic Sampling Context with error events, when there's a transaction ([#2332](https://github.com/getsentry/sentry-dotnet/pull/2332))

### Fixes

- Buffer payloads asynchronously when appropriate ([#2297](https://github.com/getsentry/sentry-dotnet/pull/2297))
- Restore `System.Reflection.Metadata` dependency for .NET Core 3 ([#2302](https://github.com/getsentry/sentry-dotnet/pull/2302))
- Capture open transactions on disabled hubs ([#2319](https://github.com/getsentry/sentry-dotnet/pull/2319))
- Remove session breadcrumbs ([#2333](https://github.com/getsentry/sentry-dotnet/pull/2333))
- Support synchronous `HttpClient.Send` in `SentryHttpMessageHandler` ([#2336](https://github.com/getsentry/sentry-dotnet/pull/2336))
- Fix ASP.NET Core issue with missing context when using capture methods that configure scope ([#2339](https://github.com/getsentry/sentry-dotnet/pull/2339))
- Improve debug file upload handling ([#2349](https://github.com/getsentry/sentry-dotnet/pull/2349))

### Dependencies

- Bump CLI from v2.17.0 to v2.17.5 ([#2298](https://github.com/getsentry/sentry-dotnet/pull/2298), [#2318](https://github.com/getsentry/sentry-dotnet/pull/2318), [#2321](https://github.com/getsentry/sentry-dotnet/pull/2321), [#2345](https://github.com/getsentry/sentry-dotnet/pull/2345))
  - [changelog](https://github.com/getsentry/sentry-cli/blob/master/CHANGELOG.md#2175)
  - [diff](https://github.com/getsentry/sentry-cli/compare/2.17.0...2.17.5)
- Bump Cocoa SDK from v8.4.0 to v8.6.0 ([#2310](https://github.com/getsentry/sentry-dotnet/pull/2310), [#2344](https://github.com/getsentry/sentry-dotnet/pull/2344))
  - [changelog](https://github.com/getsentry/sentry-cocoa/blob/main/CHANGELOG.md#860)
  - [diff](https://github.com/getsentry/sentry-cocoa/compare/8.4.0...8.6.0)
- Bump Java SDK from v6.17.0 to v6.18.1 ([#2338](https://github.com/getsentry/sentry-dotnet/pull/2338), [#2343](https://github.com/getsentry/sentry-dotnet/pull/2343))
  - [changelog](https://github.com/getsentry/sentry-java/blob/main/CHANGELOG.md#6181)
  - [diff](https://github.com/getsentry/sentry-java/compare/6.17.0...6.18.1)

## 3.30.0

### Features

- Add `FileDiagnosticLogger` to assist with debugging the SDK ([#2242](https://github.com/getsentry/sentry-dotnet/pull/2242))
- Attach stack trace when events have captured an exception without a stack trace ([#2266](https://github.com/getsentry/sentry-dotnet/pull/2266))
- Add `Scope.Clear` and `Scope.ClearBreadcrumbs` methods ([#2284](https://github.com/getsentry/sentry-dotnet/pull/2284))
- Improvements to exception mechanism data ([#2294](https://github.com/getsentry/sentry-dotnet/pull/2294))

### Fixes

- Normalize StackFrame in-app resolution for modules & function prefixes ([#2234](https://github.com/getsentry/sentry-dotnet/pull/2234))
- Calling `AddAspNet` more than once should not block all errors from being sent ([#2253](https://github.com/getsentry/sentry-dotnet/pull/2253))
- Fix Sentry CLI arguments when using custom URL or auth token parameters ([#2259](https://github.com/getsentry/sentry-dotnet/pull/2259))
- Sentry.AspNetCore fix transaction name when path base is used and route starts with a slash ([#2265](https://github.com/getsentry/sentry-dotnet/pull/2265))
- Fix Baggage header parsing in ASP.NET (Framework) ([#2293](https://github.com/getsentry/sentry-dotnet/pull/2293))

### Dependencies

- Bump Cocoa SDK from v8.3.0 to v8.4.0 ([#2237](https://github.com/getsentry/sentry-dotnet/pull/2237), [#2248](https://github.com/getsentry/sentry-dotnet/pull/2248), [#2251](https://github.com/getsentry/sentry-dotnet/pull/2251), [#2285](https://github.com/getsentry/sentry-dotnet/pull/2285))
  - [changelog](https://github.com/getsentry/sentry-cocoa/blob/main/CHANGELOG.md#840)
  - [diff](https://github.com/getsentry/sentry-cocoa/compare/8.3.0...8.4.0)

- Bump CLI from v2.14.4 to v2.17.0 ([#2238](https://github.com/getsentry/sentry-dotnet/pull/2238), [#2244](https://github.com/getsentry/sentry-dotnet/pull/2244), [#2252](https://github.com/getsentry/sentry-dotnet/pull/2252), [#2264](https://github.com/getsentry/sentry-dotnet/pull/2264), [#2292](https://github.com/getsentry/sentry-dotnet/pull/2292))
  - [changelog](https://github.com/getsentry/sentry-cli/blob/master/CHANGELOG.md#2170)
  - [diff](https://github.com/getsentry/sentry-cli/compare/2.14.4...2.17.0)

- Bump Java SDK from v6.15.0 to v6.17.0 ([#2243](https://github.com/getsentry/sentry-dotnet/pull/2243), [#2277](https://github.com/getsentry/sentry-dotnet/pull/2277))
  - [changelog](https://github.com/getsentry/sentry-java/blob/main/CHANGELOG.md#6170)
  - [diff](https://github.com/getsentry/sentry-java/compare/6.15.0...6.17.0)

## 3.29.1

### Fixes

- Get debug image for Full PDB format on Windows ([#2222](https://github.com/getsentry/sentry-dotnet/pull/2222))
- Fix debug files not uploading for `packages.config` nuget ([#2224](https://github.com/getsentry/sentry-dotnet/pull/2224))

### Dependencies

- Bump Cocoa SDK from v8.2.0 to v8.3.0 ([#2220](https://github.com/getsentry/sentry-dotnet/pull/2220))
  - [changelog](https://github.com/getsentry/sentry-cocoa/blob/main/CHANGELOG.md#830)
  - [diff](https://github.com/getsentry/sentry-cocoa/compare/8.2.0...8.3.0)

## 3.29.0

**Notice:** The `<SentryUploadSymbols>` MSBuild property previously defaulted to `true` for projects compiled in `Release` configuration.
It is now `false` by default.  To continue uploading symbols, you must opt-in by setting it to `true`.
See the [MSBuild Setup](https://docs.sentry.io/platforms/dotnet/configuration/msbuild/) docs for further details.

### Features

- Added basic functionality to support `View Hierarchy` ([#2163](https://github.com/getsentry/sentry-dotnet/pull/2163))
- Allow `SentryUploadSources` to work even when not uploading symbols ([#2197](https://github.com/getsentry/sentry-dotnet/pull/2197))
- Add support for `BeforeSendTransaction` ([#2188](https://github.com/getsentry/sentry-dotnet/pull/2188))
- Add `EnableTracing` option to simplify enabling tracing ([#2201](https://github.com/getsentry/sentry-dotnet/pull/2201))
- Make `SentryUploadSymbols` strictly opt-in ([#2216](https://github.com/getsentry/sentry-dotnet/pull/2216))

### Fixes

- Fix assembly not found on Android in Debug configuration ([#2175](https://github.com/getsentry/sentry-dotnet/pull/2175))
- Fix context object with circular reference prevents event from being sent ([#2210](https://github.com/getsentry/sentry-dotnet/pull/2210))

### Dependencies

- Bump Java SDK from v6.13.1 to v6.15.0 ([#2185](https://github.com/getsentry/sentry-dotnet/pull/2185), [#2207](https://github.com/getsentry/sentry-dotnet/pull/2207))
  - [changelog](https://github.com/getsentry/sentry-java/blob/main/CHANGELOG.md#6150)
  - [diff](https://github.com/getsentry/sentry-java/compare/6.13.1...6.15.0)
- Bump CLI from v2.12.0 to v2.14.4 ([#2187](https://github.com/getsentry/sentry-dotnet/pull/2187), [#2215](https://github.com/getsentry/sentry-dotnet/pull/2215))
  - [changelog](https://github.com/getsentry/sentry-cli/blob/master/CHANGELOG.md#2144)
  - [diff](https://github.com/getsentry/sentry-cli/compare/2.12.0...2.14.4)
- Bump Java SDK from v6.13.1 to v6.14.0 ([#2185](https://github.com/getsentry/sentry-dotnet/pull/2185))
  - [changelog](https://github.com/getsentry/sentry-java/blob/main/CHANGELOG.md#6140)
  - [diff](https://github.com/getsentry/sentry-java/compare/6.13.1...6.14.0)
- Bump CLI from v2.12.0 to v2.14.3 ([#2187](https://github.com/getsentry/sentry-dotnet/pull/2187), [#2208](https://github.com/getsentry/sentry-dotnet/pull/2208))
  - [changelog](https://github.com/getsentry/sentry-cli/blob/master/CHANGELOG.md#2143)
  - [diff](https://github.com/getsentry/sentry-cli/compare/2.12.0...2.14.3)
- Bump Cocoa SDK from v7.31.5 to v8.2.0 ([#2203](https://github.com/getsentry/sentry-dotnet/pull/2203))
  - [changelog](https://github.com/getsentry/sentry-cocoa/blob/main/CHANGELOG.md#820)
  - [diff](https://github.com/getsentry/sentry-cocoa/compare/7.31.5...8.2.0)

## 3.28.1

### Fixes

- Fix MAUI missing breadcrumbs for lifecycle and UI events ([#2170](https://github.com/getsentry/sentry-dotnet/pull/2170))
- Fix hybrid sdk names ([#2171](https://github.com/getsentry/sentry-dotnet/pull/2171))
- Fix ASP.NET sdk name ([#2172](https://github.com/getsentry/sentry-dotnet/pull/2172))

## 3.28.0

### Features

- Added `instruction_addr_adjustment` attribute to SentryStackTrace ([#2151](https://github.com/getsentry/sentry-dotnet/pull/2151))

### Fixes

- Workaround Visual Studio "Pair to Mac" issue (on Windows), and Update bundled Cocoa SDK to version 7.31.5 ([#2164](https://github.com/getsentry/sentry-dotnet/pull/2164))
- Sentry SDK assemblies no longer have PDBs embedded. Debug symbols are uploaded to `nuget.org` as `snupkg` packages  ([#2166](https://github.com/getsentry/sentry-dotnet/pull/2166))

### Dependencies

- Bump Java SDK from v6.13.0 to v6.13.1 ([#2168](https://github.com/getsentry/sentry-dotnet/pull/2168))
  - [changelog](https://github.com/getsentry/sentry-java/blob/main/CHANGELOG.md#6131)
  - [diff](https://github.com/getsentry/sentry-java/compare/6.13.0...6.13.1)

## 3.27.1

### Fixes

- Fix Sentry CLI MSBuild for Xamarin and NetFX ([#2154](https://github.com/getsentry/sentry-dotnet/pull/2154))
- Log aborted HTTP requests as debug instead of error ([#2155](https://github.com/getsentry/sentry-dotnet/pull/2155))

## 3.27.0

### Features

- Publish `Sentry.Android.AssemblyReader` as a separate nuget package (for reuse by `Sentry.Xamarin`) ([#2127](https://github.com/getsentry/sentry-dotnet/pull/2127))
- Improvements for Sentry CLI integration ([#2145](https://github.com/getsentry/sentry-dotnet/pull/2145))
- Update bundled Android SDK to version 6.13.0 ([#2147](https://github.com/getsentry/sentry-dotnet/pull/2147))

## 3.26.2

### Fixes

- Fix Sentry CLI integration on Windows ([#2123](https://github.com/getsentry/sentry-dotnet/pull/2123)) ([#2124](https://github.com/getsentry/sentry-dotnet/pull/2124))

## 3.26.1

### Fixes

- Fix issue with Sentry CLI msbuild properties ([#2119](https://github.com/getsentry/sentry-dotnet/pull/2119))

## 3.26.0

### Features

- Use Sentry CLI after build to upload symbols ([#2107](https://github.com/getsentry/sentry-dotnet/pull/2107))

### Fixes

- Logging info instead of warning when skipping debug images ([#2101](https://github.com/getsentry/sentry-dotnet/pull/2101))
- Fix unhandled exception not captured when hub disabled ([#2103](https://github.com/getsentry/sentry-dotnet/pull/2103))
- Fix Android support for Portable PDB format when app uses split APKs ([#2108](https://github.com/getsentry/sentry-dotnet/pull/2108))
- Fix session ending as crashed for unobserved task exceptions ([#2112](https://github.com/getsentry/sentry-dotnet/pull/2112))
- Set absolute path when stripping project path on stack frame ([#2117](https://github.com/getsentry/sentry-dotnet/pull/2117))

## 3.25.0

### Features

- Add support for Portable PDB format ([#2050](https://github.com/getsentry/sentry-dotnet/pull/2050))
- Update bundled Android SDK to version 6.10.0([#2095](https://github.com/getsentry/sentry-dotnet/pull/2095))
- Update bundled Cocoa SDK to version 7.31.4 ([#2096](https://github.com/getsentry/sentry-dotnet/pull/2096))

### Fixes

- Fix db warnings caused by transaction sampled out ([#2097](https://github.com/getsentry/sentry-dotnet/pull/2097))

## 3.24.1

### Fixes

- Fix missing stack trace on UnobservedTaskException ([#2067](https://github.com/getsentry/sentry-dotnet/pull/2067))
- Fix warning caused by db connection span closed prematurely ([#2068](https://github.com/getsentry/sentry-dotnet/pull/2068))
- Attach db connections to child spans correctly ([#2071](https://github.com/getsentry/sentry-dotnet/pull/2071))
- Improve MAUI event bindings ([#2089](https://github.com/getsentry/sentry-dotnet/pull/2089))

## 3.24.0

### Features

- Simplify API for flushing events ([#2030](https://github.com/getsentry/sentry-dotnet/pull/2030))
- Update bundled Cocoa SDK to version 7.31.1 ([#2053](https://github.com/getsentry/sentry-dotnet/pull/2053))
- Update bundled Android SDK to version 6.7.1 ([#2058](https://github.com/getsentry/sentry-dotnet/pull/2058))

### Fixes

- Update unobserved task exception integration ([#2034](https://github.com/getsentry/sentry-dotnet/pull/2034))
- Fix trace propagation targets setter ([#2035](https://github.com/getsentry/sentry-dotnet/pull/2035))
- Fix DiagnosticSource integration disabled incorrectly with TracesSampler ([#2039](https://github.com/getsentry/sentry-dotnet/pull/2039))
- Update transitive dependencies to resolve security warnings ([#2045](https://github.com/getsentry/sentry-dotnet/pull/2045))
- Fix issue with Hot Restart for iOS ([#2047](https://github.com/getsentry/sentry-dotnet/pull/2047))
- Fix `CacheDirectoryPath` option on MAUI ([#2055](https://github.com/getsentry/sentry-dotnet/pull/2055))

## 3.23.1

### Fixes

- Fix concurrency bug in caching transport ([#2026](https://github.com/getsentry/sentry-dotnet/pull/2026))

## 3.23.0

### Features

- Update bundled Android SDK to version 6.5.0 ([#1984](https://github.com/getsentry/sentry-dotnet/pull/1984))
- Update bundled Cocoa SDK to version 7.28.0 ([#1988](https://github.com/getsentry/sentry-dotnet/pull/1988))
- Allow custom processors to be added as a scoped dependency ([#1979](https://github.com/getsentry/sentry-dotnet/pull/1979))
- Support DI for custom transaction processors ([#1993](https://github.com/getsentry/sentry-dotnet/pull/1993))
- Mark Transaction as aborted when unhandled exception occurs ([#1996](https://github.com/getsentry/sentry-dotnet/pull/1996))
- Build Windows and Tizen targets for `Sentry.Maui` ([#2005](https://github.com/getsentry/sentry-dotnet/pull/2005))
- Add Custom Measurements API ([#2013](https://github.com/getsentry/sentry-dotnet/pull/2013))
- Add `ISpan.GetTransaction` convenience method ([#2014](https://github.com/getsentry/sentry-dotnet/pull/2014))

### Fixes

- Split Android and Cocoa bindings into separate projects ([#1983](https://github.com/getsentry/sentry-dotnet/pull/1983))
  - NuGet package `Sentry` now depends on `Sentry.Bindings.Android` for `net6.0-android` targets.
  - NuGet package `Sentry` now depends on `Sentry.Bindings.Cocoa` for `net6.0-ios` and `net6.0-maccatalyst` targets.
- Exclude EF error message from logging ([#1980](https://github.com/getsentry/sentry-dotnet/pull/1980))
- Ensure logs with lower levels are captured by `Sentry.Extensions.Logging` ([#1992](https://github.com/getsentry/sentry-dotnet/pull/1992))
- Fix bug with pre-formatted strings passed to diagnostic loggers ([#2004](https://github.com/getsentry/sentry-dotnet/pull/2004))
- Fix DI issue by binding to MAUI using lifecycle events ([#2006](https://github.com/getsentry/sentry-dotnet/pull/2006))
- Unhide `SentryEvent.Exception` ([#2011](https://github.com/getsentry/sentry-dotnet/pull/2011))
- Bump `Google.Cloud.Functions.Hosting` to version 1.1.0 ([#2015](https://github.com/getsentry/sentry-dotnet/pull/2015))
- Fix default host issue for the Sentry Tunnel middleware ([#2019](https://github.com/getsentry/sentry-dotnet/pull/2019))

## 3.22.0

### Features

- `SentryOptions.AttachStackTrace` is now enabled by default. ([#1907](https://github.com/getsentry/sentry-dotnet/pull/1907))
- Update Sentry Android SDK to version 6.4.1 ([#1911](https://github.com/getsentry/sentry-dotnet/pull/1911))
- Update Sentry Cocoa SDK to version 7.24.1 ([#1912](https://github.com/getsentry/sentry-dotnet/pull/1912))
- Add `TransactionNameSource` annotation ([#1910](https://github.com/getsentry/sentry-dotnet/pull/1910))
- Use URL path in transaction names instead of "Unknown Route" ([#1919](https://github.com/getsentry/sentry-dotnet/pull/1919))
  - NOTE: This change effectively ungroups transactions that were previously grouped together under "Unkown Route".
- Add `User.Segment` property ([#1920](https://github.com/getsentry/sentry-dotnet/pull/1920))
- Add support for custom `JsonConverter`s ([#1934](https://github.com/getsentry/sentry-dotnet/pull/1934))
- Support more types for message template tags in SentryLogger ([#1945](https://github.com/getsentry/sentry-dotnet/pull/1945))
- Support Dynamic Sampling ([#1953](https://github.com/getsentry/sentry-dotnet/pull/1953))

### Fixes

- Reduce lock contention when sampling ([#1915](https://github.com/getsentry/sentry-dotnet/pull/1915))
- Dont send transaction for OPTIONS web request ([#1921](https://github.com/getsentry/sentry-dotnet/pull/1921))
- Fix missing details when aggregate exception is filtered out ([#1922](https://github.com/getsentry/sentry-dotnet/pull/1922))
- Exception filters should consider child exceptions of an `AggregateException` ([#1924](https://github.com/getsentry/sentry-dotnet/pull/1924))
- Add Blazor WASM detection to set IsGlobalModeEnabled to true ([#1931](https://github.com/getsentry/sentry-dotnet/pull/1931))
- Respect Transaction.IsSampled in SqlListener ([#1933](https://github.com/getsentry/sentry-dotnet/pull/1933))
- Ignore null Context values ([#1942](https://github.com/getsentry/sentry-dotnet/pull/1942))
- Tags should not differ based on current culture ([#1949](https://github.com/getsentry/sentry-dotnet/pull/1949))
- Always recalculate payload length ([#1957](https://github.com/getsentry/sentry-dotnet/pull/1957))
- Fix issues with envelope deserialization ([#1965](https://github.com/getsentry/sentry-dotnet/pull/1965))
- Set default trace status to `ok` instead of `unknown_error` ([#1970](https://github.com/getsentry/sentry-dotnet/pull/1970))
- Fix reported error count on a crashed session update ([#1972](https://github.com/getsentry/sentry-dotnet/pull/1972))

## 3.21.0

Includes Sentry.Maui Preview 3

### Features

- Add ISentryTransactionProcessor ([#1862](https://github.com/getsentry/sentry-dotnet/pull/1862))
- Added 'integrations' to SdkVersion ([#1820](https://github.com/getsentry/sentry-dotnet/pull/1820))
- Updated Sentry Android SDK to version 6.3.0 ([#1826](https://github.com/getsentry/sentry-dotnet/pull/1826))
- Add the Sentry iOS SDK ([#1829](https://github.com/getsentry/sentry-dotnet/pull/1829))
- Enable Scope Sync for iOS ([#1834](https://github.com/getsentry/sentry-dotnet/pull/1834))
- Add API for deliberately crashing an app ([#1842](https://github.com/getsentry/sentry-dotnet/pull/1842))
- Add Mac Catalyst target ([#1848](https://github.com/getsentry/sentry-dotnet/pull/1848))
- Add `Distribution` properties ([#1851](https://github.com/getsentry/sentry-dotnet/pull/1851))
- Add and configure options for the iOS SDK ([#1849](https://github.com/getsentry/sentry-dotnet/pull/1849))
- Set default `Release` and `Distribution` for iOS and Android ([#1856](https://github.com/getsentry/sentry-dotnet/pull/1856))
- Apply WinUI 3 exception handler in Sentry core ([#1863](https://github.com/getsentry/sentry-dotnet/pull/1863))
- Copy context info from iOS ([#1884](https://github.com/getsentry/sentry-dotnet/pull/1884))

### Fixes

- Parse "Mono Unity IL2CPP" correctly in platform runtime name ([#1742](https://github.com/getsentry/sentry-dotnet/pull/1742))
- Fix logging loop with NLog sentry ([#1824](https://github.com/getsentry/sentry-dotnet/pull/1824))
- Fix logging loop with Serilog sentry ([#1828](https://github.com/getsentry/sentry-dotnet/pull/1828))
- Skip attachment if stream is empty ([#1854](https://github.com/getsentry/sentry-dotnet/pull/1854))
- Allow some mobile options to be modified from defaults ([#1857](https://github.com/getsentry/sentry-dotnet/pull/1857))
- Fix environment name casing issue ([#1861](https://github.com/getsentry/sentry-dotnet/pull/1861))
- Null check HttpContext in SystemWebVersionLocator ([#1881](https://github.com/getsentry/sentry-dotnet/pull/1881))
- Fix detection of .NET Framework 4.8.1 ([#1885](https://github.com/getsentry/sentry-dotnet/pull/1885))
- Flush caching transport with main flush ([#1890](https://github.com/getsentry/sentry-dotnet/pull/1890))
- Fix Sentry interfering with MAUI's focus events ([#1891](https://github.com/getsentry/sentry-dotnet/pull/1891))
- Stop using `server-os` and `server-runtime` ([#1893](https://github.com/getsentry/sentry-dotnet/pull/1893))

## 3.20.1

### Fixes

- URGENT: Fix events rejected due to duplicate `sent_at` header when offline caching is enabled through `CacheDirectoryPath` ([#1818](https://github.com/getsentry/sentry-dotnet/pull/1818))
- Fix null ref in aspnet TryGetTraceHeader ([#1807](https://github.com/getsentry/sentry-dotnet/pull/1807))

## 3.20.0

### Features

- Use `sent_at` instead of `sentry_timestamp` to reduce clock skew ([#1690](https://github.com/getsentry/sentry-dotnet/pull/1690))
- Send project root path with events ([#1739](https://github.com/getsentry/sentry-dotnet/pull/1739))

### Fixes

- Detect MVC versioning in route ([#1731](https://github.com/getsentry/sentry-dotnet/pull/1731))
- Fix error with `ConcurrentHashMap` on Android <= 9 ([#1761](https://github.com/getsentry/sentry-dotnet/pull/1761))
- Minor improvements to `BackgroundWorker` ([#1773](https://github.com/getsentry/sentry-dotnet/pull/1773))
- Make GzipRequestBodyHandler respect async ([#1776](https://github.com/getsentry/sentry-dotnet/pull/1776))
- Fix race condition in handling of `InitCacheFlushTimeout` ([#1784](https://github.com/getsentry/sentry-dotnet/pull/1784))
- Fix exceptions on background thread not reported in Unity ([#1794](https://github.com/getsentry/sentry-dotnet/pull/1794))

## 3.19.0

Includes Sentry.Maui Preview 2

### Features

- Expose `EnumerateChainedExceptions` ([#1733](https://github.com/getsentry/sentry-dotnet/pull/1733))
- Android Scope Sync ([#1737](https://github.com/getsentry/sentry-dotnet/pull/1737))
- Enable logging in MAUI ([#1738](https://github.com/getsentry/sentry-dotnet/pull/1738))
- Support `IntPtr` and `UIntPtr` serialization ([#1746](https://github.com/getsentry/sentry-dotnet/pull/1746))
- Log Warning when secret is detected in DSN ([#1749](https://github.com/getsentry/sentry-dotnet/pull/1749))
- Catch permission exceptions on Android ([#1750](https://github.com/getsentry/sentry-dotnet/pull/1750))
- Enable offline caching in MAUI ([#1753](https://github.com/getsentry/sentry-dotnet/pull/1753))
- Send client report when flushing queue ([#1757](https://github.com/getsentry/sentry-dotnet/pull/1757))

### Fixes

- Set MAUI minimum version ([#1728](https://github.com/getsentry/sentry-dotnet/pull/1728))
- Don't allow `SentryDiagnosticListenerIntegration` to be added multiple times ([#1748](https://github.com/getsentry/sentry-dotnet/pull/1748))
- Catch permission exceptions for MAUI ([#1750](https://github.com/getsentry/sentry-dotnet/pull/1750))
- Don't allow newlines in diagnostic logger messages ([#1756](https://github.com/getsentry/sentry-dotnet/pull/1756))

## 3.18.0

Includes Sentry.Maui Preview 1

### Features

- Move tunnel functionality into Sentry.AspNetCore ([#1645](https://github.com/getsentry/sentry-dotnet/pull/1645))
- Make `HttpContext` available for sampling decisions ([#1682](https://github.com/getsentry/sentry-dotnet/pull/1682))
- Send the .NET Runtime Identifier to Sentry ([#1708](https://github.com/getsentry/sentry-dotnet/pull/1708))
- Added a new `net6.0-android` target for the `Sentry` core library, which bundles the [Sentry Android SDK](https://docs.sentry.io/platforms/android/):
  - Initial .NET 6 Android support ([#1288](https://github.com/getsentry/sentry-dotnet/pull/1288))
  - Update Android Support ([#1669](https://github.com/getsentry/sentry-dotnet/pull/1669))
  - Update Sentry-Android to 6.0.0-rc.1 ([#1686](https://github.com/getsentry/sentry-dotnet/pull/1686))
  - Update Sentry-Android to 6.0.0 ([#1697](https://github.com/getsentry/sentry-dotnet/pull/1697))
  - Set Java/Android SDK options ([#1694](https://github.com/getsentry/sentry-dotnet/pull/1694))
  - Refactor and update Android options ([#1705](https://github.com/getsentry/sentry-dotnet/pull/1705))
  - Add Android OS information to the event context ([#1716](https://github.com/getsentry/sentry-dotnet/pull/1716))
- Added a new `Sentry.Maui` integration library for the [.NET MAUI](https://dotnet.microsoft.com/apps/maui) platform:
  - Initial MAUI support ([#1663](https://github.com/getsentry/sentry-dotnet/pull/1663))
  - Continue with adding MAUI support ([#1670](https://github.com/getsentry/sentry-dotnet/pull/1670))
  - MAUI events become extra context in Sentry events ([#1706](https://github.com/getsentry/sentry-dotnet/pull/1706))
  - Add options for PII breadcrumbs from MAUI events ([#1709](https://github.com/getsentry/sentry-dotnet/pull/1709))
  - Add device information to the event context ([#1713](https://github.com/getsentry/sentry-dotnet/pull/1713))
  - Add platform OS information to the event context ([#1717](https://github.com/getsentry/sentry-dotnet/pull/1717))

### Fixes

- Remove IInternalSdkIntegration ([#1656](https://github.com/getsentry/sentry-dotnet/pull/1656))
- On async Main, dont unregister unhandled exception before capturing crash  ([#321](https://github.com/getsentry/sentry-dotnet/issues/321))
- Handle BadHttpRequestException from Kestrel inside SentryTunnelMiddleware ([#1673](https://github.com/getsentry/sentry-dotnet/pull/1673))
- Improve timestamp precision of transactions and spans ([#1680](https://github.com/getsentry/sentry-dotnet/pull/1680))
- Flatten AggregateException ([#1672](https://github.com/getsentry/sentry-dotnet/pull/1672))
  - NOTE: This can affect grouping. You can keep the original behavior by setting the option `KeepAggregateException` to `true`.
- Serialize stack frame addresses as strings. ([#1692](https://github.com/getsentry/sentry-dotnet/pull/1692))
- Improve serialization perf and fix memory leak in `SentryEvent` ([#1693](https://github.com/getsentry/sentry-dotnet/pull/1693))
- Add type checking in contexts TryGetValue ([#1700](https://github.com/getsentry/sentry-dotnet/pull/1700))
- Restore serialization of the `Platform` name ([#1702](https://github.com/getsentry/sentry-dotnet/pull/1702))

## 3.17.1

### Fixes

- Rework how the `InitCacheFlushTimeout` option is implemented. ([#1644](https://github.com/getsentry/sentry-dotnet/pull/1644))
- Add retry logic to the caching transport when moving files back from the processing folder. ([#1649](https://github.com/getsentry/sentry-dotnet/pull/1649))

## 3.17.0

**Notice:** If you are using self-hosted Sentry, this version and forward requires either Sentry version >= [21.9.0](https://github.com/getsentry/relay/blob/master/CHANGELOG.md#2190), or you must manually disable sending client reports via the `SendClientReports` option.

### Features

- Collect and send Client Reports to Sentry, which contain counts of discarded events. ([#1556](https://github.com/getsentry/sentry-dotnet/pull/1556))
- Expose `ITransport` and `SentryOptions.Transport` public, to support using custom transports ([#1602](https://github.com/getsentry/sentry-dotnet/pull/1602))
- Android native crash support ([#1288](https://github.com/getsentry/sentry-dotnet/pull/1288))

### Fixes

- Workaround `System.Text.Json` issue with Unity IL2CPP. ([#1583](https://github.com/getsentry/sentry-dotnet/pull/1583))
- Demystify stack traces for exceptions that fire in a `BeforeSend` callback. ([#1587](https://github.com/getsentry/sentry-dotnet/pull/1587))
- Obsolete `Platform` and always write `csharp` ([#1610](https://github.com/getsentry/sentry-dotnet/pull/1610))
- Fix a minor issue in the caching transport related to recovery of files from previous session. ([#1617](https://github.com/getsentry/sentry-dotnet/pull/1617))
- Better DisableAppDomainProcessExitFlush docs ([#1634](https://github.com/getsentry/sentry-dotnet/pull/1634))

## 3.16.0

### Features

- Use a default value of 60 seconds if a `Retry-After` header is not present. ([#1537](https://github.com/getsentry/sentry-dotnet/pull/1537))
- Add new Protocol definitions for DebugImages and AddressMode ([#1513](https://github.com/getsentry/sentry-dotnet/pull/1513))
- Add `HttpTransport` extensibility and synchronous serialization support ([#1560](https://github.com/getsentry/sentry-dotnet/pull/1560))
- Add `UseAsyncFileIO` to Sentry options (enabled by default) ([#1564](https://github.com/getsentry/sentry-dotnet/pull/1564))

### Fixes

- Fix event dropped by bad attachment when no logger is set. ([#1557](https://github.com/getsentry/sentry-dotnet/pull/1557))
- Ignore zero properties for MemoryInfo ([#1531](https://github.com/getsentry/sentry-dotnet/pull/1531))
- Cleanup diagnostic source ([#1529](https://github.com/getsentry/sentry-dotnet/pull/1529))
- Remove confusing message Successfully sent cached envelope ([#1542](https://github.com/getsentry/sentry-dotnet/pull/1542))
- Fix infinite loop in SentryDatabaseLogging.UseBreadcrumbs ([#1543](https://github.com/getsentry/sentry-dotnet/pull/1543))
- GetFromRuntimeInformation() in try-catch  ([#1554](https://github.com/getsentry/sentry-dotnet/pull/1554))
- Make `Contexts` properties more thread-safe ([#1571](https://github.com/getsentry/sentry-dotnet/pull/1571))
- Fix `PlatformNotSupportedException` exception on `net6.0-maccatalyst` targets ([#1567](https://github.com/getsentry/sentry-dotnet/pull/1567))
- In ASP.Net Core, make sure that `SentrySdk.LastEventId` is accessible from exception handler pages ([#1573](https://github.com/getsentry/sentry-dotnet/pull/1573))

## 3.15.0

### Features

- Expose ConfigureAppFrame as a public static function. ([#1493](https://github.com/getsentry/sentry-dotnet/pull/1493))

### Fixes

- Make `SentryDiagnosticSubscriber._disposableListeners` thread safe ([#1506](https://github.com/getsentry/sentry-dotnet/pull/1506))
- Adjust database span names by replacing `_` to `.`. `db.query_compiler` becomes `db.query.compile`. ([#1502](https://github.com/getsentry/sentry-dotnet/pull/1502))

## 3.14.1

### Fixes

- Fix caching transport with attachments ([#1489](https://github.com/getsentry/sentry-dotnet/pull/1489))
- Revert Sentry in implicit usings ([#1490](https://github.com/getsentry/sentry-dotnet/pull/1490))

## 3.14.0

### Features

- Add the delegate TransactionNameProvider to allow the name definition from Unknown transactions on ASP.NET Core ([#1421](https://github.com/getsentry/sentry-dotnet/pull/1421))
- SentrySDK.WithScope is now obsolete in favour of overloads of CaptureEvent, CaptureMessage, CaptureException ([#1412](https://github.com/getsentry/sentry-dotnet/pull/1412))
- Add Sentry to global usings when ImplicitUsings is enabled (`<ImplicitUsings>true</ImplicitUsings>`) ([#1398](https://github.com/getsentry/sentry-dotnet/pull/1398))
- The implementation of the background worker can now be changed ([#1450](https://github.com/getsentry/sentry-dotnet/pull/1450))
- Map reg key 528449 to net48 ([#1465](https://github.com/getsentry/sentry-dotnet/pull/1465))
- Improve logging for failed JSON serialization ([#1473](https://github.com/getsentry/sentry-dotnet/pull/1473))

### Fixes

- Handle exception from crashedLastRun callback ([#1328](https://github.com/getsentry/sentry-dotnet/pull/1328))
- Reduced the logger noise from EF when not using Performance Monitoring ([#1441](https://github.com/getsentry/sentry-dotnet/pull/1441))
- Create CachingTransport directories in constructor to avoid DirectoryNotFoundException ([#1432](https://github.com/getsentry/sentry-dotnet/pull/1432))
- UnobservedTaskException is now considered as Unhandled ([#1447](https://github.com/getsentry/sentry-dotnet/pull/1447))
- Avoid calls the Thread.CurrentThread where possible ([#1466](https://github.com/getsentry/sentry-dotnet/pull/1466))
- Rename thread pool protocol keys to snake case ([#1472](https://github.com/getsentry/sentry-dotnet/pull/1472))
- Treat IOException as a network issue ([#1476](https://github.com/getsentry/sentry-dotnet/pull/1476))
- Fix incorrect sdk name in envelope header ([#1474](https://github.com/getsentry/sentry-dotnet/pull/1474))
- Use Trace.WriteLine for TraceDiagnosticLogger ([#1475](https://github.com/getsentry/sentry-dotnet/pull/1475))
- Remove Exception filters to work around Unity bug on 2019.4.35f IL2CPP ([#1486](https://github.com/getsentry/sentry-dotnet/pull/1486))

## 3.13.0

### Features

- Add CaptureLastError as an extension method to the Server class on ASP.NET ([#1411](https://github.com/getsentry/sentry-dotnet/pull/1411))
- Add IsDynamicCode* to events ([#1418](https://github.com/getsentry/sentry-dotnet/pull/1418))

### Fixes

- Dispose of client should only flush ([#1354](https://github.com/getsentry/sentry-dotnet/pull/1354))

## 3.12.3

### Fixes

- Events no longer get dropped because of non-serializable contexts or attachments ([#1401](https://github.com/getsentry/sentry-dotnet/pull/1401))
- Add MemoryInfo to sentry event ([#1337](https://github.com/getsentry/sentry-dotnet/pull/1337))
- Report ThreadPool stats ([#1399](https://github.com/getsentry/sentry-dotnet/pull/1399))

## 3.12.2

### Fixes

- log through serialization ([#1388](https://github.com/getsentry/sentry-dotnet/pull/1388))
- Attaching byte arrays to the scope no longer leads to ObjectDisposedException ([#1384](https://github.com/getsentry/sentry-dotnet/pull/1384))
- Operation cancel while flushing cache no longer logs an errors ([#1352](https://github.com/getsentry/sentry-dotnet/pull/1352))
- Dont fail for attachment read error ([#1378](https://github.com/getsentry/sentry-dotnet/pull/1378))
- Fix file locking in attachments ([#1377](https://github.com/getsentry/sentry-dotnet/pull/1377))

## 3.12.1

### Features

- Dont log "Ignoring request with Size" when null ([#1348](https://github.com/getsentry/sentry-dotnet/pull/1348))
- Move to stable v6 for `Microsoft.Extensions.*` packages ([#1347](https://github.com/getsentry/sentry-dotnet/pull/1347))
- bump Ben.Demystifier adding support for Microsoft.Bcl.AsyncInterfaces([#1349](https://github.com/getsentry/sentry-dotnet/pull/1349))

### Fixes

- Fix EF Core garbage collected messages and ordering ([#1368](https://github.com/getsentry/sentry-dotnet/pull/1368))
- Update X-Sentry-Auth header to include correct sdk name and version ([#1333](https://github.com/getsentry/sentry-dotnet/pull/1333))

## 3.12.0

### Features

- Add automatic spans to Entity Framework operations ([#1107](https://github.com/getsentry/sentry-dotnet/pull/1107))

### Fixes

- Avoid using the same connection Span for the same ConnectionId ([#1317](https://github.com/getsentry/sentry-dotnet/pull/1317))
- Finish unfinished Spans on Transaction completion ([#1296](https://github.com/getsentry/sentry-dotnet/pull/1296))

## 3.12.0-alpha.1

### Features

- .NET 6 specific targets ([#939](https://github.com/getsentry/sentry-dotnet/pull/939))

## 3.11.1

### Fixes

- Forward the IP of the client with whe tunnel middleware ([#1310](getsentry/sentry-dotnet/pull/1310))

## 3.11.0

### Features

- Sentry Sessions status as Breadcrumbs ([#1263](https://github.com/getsentry/sentry-dotnet/pull/1263))
- Enhance GCP Integraction with performance monitoring and revision number ([#1286](https://github.com/getsentry/sentry-dotnet/pull/1286))
- Bump Ben.Demystifier to support .NET 6 ([#1290](https://github.com/getsentry/sentry-dotnet/pull/1290))

### Fixes

- ASP.NET Core: Data from Scope in options should be applied on each request ([#1270](https://github.com/getsentry/sentry-dotnet/pull/1270))
- Add missing `ConfigureAwaits(false)` for `async using` ([#1276](https://github.com/getsentry/sentry-dotnet/pull/1276))
- Fix missing handled tag when events are logged via an ASP.NET Core pipeline logger ([#1284](getsentry/sentry-dotnet/pull/1284))

## 3.10.0

### Features

- Add additional primitive values as tags on SentryLogger ([#1246](https://github.com/getsentry/sentry-dotnet/pull/1246))

### Fixes

- Events are now sent on Google Gloud Functions Integration ([#1249](https://github.com/getsentry/sentry-dotnet/pull/1249))
- Cache envelope headers ([#1242](https://github.com/getsentry/sentry-dotnet/pull/1242))
- Avoid replacing Transaction Name on ASP.NET Core by null or empty ([#1215](https://github.com/getsentry/sentry-dotnet/pull/1215))
- Ignore DiagnosticSource Integration if no Sampling available ([#1238](https://github.com/getsentry/sentry-dotnet/pull/1238))

## 3.9.4

### Fixes

- Unity Android support: check for native crashes before closing session as Abnormal ([#1222](https://github.com/getsentry/sentry-dotnet/pull/1222))

## 3.9.3

### Fixes

- Add missing PathBase from ASP.NET Core ([#1198](https://github.com/getsentry/sentry-dotnet/pull/1198))
- Use fallback if route pattern is MVC ([#1188](https://github.com/getsentry/sentry-dotnet/pull/1188))
- Move UseSentryTracing to different namespace ([#1200](https://github.com/getsentry/sentry-dotnet/pull/1200))
- Prevent duplicate package reporting ([#1197](https://github.com/getsentry/sentry-dotnet/pull/1197))

## 3.9.2

### Fixes

- Exceptions from UnhandledExceptionIntegration were not marking sessions as crashed ([#1193](https://github.com/getsentry/sentry-dotnet/pull/1193))

## 3.9.1

### Fixes

- Removed braces from tag keys on DefaultSentryScopeStateProcessor ([#1183](https://github.com/getsentry/sentry-dotnet/pull/1183))
- Fix SQLClient unplanned behaviors ([#1179](https://github.com/getsentry/sentry-dotnet/pull/1179))
- Add fallback to Scope Stack from AspNet ([#1180](https://github.com/getsentry/sentry-dotnet/pull/1180))

## 3.9.0

### Features

- EF Core and SQLClient performance monitoring integration ([#1154](https://github.com/getsentry/sentry-dotnet/pull/1154))
- Improved SDK diagnostic logs ([#1161](https://github.com/getsentry/sentry-dotnet/pull/1161))
- Add Scope observer to SentryOptions ([#1153](https://github.com/getsentry/sentry-dotnet/pull/1153))

### Fixes

- Fix end session from Hub adapter not being passed to SentrySDK ([#1158](https://github.com/getsentry/sentry-dotnet/pull/1158))
- Installation id catches dir not exist([#1159](https://github.com/getsentry/sentry-dotnet/pull/1159))
- Set error status to transaction if http has exception and ok status ([#1143](https://github.com/getsentry/sentry-dotnet/pull/1143))
- Fix max breadcrumbs limit when MaxBreadcrumbs is zero or lower ([#1145](https://github.com/getsentry/sentry-dotnet/pull/1145))

## 3.8.3

### Features

- New package Sentry.Tunnel to proxy Sentry events ([#1133](https://github.com/getsentry/sentry-dotnet/pull/1133))

### Fixes

- Avoid serializing dangerous types ([#1134](https://github.com/getsentry/sentry-dotnet/pull/1134))
- Don't cancel cache flushing on init ([#1139](https://github.com/getsentry/sentry-dotnet/pull/1139))

## 3.8.2

### Fixes

- Add IsParentSampled to ITransactionContext ([#1128](https://github.com/getsentry/sentry-dotnet/pull/1128)
- Avoid warn in global mode ([#1132](https://github.com/getsentry/sentry-dotnet/pull/1132))
- Fix `ParentSampledId` being reset on `Transaction` ([#1130](https://github.com/getsentry/sentry-dotnet/pull/1130))

## 3.8.1

### Fixes

- Persisted Sessions logging ([#1125](https://github.com/getsentry/sentry-dotnet/pull/1125))
- Don't log an error when attempting to recover a persisted session but none exists ([#1123](https://github.com/getsentry/sentry-dotnet/pull/1123))

### Features

- Introduce scope stack abstraction to support global scope on desktop and mobile applications and `HttpContext`-backed scoped on legacy ASP.NET ([#1124](https://github.com/getsentry/sentry-dotnet/pull/1124))

## 3.8.0

### Fixes

- ASP.NET Core: fix handled not being set for Handled exceptions ([#1111](https://github.com/getsentry/sentry-dotnet/pull/1111))

### Features

- File system persistence for sessions ([#1105](https://github.com/getsentry/sentry-dotnet/pull/1105))

## 3.7.0

### Features

- Add HTTP request breadcrumb ([#1113](https://github.com/getsentry/sentry-dotnet/pull/1113))
- Integration for Google Cloud Functions ([#1085](https://github.com/getsentry/sentry-dotnet/pull/1085))
- Add ClearAttachments to Scope ([#1104](https://github.com/getsentry/sentry-dotnet/pull/1104))
- Add additional logging and additional fallback for installation ID ([#1103](https://github.com/getsentry/sentry-dotnet/pull/1103))

### Fixes

- Avoid Unhandled Exception on .NET 461 if the Registry Access threw an exception ([#1101](https://github.com/getsentry/sentry-dotnet/pull/1101))

## 3.6.1

### Fixes

- `IHub.ResumeSession()`: don't start a new session if pause wasn't called or if there is no active session ([#1089](https://github.com/getsentry/sentry-dotnet/pull/1089))
- Fixed incorrect order when getting the last active span ([#1094](https://github.com/getsentry/sentry-dotnet/pull/1094))
- Fix logger call in BackgroundWorker that caused a formatting exception in runtime ([#1092](https://github.com/getsentry/sentry-dotnet/pull/1092))

## 3.6.0

### Features

- Implement pause & resume session ([#1069](https://github.com/getsentry/sentry-dotnet/pull/1069))
- Add auto session tracking ([#1068](https://github.com/getsentry/sentry-dotnet/pull/1068))
- Add SDK information to envelope ([#1084](https://github.com/getsentry/sentry-dotnet/pull/1084))
- Add ReportAssembliesMode in favor of ReportAssemblies ([#1079](https://github.com/getsentry/sentry-dotnet/pull/1079))

### Fixes

- System.Text.Json 5.0.2 ([#1078](https://github.com/getsentry/sentry-dotnet/pull/1078))

## 3.6.0-alpha.2

### Features

- Extended Device and GPU protocol; public IJsonSerializable ([#1063](https://github.com/getsentry/sentry-dotnet/pull/1063))
- ASP.NET Core: Option `AdjustStandardEnvironmentNameCasing` to opt-out from lower casing env name. [#1057](https://github.com/getsentry/sentry-dotnet/pull/1057)
- Sessions: Improve exception check in `CaptureEvent(...)` for the purpose of reporting errors in session ([#1058](https://github.com/getsentry/sentry-dotnet/pull/1058))
- Introduce TraceDiagnosticLogger and obsolete DebugDiagnosticLogger ([#1048](https://github.com/getsentry/sentry-dotnet/pull/1048))

### Fixes

- Handle error thrown while trying to get `BootTime` on PS4 with IL2CPP ([#1062](https://github.com/getsentry/sentry-dotnet/pull/1062))
- Use SentryId for ISession.Id ([#1052](https://github.com/getsentry/sentry-dotnet/pull/1052))
- Add System.Reflection.Metadata as a dependency for netcoreapp3.0 target([#1064](https://github.com/getsentry/sentry-dotnet/pull/1064))

## 3.6.0-alpha.1

### Features

- Implemented client-mode release health ([#1013](https://github.com/getsentry/sentry-dotnet/pull/1013))

### Fixes

- Report lowercase staging environment for ASP.NET Core ([#1046](https://github.com/getsentry/sentry-unity/pull/1046))

## 3.5.0

### Features

- Report user IP address for ASP.NET Core ([#1045](https://github.com/getsentry/sentry-unity/pull/1045))

### Fixes

- Connect middleware exceptions to transactions ([#1043](https://github.com/getsentry/sentry-dotnet/pull/1043))
- Hub.IsEnabled set to false when Hub disposed ([#1021](https://github.com/getsentry/sentry-dotnet/pull/1021))

## 3.4.0

### Features

- Sentry.EntityFramework moved to this repository ([#1017](https://github.com/getsentry/sentry-dotnet/pull/1017))
- Additional `netstandard2.1` target added. Sample with .NET Core 3.1 console app.
- `UseBreadcrumbs` is called automatically by `AddEntityFramework`

### Fixes

- Normalize line breaks ([#1016](https://github.com/getsentry/sentry-dotnet/pull/1016))
- Finish span with exception in SentryHttpMessageHandler ([#1037](https://github.com/getsentry/sentry-dotnet/pull/1037))

## 3.4.0-beta.0

### Features

- Serilog: Add support for Serilog.Formatting.ITextFormatter ([#998](https://github.com/getsentry/sentry-dotnet/pull/998))
- simplify ifdef ([#1010](https://github.com/getsentry/sentry-dotnet/pull/1010))
- Use `DebugDiagnosticLogger` as the default logger for legacy ASP.NET ([#1012](https://github.com/getsentry/sentry-dotnet/pull/1012))
- Adjust parameter type in `AddBreadcrumb` to use `IReadOnlyDictionary<...>` instead of `Dictionary<...>` ([#1000](https://github.com/getsentry/sentry-dotnet/pull/1000))
- await dispose everywhere ([#1009](https://github.com/getsentry/sentry-dotnet/pull/1009))
- Further simplify transaction integration from legacy ASP.NET ([#1011](https://github.com/getsentry/sentry-dotnet/pull/1011))

## 3.3.5-beta.0

### Features

- Default environment to "debug" if running with debugger attached (#978)
- ASP.NET Classic: `HttpContext.StartSentryTransaction()` extension method (#996)

### Fixes

- Unity can have negative line numbers ([#994](https://github.com/getsentry/sentry-dotnet/pull/994))
- Fixed an issue where an attempt to deserialize `Device` with a non-system time zone failed ([#993](https://github.com/getsentry/sentry-dotnet/pull/993))

## 3.3.4

### Features

- Env var to keep large envelopes if they are rejected by Sentry (#957)

### Fixes

- serialize parent_span_id in contexts.trace (#958)

## 3.3.3

### Fixes

- boot time detection can fail in some cases (#955)

## 3.3.2

### Fixes

- Don't override Span/Transaction status on Finish(...) if status was not provided explicitly (#928) @Tyrrrz
- Fix startup time shows incorrect value on macOS/Linux. Opt-out available for IL2CPP. (#948)

## 3.3.1

### Fixes

- Move Description field from Transaction to Trace context (#924) @Tyrrrz
- Drop unfinished spans from transaction (#923) @Tyrrrz
- Don't dispose the SDK when UnobservedTaskException is captured (#925) @bruno-garcia
- Fix spans not inheriting TraceId from transaction (#922) @Tyrrrz

## 3.3.0

### Features

- Add StartupTime and Device.BootTime (#887) @lucas-zimerman
- Link events to currently active span (#909) @Tyrrrz
- Add useful contextual data to TransactionSamplingContext in ASP.NET Core integration (#910) @Tyrrrz

### Changes

- Limit max spans in transaction to 1000 (#908) @Tyrrrz

## 3.2.0

### Changes

- Changed the underlying implementation of `ITransaction` and `ISpan`. `IHub.CaptureTransaction` now takes a `Transaction` instead of `ITransaction`. (#880) @Tyrrrz
- Add IsParentSampled to TransactionContext (#885) @Tyrrrz
- Retrieve CurrentVersion for ASP.NET applications (#884) @lucas-zimerman
- Make description parameter nullable on `ISpan.StartChild(...)` and related methods (#900) @Tyrrrz
- Add Platform to Transaction, mimicking the same property on SentryEvent (#901) @Tyrrrz

## 3.1.0

### Features

- Adding TaskUnobservedTaskExceptionIntegration to default integrations and method to remove it (#870) @FilipNemec
- Enrich transactions with more data (#875) @Tyrrrz

### Fixes

- Don't add version prefix in release if it's already set (#877) @Tyrrrz

## 3.0.8

### Features

- Add AddSentryTag and AddSentryContext Extensions for exception class (#834) @lucas-zimerman
- Associate span exceptions with event exceptions (#848) @Tyrrrz
- MaxCacheItems option to control files on disk (#846) @Tyrrrz
- Move SentryHttpMessageHandlerBuilderFilter to Sentry.Extensions.Logging (#845) @Tyrrrz

### Fixes

- Fix CachingTransport throwing an exception when it can't move the files from the previous session (#871) @Tyrrrz

## 3.0.7

### Changes

- Don't write timezone_display_name if it's the same as the ID (#837) @Tyrrrz
- Serialize arbitrary objects in contexts (#838) @Tyrrrz

## 3.0.6

### Fixes

- Fix serialization of transactions when filesystem caching is enabled. (#815) @Tyrrrz
- Fix UWP not registering exceptions (#821) @lucas-zimerman
- Fix tracing middleware (#813) @Tyrrrz

## 3.0.5

### Changes

- Fix transaction sampling (#810) @Tyrrrz

## 3.0.4

### Changes

- Don't add logs coming from Sentry as breadcrumbs (fixes stack overflow exception) (#797) @Tyrrrz
- Consolidate logic for resolving hub (fixes bug "SENTRY_DSN is not defined") (#795) @Tyrrrz
- Add SetFingerprint overload that takes `params string[]` (#796) @Tyrrrz
- Create spans for outgoing HTTP requests (#802) @Tyrrrz
- Finish span on exception in SentryHttpMessageHandler (#806) @Tyrrrz
- Fix ObjectDisposedException caused by object reuse in RetryAfterHandler (#807) @Tyrrrz

## 3.0.3

### Changes

- Fix DI issues in ASP.NET Core + SentryHttpMessageHandlerBuilderFilter (#789) @Tyrrrz
- Fix incorrect NRT on SpanContext.ctor (#788) @Tyrrrz
- Remove the `Evaluate` error from the breadcrumb list (#790) @Tyrrrz
- Set default tracing sample rate to 0.0 (#791) @Tyrrrz

## 3.0.2

### Changes

- Add GetSpan() to IHub and SentrySdk (#782) @Tyrrrz
- Automatically start transactions from incoming trace in ASP.NET Core (#783) @Tyrrrz
- Automatically inject 'sentry-trace' on outgoing requests in ASP.NET Core (#784) @Tyrrrz

## 3.0.1

### Changes

- bump log4net 2.0.12 (#781) @bruno-garcia
- Fix Serilog version (#780) @bruno-garcia
- Move main Protocol types to Sentry namespace (#779) @bruno-garcia

## 3.0.0

### Changes

- Add support for dynamic transaction sampling. (#753) @Tyrrrz
- Integrate trace headers. (#758) @Tyrrrz
- Renamed Option `DiagnosticsLevel` to `DiagnosticLevel` (#759) @bruno-garcia
- Add additional data to transactions (#763) @Tyrrrz
- Improve transaction instrumentation on ASP.NET Core (#766) @Tyrrrz
- Add `Release` to `Scope` (#765) @Tyrrrz
- Don't fallback to `HttpContext.RequestPath` if a route is unknown (#767 #769) @kanadaj @Tyrrrz

## 3.0.0-beta.0

### Changes

- Add instruction_addr to SentryStackFrame. (#744) @lucas-zimerman
- Default stack trace format: Ben.Demystifier (#732) @bruno-garcia

## 3.0.0-alpha.11

### Changed

- Limit attachment size (#705)
- Separate tracing middleware (#737)
- Bring Transaction a bit more inline with Java SDK (#741)
- Sync transaction and transaction name on scope (#740)

## 3.0.0-alpha.10

- Disabled Mono StackTrace Factory. (#709) @lucas-zimerman
- Adds to the existing User Other dict rather than replacing (#729) @brettjenkins

## 3.0.0-alpha.9

- Handle non-json error response messages on HttpTransport. (#690) @lucas-zimerman
- Fix deadlock on missing ConfigureAwait into foreach loops. (#694) @lucas-zimerman
- Report gRPC sdk name (#700) @bruno-garcia

## 3.0.0-alpha.8

- Include parameters in stack frames. (#662) @Tyrrrz
- Remove CultureUIInfo if value is even with CultureInfo. (#671) @lucas-zimerman
- Make all fields on UserFeedback optional. (#660) @Tyrrrz
- Align transaction names with Java. (#659) @Tyrrrz
- Include assembly name in default release. (#682) @Tyrrrz
- Add support for attachments. (#670) @Tyrrrz
- Improve logging for relay errors. (#683) @Tyrrrz
- Report sentry.dotnet.aspnet on the new Sentry.AspNet package. (#681) @Tyrrrz
- Always send a default release. (#695) @Tyrrrz

## 3.0.0-alpha.7

- Ref moved SentryId from namespace Sentry.Protocol to Sentry (#643) @lucas-zimerman
- Ref renamed `CacheFlushTimeout` to `InitCacheFlushTimeout` (#638) @lucas-zimerman
- Add support for performance. ([#633](https://github.com/getsentry/sentry-dotnet/pull/633))
- Transaction (of type `string`) on Scope and Event now is called TransactionName. ([#633](https://github.com/getsentry/sentry-dotnet/pull/633))

## 3.0.0-alpha.6

- Abandon ValueTask #611
- Fix Cache deleted on HttpTransport exception. (#610) @lucas-zimerman
- Add `SentryScopeStateProcessor` #603
- Add net5.0 TFM to libraries #606
- Add more logging to CachingTransport #619
- Bump Microsoft.Bcl.AsyncInterfaces to 5.0.0 #618
- Bump `Microsoft.Bcl.AsyncInterfaces` to 5.0.0 #618
- `DefaultTags` moved from `SentryLoggingOptions` to `SentryOptions` (#637) @PureKrome
- `Sentry.Serilog` can accept DefaultTags (#637) @PureKrome

## 3.0.0-alpha.5

- Replaced `BaseScope` with `IScope`. (#590) @Tyrrrz
- Removed code coverage report from the test folder. (#592) @lucas-zimerman
- Add target framework NET5.0 on Sentry.csproj. Change the type of `Extra` where value parameter become nullable. @lucas-zimerman
- Implement envelope caching. (#576) @Tyrrrz
- Add a list of .NET Frameworks installed when available. (#531) @lucas-zimerman
- Parse Mono and IL2CPP stacktraces for Unity and Xamarin (#578) @bruno-garcia
- Update TFMs and dependency min version (#580) @bruno-garcia
- Run all tests on .NET 5 (#583) @bruno-garcia

## 3.0.0-alpha.4

- Add the client user ip if both SendDefaultPii and IsEnvironmentUser are set. (#1015) @lucas-zimerman
- Replace Task with ValueTask where possible. (#564) @Tyrrrz
- Add support for ASP.NET Core gRPC (#563) @Mitch528
- Push API docs to GitHub Pages GH Actions (#570) @bruno-garcia
- Refactor envelopes

## 3.0.0-alpha.3

- Add support for user feedback. (#559) @lucas-zimerman
- Add support for envelope deserialization (#558) @Tyrrrz
- Add package description and tags to Sentry.AspNet @Tyrrrz
- Fix internal url references for the new Sentry documentation. (#562) @lucas-zimerman

## 3.0.0-alpha.2

- Set the Environment setting to 'production' if none was provided. (#550) @PureKrome
- ASPNET.Core hosting environment is set to 'production' / 'development' (notice lower casing) if no custom options.Enviroment is set. (#554) @PureKrome
- Add most popular libraries to InAppExclude #555 (@bruno-garcia)
- Add support for individual rate limits.
- Extend `SentryOptions.BeforeBreadcrumb` signature to accept returning nullable values.
- Add support for envelope deserialization.

## 3.0.0-alpha.1

- Rename `LogEntry` to `SentryMessage`. Change type of `SentryEvent.Message` from `string` to `SentryMessage`.
- Change the type of `Gpu.VendorId` from `int` to `string`.
- Add support for envelopes.
- Publishing symbols package (snupkg) to nuget.org with sourcelink

## 3.0.0-alpha.0

- Move aspnet-classic integration to Sentry.AspNet (#528) @Tyrrrz
- Merge Sentry.Protocol into Sentry (#527) @Tyrrrz
- Framework and runtime info (#526) @bruno-garcia
- Add NRTS to Sentry.Extensions.Logging (#524) @Tyrrrz
- Add NRTs to Sentry.Serilog, Sentry.NLog, Sentry.Log4Net (#521) @Tyrrrz
- Add NRTs to Sentry.AspNetCore (#520) @Tyrrrz
- Fix CI build on GitHub Actions (#523) @Tyrrrz
- Add GitHubActionsTestLogger (#511) @Tyrrrz

We'd love to get feedback.

## 2.2.0-alpha

Add nullable reference types support (Sentry, Sentry.Protocol) (#509)
fix: Use ASP.NET Core endpoint FQDN (#485)
feat: Add integration to TaskScheduler.UnobservedTaskException (#481)

## 2.1.6

fix: aspnet fqdn (#485) @bruno-garcia
ref: wait on test the time needed (#484) @bruno-garcia
feat: Add integration to TaskScheduler.UnobservedTaskException (#481) @lucas-zimerman
build(deps): bump Serilog.AspNetCore from 3.2.0 to 3.4.0 (#477)  @dependabot-preview
Fix README typo (#480) @AndreasLangberg
build(deps): bump coverlet.msbuild from 2.8.1 to 2.9.0 (#462) @dependabot-preview
build(deps): bump Microsoft.Extensions.Logging.Debug @dependabot-preview
fix some spelling (#475) @SimonCropp
build(deps): bump Microsoft.Extensions.Configuration.Json (#467) @dependabot-preview

## 2.1.5

- fix: MEL don't init if enabled (#460) @bruno-garcia
- feat: Device Calendar, Timezone, CultureInfo (#457) @bruno-garcia
- ref: Log out debug disabled (#459) @bruno-garcia
- dep: Bump PlatformAbstractions (#458) @bruno-garcia
- feat: Exception filter (#456) @bruno-garcia

## 2.1.5-beta

- fix: MEL don't init if enabled (#460) @bruno-garcia
- feat: Device Calendar, Timezone, CultureInfo (#457) @bruno-garcia
- ref: Log out debug disabled (#459) @bruno-garcia
- dep: Bump PlatformAbstractions (#458) @bruno-garcia
- feat: Exception filter (#456) @bruno-garcia

## 2.1.4

- NLog SentryTarget - NLogDiagnosticLogger for writing to NLog InternalLogger (#450) @snakefoot
- fix: SentryScopeManager dispose message (#449) @bruno-garcia
- fix: dont use Sentry namespace on sample (#447) @bruno-garcia
- Remove obsolete API from benchmarks (#445) @bruno-garcia
- build(deps): bump Microsoft.Extensions.Logging.Debug from 2.1.1 to 3.1.4 (#421) @dependabot-preview
- build(deps): bump Microsoft.AspNetCore.Diagnostics from 2.1.1 to 2.2.0 (#431) @dependabot-preview
- build(deps): bump Microsoft.CodeAnalysis.CSharp.Workspaces from 3.1.0 to 3.6.0 (#437) @dependabot-preview

## 2.1.3

- SentryScopeManager - Fixed clone of Stack so it does not reverse order (#420) @snakefoot
- build(deps): bump Serilog.AspNetCore from 2.1.1 to 3.2.0 (#411) @dependabot-preview
- Removed dependency on System.Collections.Immutable (#405) @snakefoot
- Fix Sentry.Microsoft.Logging Filter now drops also breadcrumbs (#440)

## 2.1.2-beta5

Fix Background worker dispose logs error message (#408)
Fix sentry serilog extension method collapsing (#406)
Fix Sentry.Samples.NLog so NLog.config is valid (#404)

Thanks @snakefoot and @JimHume for the fixes

Add MVC route data extraction to ScopeExtensions.Populate() (#401)

## 2.1.2-beta3

Fixed ASP.NET System.Web catch HttpException to prevent the request processor from being unable to submit #397 (#398)

## 2.1.2-beta2

- Ignore WCF error and capture (#391)

### 2.1.2-beta

- Serilog Sentry sink does not load all options from IConfiguration (#380)
- UnhandledException sets Handled=false (#382)

## 2.1.1

Bug fix:  Don't overwrite server name set via configuration with machine name on ASP.NET Core #372

## 2.1.0

- Set score url to fully constructed url #367 Thanks @christopher-taormina-zocdoc
- Don't dedupe from inner exception #363 - Note this might change groupings. It's opt-in.
- Expose FlushAsync to intellisense #362
- Protocol monorepo #325 - new protocol version whenever there's a new SDK release

## 2.0.3

Expose httpHandler creation (#359)
NLog: possibility to override fingerprint using AdditionalGroupingKey (#358) @Shtannikov
Take ServerName from options (#356)

## 2.0.2

Add logger and category from Serilog SourceContext. (#316) @krisztiankocsis
Set DateFormatHandling.IsoDateFormat for serializer. Fixes #351 (#353)  @olsh

## 2.0.1

Removed `-beta` from dependencies.

## 2.0.0

- SentryTarget - GetTagsFromLogEvent with null check (#326)
- handled process corrupted (#328)
- sourcelink GA (#330)
- Adds ability to specify user values via NLog configuration (#336)
- Add option to ASP.NET Core to flush events after response complete (#288)
- Fixed race on `BackgroundWorker`  (#293)
- Exclude `Sentry.` frames from InApp (#272)
- NLog SentryTarget with less overhead for breadcrumb (#273)
- Logging on body not extracted (#246)
- Add support to DefaultTags for ASP.NET Core and M.E.Logging (#268)
- Don't use ValueTuple (#263)
- All public members were documented: #252
- Use EnableBuffering to keep request payload around: #250
- Serilog default levels: #237
- Removed dev dependency from external dependencies 4d92ab0
- Use new `Sentry.Protocol` 836fb07e
- Use new `Sentry.PlatformAbsrtractions` #226
- Debug logging for ASP.NET Classic #209
- Reading request body throws on ASP.NET Core 3 (#324)
- NLog: null check contextProp.Value during IncludeEventDataOnBreadcrumbs (#323)
- JsonSerializerSettings - ReferenceLoopHandling.Ignore (#312)
- Fixed error when reading request body affects collecting other request data (#299)
- `Microsoft.Extensions.Logging` `ConfigureScope` invocation. #208, #210, #224 Thanks @dbraillon
- `Sentry.Serilog` Verbose level. #213, #217. Thanks @kanadaj
- AppDomain.ProcessExit will close the SDK: #242
- Adds PublicApiAnalyzers to public projects: #234
- NLog: Utilizes Flush functionality in NLog target: #228
- NLog: Set the logger via the log event info in SentryTarget.Write, #227
- Multi-target .NET Core 3.0 (#308)

Major version bumped due to these breaking changes:

1. `Sentry.Protocol` version 2.0.0
   - Remove StackTrace from SentryEvent [#38](https://github.com/getsentry/sentry-dotnet-protocol/pull/38) - StackTrace is  either part of Thread or SentryException.
2. Removed `ContextLine` #223
3. Use `StackTrace` from `Threads` #222
4. `FlushAsync` added to `ISentryClient` #214

## 2.0.0-beta8

- SentryTarget - GetTagsFromLogEvent with null check (#326)
- handled process corrupted (#328)
- sourcelink GA (#330)
- Adds ability to specify user values via NLog configuration (#336)

## 2.0.0-beta7

Fixes:

- Reading request body throws on ASP.NET Core 3 (#324)
- NLog: null check contextProp.Value during IncludeEventDataOnBreadcrumbs (#323)
- JsonSerializerSettings - ReferenceLoopHandling.Ignore (#312)

Features:

- Multi-target .NET Core 3.0 (#308)

## 2.0.0-beta6

- Fixed error when reading request body affects collecting other request data (#299)

## 2.0.0-beta5

- Add option to ASP.NET Core to flush events after response complete (#288)
- Fixed race on `BackgroundWorker`  (#293)
- Exclude `Sentry.` frames from InApp (#272)
- NLog SentryTarget with less overhead for breadcrumb (#273)

## 2.0.0-beta4

- Logging on body not extracted (#246)
- Add support to DefaultTags for ASP.NET Core and M.E.Logging (#268)
- Don't use ValueTuple (#263)

## 2.0.0-beta3

- All public members were documented: #252
- Use EnableBuffering to keep request payload around: #250
- Serilog default levels: #237

Thanks @josh-degraw for:

- AppDomain.ProcessExit will close the SDK: #242
- Adds PublicApiAnalyzers to public projects: #234
- NLog: Utilizes Flush functionality in NLog target: #228
- NLog: Set the logger via the log event info in SentryTarget.Write, #227

## 2.0.0-beta2

- Removed dev dependency from external dependencies 4d92ab0
- Use new `Sentry.Protocol` 836fb07e
- Use new `Sentry.PlatformAbsrtractions` #226

## 2.0.0-beta

Major version bumped due to these breaking changes:

1. `Sentry.Protocol` version 2.0.0
   - Remove StackTrace from SentryEvent [#38](https://github.com/getsentry/sentry-dotnet-protocol/pull/38) - StackTrace is either part of Thread or SentryException.
2. Removed `ContextLine` #223
3. Use `StackTrace` from `Threads` #222
4. `FlushAsync` added to `ISentryClient` #214

Other Features:

- Debug logging for ASP.NET Classic #209

Fixes:

- `Microsoft.Extensions.Logging` `ConfigureScope` invocation. #208, #210, #224 Thanks @dbraillon
- `Sentry.Serilog` Verbose level. #213, #217. Thanks @kanadaj

## 1.2.1-beta

Fixes and improvements to the NLog integration: #207 by @josh-degraw

## 1.2.0

### Features

- Optionally skip module registrations #202 - (Thanks @josh-degraw)
- First NLog integration release #188 (Thanks @josh-degraw)
- Extensible stack trace #184 (Thanks @pengweiqhca)
- MaxRequestSize for ASP.NET and ASP.NET Core #174
- InAppInclude #171
- Overload to AddSentry #163 by (Thanks @f1nzer)
- ASP.NET Core AddSentry has now ConfigureScope: #160

### Bug fixes

- Don't override user #199
- Read the hub to take latest Client: 8f4b5ba

## 1.1.3-beta4

Bug fix: Don't override user  #199

## 1.1.3-beta3

- First NLog integration release #188 (Thanks @josh-degraw)
- Extensible stack trace #184 (Thanks @pengweiqhca)

## 1.1.3-beta2

Feature:

- MaxRequestSize for ASP.NET and ASP.NET Core #174
- InAppInclude #171

Fix: Diagnostic log order: #173 by @scolestock

## 1.1.3-beta

Fixed:

- Read the hub to take latest Client: 8f4b5ba1a3
- Uses Sentry.Protocol 1.0.4 4035e25

Feature

- Overload to `AddSentry` #163 by @F1nZeR
- ASP.NET Core `AddSentry` has now `ConfigureScope`: #160

## 1.1.2

Using [new version of the protocol with fixes and features](https://github.com/getsentry/sentry-dotnet-protocol/releases/tag/1.0.3).

Fixed:

ASP.NET Core integration issue when containers are built on the ServiceCollection after SDK is initialized (#157, #103 )

## 1.1.2-beta

Fixed:

- ASP.NET Core integration issue when containers are built on the ServiceCollection after SDK is initialized (#157, #103 )

## 1.1.1

Fixed:

- Serilog bug that self log would recurse #156

Feature:

- log4net environment via xml configuration #150 (Thanks Sébastien Pierre)

## 1.1.0

Includes all features and bug fixes of previous beta releases:

Features:

- Use log entry to improve grouping #125
- Use .NET Core SDK 2.1.401
- Make AddProcessors extension methods on Options public #115
- Format InternalsVisibleTo to avoid iOS issue: 94e28b3
- Serilog Integration #118, #145
- Capture methods return SentryId #139, #140
- MEL integration keeps properties as tags #146
- Sentry package Includes net461 target #135

Bug fixes:

- Disabled SDK throws on shutdown: #124
- Log4net only init if current hub is disabled #119

Thanks to our growing list of [contributors](https://github.com/getsentry/sentry-dotnet/graphs/contributors).

## 1.0.1-beta5

- Added `net461` target to Serilog package #148

## 1.0.1-beta4

- Serilog Integration #118, #145
- `Capture` methods return `SentryId` #139, #140
- MEL integration keeps properties as tags #146
- Revert reducing Json.NET requirements <https://github.com/getsentry/sentry-dotnet/commit/1aed4a5c76ead2f4d39f1c2979eda02d068bfacd>

Thanks to our growing [list of contributors](https://github.com/getsentry/sentry-dotnet/graphs/contributors).

## 1.0.1-beta3

Lowering Newtonsoft.Json requirements; #138

## 1.0.1-beta2

`Sentry` package Includes `net461` target #135

## 1.0.1-beta

Features:

- Use log entry to improve grouping #125
- Use .NET Core SDK 2.1.401
- Make `AddProcessors` extension methods on Options public  #115
- Format InternalsVisibleTo to avoid iOS issue: 94e28b3

Bug fixes:

- Disabled SDK throws on shutdown: #124
- Log4net only init if current hub is disabled #119

## 1.0.0

### First major release of the new .NET SDK

#### Main features

##### Sentry package

- Automatic Captures global unhandled exceptions (AppDomain)
- Scope management
- Duplicate events automatically dropped
- Events from the same exception automatically dropped
- Web proxy support
- HttpClient/HttpClientHandler configuration callback
- Compress request body
- Event sampling opt-in
- Event flooding protection (429 retry-after and internal bound queue)
- Release automatically set (AssemblyInformationalVersionAttribute, AssemblyVersion or env var)
- DSN discovered via environment variable
- Release (version) reported automatically
- CLS Compliant
- Strong named
- BeforeSend and BeforeBreadcrumb callbacks
- Event and Exception processors
- SourceLink (including PDB in nuget package)
- Device OS info sent
- Device Runtime info sent
- Enable SDK debug mode (opt-in)
- Attach stack trace for captured messages (opt-in)

##### Sentry.Extensions.Logging

- Includes all features from the `Sentry` package.
- BeginScope data added to Sentry scope, sent with events
- LogInformation or higher added as breadcrumb, sent with next events.
- LogError or higher automatically captures an event
- Minimal levels are configurable.

##### Sentry.AspNetCore

- Includes all features from the `Sentry` package.
- Includes all features from the `Sentry.Extensions.Logging` package.
- Easy ASP.NET Core integration, single line: `UseSentry`.
- Captures unhandled exceptions in the middleware pipeline
- Captures exceptions handled by the framework `UseExceptionHandler` and Error page display.
- Any event sent will include relevant application log messages
- RequestId as tag
- URL as tag
- Environment is automatically set (`IHostingEnvironment`)
- Request payload can be captured if opt-in
- Support for EventProcessors registered with DI
- Support for ExceptionProcessors registered with DI
- Captures logs from the request (using Microsoft.Extensions.Logging)
- Supports configuration system (e.g: appsettings.json)
- Server OS info sent
- Server Runtime info sent
- Request headers sent
- Request body compressed

All packages are:

- Strong named
- Tested on Windows, Linux and macOS
- Tested on .NET Core, .NET Framework and Mono

##### Learn more

- [Code samples](https://github.com/getsentry/sentry-dotnet/tree/master/samples)
- [Sentry docs](https://docs.sentry.io/quickstart/?platform=csharp)

Sample event using the log4net integration:
![Sample event in Sentry](https://github.com/getsentry/sentry-dotnet/blob/master/samples/Sentry.Samples.Log4Net/.assets/log4net-sample.gif?raw=true)

Download it directly from GitHub or using NuGet:

|      Integrations                 |        NuGet         |
| ----------------------------- | -------------------: |
|         **Sentry**            |    [![NuGet](https://img.shields.io/nuget/vpre/Sentry.svg)](https://www.nuget.org/packages/Sentry)   |
|     **Sentry.AspNetCore**     |   [![NuGet](https://img.shields.io/nuget/vpre/Sentry.AspNetCore.svg)](https://www.nuget.org/packages/Sentry.AspNetCore)   |
| **Sentry.Extensions.Logging** | [![NuGet](https://img.shields.io/nuget/vpre/Sentry.Extensions.Logging.svg)](https://www.nuget.org/packages/Sentry.Extensions.Logging)   |
| **Sentry.Log4Net** | [![NuGet](https://img.shields.io/nuget/vpre/Sentry.Log4Net.svg)](https://www.nuget.org/packages/Sentry.Log4Net)   |

## 1.0.0-rc2

Features and improvements:

- `SentrySdk.LastEventId` to get scoped id
- `BeforeBreadcrumb` to allow dropping or modifying a breadcrumb
- Event processors on scope #58
- Event processor as `Func<SentryEvent,SentryEvent>`

Bug fixes:

- #97 Sentry environment takes precedence over ASP.NET Core

Download it directly below from GitHub or using NuGet:

|      Integrations                 |        NuGet         |
| ----------------------------- | -------------------: |
|         **Sentry**            |    [![NuGet](https://img.shields.io/nuget/vpre/Sentry.svg)](https://www.nuget.org/packages/Sentry)   |
|     **Sentry.AspNetCore**     |   [![NuGet](https://img.shields.io/nuget/vpre/Sentry.AspNetCore.svg)](https://www.nuget.org/packages/Sentry.AspNetCore)   |
| **Sentry.Extensions.Logging** | [![NuGet](https://img.shields.io/nuget/vpre/Sentry.Extensions.Logging.svg)](https://www.nuget.org/packages/Sentry.Extensions.Logging)   |
| **Sentry.Log4Net** | [![NuGet](https://img.shields.io/nuget/vpre/Sentry.Log4Net.svg)](https://www.nuget.org/packages/Sentry.Log4Net)   |

## 1.0.0-rc

Features and improvements:

- Microsoft.Extensions.Logging (MEL) use framework configuration system #79 (Thanks @pengweiqhca)
- Use IOptions on Logging and ASP.NET Core integrations #81
- Send PII (personal identifier info, opt-in `SendDefaultPii`): #83
- When SDK is disabled SentryMiddleware passes through to next in pipeline: #84
- SDK diagnostic logging (option: `Debug`): #85
- Sending Stack trace for events without exception (like CaptureMessage, opt-in `AttachStackTrace`) #86

Bug fixes:

- MEL: Only call Init if DSN was provided <https://github.com/getsentry/sentry-dotnet/commit/097c6a9c6f4348d87282c92d9267879d90879e2a>
- Correct namespace for `AddSentry` <https://github.com/getsentry/sentry-dotnet/commit/2498ab4081f171dc78e7f74e4f1f781a557c5d4f>

Breaking changes:

The settings for HTTP and Worker have been moved to `SentryOptions`. There's no need to call `option.Http(h => h...)` anymore.
`option.Proxy` was renamed to `option.HttpProxy`.

[New sample](https://github.com/getsentry/sentry-dotnet/tree/master/samples/Sentry.Samples.GenericHost) using [GenericHost](https://docs.microsoft.com/en-us/aspnet/core/fundamentals/host/generic-host?view=aspnetcore-2.1)

Download it directly below from GitHub or using NuGet:

|      Integrations                 |        NuGet         |
| ----------------------------- | -------------------: |
|         **Sentry**            |    [![NuGet](https://img.shields.io/nuget/vpre/Sentry.svg)](https://www.nuget.org/packages/Sentry)   |
|     **Sentry.AspNetCore**     |   [![NuGet](https://img.shields.io/nuget/vpre/Sentry.AspNetCore.svg)](https://www.nuget.org/packages/Sentry.AspNetCore)   |
| **Sentry.Extensions.Logging** | [![NuGet](https://img.shields.io/nuget/vpre/Sentry.Extensions.Logging.svg)](https://www.nuget.org/packages/Sentry.Extensions.Logging)   |
| **Sentry.Log4Net** | [![NuGet](https://img.shields.io/nuget/vpre/Sentry.Log4Net.svg)](https://www.nuget.org/packages/Sentry.Log4Net)   |

## 0.0.1-preview5

Features:

- Support buffered gzip request #73
- Reduced dependencies from the ASP.NET Core integraiton
- InAppExclude configurable #75
- Duplicate event detects inner exceptions #76
- HttpClientHandler configuration callback #72
- Event sampling opt-in
- ASP.NET Core sends server name

Bug fixes:

- On-prem without chuncked support for gzip #71
- Exception.Data key is not string #77

**[Watch on youtube](https://www.youtube.com/watch?v=xK6a1goK_w0) how to use the ASP.NET Core integration**

Download it directly below from GitHub or using NuGet:

|      Integrations                 |        NuGet         |
| ----------------------------- | -------------------: |
|         **Sentry**            |    [![NuGet](https://img.shields.io/nuget/vpre/Sentry.svg)](https://www.nuget.org/packages/Sentry)   |
|     **Sentry.AspNetCore**     |   [![NuGet](https://img.shields.io/nuget/vpre/Sentry.AspNetCore.svg)](https://www.nuget.org/packages/Sentry.AspNetCore)   |
| **Sentry.Extensions.Logging** | [![NuGet](https://img.shields.io/nuget/vpre/Sentry.Extensions.Logging.svg)](https://www.nuget.org/packages/Sentry.Extensions.Logging)   |
| **Sentry.Log4Net** | [![NuGet](https://img.shields.io/nuget/vpre/Sentry.Log4Net.svg)](https://www.nuget.org/packages/Sentry.Log4Net)   |

## 0.0.1-preview4

Features:

- Using [Sentry Protocol](https://github.com/getsentry/sentry-dotnet-protocol) as a dependency
- Environment can be set via `SentryOptions` #49
- Compress request body (configurable: Fastest, Optimal, Off) #63
- log4net integration
- SDK honors Sentry's 429 HTTP Status with Retry After header #61

Bug fixes:

- `Init` pushes the first scope #55, #54
- `Exception.Data` copied to `SentryEvent.Data` while storing the index of originating error.
- Demangling code ensures Function name available #64
- ASP.NET Core integration throws when Serilog added #65, #68, #67

Improvements to [the docs](https://getsentry.github.io/sentry-dotnet) like:

- Release discovery
- `ConfigureScope` clarifications
- Documenting samples

### [Watch on youtube](https://www.youtube.com/watch?v=xK6a1goK_w0) how to use the ASP.NET Core integration

Download it directly from GitHub or using NuGet:

|      Integrations                 |        NuGet         |
| ----------------------------- | -------------------: |
|         **Sentry**            |    [![NuGet](https://img.shields.io/nuget/vpre/Sentry.svg)](https://www.nuget.org/packages/Sentry)   |
|     **Sentry.AspNetCore**     |   [![NuGet](https://img.shields.io/nuget/vpre/Sentry.AspNetCore.svg)](https://www.nuget.org/packages/Sentry.AspNetCore)   |
| **Sentry.Extensions.Logging** | [![NuGet](https://img.shields.io/nuget/vpre/Sentry.Extensions.Logging.svg)](https://www.nuget.org/packages/Sentry.Extensions.Logging)   |
| **Sentry.Log4Net** | [![NuGet](https://img.shields.io/nuget/vpre/Sentry.Log4Net.svg)](https://www.nuget.org/packages/Sentry.Log4Net)   |

## 0.0.1-preview3

This third preview includes bug fixes and more features. Test coverage increased to 96%

Features and improvements:

- Filter duplicate events/exceptions #43
- EventProcessors can be added (sample [1](https://github.com/getsentry/sentry-dotnet/blob/dbb5a3af054d0ca6f801de37fb7db3632ca2c65a/samples/Sentry.Samples.Console.Customized/Program.cs#L151), [2](https://github.com/getsentry/sentry-dotnet/blob/dbb5a3af054d0ca6f801de37fb7db3632ca2c65a/samples/Sentry.Samples.Console.Customized/Program.cs#L41))
- ExceptionProcessors can be added #36 (sample [1](https://github.com/getsentry/sentry-dotnet/blob/dbb5a3af054d0ca6f801de37fb7db3632ca2c65a/samples/Sentry.Samples.Console.Customized/Program.cs#L172), [2](https://github.com/getsentry/sentry-dotnet/blob/dbb5a3af054d0ca6f801de37fb7db3632ca2c65a/samples/Sentry.Samples.Console.Customized/Program.cs#L42))
- Release is automatically discovered/reported #35
- Contexts is a dictionary - allows custom data #37
- ASP.NET integration reports context as server: server-os, server-runtime #37
- Assemblies strong named #41
- Scope exposes IReadOnly members instead of Immutables
- Released a [documentation site](https://getsentry.github.io/sentry-dotnet/)

Bug fixes:

- Strong name
- Logger provider gets disposed/flushes events

[Watch on youtube](https://www.youtube.com/watch?v=xK6a1goK_w0) how to use the ASP.NET Core integration.

Download it directly from GitHub or using NuGet:

|      Integrations                 |        NuGet         |
| ----------------------------- | -------------------: |
|         **Sentry**            |    [![NuGet](https://img.shields.io/nuget/vpre/Sentry.svg)](https://www.nuget.org/packages/Sentry)   |
|     **Sentry.AspNetCore**     |   [![NuGet](https://img.shields.io/nuget/vpre/Sentry.AspNetCore.svg)](https://www.nuget.org/packages/Sentry.AspNetCore)   |
| **Sentry.Extensions.Logging** | [![NuGet](https://img.shields.io/nuget/vpre/Sentry.Extensions.Logging.svg)](https://www.nuget.org/packages/Sentry.Extensions.Logging)   |

## 0.0.1-preview2

This second release includes bug fixes and more features. Test coverage increased to 93%

Features and improvements:

- Added `CaptureMessage`
- `BeforeSend` callback errors are sent as breadcrumbs
- `ASP.NET Core` integration doesn't add tags added by `Microsoft.Extensions.Logging`
- SDK name is reported depending on the package added
- Integrations API allows user-defined SDK integration
- Unhandled exception handler can be configured via integrations
- Filter kestrel log eventid 13 (application error) when already captured by the middleware

Bugs fixed:

- Fixed #28
- HTTP Proxy set to HTTP message handler

Download it directly from GitHub or using NuGet:

|      Integrations                 |        NuGet         |
| ----------------------------- | -------------------: |
|         **Sentry**            |    [![NuGet](https://img.shields.io/nuget/vpre/Sentry.svg)](https://www.nuget.org/packages/Sentry)   |
|     **Sentry.AspNetCore**     |   [![NuGet](https://img.shields.io/nuget/vpre/Sentry.AspNetCore.svg)](https://www.nuget.org/packages/Sentry.AspNetCore)   |
| **Sentry.Extensions.Logging** | [![NuGet](https://img.shields.io/nuget/vpre/Sentry.Extensions.Logging.svg)](https://www.nuget.org/packages/Sentry.Extensions.Logging)   |

## 0.0.1-preview1

Our first preview of the SDK:

Main features:

- Easy ASP.NET Core integration, single line: `UseSentry`.
- Captures unhandled exceptions in the middleware pipeline
- Captures exceptions handled by the framework `UseExceptionHandler` and Error page display.
- Captures process-wide unhandled exceptions (AppDomain)
- Captures logger.Error or logger.Critical
- When an event is sent, data from the current request augments the event.
- Sends information about the server running the app (OS, Runtime, etc)
- Informational logs written by the app or framework augment events sent to Sentry
- Optional include of the request body
- HTTP Proxy configuration

Also available via NuGet:

[Sentry](https://www.nuget.org/packages/Sentry/0.0.1-preview1)
[Sentry.AspNetCore](https://www.nuget.org/packages/Sentry.AspNetCore/0.0.1-preview1)
[Sentry.Extensions.Logging](https://www.nuget.org/packages/Sentry.Extensions.Logging/0.0.1-preview1)<|MERGE_RESOLUTION|>--- conflicted
+++ resolved
@@ -2,17 +2,15 @@
 
 ## Unreleased
 
-<<<<<<< HEAD
 ### Features
 
 - Experimental pre-release availability of Delightful Developer Metrics. We're exploring the use of Metrics in Sentry. The API will very likely change and we don't yet have any documentation. ([#2949](https://github.com/getsentry/sentry-dotnet/pull/2949))
-=======
+
 ### Dependencies
 
 - Bump Cocoa SDK from v8.17.1 to v8.17.2 ([#2972](https://github.com/getsentry/sentry-dotnet/pull/2972))
   - [changelog](https://github.com/getsentry/sentry-cocoa/blob/main/CHANGELOG.md#8172)
   - [diff](https://github.com/getsentry/sentry-cocoa/compare/8.17.1...8.17.2)
->>>>>>> da59b776
 
 ## 4.0.0-beta.6
 
