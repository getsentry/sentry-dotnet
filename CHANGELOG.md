--- conflicted
+++ resolved
@@ -3,11 +3,8 @@
 ## vNext
 
 - Add GetSpan() to IHub and SentrySdk (#782) @Tyrrrz
-<<<<<<< HEAD
 - Automatically start transactions from incoming trace in ASP.NET Core (#783) @Tyrrrz
-=======
 - Automatically inject 'sentry-trace' on outgoing requests in ASP.NET Core (#784) @Tyrrrz
->>>>>>> 684b0bc9
 
 ## 3.0.1
 
