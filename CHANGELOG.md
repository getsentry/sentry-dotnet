# Changelog

## vNext

<<<<<<< HEAD
- Make all fields on UserFeedback optional. (#660) @Tyrrrz
=======
- Align transaction names with Java. (#659) @Tyrrrz
>>>>>>> 6ddf8363

## 3.0.0-alpha.7

* Ref moved SentryId from namespace Sentry.Protocol to Sentry (#643) @lucas-zimerman
* Ref renamed `CacheFlushTimeout` to `InitCacheFlushTimeout` (#638) @lucas-zimerman
* Add support for performance. ([#633](https://github.com/getsentry/sentry-dotnet/pull/633))
* Transaction (of type `string`) on Scope and Event now is called TransactionName. ([#633](https://github.com/getsentry/sentry-dotnet/pull/633))

## 3.0.0-alpha.6

* Abandon ValueTask #611
* Fix Cache deleted on HttpTransport exception. (#610) @lucas-zimerman
* Add `SentryScopeStateProcessor` #603
* Add net5.0 TFM to libraries #606
* Add more logging to CachingTransport #619
* Bump Microsoft.Bcl.AsyncInterfaces to 5.0.0 #618
* Bump `Microsoft.Bcl.AsyncInterfaces` to 5.0.0 #618
* `DefaultTags` moved from `SentryLoggingOptions` to `SentryOptions` (#637) @PureKrome
* `Sentry.Serilog` can accept DefaultTags (#637) @PureKrome 

## 3.0.0-alpha.5

* Replaced `BaseScope` with `IScope`. (#590) @Tyrrrz
* Removed code coverage report from the test folder. (#592) @lucas-zimerman
* Add target framework NET5.0 on Sentry.csproj. Change the type of `Extra` where value parameter become nullable. @lucas-zimerman 
* Implement envelope caching. (#576) @Tyrrrz
* Add a list of .NET Frameworks installed when available. (#531) @lucas-zimerman
* Parse Mono and IL2CPP stacktraces for Unity and Xamarin (#578) @bruno-garcia
* Update TFMs and dependency min version (#580) @bruno-garcia
* Run all tests on .NET 5 (#583) @bruno-garcia

## 3.0.0-alpha.4

* Add the client user ip if both SendDefaultPii and IsEnvironmentUser are set. (#1015) @lucas-zimerman
* Replace Task with ValueTask where possible. (#564) @Tyrrrz
* Add support for ASP.NET Core gRPC (#563) @Mitch528
* Push API docs to GitHub Pages GH Actions (#570) @bruno-garcia
* Refactor envelopes

## 3.0.0-alpha.3

* Add support for user feedback. (#559) @lucas-zimerman
* Add support for envelope deserialization (#558) @Tyrrrz
* Add package description and tags to Sentry.AspNet @Tyrrrz
* Fix internal url references for the new Sentry documentation. (#562) @lucas-zimerman

## 3.0.0-alpha.2

* Set the Environment setting to 'production' if none was provided. (#550) @PureKrome
* ASPNET.Core hosting environment is set to 'production' / 'development' (notice lower casing) if no custom options.Enviroment is set. (#554) @PureKrome
* Add most popular libraries to InAppExclude #555 (@bruno-garcia)
* Add support for individual rate limits.
* Extend `SentryOptions.BeforeBreadcrumb` signature to accept returning nullable values.
* Add support for envelope deserialization.

## 3.0.0-alpha.1

* Rename `LogEntry` to `SentryMessage`. Change type of `SentryEvent.Message` from `string` to `SentryMessage`.
* Change the type of `Gpu.VendorId` from `int` to `string`.
* Add support for envelopes.
* Publishing symbols package (snupkg) to nuget.org with sourcelink

## 3.0.0-alpha.0

* Move aspnet-classic integration to Sentry.AspNet (#528) @Tyrrrz
* Merge Sentry.Protocol into Sentry (#527) @Tyrrrz
* Framework and runtime info (#526) @bruno-garcia
* Add NRTS to Sentry.Extensions.Logging (#524) @Tyrrrz
* Add NRTs to Sentry.Serilog, Sentry.NLog, Sentry.Log4Net (#521) @Tyrrrz
* Add NRTs to Sentry.AspNetCore (#520) @Tyrrrz
* Fix CI build on GitHub Actions (#523) @Tyrrrz
* Add GitHubActionsTestLogger (#511) @Tyrrrz

We'd love to get feedback.

## 2.2.0-alpha

Add nullable reference types support (Sentry, Sentry.Protocol) (#509) 
fix: Use ASP.NET Core endpoint FQDN (#485) 
feat: Add integration to TaskScheduler.UnobservedTaskException (#481) 

## 2.1.6

fix: aspnet fqdn (#485) @bruno-garcia 
ref: wait on test the time needed (#484) @bruno-garcia
feat: Add integration to TaskScheduler.UnobservedTaskException (#481) @lucas-zimerman
build(deps): bump Serilog.AspNetCore from 3.2.0 to 3.4.0 (#477)  @dependabot-preview
Fix README typo (#480) @AndreasLangberg
build(deps): bump coverlet.msbuild from 2.8.1 to 2.9.0 (#462) @dependabot-preview
build(deps): bump Microsoft.Extensions.Logging.Debug @dependabot-preview
fix some spelling (#475) @SimonCropp
build(deps): bump Microsoft.Extensions.Configuration.Json (#467) @dependabot-preview

## 2.1.5

* fix: MEL don't init if enabled (#460) @bruno-garcia
* feat: Device Calendar, Timezone, CultureInfo (#457) @bruno-garcia
* ref: Log out debug disabled (#459) @bruno-garcia
* dep: Bump PlatformAbstractions (#458) @bruno-garcia
* feat: Exception filter (#456) @bruno-garcia

## 2.1.5-beta

* fix: MEL don't init if enabled (#460) @bruno-garcia
* feat: Device Calendar, Timezone, CultureInfo (#457) @bruno-garcia
* ref: Log out debug disabled (#459) @bruno-garcia
* dep: Bump PlatformAbstractions (#458) @bruno-garcia
* feat: Exception filter (#456) @bruno-garcia

## 2.1.4

* NLog SentryTarget - NLogDiagnosticLogger for writing to NLog InternalLogger (#450) @snakefoot
* fix: SentryScopeManager dispose message (#449) @bruno-garcia
* fix: dont use Sentry namespace on sample (#447) @bruno-garcia
* Remove obsolete API from benchmarks (#445) @bruno-garcia
* build(deps): bump Microsoft.Extensions.Logging.Debug from 2.1.1 to 3.1.4 (#421) @dependabot-preview
* build(deps): bump Microsoft.AspNetCore.Diagnostics from 2.1.1 to 2.2.0 (#431) @dependabot-preview
* build(deps): bump Microsoft.CodeAnalysis.CSharp.Workspaces from 3.1.0 to 3.6.0 (#437) @dependabot-preview

## 2.1.3

* SentryScopeManager - Fixed clone of Stack so it does not reverse order (#420) @snakefoot
* build(deps): bump Serilog.AspNetCore from 2.1.1 to 3.2.0 (#411) @dependabot-preview
* Removed dependency on System.Collections.Immutable (#405) @snakefoot
* Fix Sentry.Microsoft.Logging Filter now drops also breadcrumbs (#440) 

## 2.1.2-beta5

Fix Background worker dispose logs error message (#408) 
Fix sentry serilog extension method collapsing (#406) 
Fix Sentry.Samples.NLog so NLog.config is valid (#404) 

Thanks @snakefoot and @JimHume for the fixes

Add MVC route data extraction to ScopeExtensions.Populate() (#401)

## 2.1.2-beta3

Fixed ASP.NET System.Web catch HttpException to prevent the request processor from being unable to submit #397 (#398)

## 2.1.2-beta2

* Ignore WCF error and capture (#391) 

### 2.1.2-beta

* Serilog Sentry sink does not load all options from IConfiguration (#380)
* UnhandledException sets Handled=false (#382)

## 2.1.1

Bug fix:  Don't overwrite server name set via configuration with machine name on ASP.NET Core #372
 
## 2.1.0

* Set score url to fully constructed url #367 Thanks @christopher-taormina-zocdoc 
* Don't dedupe from inner exception #363 - Note this might change groupings. It's opt-in.
* Expose FlushAsync to intellisense #362
* Protocol monorepo #325 - new protocol version whenever there's a new SDK release

## 2.0.3

Expose httpHandler creation (#359)
NLog: possibility to override fingerprint using AdditionalGroupingKey (#358) @Shtannikov
Take ServerName from options (#356) 

## 2.0.2

Add logger and category from Serilog SourceContext. (#316) @krisztiankocsis
Set DateFormatHandling.IsoDateFormat for serializer. Fixes #351 (#353)  @olsh

## 2.0.1

Removed `-beta` from dependencies.

## 2.0.0

* SentryTarget - GetTagsFromLogEvent with null check (#326) 
* handled process corrupted (#328)
* sourcelink GA (#330)
* Adds ability to specify user values via NLog configuration (#336) 
* Add option to ASP.NET Core to flush events after response complete (#288)
* Fixed race on `BackgroundWorker`  (#293)
* Exclude `Sentry.` frames from InApp (#272)
* NLog SentryTarget with less overhead for breadcrumb (#273)
* Logging on body not extracted (#246)
* Add support to DefaultTags for ASP.NET Core and M.E.Logging (#268)
* Don't use ValueTuple (#263)
* All public members were documented: #252 
* Use EnableBuffering to keep request payload around: #250
* Serilog default levels: #237 
* Removed dev dependency from external dependencies 4d92ab0
* Use new `Sentry.Protocol` 836fb07e
* Use new `Sentry.PlatformAbsrtractions` #226
* Debug logging for ASP.NET Classic #209 
* Reading request body throws on ASP.NET Core 3 (#324)
* NLog: null check contextProp.Value during IncludeEventDataOnBreadcrumbs (#323) 
* JsonSerializerSettings - ReferenceLoopHandling.Ignore (#312) 
* Fixed error when reading request body affects collecting other request data (#299) 
* `Microsoft.Extensions.Logging` `ConfigureScope` invocation. #208, #210, #224 Thanks @dbraillon 
* `Sentry.Serilog` Verbose level. #213, #217. Thanks @kanadaj 
* AppDomain.ProcessExit will close the SDK: #242
* Adds PublicApiAnalyzers to public projects: #234
* NLog: Utilizes Flush functionality in NLog target: #228
* NLog: Set the logger via the log event info in SentryTarget.Write, #227 
* Multi-target .NET Core 3.0 (#308)

Major version bumped due to these breaking changes:
1. `Sentry.Protocol` version 2.0.0
* Remove StackTrace from SentryEvent [#38](https://github.com/getsentry/sentry-dotnet-protocol/pull/38) - StackTrace is either part of Thread or SentryException.
2. Removed `ContextLine` #223 
3. Use `StackTrace` from `Threads` #222 
4. `FlushAsync` added to `ISentryClient` #214 

## 2.0.0-beta8

* SentryTarget - GetTagsFromLogEvent with null check (#326) 
* handled process corrupted (#328)
* sourcelink GA (#330)
* Adds ability to specify user values via NLog configuration (#336) 

## 2.0.0-beta7

Fixes:

* Reading request body throws on ASP.NET Core 3 (#324)
* NLog: null check contextProp.Value during IncludeEventDataOnBreadcrumbs (#323) 
* JsonSerializerSettings - ReferenceLoopHandling.Ignore (#312) 

Features:

* Multi-target .NET Core 3.0 (#308)

## 2.0.0-beta6

* Fixed error when reading request body affects collecting other request data (#299) 

## 2.0.0-beta5

* Add option to ASP.NET Core to flush events after response complete (#288)
* Fixed race on `BackgroundWorker`  (#293)
* Exclude `Sentry.` frames from InApp (#272)
* NLog SentryTarget with less overhead for breadcrumb (#273)

## 2.0.0-beta4

* Logging on body not extracted (#246)
* Add support to DefaultTags for ASP.NET Core and M.E.Logging (#268)
* Don't use ValueTuple (#263)

## 2.0.0-beta3

* All public members were documented: #252 
* Use EnableBuffering to keep request payload around: #250
* Serilog default levels: #237 

Thanks @josh-degraw for:

* AppDomain.ProcessExit will close the SDK: #242
* Adds PublicApiAnalyzers to public projects: #234
* NLog: Utilizes Flush functionality in NLog target: #228
* NLog: Set the logger via the log event info in SentryTarget.Write, #227 

## 2.0.0-beta2

* Removed dev dependency from external dependencies 4d92ab0
* Use new `Sentry.Protocol` 836fb07e
* Use new `Sentry.PlatformAbsrtractions` #226

## 2.0.0-beta

Major version bumped due to these breaking changes:

1. `Sentry.Protocol` version 2.0.0
* Remove StackTrace from SentryEvent [#38](https://github.com/getsentry/sentry-dotnet-protocol/pull/38) - StackTrace is either part of Thread or SentryException.
2. Removed `ContextLine` #223 
3. Use `StackTrace` from `Threads` #222 
4. `FlushAsync` added to `ISentryClient` #214 


Other Features:

* Debug logging for ASP.NET Classic #209 

Fixes:

* `Microsoft.Extensions.Logging` `ConfigureScope` invocation. #208, #210, #224 Thanks @dbraillon 
* `Sentry.Serilog` Verbose level. #213, #217. Thanks @kanadaj 

## 1.2.1-beta

Fixes and improvements to the NLog integration: #207 by @josh-degraw 

## 1.2.0

### Features

* Optionally skip module registrations #202 - (Thanks @josh-degraw)
* First NLog integration release #188 (Thanks @josh-degraw)
* Extensible stack trace #184 (Thanks @pengweiqhca)
* MaxRequestSize for ASP.NET and ASP.NET Core #174
* InAppInclude #171
* Overload to AddSentry #163 by (Thanks @f1nzer)
* ASP.NET Core AddSentry has now ConfigureScope: #160

### Bug fixes

* Don't override user #199
* Read the hub to take latest Client: 8f4b5ba

## 1.1.3-beta4

Bug fix: Don't override user  #199

## 1.1.3-beta3

* First NLog integration release #188 (Thanks @josh-degraw)
* Extensible stack trace #184 (Thanks @pengweiqhca) 

## 1.1.3-beta2

Feature: 
* MaxRequestSize for ASP.NET and ASP.NET Core #174
* InAppInclude #171

Fix: Diagnostic log order: #173 by @scolestock

## 1.1.3-beta

Fixed: 
* Read the hub to take latest Client: 8f4b5ba1a3
* Uses Sentry.Protocol 1.0.4 4035e25

Feature
* Overload to `AddSentry` #163 by @F1nZeR 
* ASP.NET Core `AddSentry` has now `ConfigureScope`: #160 

## 1.1.2

Using [new version of the protocol with fixes and features](https://github.com/getsentry/sentry-dotnet-protocol/releases/tag/1.0.3).

Fixed:

ASP.NET Core integration issue when containers are built on the ServiceCollection after SDK is initialized (#157, #103 )

## 1.1.2-beta

Fixed:
* ASP.NET Core integration issue when containers are built on the ServiceCollection after SDK is initialized (#157, #103 )

## 1.1.1

Fixed:
* Serilog bug that self log would recurse #156 

Feature:
* log4net environment via xml configuration #150 (Thanks Sébastien Pierre)

## 1.1.0

Includes all features and bug fixes of previous beta releases:

Features:

* Use log entry to improve grouping #125
* Use .NET Core SDK 2.1.401
* Make AddProcessors extension methods on Options public #115
* Format InternalsVisibleTo to avoid iOS issue: 94e28b3
* Serilog Integration #118, #145
* Capture methods return SentryId #139, #140
* MEL integration keeps properties as tags #146
* Sentry package Includes net461 target #135

Bug fixes:

* Disabled SDK throws on shutdown: #124
* Log4net only init if current hub is disabled #119

Thanks to our growing list of [contributors](https://github.com/getsentry/sentry-dotnet/graphs/contributors).

## 1.0.1-beta5

* Added `net461` target to Serilog package #148 

## 1.0.1-beta4

* Serilog Integration #118, #145
* `Capture` methods return `SentryId` #139, #140 
* MEL integration keeps properties as tags #146 
* Revert reducing Json.NET requirements https://github.com/getsentry/sentry-dotnet/commit/1aed4a5c76ead2f4d39f1c2979eda02d068bfacd

Thanks to our growing [list of contributors](https://github.com/getsentry/sentry-dotnet/graphs/contributors).

## 1.0.1-beta3

Lowering Newtonsoft.Json requirements; #138

## 1.0.1-beta2

`Sentry` package Includes `net461` target #135

## 1.0.1-beta

Features: 
* Use log entry to improve grouping #125 
* Use .NET Core SDK 2.1.401
* Make `AddProcessors` extension methods on Options public  #115
* Format InternalsVisibleTo to avoid iOS issue: 94e28b3

Bug fixes: 
* Disabled SDK throws on shutdown: #124 
* Log4net only init if current hub is disabled #119

## 1.0.0

### First major release of the new .NET SDK.

#### Main features

##### Sentry package

* Automatic Captures global unhandled exceptions (AppDomain)
* Scope management
* Duplicate events automatically dropped
* Events from the same exception automatically dropped
* Web proxy support
* HttpClient/HttpClientHandler configuration callback
* Compress request body
* Event sampling opt-in
* Event flooding protection (429 retry-after and internal bound queue)
* Release automatically set (AssemblyInformationalVersionAttribute, AssemblyVersion or env var)
* DSN discovered via environment variable
* Release (version) reported automatically
* CLS Compliant
* Strong named
* BeforeSend and BeforeBreadcrumb callbacks
* Event and Exception processors
* SourceLink (including PDB in nuget package)
* Device OS info sent
* Device Runtime info sent
* Enable SDK debug mode (opt-in)
* Attach stack trace for captured messages (opt-in)

##### Sentry.Extensions.Logging

* Includes all features from the `Sentry` package.
* BeginScope data added to Sentry scope, sent with events
* LogInformation or higher added as breadcrumb, sent with next events.
* LogError or higher automatically captures an event
* Minimal levels are configurable.

##### Sentry.AspNetCore

* Includes all features from the `Sentry` package.
* Includes all features from the `Sentry.Extensions.Logging` package.
* Easy ASP.NET Core integration, single line: `UseSentry`.
* Captures unhandled exceptions in the middleware pipeline
* Captures exceptions handled by the framework `UseExceptionHandler` and Error page display.
* Any event sent will include relevant application log messages
* RequestId as tag
* URL as tag
* Environment is automatically set (`IHostingEnvironment`)
* Request payload can be captured if opt-in
* Support for EventProcessors registered with DI
* Support for ExceptionProcessors registered with DI
* Captures logs from the request (using Microsoft.Extensions.Logging)
* Supports configuration system (e.g: appsettings.json)
* Server OS info sent
* Server Runtime info sent
* Request headers sent
* Request body compressed

All packages are:
* Strong named
* Tested on Windows, Linux and macOS
* Tested on .NET Core, .NET Framework and Mono

##### Learn more:

* [Code samples](https://github.com/getsentry/sentry-dotnet/tree/master/samples)
* [Sentry docs](https://docs.sentry.io/quickstart/?platform=csharp)

Sample event using the log4net integration:
![Sample event in Sentry](https://github.com/getsentry/sentry-dotnet/blob/master/samples/Sentry.Samples.Log4Net/.assets/log4net-sample.gif?raw=true)

Download it directly from GitHub or using NuGet:

|      Integrations                 |        NuGet         |
| ----------------------------- | -------------------: |
|         **Sentry**            |    [![NuGet](https://img.shields.io/nuget/vpre/Sentry.svg)](https://www.nuget.org/packages/Sentry)   |
|     **Sentry.AspNetCore**     |   [![NuGet](https://img.shields.io/nuget/vpre/Sentry.AspNetCore.svg)](https://www.nuget.org/packages/Sentry.AspNetCore)   |
| **Sentry.Extensions.Logging** | [![NuGet](https://img.shields.io/nuget/vpre/Sentry.Extensions.Logging.svg)](https://www.nuget.org/packages/Sentry.Extensions.Logging)   |
| **Sentry.Log4Net** | [![NuGet](https://img.shields.io/nuget/vpre/Sentry.Log4Net.svg)](https://www.nuget.org/packages/Sentry.Log4Net)   |
# 1.0.0-rc2

Features and improvements:

* `SentrySdk.LastEventId` to get scoped id
* `BeforeBreadcrumb` to allow dropping or modifying a breadcrumb
* Event processors on scope #58 
* Event processor as `Func<SentryEvent,SentryEvent>`

Bug fixes:

* #97 Sentry environment takes precedence over ASP.NET Core

Download it directly below from GitHub or using NuGet:

|      Integrations                 |        NuGet         |
| ----------------------------- | -------------------: |
|         **Sentry**            |    [![NuGet](https://img.shields.io/nuget/vpre/Sentry.svg)](https://www.nuget.org/packages/Sentry)   |
|     **Sentry.AspNetCore**     |   [![NuGet](https://img.shields.io/nuget/vpre/Sentry.AspNetCore.svg)](https://www.nuget.org/packages/Sentry.AspNetCore)   |
| **Sentry.Extensions.Logging** | [![NuGet](https://img.shields.io/nuget/vpre/Sentry.Extensions.Logging.svg)](https://www.nuget.org/packages/Sentry.Extensions.Logging)   |
| **Sentry.Log4Net** | [![NuGet](https://img.shields.io/nuget/vpre/Sentry.Log4Net.svg)](https://www.nuget.org/packages/Sentry.Log4Net)   |
# 1.0.0-rc

Features and improvements:

* Microsoft.Extensions.Logging (MEL) use framework configuration system #79 (Thanks @pengweiqhca)
* Use IOptions on Logging and ASP.NET Core integrations #81
* Send PII (personal identifier info, opt-in `SendDefaultPii`): #83
* When SDK is disabled SentryMiddleware passes through to next in pipeline: #84
* SDK diagnostic logging (option: `Debug`): #85
* Sending Stack trace for events without exception (like CaptureMessage, opt-in `AttachStackTrace`) #86

Bug fixes:

* MEL: Only call Init if DSN was provided https://github.com/getsentry/sentry-dotnet/commit/097c6a9c6f4348d87282c92d9267879d90879e2a
* Correct namespace for `AddSentry` https://github.com/getsentry/sentry-dotnet/commit/2498ab4081f171dc78e7f74e4f1f781a557c5d4f

Breaking changes:

The settings for HTTP and Worker have been moved to `SentryOptions`. There's no need to call `option.Http(h => h...)` anymore.
`option.Proxy` was renamed to `option.HttpProxy`.

[New sample](https://github.com/getsentry/sentry-dotnet/tree/master/samples/Sentry.Samples.GenericHost) using [GenericHost](https://docs.microsoft.com/en-us/aspnet/core/fundamentals/host/generic-host?view=aspnetcore-2.1)

Download it directly below from GitHub or using NuGet:

|      Integrations                 |        NuGet         |
| ----------------------------- | -------------------: |
|         **Sentry**            |    [![NuGet](https://img.shields.io/nuget/vpre/Sentry.svg)](https://www.nuget.org/packages/Sentry)   |
|     **Sentry.AspNetCore**     |   [![NuGet](https://img.shields.io/nuget/vpre/Sentry.AspNetCore.svg)](https://www.nuget.org/packages/Sentry.AspNetCore)   |
| **Sentry.Extensions.Logging** | [![NuGet](https://img.shields.io/nuget/vpre/Sentry.Extensions.Logging.svg)](https://www.nuget.org/packages/Sentry.Extensions.Logging)   |
| **Sentry.Log4Net** | [![NuGet](https://img.shields.io/nuget/vpre/Sentry.Log4Net.svg)](https://www.nuget.org/packages/Sentry.Log4Net)   |
# 0.0.1-preview5

Features:

* Support buffered gzip request #73 
* Reduced dependencies from the ASP.NET Core integraiton
* InAppExclude configurable #75
* Duplicate event detects inner exceptions #76 
* HttpClientHandler configuration callback #72
* Event sampling opt-in
* ASP.NET Core sends server name

Bug fixes:

* On-prem without chuncked support for gzip #71 
* Exception.Data key is not string #77 

##### [Watch on youtube](https://www.youtube.com/watch?v=xK6a1goK_w0) how to use the ASP.NET Core integration.

Download it directly below from GitHub or using NuGet:

|      Integrations                 |        NuGet         |
| ----------------------------- | -------------------: |
|         **Sentry**            |    [![NuGet](https://img.shields.io/nuget/vpre/Sentry.svg)](https://www.nuget.org/packages/Sentry)   |
|     **Sentry.AspNetCore**     |   [![NuGet](https://img.shields.io/nuget/vpre/Sentry.AspNetCore.svg)](https://www.nuget.org/packages/Sentry.AspNetCore)   |
| **Sentry.Extensions.Logging** | [![NuGet](https://img.shields.io/nuget/vpre/Sentry.Extensions.Logging.svg)](https://www.nuget.org/packages/Sentry.Extensions.Logging)   |
| **Sentry.Log4Net** | [![NuGet](https://img.shields.io/nuget/vpre/Sentry.Log4Net.svg)](https://www.nuget.org/packages/Sentry.Log4Net)   |

## 0.0.1-preview4

Features:

* Using [Sentry Protocol](https://github.com/getsentry/sentry-dotnet-protocol) as a dependency
* Environment can be set via `SentryOptions` #49
* Compress request body (configurable: Fastest, Optimal, Off) #63
* log4net integration
* SDK honors Sentry's 429 HTTP Status with Retry After header #61

Bug fixes:

* `Init` pushes the first scope #55, #54 
* `Exception.Data` copied to `SentryEvent.Data` while storing the index of originating error.
* Demangling code ensures Function name available #64 
* ASP.NET Core integration throws when Serilog added #65, #68, #67

Improvements to [the docs](https://getsentry.github.io/sentry-dotnet) like:
* Release discovery
* `ConfigureScope` clarifications
* Documenting samples

### [Watch on youtube](https://www.youtube.com/watch?v=xK6a1goK_w0) how to use the ASP.NET Core integration.

Download it directly from GitHub or using NuGet:

|      Integrations                 |        NuGet         |
| ----------------------------- | -------------------: |
|         **Sentry**            |    [![NuGet](https://img.shields.io/nuget/vpre/Sentry.svg)](https://www.nuget.org/packages/Sentry)   |
|     **Sentry.AspNetCore**     |   [![NuGet](https://img.shields.io/nuget/vpre/Sentry.AspNetCore.svg)](https://www.nuget.org/packages/Sentry.AspNetCore)   |
| **Sentry.Extensions.Logging** | [![NuGet](https://img.shields.io/nuget/vpre/Sentry.Extensions.Logging.svg)](https://www.nuget.org/packages/Sentry.Extensions.Logging)   |
| **Sentry.Log4Net** | [![NuGet](https://img.shields.io/nuget/vpre/Sentry.Log4Net.svg)](https://www.nuget.org/packages/Sentry.Log4Net)   |

## 0.0.1-preview3

This third preview includes bug fixes and more features. Test coverage increased to 96%

Features and improvements:

* Filter duplicate events/exceptions #43 
* EventProcessors can be added (sample [1](https://github.com/getsentry/sentry-dotnet/blob/dbb5a3af054d0ca6f801de37fb7db3632ca2c65a/samples/Sentry.Samples.Console.Customized/Program.cs#L151), [2](https://github.com/getsentry/sentry-dotnet/blob/dbb5a3af054d0ca6f801de37fb7db3632ca2c65a/samples/Sentry.Samples.Console.Customized/Program.cs#L41))
* ExceptionProcessors can be added #36 (sample [1](https://github.com/getsentry/sentry-dotnet/blob/dbb5a3af054d0ca6f801de37fb7db3632ca2c65a/samples/Sentry.Samples.Console.Customized/Program.cs#L172), [2](https://github.com/getsentry/sentry-dotnet/blob/dbb5a3af054d0ca6f801de37fb7db3632ca2c65a/samples/Sentry.Samples.Console.Customized/Program.cs#L42))
* Release is automatically discovered/reported #35
* Contexts is a dictionary - allows custom data #37
* ASP.NET integration reports context as server: server-os, server-runtime #37
* Assemblies strong named #41
* Scope exposes IReadOnly members instead of Immutables
* Released a [documentation site](https://getsentry.github.io/sentry-dotnet/)

Bug fixes:

#46 Strong name
#40 Logger provider gets disposed/flushes events

[Watch on youtube](https://www.youtube.com/watch?v=xK6a1goK_w0) how to use the ASP.NET Core integration.

Download it directly from GitHub or using NuGet:

|      Integrations                 |        NuGet         |
| ----------------------------- | -------------------: |
|         **Sentry**            |    [![NuGet](https://img.shields.io/nuget/vpre/Sentry.svg)](https://www.nuget.org/packages/Sentry)   |
|     **Sentry.AspNetCore**     |   [![NuGet](https://img.shields.io/nuget/vpre/Sentry.AspNetCore.svg)](https://www.nuget.org/packages/Sentry.AspNetCore)   |
| **Sentry.Extensions.Logging** | [![NuGet](https://img.shields.io/nuget/vpre/Sentry.Extensions.Logging.svg)](https://www.nuget.org/packages/Sentry.Extensions.Logging)   |
## 0.0.1-preview2

This second release includes bug fixes and more features. Test coverage increased to 93%

Features and improvements:
* Added `CaptureMessage`
* `BeforeSend` callback errors are sent as breadcrumbs
* `ASP.NET Core` integration doesn't add tags added by `Microsoft.Extensions.Logging`
* SDK name is reported depending on the package added
* Integrations API allows user-defined SDK integration
* Unhandled exception handler can be configured via integrations
* Filter kestrel log eventid 13 (application error) when already captured by the middleware

Bugs fixed:
* Fixed #28
* HTTP Proxy set to HTTP message handler

Download it directly from GitHub or using NuGet:

|      Integrations                 |        NuGet         |
| ----------------------------- | -------------------: |
|         **Sentry**            |    [![NuGet](https://img.shields.io/nuget/vpre/Sentry.svg)](https://www.nuget.org/packages/Sentry)   |
|     **Sentry.AspNetCore**     |   [![NuGet](https://img.shields.io/nuget/vpre/Sentry.AspNetCore.svg)](https://www.nuget.org/packages/Sentry.AspNetCore)   |
| **Sentry.Extensions.Logging** | [![NuGet](https://img.shields.io/nuget/vpre/Sentry.Extensions.Logging.svg)](https://www.nuget.org/packages/Sentry.Extensions.Logging)   |

## 0.0.1-preview1

Our first preview of the SDK:

Main features:
* Easy ASP.NET Core integration, single line: `UseSentry`.
* Captures unhandled exceptions in the middleware pipeline
* Captures exceptions handled by the framework `UseExceptionHandler` and Error page display.
* Captures process-wide unhandled exceptions (AppDomain)
* Captures logger.Error or logger.Critical 
* When an event is sent, data from the current request augments the event.
* Sends information about the server running the app (OS, Runtime, etc)
* Informational logs written by the app or framework augment events sent to Sentry
* Optional include of the request body
* HTTP Proxy configuration

Also available via NuGet:

[Sentry](https://www.nuget.org/packages/Sentry/0.0.1-preview1)
[Sentry.AspNetCore](https://www.nuget.org/packages/Sentry.AspNetCore/0.0.1-preview1)
[Sentry.Extensions.Logging](https://www.nuget.org/packages/Sentry.Extensions.Logging/0.0.1-preview1)<|MERGE_RESOLUTION|>--- conflicted
+++ resolved
@@ -2,11 +2,8 @@
 
 ## vNext
 
-<<<<<<< HEAD
 - Make all fields on UserFeedback optional. (#660) @Tyrrrz
-=======
 - Align transaction names with Java. (#659) @Tyrrrz
->>>>>>> 6ddf8363
 
 ## 3.0.0-alpha.7
 
