--- conflicted
+++ resolved
@@ -1,15 +1,10 @@
 # Changelog
 
-<<<<<<< HEAD
-## unreleased
+## vNext
 
 * Add the client user ip if both SendDefaultPii and IsEnvironmentUser are set. (#1015) @lucas-zimerman
-=======
-## vNext
-
 * Replace Task with ValueTask where possible. (#564) @Tyrrrz
 * Add support for ASP.NET Core gRPC (#563) @Mitch528
->>>>>>> 936572c0
 
 ## 3.0.0-alpha.3
 
