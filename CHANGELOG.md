# Changelog

## Version 6.0.0

### BREAKING CHANGES

- This release adds support for .NET 10 and drops support for net8.0-android, net8.0-ios, net8.0-maccatalyst and net8.0-windows10.0.19041.0 ([#4461](https://github.com/getsentry/sentry-dotnet/pull/4461))
<<<<<<< HEAD
- Added support for v3 of the Android AssemblyStore format that is used in .NET 10 and dropped support for v1 that was used in .NET 8 ([#4516](https://github.com/getsentry/sentry-dotnet/pull/4516))

## Unreleased
=======

## 5.15.1
>>>>>>> 44ce68a5

### Fixes

- Fail when building Blazor WASM with Profiling. We don't support profiling in Blazor WebAssembly projects. ([#4512](https://github.com/getsentry/sentry-dotnet/pull/4512))
- Do not overwrite user IP if it is set manually in ASP.NET sdk ([#4513](https://github.com/getsentry/sentry-dotnet/pull/4513))

## 5.15.0

### Features

- Experimental _Structured Logs_:
  - Redesign SDK Logger APIs to allow usage of `params` ([#4451](https://github.com/getsentry/sentry-dotnet/pull/4451))
  - Shorten the `key` names of `Microsoft.Extensions.Logging` attributes ([#4450](https://github.com/getsentry/sentry-dotnet/pull/4450))

### Fixes

- Experimental _Structured Logs_:
  - Remove `IDisposable` from `SentryStructuredLogger`. Disposal is intended through the owning `IHub` instance ([#4424](https://github.com/getsentry/sentry-dotnet/pull/4424))
  - Ensure all buffered logs are sent to Sentry when the application terminates unexpectedly ([#4425](https://github.com/getsentry/sentry-dotnet/pull/4425))
  - `InvalidOperationException` potentially thrown during a race condition, especially in concurrent high-volume logging scenarios ([#4428](https://github.com/getsentry/sentry-dotnet/pull/4428))
- Blocking calls are no longer treated as unhandled crashes ([#4458](https://github.com/getsentry/sentry-dotnet/pull/4458))
- Only apply Session Replay masks to specific control types when necessary to avoid performance issues in MAUI apps with complex UIs ([#4445](https://github.com/getsentry/sentry-dotnet/pull/4445))
- De-duplicate Java.Lang.RuntimeException on Android ([#4509](https://github.com/getsentry/sentry-dotnet/pull/4509))
- Upload linked PDB to fix symbolication for Mac Catalyst ([#4503](https://github.com/getsentry/sentry-dotnet/pull/4503))

### Dependencies

- Bump sentry-cocoa from 8.39.0 to 8.55.1 ([#4442](https://github.com/getsentry/sentry-dotnet/pull/4442), [#4483](https://github.com/getsentry/sentry-dotnet/pull/4483), [#4485](https://github.com/getsentry/sentry-dotnet/pull/4485))
    - [changelog](https://github.com/getsentry/sentry-cocoa/blob/main/CHANGELOG.md#8551)
    - [diff](https://github.com/getsentry/sentry-cocoa/compare/8.39.0...8.55.1)
- Bump Native SDK from v0.9.1 to v0.10.1 ([#4436](https://github.com/getsentry/sentry-dotnet/pull/4436), [#4492](https://github.com/getsentry/sentry-dotnet/pull/4492))
  - [changelog](https://github.com/getsentry/sentry-native/blob/master/CHANGELOG.md#0101)
  - [diff](https://github.com/getsentry/sentry-native/compare/0.9.1...0.10.1)
- Bump CLI from v2.52.0 to v2.53.0 ([#4486](https://github.com/getsentry/sentry-dotnet/pull/4486))
  - [changelog](https://github.com/getsentry/sentry-cli/blob/master/CHANGELOG.md#2530)
  - [diff](https://github.com/getsentry/sentry-cli/compare/2.52.0...2.53.0)
- Bump Java SDK from v8.6.0 to v8.21.1 ([#4496](https://github.com/getsentry/sentry-dotnet/pull/4496), [#4502](https://github.com/getsentry/sentry-dotnet/pull/4502), [#4508](https://github.com/getsentry/sentry-dotnet/pull/4508))
  - [changelog](https://github.com/getsentry/sentry-java/blob/main/CHANGELOG.md#8211)
  - [diff](https://github.com/getsentry/sentry-java/compare/8.6.0...8.21.1)

## 5.14.1

### Fixes

- Crontabs now support day names (MON-SUN) and allow step values and ranges to be combined ([#4407](https://github.com/getsentry/sentry-dotnet/pull/4407))
- Ensure the correct Sentry Cocoa SDK framework version is used on iOS ([#4411](https://github.com/getsentry/sentry-dotnet/pull/4411))

### Dependencies

- Bump CLI from v2.50.2 to v2.52.0 ([#4419](https://github.com/getsentry/sentry-dotnet/pull/4419), [#4435](https://github.com/getsentry/sentry-dotnet/pull/4435), [#4444](https://github.com/getsentry/sentry-dotnet/pull/4444))
  - [changelog](https://github.com/getsentry/sentry-cli/blob/master/CHANGELOG.md#2520)
  - [diff](https://github.com/getsentry/sentry-cli/compare/2.50.2...2.52.0)

## 5.14.0

### Features

- Add _experimental_ support for [Sentry Structured Logging](https://docs.sentry.io/product/explore/logs/) ([#4308](https://github.com/getsentry/sentry-dotnet/pull/4308))
  - Structured-Logger API ([#4158](https://github.com/getsentry/sentry-dotnet/pull/4158))
  - Buffering and Batching ([#4310](https://github.com/getsentry/sentry-dotnet/pull/4310))
  - Integrations for `Sentry.Extensions.Logging`, `Sentry.AspNetCore` and `Sentry.Maui` ([#4193](https://github.com/getsentry/sentry-dotnet/pull/4193))

### Fixes

- Update `sample_rate` of _Dynamic Sampling Context (DSC)_ when making sampling decisions ([#4374](https://github.com/getsentry/sentry-dotnet/pull/4374))

## 5.13.0

### Features

- Sentry now includes an EXPERIMENTAL StringStackTraceFactory. This factory isn't as feature rich as the full `SentryStackTraceFactory`. However, it may provide better results if you are compiling your application AOT and not getting useful stack traces from the full stack trace factory. ([#4362](https://github.com/getsentry/sentry-dotnet/pull/4362))

### Fixes

- Source context for class libraries when running on Android in Release mode ([#4294](https://github.com/getsentry/sentry-dotnet/pull/4294))
- Native AOT: don't load SentryNative on unsupported platforms ([#4347](https://github.com/getsentry/sentry-dotnet/pull/4347))
- Fixed issue introduced in release 5.12.0 that might prevent other middleware or user code from reading request bodies ([#4373](https://github.com/getsentry/sentry-dotnet/pull/4373))
- SentryTunnelMiddleware overwrites the X-Forwarded-For header ([#4375](https://github.com/getsentry/sentry-dotnet/pull/4375))
- Native AOT support for `linux-musl-arm64` ([#4365](https://github.com/getsentry/sentry-dotnet/pull/4365))

### Dependencies

- Bump CLI from v2.47.0 to v2.50.2 ([#4348](https://github.com/getsentry/sentry-dotnet/pull/4348), [#4370](https://github.com/getsentry/sentry-dotnet/pull/4370), [#4378](https://github.com/getsentry/sentry-dotnet/pull/4378))
  - [changelog](https://github.com/getsentry/sentry-cli/blob/master/CHANGELOG.md#2502)
  - [diff](https://github.com/getsentry/sentry-cli/compare/2.47.0...2.50.2)

## 5.12.0

### API changes

- App Hang Tracking for iOS is now disabled by default, until this functionality is more stable. If you want to use it in your applications then you'll need to enable this manually. ([#4320](https://github.com/getsentry/sentry-dotnet/pull/4320))

### Features

- Added StartSpan and GetTransaction methods to the SentrySdk ([#4303](https://github.com/getsentry/sentry-dotnet/pull/4303))

### Fixes

- Avoid double reporting sessions on iOS and Android apps ([#4341](https://github.com/getsentry/sentry-dotnet/pull/4341))
- Sentry now decompresses Request bodies in ASP.NET Core when RequestDecompression middleware is enabled ([#4315](https://github.com/getsentry/sentry-dotnet/pull/4315))
- Custom ISentryEventProcessors are now run for native iOS events ([#4318](https://github.com/getsentry/sentry-dotnet/pull/4318))
- Crontab validation when capturing checkins ([#4314](https://github.com/getsentry/sentry-dotnet/pull/4314))
- Fixed an issue with the way Sentry detects build settings. This was causing Sentry to produce code that could fail at runtime in AOT compiled applications. ([#4333](https://github.com/getsentry/sentry-dotnet/pull/4333))
- Native AOT: link to static `lzma` on Linux/MUSL ([#4326](https://github.com/getsentry/sentry-dotnet/pull/4326))
- AppDomain.CurrentDomain.ProcessExit hook is now removed on shutdown ([#4323](https://github.com/getsentry/sentry-dotnet/pull/4323))

### Dependencies

- Bump Native SDK from v0.9.0 to v0.9.1 ([#4309](https://github.com/getsentry/sentry-dotnet/pull/4309))
  - [changelog](https://github.com/getsentry/sentry-native/blob/master/CHANGELOG.md#091)
  - [diff](https://github.com/getsentry/sentry-native/compare/0.9.0...0.9.1)
- Bump CLI from v2.46.0 to v2.47.0 ([#4332](https://github.com/getsentry/sentry-dotnet/pull/4332))
  - [changelog](https://github.com/getsentry/sentry-cli/blob/master/CHANGELOG.md#2470)
  - [diff](https://github.com/getsentry/sentry-cli/compare/2.46.0...2.47.0)

## 5.11.2

### Fixes

- Unsampled spans no longer propagate empty trace headers ([#4302](https://github.com/getsentry/sentry-dotnet/pull/4302))

## 5.11.1

### Fixes

- Fix linking of libsentry-native to avoid DllNotFoundException in Native AOT applications ([#4298](https://github.com/getsentry/sentry-dotnet/pull/4298))

## 5.11.0

### Features

- Added non-allocating `ConfigureScope` and `ConfigureScopeAsync` overloads ([#4244](https://github.com/getsentry/sentry-dotnet/pull/4244))
- Add .NET MAUI `AutomationId` element information to breadcrumbs ([#4248](https://github.com/getsentry/sentry-dotnet/pull/4248))
- The HTTP Response Status Code for spans instrumented using OpenTelemetry is now searchable ([#4283](https://github.com/getsentry/sentry-dotnet/pull/4283))

### Fixes

- The HTTP instrumentation uses the span created for the outgoing request in the sentry-trace header, fixing the parent-child relationship between client and server ([#4264](https://github.com/getsentry/sentry-dotnet/pull/4264))
- ExtraData not captured for Breadcrumbs in MauiEventsBinder ([#4254](https://github.com/getsentry/sentry-dotnet/pull/4254))
    - NOTE: Required breaking changes to the public API of `Sentry.Maui.BreadcrumbEvent`, while keeping an _Obsolete_ constructor for backward compatibility.
- InvalidOperationException sending attachments on Android with LLVM enabled ([#4276](https://github.com/getsentry/sentry-dotnet/pull/4276))
- When CaptureFeedback methods are called with invalid email addresses, the email address will be removed and, if Debug mode is enabled, a warning will be logged. This is done to avoid losing the Feedback altogether (Sentry would reject Feedback that has an invalid email address) ([#4284](https://github.com/getsentry/sentry-dotnet/pull/4284))

### Dependencies

- Bump the version of the .NET SDK that we use from 9.0.203 to 9.0.301 ([#4272](https://github.com/getsentry/sentry-dotnet/pull/4272))
  - Note that this also required we bump various Java dependencies (since version 9.0.300 of the Android workload requires newer versions of the these)
  - See https://docs.sentry.io/platforms/dotnet/troubleshooting/#detected-package-version-outside-of-dependency-constraint if you see NU1605, NU1608 and/or NU1107 warnings after upgrading   
- Bump Native SDK from v0.8.5 to v0.9.0 ([#4260](https://github.com/getsentry/sentry-dotnet/pull/4260))
  - [changelog](https://github.com/getsentry/sentry-native/blob/master/CHANGELOG.md#090)
  - [diff](https://github.com/getsentry/sentry-native/compare/0.8.5...0.9.0)

## 5.10.0

### Features

- Rename MemoryInfo.AllocatedBytes to MemoryInfo.TotalAllocatedBytes ([#4243](https://github.com/getsentry/sentry-dotnet/pull/4243))
- Replace libcurl with .NET HttpClient for sentry-native ([#4222](https://github.com/getsentry/sentry-dotnet/pull/4222))

### Fixes

- InvalidCastException in SentrySpanProcessor when using the Sentry.OpenTelemetry integration ([#4245](https://github.com/getsentry/sentry-dotnet/pull/4245))
- Fix InApp Exclude for frames without Module by checking against frame's Package ([#4236](https://github.com/getsentry/sentry-dotnet/pull/4236))

## 5.9.0

### Features

- Reduced memory pressure when sampling less than 100% of traces/transactions ([#4212](https://github.com/getsentry/sentry-dotnet/pull/4212))
- Add SentrySdk.SetTag ([#4232](https://github.com/getsentry/sentry-dotnet/pull/4232))

### Fixes

- Fixed symbolication for net9.0-android applications in Release config ([#4221](https://github.com/getsentry/sentry-dotnet/pull/4221))
- Support Linux arm64 on Native AOT ([#3700](https://github.com/getsentry/sentry-dotnet/pull/3700))
- Revert W3C traceparent support ([#4204](https://github.com/getsentry/sentry-dotnet/pull/4204))

### Dependencies

- Bump CLI from v2.45.0 to v2.46.0 ([#4226](https://github.com/getsentry/sentry-dotnet/pull/4226))
  - [changelog](https://github.com/getsentry/sentry-cli/blob/master/CHANGELOG.md#2460)
  - [diff](https://github.com/getsentry/sentry-cli/compare/2.45.0...2.46.0)

## 5.8.1

### Fixes

- Support musl on Linux ([#4188](https://github.com/getsentry/sentry-dotnet/pull/4188))
- Support for Windows ARM64 with Native AOT ([#4187](https://github.com/getsentry/sentry-dotnet/pull/4187))
- Addressed potential performance issue with Sentry.Maui ([#4219](https://github.com/getsentry/sentry-dotnet/pull/4219))
- Respect `SentryNative=false` at runtime ([#4220](https://github.com/getsentry/sentry-dotnet/pull/4220))

## 5.8.0

### Features

- .NET MAUI integration with CommunityToolkit.Mvvm Async Relay Commands can now be auto spanned with the new package Sentry.Maui.CommunityToolkit.Mvvm ([#4125](https://github.com/getsentry/sentry-dotnet/pull/4125))

### Fixes

- Revert "Bump Cocoa SDK from v8.39.0 to v8.46.0 (#4103)" ([#4202](https://github.com/getsentry/sentry-dotnet/pull/4202))
    - IMPORTANT: Fixes multiple issues running versions 5.6.x and 5.7.x of the Sentry SDK for .NET on iOS (initialising the SDK and sending data to Sentry)

### Dependencies

- Bump Native SDK from v0.8.4 to v0.8.5 ([#4189](https://github.com/getsentry/sentry-dotnet/pull/4189))
  - [changelog](https://github.com/getsentry/sentry-native/blob/master/CHANGELOG.md#085)
  - [diff](https://github.com/getsentry/sentry-native/compare/0.8.4...0.8.5)

## 5.7.0

### Features

- New source generator allows Sentry to see true build variables like PublishAot and PublishTrimmed to properly adapt checks in the Sentry SDK ([#4101](https://github.com/getsentry/sentry-dotnet/pull/4101))
- Auto breadcrumbs now include all .NET MAUI gesture recognizer events ([#4124](https://github.com/getsentry/sentry-dotnet/pull/4124))
- Associate replays with errors and traces on Android ([#4133](https://github.com/getsentry/sentry-dotnet/pull/4133))

### Fixes

- Redact Authorization headers before sending events to Sentry ([#4164](https://github.com/getsentry/sentry-dotnet/pull/4164))
- Remove Strong Naming from Sentry.Hangfire ([#4099](https://github.com/getsentry/sentry-dotnet/pull/4099))
- Increase `RequestSize.Small` threshold from 1 kB to 4 kB to match other SDKs ([#4177](https://github.com/getsentry/sentry-dotnet/pull/4177))

### Dependencies

- Bump CLI from v2.43.1 to v2.45.0 ([#4169](https://github.com/getsentry/sentry-dotnet/pull/4169), [#4179](https://github.com/getsentry/sentry-dotnet/pull/4179))
  - [changelog](https://github.com/getsentry/sentry-cli/blob/master/CHANGELOG.md#2450)
  - [diff](https://github.com/getsentry/sentry-cli/compare/2.43.1...2.45.0)

## 5.7.0-beta.0

### Features

- When setting a transaction on the scope, the SDK will attempt to sync the transaction's trace context with the SDK on the native layer. Finishing a transaction will now also start a new trace ([#4153](https://github.com/getsentry/sentry-dotnet/pull/4153))
- Added `CaptureFeedback` overload with `configureScope` parameter ([#4073](https://github.com/getsentry/sentry-dotnet/pull/4073))
- Custom SessionReplay masks in MAUI Android apps ([#4121](https://github.com/getsentry/sentry-dotnet/pull/4121))

### Fixes

- Work around iOS SHA1 bug ([#4143](https://github.com/getsentry/sentry-dotnet/pull/4143))
- Prevent Auto Breadcrumbs Event Binder from leaking and rebinding events  ([#4159](https://github.com/getsentry/sentry-dotnet/pull/4159))
- Fixes build error when building .NET Framework applications using Sentry 5.6.0: `MSB4185 :The function "IsWindows" on type "System.OperatingSystem" is not available` ([#4160](https://github.com/getsentry/sentry-dotnet/pull/4160))
- Added a `SentrySetCommitReleaseOptions` build property that can be specified separately from `SentryReleaseOptions` ([#4109](https://github.com/getsentry/sentry-dotnet/pull/4109))

### Dependencies

- Bump CLI from v2.43.0 to v2.43.1 ([#4151](https://github.com/getsentry/sentry-dotnet/pull/4151))
  - [changelog](https://github.com/getsentry/sentry-cli/blob/master/CHANGELOG.md#2431)
  - [diff](https://github.com/getsentry/sentry-cli/compare/2.43.0...2.43.1)

## 5.6.0

### Features

- Option to disable the SentryNative integration ([#4107](https://github.com/getsentry/sentry-dotnet/pull/4107), [#4134](https://github.com/getsentry/sentry-dotnet/pull/4134))
  - To disable it, add this msbuild property: `<SentryNative>false</SentryNative>`
- Reintroduced experimental support for Session Replay on Android ([#4097](https://github.com/getsentry/sentry-dotnet/pull/4097))
- If an incoming HTTP request has the `traceparent` header, it is now parsed and interpreted like the `sentry-trace` header. Outgoing requests now contain the `traceparent` header to facilitate integration with servesr that only support the [W3C Trace Context](https://www.w3.org/TR/trace-context/). ([#4084](https://github.com/getsentry/sentry-dotnet/pull/4084))

### Fixes

- Ensure user exception data is not removed by AspNetCoreExceptionProcessor ([#4016](https://github.com/getsentry/sentry-dotnet/pull/4106))
- Prevent users from disabling AndroidEnableAssemblyCompression which leads to untrappable crash ([#4089](https://github.com/getsentry/sentry-dotnet/pull/4089))
- Fixed MSVCRT build warning on Windows ([#4111](https://github.com/getsentry/sentry-dotnet/pull/4111))

### Dependencies

- Bump Cocoa SDK from v8.39.0 to v8.46.0 ([#4103](https://github.com/getsentry/sentry-dotnet/pull/4103))
    - [changelog](https://github.com/getsentry/sentry-cocoa/blob/main/CHANGELOG.md#8460)
    - [diff](https://github.com/getsentry/sentry-cocoa/compare/8.39.0...8.46.0)
- Bump Native SDK from v0.8.3 to v0.8.4 ([#4122](https://github.com/getsentry/sentry-dotnet/pull/4122))
  - [changelog](https://github.com/getsentry/sentry-native/blob/master/CHANGELOG.md#084)
  - [diff](https://github.com/getsentry/sentry-native/compare/0.8.3...0.8.4)

## 5.5.1

### Fixes

- Fix UWP Net Native compilation ([#4085](https://github.com/getsentry/sentry-dotnet/pull/4085))
- Sentry Java SDK dependencies are now detected and included in the Android bindings ([#4079](https://github.com/getsentry/sentry-dotnet/pull/4079))

## 5.5.0

### Features

- The `IScopeObserver` now has an `SetTrace` that allows observing changes to the scope's trace context. The SDK uses this to propagate the `trace ID` to `sentry-native`. This allows Sentry to connect errors coming from all layers of your application ([#4026](https://github.com/getsentry/sentry-dotnet/pull/4026))
- Exception.HResult is now included in the mechanism data for all exceptions ([#4029](https://github.com/getsentry/sentry-dotnet/pull/4029))

### Dependencies

- Bump Native SDK from v0.8.2 to v0.8.3 [#4072](https://github.com/getsentry/sentry-dotnet/pull/4072))
    - [changelog](https://github.com/getsentry/sentry-native/blob/master/CHANGELOG.md#083)
    - [diff](https://github.com/getsentry/sentry-native/compare/0.8.2...0.8.3)

### Fixes

- Fixed symbolication and source context for net9.0-android ([#4033](https://github.com/getsentry/sentry-dotnet/pull/4033))
- Single quotes added to the release name when using MS Build to create Sentry releases on Windows ([#4015](https://github.com/getsentry/sentry-dotnet/pull/4015))
- Target `net9.0` on Sentry.Google.Cloud.Functions to avoid conflict with Sentry.AspNetCore ([#4039](https://github.com/getsentry/sentry-dotnet/pull/4039))
- Changed default value for `SentryOptions.EnableAppHangTrackingV2` to `false` ([#4042](https://github.com/getsentry/sentry-dotnet/pull/4042))
- Missing MAUI `Shell` navigation breadcrumbs on iOS ([#4006](https://github.com/getsentry/sentry-dotnet/pull/4006))
- Prevent application crashes when capturing screenshots on iOS ([#4069](https://github.com/getsentry/sentry-dotnet/pull/4069))

### Dependencies

- Bump Native SDK from v0.8.1 to v0.8.2 ([#4050](https://github.com/getsentry/sentry-dotnet/pull/4050)
  - [changelog](https://github.com/getsentry/sentry-native/blob/master/CHANGELOG.md#082)
  - [diff](https://github.com/getsentry/sentry-native/compare/0.8.1...0.8.2)
- Bump CLI from v2.42.2 to v2.43.0 ([#4036](https://github.com/getsentry/sentry-dotnet/pull/4036), [#4049](https://github.com/getsentry/sentry-dotnet/pull/4049), [#4060](https://github.com/getsentry/sentry-dotnet/pull/4060), [#4062](https://github.com/getsentry/sentry-dotnet/pull/4062))
  - [changelog](https://github.com/getsentry/sentry-cli/blob/master/CHANGELOG.md#2430)
  - [diff](https://github.com/getsentry/sentry-cli/compare/2.42.2...2.43.0)
- Bump Java SDK from v7.20.1 to v8.6.0 ([#4075](https://github.com/getsentry/sentry-dotnet/pull/4075))
  - [changelog](https://github.com/getsentry/sentry-java/blob/main/CHANGELOG.md#860)
  - [diff](https://github.com/getsentry/sentry-java/compare/7.20.1...8.6.0)

## 5.4.0

### Enhancements

- Profiling: improve performance by subscribing only to necessary CLR events ([#3970](https://github.com/getsentry/sentry-dotnet/pull/3970))

### Fixes

- Unknown stack frames in profiles on .NET 8+ ([#3967](https://github.com/getsentry/sentry-dotnet/pull/3967))

## 5.3.0

### Features

- User Feedback can now be captured without errors/exceptions. Note that these APIs replace the older UserFeedback APIs, which have now been marked as obsolete (and will be removed in a future major version bump) ([#3981](https://github.com/getsentry/sentry-dotnet/pull/3981))

### Fixes

- Using SentryOptions.Native.SuppressExcBadAccess and SentryOptions.Native.SuppressSignalAborts, users can now block duplicate errors from native due to dotnet NullReferenceExceptions - Defaults to false ([#3998](https://github.com/getsentry/sentry-dotnet/pull/3998))
- Native iOS events are now exposed to the dotnet layer for users to hook through SentryOptions.BeforeSend and SentryOptions.OnCrashedLastRun ([#2102](https://github.com/getsentry/sentry-dotnet/pull/3958))
- Prevent crashes from occurring on Android during OnBeforeSend ([#4022](https://github.com/getsentry/sentry-dotnet/pull/4022))

### Dependencies

- Bump Native SDK from v0.8.0 to v0.8.1 ([#4014](https://github.com/getsentry/sentry-dotnet/pull/4014))
  - [changelog](https://github.com/getsentry/sentry-native/blob/master/CHANGELOG.md#081)
  - [diff](https://github.com/getsentry/sentry-native/compare/0.8.0...0.8.1)

## 5.2.0

### Features

- Users can now register their own MAUI controls for breadcrumb creation ([#3997](https://github.com/getsentry/sentry-dotnet/pull/3997))
- Serilog scope properties are now sent with Sentry events ([#3976](https://github.com/getsentry/sentry-dotnet/pull/3976))
- The sample seed used for sampling decisions is now propagated, for use in downstream custom trace samplers ([#3951](https://github.com/getsentry/sentry-dotnet/pull/3951))
- Add Azure Function UseSentry overloads for easier wire ups  ([#3971](https://github.com/getsentry/sentry-dotnet/pull/3971))

### Fixes

- Fix mismapped breadcrumb levels coming in from native to dotnet SDK ([#3993](https://github.com/getsentry/sentry-dotnet/pull/3993))
- Deduplicate profiling stack frames ([#3969](https://github.com/getsentry/sentry-dotnet/pull/3969))

### Dependencies

- Bump CLI from v2.41.1 to v2.42.2 ([#3979](https://github.com/getsentry/sentry-dotnet/pull/3979), [#4002](https://github.com/getsentry/sentry-dotnet/pull/4002))
  - [changelog](https://github.com/getsentry/sentry-cli/blob/master/CHANGELOG.md#2422)
  - [diff](https://github.com/getsentry/sentry-cli/compare/2.41.1...2.42.2)
- Bump Native SDK from v0.7.20 to v0.8.0 ([#4003](https://github.com/getsentry/sentry-dotnet/pull/4003))
  - [changelog](https://github.com/getsentry/sentry-native/blob/master/CHANGELOG.md#080)
  - [diff](https://github.com/getsentry/sentry-native/compare/0.7.20...0.8.0)

## 5.1.1

### Fixes

- Emit transaction.data inside contexts.trace.data ([#3936](https://github.com/getsentry/sentry-dotnet/pull/3936))
- Native SIGSEGV errors resulting from managed NullReferenceExceptions are now suppressed on Android ([#3903](https://github.com/getsentry/sentry-dotnet/pull/3903))
- OTel activities that are marked as not recorded are no longer sent to Sentry ([#3890](https://github.com/getsentry/sentry-dotnet/pull/3890))
- Fixed envelopes with oversized attachments getting stuck in __processing ([#3938](https://github.com/getsentry/sentry-dotnet/pull/3938))
- OperatingSystem will now return macOS as OS name instead of 'Darwin' as well as the proper version. ([#2710](https://github.com/getsentry/sentry-dotnet/pull/3956))
- Ignore null value on CocoaScopeObserver.SetTag ([#3948](https://github.com/getsentry/sentry-dotnet/pull/3948))

## 5.1.0

### Significant change in behavior
- The User.IpAddress is now only set to `{{auto}}` when `SendDefaultPii` is enabled. This change gives you control over IP address collection directly on the client ([#3893](https://github.com/getsentry/sentry-dotnet/pull/3893))

### Features

- .NET on iOS: Add experimental EnableAppHangTrackingV2 configuration flag to the options binding SDK ([#3877](https://github.com/getsentry/sentry-dotnet/pull/3877))
- Added `SentryOptions.DisableSentryHttpMessageHandler`. Useful if you're using `OpenTelemetry.Instrumentation.Http` and ending up with duplicate spans. ([#3879](https://github.com/getsentry/sentry-dotnet/pull/3879))

### Dependencies

- Bump Native SDK from v0.7.17 to v0.7.18 ([#3891](https://github.com/getsentry/sentry-dotnet/pull/3891))
  - [changelog](https://github.com/getsentry/sentry-native/blob/master/CHANGELOG.md#0718)
  - [diff](https://github.com/getsentry/sentry-native/compare/0.7.17...0.7.18)
### Fixes

- Prevent Native EXC_BAD_ACCESS signal errors from being captured when managed NullRefrenceExceptions occur ([#3909](https://github.com/getsentry/sentry-dotnet/pull/3909))
- Fixed duplicate SentryMauiEventProcessors ([#3905](https://github.com/getsentry/sentry-dotnet/pull/3905))
- Fixed invalid string.Format index in Debug logs for the DiagnosticSource integration ([#3923](https://github.com/getsentry/sentry-dotnet/pull/3923))

### Dependencies

- Bump Native SDK from v0.7.17 to v0.7.20 ([#3891](https://github.com/getsentry/sentry-dotnet/pull/3891), [#3908](https://github.com/getsentry/sentry-dotnet/pull/3908), [#3929](https://github.com/getsentry/sentry-dotnet/pull/3929))
  - [changelog](https://github.com/getsentry/sentry-native/blob/master/CHANGELOG.md#0720)
  - [diff](https://github.com/getsentry/sentry-native/compare/0.7.17...0.7.20)
- Bump Java SDK from v7.20.0 to v7.20.1 ([#3907](https://github.com/getsentry/sentry-dotnet/pull/3907))
  - [changelog](https://github.com/getsentry/sentry-java/blob/main/CHANGELOG.md#7201)
  - [diff](https://github.com/getsentry/sentry-java/compare/7.20.0...7.20.1)
- Bump CLI from v2.40.0 to v2.41.1 ([#3910](https://github.com/getsentry/sentry-dotnet/pull/3910))
  - [changelog](https://github.com/getsentry/sentry-cli/blob/master/CHANGELOG.md#2411)
  - [diff](https://github.com/getsentry/sentry-cli/compare/2.40.0...2.41.1)

## 5.0.1

### Fixes

- .NET Mobile: Disable and made obsolete the iOS Watchdog termination feature which is based on heuristics that don't work in .NET ([#3867](https://github.com/getsentry/sentry-dotnet/pull/3867))
- .NET on Android: NullReferenceException handled by Mono cause the app to crash (PR #3694) ([#3871](https://github.com/getsentry/sentry-dotnet/pull/3871))

### Dependencies

- Bump Native SDK from v0.7.16 to v0.7.17 ([#3857](https://github.com/getsentry/sentry-dotnet/pull/3857))
  - [changelog](https://github.com/getsentry/sentry-native/blob/master/CHANGELOG.md#0717)
  - [diff](https://github.com/getsentry/sentry-native/compare/0.7.16...0.7.17)
- Bump Java SDK from v7.19.0 to v7.20.0 ([#3866](https://github.com/getsentry/sentry-dotnet/pull/3866))
  - [changelog](https://github.com/getsentry/sentry-java/blob/main/CHANGELOG.md#7200)
  - [diff](https://github.com/getsentry/sentry-java/compare/7.19.0...7.20.0)
- Bump CLI from v2.39.1 to v2.40.0 ([#3869](https://github.com/getsentry/sentry-dotnet/pull/3869))
  - [changelog](https://github.com/getsentry/sentry-cli/blob/master/CHANGELOG.md#2400)
  - [diff](https://github.com/getsentry/sentry-cli/compare/2.39.1...2.40.0)

## 5.0.0

### API Changes

- Removed net6.0 and net7.0 TFMs as Microsoft has stopped supporting both of these now. If you need to target net6.0 or net7.0 then we recommend using version 4.x of the .NET SDK for Sentry. ([#3807](https://github.com/getsentry/sentry-dotnet/pull/3807))
- Sentry's Experimental Metrics feature has been deprecated and removed from the SDK. ([#3718](https://github.com/getsentry/sentry-dotnet/pull/3718))
- `SentryOptions.EnableTracing` has been removed. Instead, tracing should be enabled or disabled by setting the `SentryOptions.TracesSampleRate` or by using `SentryOptions.TracesSampler` to configure a sampling function ([#3569](https://github.com/getsentry/sentry-dotnet/pull/3569))
- Temporarily removed experimental Session Replay support ([#3827](https://github.com/getsentry/sentry-dotnet/pull/3827))
- You should no longer pass `AndroidContext` as an argument to `SentrySdk.Init` ([#3562](https://github.com/getsentry/sentry-dotnet/pull/3562))
- The `SentryUser.Segment` property has been deprecated. Consider sending this as a tag or additional data instead ([#3563](https://github.com/getsentry/sentry-dotnet/pull/3563))
- The ITraceContext now includes an [Origin](https://develop.sentry.dev/sdk/telemetry/traces/trace-origin/), which is set automatically and is primarily used internally by the Sentry server ([#3564](https://github.com/getsentry/sentry-dotnet/pull/3564))
- `Device.BatteryLevel` and `Device.ProcessorFrequency` are now stored as floats rather than ints, to align with the Cocoa and Java SDKs ([#3567](https://github.com/getsentry/sentry-dotnet/pull/3567))
- The `FailedRequestTargets`, `TagFilters` and `TracePropagationTargets` options have all been changed from `SubstringOrRegexPattern` to `IList<StringOrRegex>` ([#3566](https://github.com/getsentry/sentry-dotnet/pull/3566))
- `Scope.Transaction` is now always stored as an `AsyncLocal` also in [Global Mode](https://docs.sentry.io/platforms/dotnet/configuration/options/#is-global-mode-enabled), to prevent auto-instrumented spans from the UI ending up parented to transactions from a background task (or vice versa). ([#3596](https://github.com/getsentry/sentry-dotnet/pull/3596))

### Features
- Added support for `.NET 9` ([#3699](https://github.com/getsentry/sentry-dotnet/pull/3699))
- Heap dumps can be captured automatically when memory usage exceeds a configurable threshold. Note that this API is still experimental and may change based on user feedback. ([#3667](https://github.com/getsentry/sentry-dotnet/pull/3667))
- libsentrysupplemental.so now supports 16 KB page sizes on Android ([#3723](https://github.com/getsentry/sentry-dotnet/pull/3723))
- Added `SentryOptions` extension for profiling: `options.AddProfilingIntegration()` ([#3660](https://github.com/getsentry/sentry-dotnet/pull/3660))

### Fixes
- Address Trim warnings to enable AOT support, including support for MAUI specifically. ([#3841](https://github.com/getsentry/sentry-dotnet/pull/3841))
- Fixed JNI Error when accessing Android device data from multiple threads ([#3802](https://github.com/getsentry/sentry-dotnet/pull/3802))
- Android - fix bug that prevents logcat.log from getting attached to unhandled events (SIGSEGV Segfault) ([#3694](https://github.com/getsentry/sentry-dotnet/pull/3694))
- Fixed ArgumentNullException in FormRequestPayloadExtractor when handling invalid form data on ASP.NET ([#3734](https://github.com/getsentry/sentry-dotnet/pull/3734))
- Fixed NullReferenceException in SentryTraceHeader when parsing null or empty values ([#3757](https://github.com/getsentry/sentry-dotnet/pull/3757))
- Fix "System.ArgumentOutOfRangeException: Specified argument was out of the range of valid values. (Parameter 'idData')" error propagating OpenTelemetry span ids ([#3850](https://github.com/getsentry/sentry-dotnet/pull/3850))
- ArgumentNullException in FormRequestPayloadExtractor when handling invalid form data on ASP.NET ([#3734](https://github.com/getsentry/sentry-dotnet/pull/3734))
- Fixed crash when using NLog with FailedRequestStatusCodes options in a Maui app with Trimming enabled ([#3743](https://github.com/getsentry/sentry-dotnet/pull/3743))

### Dependencies

- Bump CLI from v2.38.2 to v2.39.1 ([#3782](https://github.com/getsentry/sentry-dotnet/pull/3782)) ([#3799](https://github.com/getsentry/sentry-dotnet/pull/3799))
  - [changelog](https://github.com/getsentry/sentry-cli/blob/master/CHANGELOG.md#2391)
  - [diff](https://github.com/getsentry/sentry-cli/compare/2.38.2...2.39.1)
- Bump Java SDK from v7.16.0 to v7.19.0 ([#3749](https://github.com/getsentry/sentry-dotnet/pull/3749), [#3771](https://github.com/getsentry/sentry-dotnet/pull/3771)) ([#3805](https://github.com/getsentry/sentry-dotnet/pull/3805), [#3844](https://github.com/getsentry/sentry-dotnet/pull/3844))
  - [changelog](https://github.com/getsentry/sentry-java/blob/main/CHANGELOG.md#7190)
  - [diff](https://github.com/getsentry/sentry-java/compare/7.16.0...7.19.0)
- Bump Cocoa SDK from v8.36.0 to v8.39.0 ([#3727](https://github.com/getsentry/sentry-dotnet/pull/3727))
    - [changelog](https://github.com/getsentry/sentry-cocoa/blob/main/CHANGELOG.md#8390)
    - [diff](https://github.com/getsentry/sentry-cocoa/compare/8.36.0...8.39.0)
- Bump Native SDK from v0.7.11 to v0.7.16 ([#3731](https://github.com/getsentry/sentry-dotnet/pull/3731), [#3770](https://github.com/getsentry/sentry-dotnet/pull/3770), [#3775](https://github.com/getsentry/sentry-dotnet/pull/3775), [#3779](https://github.com/getsentry/sentry-dotnet/pull/3779)) ([#3825](https://github.com/getsentry/sentry-dotnet/pull/3825))
  - [changelog](https://github.com/getsentry/sentry-native/blob/master/CHANGELOG.md#0716)
  - [diff](https://github.com/getsentry/sentry-native/compare/0.7.11...0.7.16)

## 4.13.0

### Features

- Limited experimental support for Session Replay Recording on Android ([#3552](https://github.com/getsentry/sentry-dotnet/pull/3552))

### Fixes

- When using OTel and ASP.NET Core the SDK could try to process OTel spans after the SDK had been closed ([#3726](https://github.com/getsentry/sentry-dotnet/pull/3726))

### Dependencies

- Bump CLI from v2.38.1 to v2.38.2 ([#3728](https://github.com/getsentry/sentry-dotnet/pull/3728))
  - [changelog](https://github.com/getsentry/sentry-cli/blob/master/CHANGELOG.md#2382)
  - [diff](https://github.com/getsentry/sentry-cli/compare/2.38.1...2.38.2)

## 4.12.2

### Fixes

- Events from NDK on Android will report sdk.name `sentry.native.android.dotnet` ([#3682](https://github.com/getsentry/sentry-dotnet/pull/3682))

### Features

- Android - allow logcat attachments to be previewed in Sentry ([#3711](https://github.com/getsentry/sentry-dotnet/pull/3711))
- Added a `SetBeforeScreenshotCapture` callback to the options: allowing the user to set an action before the screenshot is taken ([#3661](https://github.com/getsentry/sentry-dotnet/pull/3661))
- Make `Sentry.AspNetCore.Blazor.WebAssembly` generally available. ([#3674](https://github.com/getsentry/sentry-dotnet/pull/3674))

### Dependencies

- Bump Java SDK from v7.14.0 to v7.16.0 ([#3670](https://github.com/getsentry/sentry-dotnet/pull/3670), [#3707](https://github.com/getsentry/sentry-dotnet/pull/3707))
  - [changelog](https://github.com/getsentry/sentry-java/blob/main/CHANGELOG.md#7160)
  - [diff](https://github.com/getsentry/sentry-java/compare/7.14.0...7.16.0)
- Bump CLI from v2.37.0 to v2.38.1 ([#3702](https://github.com/getsentry/sentry-dotnet/pull/3702), [#3720](https://github.com/getsentry/sentry-dotnet/pull/3720))
  - [changelog](https://github.com/getsentry/sentry-cli/blob/master/CHANGELOG.md#2381)
  - [diff](https://github.com/getsentry/sentry-cli/compare/2.37.0...2.38.1)
- Bumped `System.Text.Json` from v6.0.8 to v6.0.10 ([#3704](https://github.com/getsentry/sentry-dotnet/pull/3704))
- Bump Native SDK from v0.7.10 to v0.7.11 ([#3715](https://github.com/getsentry/sentry-dotnet/pull/3715))
  - [changelog](https://github.com/getsentry/sentry-native/blob/master/CHANGELOG.md#0711)
  - [diff](https://github.com/getsentry/sentry-native/compare/0.7.10...0.7.11)

## 4.12.1

### Fixes

- Fixed "Failed to persist session" error on iOS ([#3655](https://github.com/getsentry/sentry-dotnet/pull/3655))

### Dependencies

- Bump CLI from v2.36.5 to v2.37.0 ([#3647](https://github.com/getsentry/sentry-dotnet/pull/3647), [#3664](https://github.com/getsentry/sentry-dotnet/pull/3664))
  - [changelog](https://github.com/getsentry/sentry-cli/blob/master/CHANGELOG.md#2370)
  - [diff](https://github.com/getsentry/sentry-cli/compare/2.36.5...2.37.0)

## 4.12.0

### Support for Xcode 16.0 (BREAKING CHANGE)

If you are using Xcode 16.0, you will need to update the SDK to version `4.12.0` or later.
If you are still using Xcode 15.4 or earlier, you need to continue to use version `4.11.0` or earlier.

Using Xcode 16 to build .NET applications targeting iOS and Mac Catalyst requires [.NET workload for iOS SDK version 18.0.8303](https://github.com/xamarin/xamarin-macios/releases/tag/dotnet-8.0.1xx-xcode16.0-8303). We [built the SDK version 4.12.0 using Xcode 16](https://github.com/getsentry/sentry-dotnet/pull/3635/files) in order to support this scenario. That, unfortunately, breaks folks using older version of Xcode.

As such, if you are using SDK version `4.12.x` and targeting iOS or Mac Catalyst, you will need to install and use Xcode 16 and `workload iOS SDK 18.0.8303`

Note that .NET 9 will also support Xcode 16, when it is released next month (Nov 2024).

### API Changes

- The `SentrySdk.Metrics` module is deprecated and will be removed in the next major release.
  Sentry will reject all metrics sent after October 7, 2024.
  Learn more: https://sentry.zendesk.com/hc/en-us/articles/26369339769883-Upcoming-API-Changes-to-Metrics  ([#3619](https://github.com/getsentry/sentry-dotnet/pull/3619))

### Fixes

- Fixed duplicate key exception for Hangfire jobs with AutomaticRetry ([#3631](https://github.com/getsentry/sentry-dotnet/pull/3631))

### Features

- Added a flag to options `DisableFileWrite` to allow users to opt-out of all file writing operations. Note that toggling this will affect features such as offline caching and auto-session tracking and release health as these rely on some file persistency ([#3614](https://github.com/getsentry/sentry-dotnet/pull/3614), [#3641](https://github.com/getsentry/sentry-dotnet/pull/3641))

### Dependencies

- Bump Native SDK from v0.7.9 to v0.7.10 ([#3623](https://github.com/getsentry/sentry-dotnet/pull/3623))
  - [changelog](https://github.com/getsentry/sentry-native/blob/master/CHANGELOG.md#0710)
  - [diff](https://github.com/getsentry/sentry-native/compare/0.7.9...0.7.10)
- Bump CLI from v2.36.1 to v2.36.5 ([#3624](https://github.com/getsentry/sentry-dotnet/pull/3624), [#3634](https://github.com/getsentry/sentry-dotnet/pull/3634), [#3642](https://github.com/getsentry/sentry-dotnet/pull/3642), [#3644](https://github.com/getsentry/sentry-dotnet/pull/3644))
  - [changelog](https://github.com/getsentry/sentry-cli/blob/master/CHANGELOG.md#2365)
  - [diff](https://github.com/getsentry/sentry-cli/compare/2.36.1...2.36.5)
- Update Perfview/TraceEvent to e343a0c ([#3492](https://github.com/getsentry/sentry-dotnet/pull/3492))

## 4.11.0

### Features

- All exceptions are now added as breadcrumbs on future events. Previously this was only the case for exceptions captured via the `Sentry.SeriLog` or `Sentry.Extensions.Logging` integrations. ([#3584](https://github.com/getsentry/sentry-dotnet/pull/3584))

### Fixes
- On mobile devices, the SDK no longer throws a `FormatException` for `ProcessorFrequency` when trying to report native events ([#3541](https://github.com/getsentry/sentry-dotnet/pull/3541))
- Add missing org parameter to the CLI release operations ([#3600](https://github.com/getsentry/sentry-dotnet/pull/3600))

### API Changes
- When the Sentry SDK is disabled, `SentrySdk.StartTransaction()` now returns a `NoOpTransaction`, which avoids unnecessary memory allocations ([#3581](https://github.com/getsentry/sentry-dotnet/pull/3581))

### Dependencies

- Bump Cocoa SDK from v8.35.0 to v8.36.0 ([#3570](https://github.com/getsentry/sentry-dotnet/pull/3570), [#3575](https://github.com/getsentry/sentry-dotnet/pull/3575))
  - [changelog](https://github.com/getsentry/sentry-cocoa/blob/main/CHANGELOG.md#8360)
  - [diff](https://github.com/getsentry/sentry-cocoa/compare/8.35.0...8.36.0)
- Bump CLI from v2.33.1 to v2.36.1 ([#3578](https://github.com/getsentry/sentry-dotnet/pull/3578), [#3599](https://github.com/getsentry/sentry-dotnet/pull/3599), [#3603](https://github.com/getsentry/sentry-dotnet/pull/3603), [#3606](https://github.com/getsentry/sentry-dotnet/pull/3606))
  - [changelog](https://github.com/getsentry/sentry-cli/blob/master/CHANGELOG.md#2361)
  - [diff](https://github.com/getsentry/sentry-cli/compare/2.33.1...2.36.1)
- Bump Native SDK from v0.7.8 to v0.7.9 ([#3577](https://github.com/getsentry/sentry-dotnet/pull/3577))
  - [changelog](https://github.com/getsentry/sentry-native/blob/master/CHANGELOG.md#079)
  - [diff](https://github.com/getsentry/sentry-native/compare/0.7.8...0.7.9)

## 4.10.2

### Various fixes & improvements

- fix: Prevent deadlock in `Hub.Dispose` (#3539) by @bitsandfoxes
- build(deps): bump github/codeql-action from 3.26.0 to 3.26.2 (#3543) by @dependabot

### Dependencies

- Bump Cocoa SDK from v8.34.0 to v8.35.0 ([#3548](https://github.com/getsentry/sentry-dotnet/pull/3548))
  - [changelog](https://github.com/getsentry/sentry-cocoa/blob/main/CHANGELOG.md#8350)
  - [diff](https://github.com/getsentry/sentry-cocoa/compare/8.34.0...8.35.0)

## Fixes

- Resolved a potential deadlock during SDK shutdown ([#3539](https://github.com/getsentry/sentry-dotnet/pull/3539))

## 4.10.1

### Fixes

- Unfinished spans are now correctly stored and retrieved by the CachingTransport ([#3533](https://github.com/getsentry/sentry-dotnet/pull/3533))

### Dependencies

- Bump Cocoa SDK from v8.33.0 to v8.34.0 ([#3535](https://github.com/getsentry/sentry-dotnet/pull/3535))
  - [changelog](https://github.com/getsentry/sentry-cocoa/blob/main/CHANGELOG.md#8340)
  - [diff](https://github.com/getsentry/sentry-cocoa/compare/8.33.0...8.34.0)

## 4.10.0

### Features

- Users can now automatically create releases and associated commits via sentry-cli and MSBuild properties ([#3462](https://github.com/getsentry/sentry-dotnet/pull/3462))
- `Sentry.AspNetCore.Blazor.WebAssembly` now targets .NET 8 specifically, allowing for proper dependency resolution ([#3501](https://github.com/getsentry/sentry-dotnet/pull/3501))

### Fixes

- When targeting `WPF`, `WinForms` or `Avalonia` with `PublishAot` enabled, the SDK no longers throws a `DllNotFoundException` trying to initialize `sentry-native` ([#3411](https://github.com/getsentry/sentry-dotnet/pull/3411))
Unable to load DLL sentry-native or one of its dependencies
- On mobile devices, the SDK no longer throws a `FormatException` when trying to report native events ([#3485](https://github.com/getsentry/sentry-dotnet/pull/3485))
- Race condition in `SentryMessageHandler` ([#3477](https://github.com/getsentry/sentry-dotnet/pull/3477))
- Decrease runtime diagnostics circular buffer when profiling, reducing memory usage ([#3491](https://github.com/getsentry/sentry-dotnet/pull/3491))
- The InstallationId is now resolved only once per application execution and any issues are logged as warnings instead of errors ([#3529](https://github.com/getsentry/sentry-dotnet/pull/3529))
- DisplayInfo now captured correctly on iOS and Mac Catalyst on non-UI threads ([#3521](https://github.com/getsentry/sentry-dotnet/pull/3521))

### Dependencies

- Bump CLI from v2.32.1 to v2.33.1 ([#3489](https://github.com/getsentry/sentry-dotnet/pull/3489), [#3497](https://github.com/getsentry/sentry-dotnet/pull/3497), [#3520](https://github.com/getsentry/sentry-dotnet/pull/3520))
  - [changelog](https://github.com/getsentry/sentry-cli/blob/master/CHANGELOG.md#2331)
  - [diff](https://github.com/getsentry/sentry-cli/compare/2.32.1...2.33.1)
- Bump Java SDK from v7.11.0 to v7.14.0 ([#3503](https://github.com/getsentry/sentry-dotnet/pull/3503), [#3532](https://github.com/getsentry/sentry-dotnet/pull/3532))
  - [changelog](https://github.com/getsentry/sentry-java/blob/main/CHANGELOG.md#7140)
  - [diff](https://github.com/getsentry/sentry-java/compare/7.11.0...7.14.0)
- Bump Cocoa SDK from v8.30.0 to v8.32.0 ([#3499](https://github.com/getsentry/sentry-dotnet/pull/3499))
  - [changelog](https://github.com/getsentry/sentry-cocoa/blob/main/CHANGELOG.md#8320)
  - [diff](https://github.com/getsentry/sentry-cocoa/compare/8.30.0...8.32.0)
- Bump Native SDK from v0.7.6 to v0.7.8 ([#3502](https://github.com/getsentry/sentry-dotnet/pull/3502), [#3527](https://github.com/getsentry/sentry-dotnet/pull/3527))
  - [changelog](https://github.com/getsentry/sentry-native/blob/master/CHANGELOG.md#078)
  - [diff](https://github.com/getsentry/sentry-native/compare/0.7.6...0.7.8)
- Bump Cocoa SDK from v8.30.0 to v8.33.0 ([#3499](https://github.com/getsentry/sentry-dotnet/pull/3499), [#3528](https://github.com/getsentry/sentry-dotnet/pull/3528))
  - [changelog](https://github.com/getsentry/sentry-cocoa/blob/main/CHANGELOG.md#8330)
  - [diff](https://github.com/getsentry/sentry-cocoa/compare/8.30.0...8.33.0)
- Bump Native SDK from v0.7.6 to v0.7.7 ([#3502](https://github.com/getsentry/sentry-dotnet/pull/3502))
  - [changelog](https://github.com/getsentry/sentry-native/blob/master/CHANGELOG.md#077)
  - [diff](https://github.com/getsentry/sentry-native/compare/0.7.6...0.7.7)
- Bump Java SDK from v7.11.0 to v7.13.0 ([#3515](https://github.com/getsentry/sentry-dotnet/pull/3515))
  - [changelog](https://github.com/getsentry/sentry-java/blob/main/CHANGELOG.md#7130)
  - [diff](https://github.com/getsentry/sentry-java/compare/7.11.0...7.13.0)

## 4.9.0

### Fixes

- Fixed envelopes getting stuck in processing when losing network connectivity ([#3438](https://github.com/getsentry/sentry-dotnet/pull/3438))

### Features

- Client reports now include dropped spans ([#3463](https://github.com/getsentry/sentry-dotnet/pull/3463))

### API Changes

- Removed SentrySdk.RunAsyncVoid ([#3466](https://github.com/getsentry/sentry-dotnet/pull/3466))

## 4.8.1

### Fixes

- The SDK no longer fails to create a trace root ([#3453](https://github.com/getsentry/sentry-dotnet/pull/3453))
- Removed `FirstChanceException` workaround for WinUI ([#3411](https://github.com/getsentry/sentry-dotnet/pull/3411))

### Dependencies

- Bump Java SDK from v7.10.0 to v7.11.0 ([#3459](https://github.com/getsentry/sentry-dotnet/pull/3459))
  - [changelog](https://github.com/getsentry/sentry-java/blob/main/CHANGELOG.md#7110)
  - [diff](https://github.com/getsentry/sentry-java/compare/7.10.0...7.11.0)

## 4.8.0

### Obsoletion

- Marked SentryUser.Segment as deprecated ([#3437](https://github.com/getsentry/sentry-dotnet/pull/3437))

### Features

- Added a new package `Sentry.AspNetCore.Blazor.WebAssembly`. This packages provides you with an extension to `WebAssemblyHostBuilder` to allow SDK configuration via the builder pattern. This package gives us an entry point and the ability to extend the SDKs support and out-of-the-box offering. You can follow the progress and leave feedback either ([here](https://github.com/getsentry/sentry-dotnet/issues/2329)) for extending the support for Blazor Server or ([here](https://github.com/getsentry/sentry-dotnet/issues/2021)) for Blazor WebAssembly support ([#3386](https://github.com/getsentry/sentry-dotnet/pull/3386))

### Fixes

- Debug logs are now visible for MAUI apps in Visual Studio when using Sentry's default DiagnosticLogger ([#3373](https://github.com/getsentry/sentry-dotnet/pull/3373))
- Fixed Monitor duration calculation ([#3420]https://github.com/getsentry/sentry-dotnet/pull/3420)
- Fixed null IServiceProvider in anonymous routes with OpenTelemetry ([#3401](https://github.com/getsentry/sentry-dotnet/pull/3401))
- Fixed Trim warnings in Sentry.DiagnosticSource and WinUIUnhandledException integrations ([#3410](https://github.com/getsentry/sentry-dotnet/pull/3410))
- Fixed memory leak when tracing is enabled ([#3432](https://github.com/getsentry/sentry-dotnet/pull/3432))
- `Scope.User.Id` now correctly defaults to the InstallationId unless it has been set otherwise ([#3425](https://github.com/getsentry/sentry-dotnet/pull/3425))

### Dependencies

- Bump CLI from v2.31.2 to v2.32.1 ([#3398](https://github.com/getsentry/sentry-dotnet/pull/3398))
  - [changelog](https://github.com/getsentry/sentry-cli/blob/master/CHANGELOG.md#2321)
  - [diff](https://github.com/getsentry/sentry-cli/compare/2.31.2...2.32.1)
- Bump Native SDK from v0.7.4 to v0.7.6 ([#3399](https://github.com/getsentry/sentry-dotnet/pull/3399), [#3418](https://github.com/getsentry/sentry-dotnet/pull/3418))
  - [changelog](https://github.com/getsentry/sentry-native/blob/master/CHANGELOG.md#076)
  - [diff](https://github.com/getsentry/sentry-native/compare/0.7.4...0.7.6)
- Bump Cocoa SDK from v8.26.0 to v8.30.0 ([#3408](https://github.com/getsentry/sentry-dotnet/pull/3408), [#3412](https://github.com/getsentry/sentry-dotnet/pull/3412), [#3430](https://github.com/getsentry/sentry-dotnet/pull/3430), [#3450](https://github.com/getsentry/sentry-dotnet/pull/3450))
  - [changelog](https://github.com/getsentry/sentry-cocoa/blob/main/CHANGELOG.md#8300)
  - [diff](https://github.com/getsentry/sentry-cocoa/compare/8.26.0...8.30.0)
- Bump Java SDK from v7.9.0 to v7.10.0 ([#3413](https://github.com/getsentry/sentry-dotnet/pull/3413))
  - [changelog](https://github.com/getsentry/sentry-java/blob/main/CHANGELOG.md#7100)
  - [diff](https://github.com/getsentry/sentry-java/compare/7.9.0...7.10.0)

## 4.7.0

### API Changes

- SentryOptions.EnableTracing has been marked as Obsolete ([#3381](https://github.com/getsentry/sentry-dotnet/pull/3381))

### Features

- The SDK now supports monitor upserting. You can programmatically set up your monitors via the options callback in `SentrySdk.CaptureCheckIn` ([#3330](https://github.com/getsentry/sentry-dotnet/pull/3330))
- Added an `SentrySdk.RunAsyncVoid` helper method that lets you capture exceptions from `async void` methods ([#3379](https://github.com/getsentry/sentry-dotnet/pull/3379))

### Fixes

- P/Invoke warning for GetWindowThreadProcessId no longer shows when using Sentry in UWP applications ([#3372](https://github.com/getsentry/sentry-dotnet/pull/3372))
- Fixed InvalidOperationException when pulling the HttpRequestUrl from Uri's with DangerousDisablePathAndQueryCanonicalization set to true ([#3393](https://github.com/getsentry/sentry-dotnet/pull/3393))

### Dependencies

- Update Perfview/TraceEvent to v3.1.10 (patched) ([#3382](https://github.com/getsentry/sentry-dotnet/pull/3382))
- Bump Native SDK from v0.7.2 to v0.7.4 ([#3385](https://github.com/getsentry/sentry-dotnet/pull/3385))
  - [changelog](https://github.com/getsentry/sentry-native/blob/master/CHANGELOG.md#074)
  - [diff](https://github.com/getsentry/sentry-native/compare/0.7.2...0.7.4)
- Bump Cocoa SDK from v8.25.2 to v8.26.0 ([#3364](https://github.com/getsentry/sentry-dotnet/pull/3364))
  - [changelog](https://github.com/getsentry/sentry-cocoa/blob/main/CHANGELOG.md#8260)
  - [diff](https://github.com/getsentry/sentry-cocoa/compare/8.25.2...8.26.0)

## 4.6.2

### Fixes

- Reverted changes to the SentryHttpMessageHandler and SentryGraphQLHttpMessageHandler to automatically create transactions for each request as this could negatively affect users' quota ([#3367](https://github.com/getsentry/sentry-dotnet/pull/3367))

## 4.6.1

### Fixes

- Fixed SentryHttpMessageHandler and SentryGraphQLHttpMessageHandler not creating spans when there is no active Transaction on the scope ([#3360](https://github.com/getsentry/sentry-dotnet/pull/3360))
- The SDK no longer (wrongly) initializes sentry-native on Blazor WASM builds with `RunAOTCompilation` enabled. ([#3363](https://github.com/getsentry/sentry-dotnet/pull/3363))
- HttpClient requests now show on the Requests dashboard in Sentry ([#3357](https://github.com/getsentry/sentry-dotnet/pull/3357))

### Dependencies

- Bump Hangfire from v1.8.7 to v1.8.12 ([#3361](https://github.com/getsentry/sentry-dotnet/pull/3361))

## 4.6.0

### Features

- Hints now accept `byte[]` as attachment ([#3352](https://github.com/getsentry/sentry-dotnet/pull/3352))
- InApp includes/excludes can now be configured using regular expressions ([#3321](https://github.com/getsentry/sentry-dotnet/pull/3321))

### Fixes

- Fixed memory leak in BackgroundWorker observed when using Sentry with Quartz and MySql ([#3355](https://github.com/getsentry/sentry-dotnet/pull/3355))

### Dependencies

- Bump CLI from v2.31.0 to v2.31.2 ([#3342](https://github.com/getsentry/sentry-dotnet/pull/3342), [#3345](https://github.com/getsentry/sentry-dotnet/pull/3345))
  - [changelog](https://github.com/getsentry/sentry-cli/blob/master/CHANGELOG.md#2312)
  - [diff](https://github.com/getsentry/sentry-cli/compare/2.31.0...2.31.2)
- Bump Cocoa SDK from v8.25.0 to v8.25.2 ([#3356](https://github.com/getsentry/sentry-dotnet/pull/3356))
  - [changelog](https://github.com/getsentry/sentry-cocoa/blob/main/CHANGELOG.md#8252)
  - [diff](https://github.com/getsentry/sentry-cocoa/compare/8.25.0...8.25.2)
- Bump Java SDK from v7.8.0 to v7.9.0 ([#3358](https://github.com/getsentry/sentry-dotnet/pull/3358))
  - [changelog](https://github.com/getsentry/sentry-java/blob/main/CHANGELOG.md#790)
  - [diff](https://github.com/getsentry/sentry-java/compare/7.8.0...7.9.0)

## 4.5.0

### Features

- Extended the SDK's CheckIn support by adding Release, Environment and Trace ID to the event. CheckIns created via the Hangfire integration now also automatically report their duration ([#3320](https://github.com/getsentry/sentry-dotnet/pull/3320))
- The SDK's performance API now works in conjunction with OpenTelemetry's instrumentation. This means that SentrySpans and OTel spans now show up in the same span-tree. ([#3288](https://github.com/getsentry/sentry-dotnet/pull/3288))

### Fixes

- `HttpResponse.Content` is no longer disposed by when using `SentryHttpFailedRequestHandler` on .NET Framework, which was causing an ObjectDisposedException when using Sentry with NSwag ([#3306](https://github.com/getsentry/sentry-dotnet/pull/3306))
- Fix BackgroundWorker exiting when OperationCanceledException is not from shutdown request ([3284](https://github.com/getsentry/sentry-dotnet/pull/3284))
- Envelopes with large attachments no longer get stuck in the queue when using `CacheDirectoryPath` ([#3328](https://github.com/getsentry/sentry-dotnet/pull/3328))

### Dependencies

- Bump Cocoa SDK from v8.21.0 to v8.25.0 ([#3339](https://github.com/getsentry/sentry-dotnet/pull/3339))
  - [changelog](https://github.com/getsentry/sentry-cocoa/blob/main/CHANGELOG.md#8250)
  - [diff](https://github.com/getsentry/sentry-cocoa/compare/8.21.0...8.25.0)

## 4.4.0

### Features

- Metrics now honor any Rate Limits set in HTTP headers returned by Sentry ([#3276](https://github.com/getsentry/sentry-dotnet/pull/3276))

### Fixes

- Fixed normalization for metric tag values for carriage return, line feed and tab characters ([#3281](https://github.com/getsentry/sentry-dotnet/pull/3281))

### Dependencies

- Bump Java SDK from v7.7.0 to v7.8.0 ([#3275](https://github.com/getsentry/sentry-dotnet/pull/3275))
  - [changelog](https://github.com/getsentry/sentry-java/blob/main/CHANGELOG.md#780)
  - [diff](https://github.com/getsentry/sentry-java/compare/7.7.0...7.8.0)

## 4.3.0

### Features

- EnableNetworkEventBreadcrumbs can now be set on the Native Android options ([#3267](https://github.com/getsentry/sentry-dotnet/pull/3267))
- Update normalization of metrics keys, tags and values ([#3271](https://github.com/getsentry/sentry-dotnet/pull/3271))

### Fixes

- Fix missing exception StackTraces in some situations ([#3215](https://github.com/getsentry/sentry-dotnet/pull/3215))
- Scopes now get applied to OTEL spans in ASP.NET Core ([#3221](https://github.com/getsentry/sentry-dotnet/pull/3221))
- Fixed InvalidCastException when setting the SampleRate on Android ([#3258](https://github.com/getsentry/sentry-dotnet/pull/3258))
- Fixed MAUI iOS build issue related to `SentryVersionNumber` and `SentryVersionString` ([#3278](https://github.com/getsentry/sentry-dotnet/pull/3278))

### API changes

- Removed `SentryOptionsExtensions` class - all the public methods moved directly to `SentryOptions` ([#3195](https://github.com/getsentry/sentry-dotnet/pull/3195))

### Dependencies

- Bump CLI from v2.30.0 to v2.31.0 ([#3214](https://github.com/getsentry/sentry-dotnet/pull/3214), [#3218](https://github.com/getsentry/sentry-dotnet/pull/3218), [#3242](https://github.com/getsentry/sentry-dotnet/pull/3242), [#3247](https://github.com/getsentry/sentry-dotnet/pull/3247))
  - [changelog](https://github.com/getsentry/sentry-cli/blob/master/CHANGELOG.md#2310)
  - [diff](https://github.com/getsentry/sentry-cli/compare/2.30.0...2.31.0)
- Bump Native SDK from v0.7.0 to v0.7.2 ([#3237](https://github.com/getsentry/sentry-dotnet/pull/3237), [#3256](https://github.com/getsentry/sentry-dotnet/pull/3256))
  - [changelog](https://github.com/getsentry/sentry-native/blob/master/CHANGELOG.md#072)
  - [diff](https://github.com/getsentry/sentry-native/compare/0.7.0...0.7.2)
- Bump Java SDK from v7.6.0 to v7.7.0 ([#3268](https://github.com/getsentry/sentry-dotnet/pull/3268))
  - [changelog](https://github.com/getsentry/sentry-java/blob/main/CHANGELOG.md#770)
  - [diff](https://github.com/getsentry/sentry-java/compare/7.6.0...7.7.0)

## 4.2.1

### Fixes

- Dynamic Sampling Context not propagated correctly for HttpClient spans ([#3208](https://github.com/getsentry/sentry-dotnet/pull/3208))

## 4.2.0

### Features

- ASP.NET Core: Blocking call detection. An event with the stack trace of the blocking call will be captured as event. ([#2709](https://github.com/getsentry/sentry-dotnet/pull/2709))
    - IMPORTANT: Verify this in test/staging before prod! Blocking calls in hot paths could create a lot of events for your Sentry project.
    - Opt-in via `options.CaptureBlockingCalls = true`
    - Disabled for specific code blocks with `using (new SuppressBlockingDetection())`
    - Doesn't detect everything. See original [Caveats described by Ben Adams](https://github.com/benaadams/Ben.BlockingDetector?tab=readme-ov-file#caveats).
- Added Crons support via `SentrySdk.CaptureCheckIn` and an integration with Hangfire ([#3128](https://github.com/getsentry/sentry-dotnet/pull/3128))
- Common tags set automatically for metrics and metrics summaries are attached to Spans ([#3191](https://github.com/getsentry/sentry-dotnet/pull/3191))

### API changes

- Removed `ScopeExtensions` class - all the public methods moved directly to `Scope` ([#3186](https://github.com/getsentry/sentry-dotnet/pull/3186))

### Fixes

- The Sentry Middleware on ASP.NET Core no longer throws an exception after having been initialized multiple times ([#3185](https://github.com/getsentry/sentry-dotnet/pull/3185))
- Empty strings are used instead of underscores to replace invalid metric tag values ([#3176](https://github.com/getsentry/sentry-dotnet/pull/3176))
- Filtered OpenTelemetry spans are garbage collected correctly ([#3198](https://github.com/getsentry/sentry-dotnet/pull/3198))

### Dependencies

- Bump Java SDK from v7.3.0 to v7.6.0 ([#3164](https://github.com/getsentry/sentry-dotnet/pull/3164), [#3204](https://github.com/getsentry/sentry-dotnet/pull/3204))
  - [changelog](https://github.com/getsentry/sentry-java/blob/main/CHANGELOG.md#760)
  - [diff](https://github.com/getsentry/sentry-java/compare/7.3.0...7.6.0)
- Bump Cocoa SDK from v8.20.0 to v8.21.0 ([#3194](https://github.com/getsentry/sentry-dotnet/pull/3194))
  - [changelog](https://github.com/getsentry/sentry-cocoa/blob/main/CHANGELOG.md#8210)
  - [diff](https://github.com/getsentry/sentry-cocoa/compare/8.20.0...8.21.0)
- Bump CLI from v2.28.6 to v2.30.0 ([#3193](https://github.com/getsentry/sentry-dotnet/pull/3193), [#3203](https://github.com/getsentry/sentry-dotnet/pull/3203))
  - [changelog](https://github.com/getsentry/sentry-cli/blob/master/CHANGELOG.md#2300)
  - [diff](https://github.com/getsentry/sentry-cli/compare/2.28.6...2.30.0)

## 4.1.2

### Fixes

- Metric unit names are now sanitized correctly. This was preventing some built in metrics from showing in the Sentry dashboard ([#3151](https://github.com/getsentry/sentry-dotnet/pull/3151))
- The Sentry OpenTelemetry integration no longer throws an exception with the SDK disabled ([#3156](https://github.com/getsentry/sentry-dotnet/pull/3156))

## 4.1.1

### Fixes

- The SDK can be disabled by setting `options.Dsn = "";` By convention, the SDK allows the DSN set to `string.Empty` to be overwritten by the environment. ([#3147](https://github.com/getsentry/sentry-dotnet/pull/3147))

### Dependencies

- Bump CLI from v2.28.0 to v2.28.6 ([#3145](https://github.com/getsentry/sentry-dotnet/pull/3145), [#3148](https://github.com/getsentry/sentry-dotnet/pull/3148))
  - [changelog](https://github.com/getsentry/sentry-cli/blob/master/CHANGELOG.md#2286)
  - [diff](https://github.com/getsentry/sentry-cli/compare/2.28.0...2.28.6)

## 4.1.0

### Features

- The SDK now automatically collects metrics coming from `OpenTelemetry.Instrumentation.Runtime` ([#3133](https://github.com/getsentry/sentry-dotnet/pull/3133))

### Fixes

- "No service for type 'Sentry.IHub' has been registered" exception when using OpenTelemetry and initializing Sentry via `SentrySdk.Init` ([#3129](https://github.com/getsentry/sentry-dotnet/pull/3129))

## 4.0.3

### Fixes

- To resolve conflicting types due to the SDK adding itself to the global usings:
  - The class `Sentry.Constants` has been renamed to `Sentry.SentryConstants` ([#3125](https://github.com/getsentry/sentry-dotnet/pull/3125))

## 4.0.2

### Fixes

- To resolve conflicting types due to the SDK adding itself to the global usings:
  - The class `Sentry.Context` has been renamed to `Sentry.SentryContext` ([#3121](https://github.com/getsentry/sentry-dotnet/pull/3121))
  - The class `Sentry.Package` has been renamed to `Sentry.SentryPackage` ([#3121](https://github.com/getsentry/sentry-dotnet/pull/3121))
  - The class `Sentry.Request` has been renamed to `Sentry.SentryRequest` ([#3121](https://github.com/getsentry/sentry-dotnet/pull/3121))

### Dependencies

- Bump CLI from v2.27.0 to v2.28.0 ([#3119](https://github.com/getsentry/sentry-dotnet/pull/3119))
  - [changelog](https://github.com/getsentry/sentry-cli/blob/master/CHANGELOG.md#2280)
  - [diff](https://github.com/getsentry/sentry-cli/compare/2.27.0...2.28.0)

## 4.0.1

### Fixes

- To resolve conflicting types due to the SDK adding itself to the global usings:
  - The interface `Sentry.ISession` has been renamed to `Sentry.ISentrySession` ([#3110](https://github.com/getsentry/sentry-dotnet/pull/3110))
  - The interface `Sentry.IJsonSerializable` has been renamed to `Sentry.ISentryJsonSerializable` ([#3116](https://github.com/getsentry/sentry-dotnet/pull/3116))
  - The class `Sentry.Session` has been renamed to `Sentry.SentrySession` ([#3110](https://github.com/getsentry/sentry-dotnet/pull/3110))
  - The class `Sentry.Attachment` has been renamed to `Sentry.SentryAttachment` ([#3116](https://github.com/getsentry/sentry-dotnet/pull/3116))
  - The class `Sentry.Hint` has been renamed to `Sentry.SentryHint` ([#3116](https://github.com/getsentry/sentry-dotnet/pull/3116))

### Dependencies

- Bump Cocoa SDK from v8.19.0 to v8.20.0 ([#3107](https://github.com/getsentry/sentry-dotnet/pull/3107))
  - [changelog](https://github.com/getsentry/sentry-cocoa/blob/main/CHANGELOG.md#8200)
  - [diff](https://github.com/getsentry/sentry-cocoa/compare/8.19.0...8.20.0)

## 4.0.0

This major release includes many exciting new features including support for [Profiling](https://docs.sentry.io/platforms/dotnet/profiling/) and [Metrics](https://docs.sentry.io/platforms/dotnet/metrics/)(preview), [AOT](https://sentry.engineering/blog/should-you-could-you-aot) with [Native Crash Reporting](https://github.com/getsentry/sentry-dotnet/issues/2770), [Spotlight](https://spotlightjs.com/), Screenshots on MAUI and much more. Details about these features and other changes are below.

### .NET target framework changes

We're dropping support for some of the old target frameworks, please check this [GitHub Discussion](https://github.com/getsentry/sentry-dotnet/discussions/2776) for details on why.

- **Replace support for .NET Framework 4.6.1 with 4.6.2** ([#2786](https://github.com/getsentry/sentry-dotnet/pull/2786))

  .NET Framework 4.6.1 was announced on Nov 30, 2015. And went out of support over a year ago, on Apr 26, 2022.

- **Drop .NET Core 3.1 and .NET 5 support** ([#2787](https://github.com/getsentry/sentry-dotnet/pull/2787))

- **Dropped netstandard2.0 support for Sentry.AspNetCore** ([#2807](https://github.com/getsentry/sentry-dotnet/pull/2807))

- **Replace support for .NET 6 on mobile (e.g: `net6.0-android`) with .NET 7** ([#2624](https://github.com/getsentry/sentry-dotnet/pull/2604))

  .NET 6 on mobile has been out of support since May 2023 and with .NET 8, it's no longer possible to build .NET 6 Mobile specific targets.
  For that reason, we're moving the mobile-specific TFMs from `net6.0-platform` to `net7.0-platform`.

  Mobile apps still work on .NET 6 will pull the `Sentry` .NET 6, which offers the .NET-only features,
  without native/platform-specific bindings and SDKs. See [this ticket for more details](https://github.com/getsentry/sentry-dotnet/issues/2623).

- **MAUI dropped Tizen support** ([#2734](https://github.com/getsentry/sentry-dotnet/pull/2734))

### Sentry Self-hosted Compatibility

If you're using `sentry.io` this change does not affect you.
This SDK version is compatible with a self-hosted version of Sentry `22.12.0` or higher. If you are using an older version of [self-hosted Sentry](https://develop.sentry.dev/self-hosted/) (aka on-premise), you will need to [upgrade](https://develop.sentry.dev/self-hosted/releases/).

### Significant change in behavior

- Transaction names for ASP.NET Core are now consistently named `HTTP-VERB /path` (e.g. `GET /home`). Previously, the leading forward slash was missing for some endpoints. ([#2808](https://github.com/getsentry/sentry-dotnet/pull/2808))
- Setting `SentryOptions.Dsn` to `null` now throws `ArgumentNullException` during initialization. ([#2655](https://github.com/getsentry/sentry-dotnet/pull/2655))
- Enable `CaptureFailedRequests` by default ([#2688](https://github.com/getsentry/sentry-dotnet/pull/2688))
- Added `Sentry` namespace to global usings when `ImplicitUsings` is enabled ([#3043](https://github.com/getsentry/sentry-dotnet/pull/3043))
If you have conflicts, you can opt out by adding the following to your `csproj`:
```
<PropertyGroup>
  <SentryImplicitUsings>false</SentryImplicitUsings>
</PropertyGroup>
```
- Transactions' spans are no longer automatically finished with the status `deadline_exceeded` by the transaction. This is now handled by the [Relay](https://github.com/getsentry/relay).
  - Customers self hosting Sentry must use verion 22.12.0 or later ([#3013](https://github.com/getsentry/sentry-dotnet/pull/3013))
- The `User.IpAddress` is now set to `{{auto}}` by default, even when sendDefaultPII is disabled ([#2981](https://github.com/getsentry/sentry-dotnet/pull/2981))
  - The "Prevent Storing of IP Addresses" option in the "Security & Privacy" project settings on sentry.io can be used to control this instead
- The `DiagnosticLogger` signature for `LogWarning` changed to take the `exception` as the first parameter. That way it no longer gets mixed up with the TArgs. ([#2987](https://github.com/getsentry/sentry-dotnet/pull/2987))

### API breaking Changes

If you have compilation errors you can find the affected types or overloads missing in the changelog entries below.

#### Changed APIs

- Class renamed `Sentry.User` to `Sentry.SentryUser` ([#3015](https://github.com/getsentry/sentry-dotnet/pull/3015))
- Class renamed `Sentry.Runtime` to `Sentry.SentryRuntime` ([#3016](https://github.com/getsentry/sentry-dotnet/pull/3016))
- Class renamed `Sentry.Span` to `Sentry.SentrySpan` ([#3021](https://github.com/getsentry/sentry-dotnet/pull/3021))
- Class renamed `Sentry.Transaction` to `Sentry.SentryTransaction` ([#3023](https://github.com/getsentry/sentry-dotnet/pull/3023))
- Rename iOS and MacCatalyst platform-specific options from `Cocoa` to `Native` ([#2940](https://github.com/getsentry/sentry-dotnet/pull/2940))
- Rename iOS platform-specific options `EnableCocoaSdkTracing` to `EnableTracing` ([#2940](https://github.com/getsentry/sentry-dotnet/pull/2940))
- Rename Android platform-specific options from `Android` to `Native` ([#2940](https://github.com/getsentry/sentry-dotnet/pull/2940))
- Rename Android platform-specific options `EnableAndroidSdkTracing` and `EnableAndroidSdkBeforeSend` to `EnableTracing` and `EnableBeforeSend` respectively ([#2940](https://github.com/getsentry/sentry-dotnet/pull/2940))
- Rename iOS and MacCatalyst platform-specific options from `iOS` to `Cocoa` ([#2929](https://github.com/getsentry/sentry-dotnet/pull/2929))
- `ITransaction` has been renamed to `ITransactionTracer`. You will need to update any references to these interfaces in your code to use the new interface names ([#2731](https://github.com/getsentry/sentry-dotnet/pull/2731), [#2870](https://github.com/getsentry/sentry-dotnet/pull/2870))
- `DebugImage` and `DebugMeta` moved to `Sentry.Protocol` namespace. ([#2815](https://github.com/getsentry/sentry-dotnet/pull/2815))
- `SentryClient.Dispose` is no longer obsolete ([#2842](https://github.com/getsentry/sentry-dotnet/pull/2842))
- `ISentryClient.CaptureEvent` overloads have been replaced by a single method accepting optional `Hint` and `Scope` parameters. You will need to pass `hint` as a named parameter from code that calls `CaptureEvent` without passing a `scope` argument. ([#2749](https://github.com/getsentry/sentry-dotnet/pull/2749))
- `TransactionContext` and `SpanContext` constructors were updated. If you're constructing instances of these classes, you will need to adjust the order in which you pass parameters to these. ([#2694](https://github.com/getsentry/sentry-dotnet/pull/2694), [#2696](https://github.com/getsentry/sentry-dotnet/pull/2696))
- The `DiagnosticLogger` signature for `LogError` and `LogFatal` changed to take the `exception` as the first parameter. That way it no longer gets mixed up with the TArgs. The `DiagnosticLogger` now also receives an overload for `LogError` and `LogFatal` that accepts a message only. ([#2715](https://github.com/getsentry/sentry-dotnet/pull/2715))
- `Distribution` added to `IEventLike`. ([#2660](https://github.com/getsentry/sentry-dotnet/pull/2660))
- `StackFrame`'s `ImageAddress`, `InstructionAddress`, and `FunctionId` changed to `long?`. ([#2691](https://github.com/getsentry/sentry-dotnet/pull/2691))
- `DebugImage.ImageAddress` changed to `long?`. ([#2725](https://github.com/getsentry/sentry-dotnet/pull/2725))
- Contexts now inherit from `IDictionary` rather than `ConcurrentDictionary`. The specific dictionary being used is an implementation detail. ([#2729](https://github.com/getsentry/sentry-dotnet/pull/2729))
- The method used to configure a Sentry Sink for Serilog now has an additional overload. Calling `WriteTo.Sentry()` with no arguments will no longer attempt to initialize the SDK (it has optional arguments to configure the behavior of the Sink only). If you want to initialize Sentry at the same time you configure the Sentry Sink then you will need to use the overload of this method that accepts a DSN as the first parameter (e.g. `WriteTo.Sentry("https://d4d82fc1c2c4032a83f3a29aa3a3aff@fake-sentry.io:65535/2147483647")`). ([#2928](https://github.com/getsentry/sentry-dotnet/pull/2928))

#### Removed APIs

- SentrySinkExtensions.ConfigureSentrySerilogOptions is now internal. If you were using this method, please use one of the `SentrySinkExtensions.Sentry` extension methods instead. ([#2902](https://github.com/getsentry/sentry-dotnet/pull/2902))
- A number of `[Obsolete]` options have been removed ([#2841](https://github.com/getsentry/sentry-dotnet/pull/2841))
  - `BeforeSend` - use `SetBeforeSend` instead.
  - `BeforeSendTransaction` - use `SetBeforeSendTransaction` instead.
  - `BeforeBreadcrumb` - use `SetBeforeBreadcrumb` instead.
  - `CreateHttpClientHandler` - use `CreateHttpMessageHandler` instead.
  - `ReportAssemblies` - use `ReportAssembliesMode` instead.
  - `KeepAggregateException` - this property is no longer used and has no replacement.
  - `DisableTaskUnobservedTaskExceptionCapture` method has been renamed to `DisableUnobservedTaskExceptionCapture`.
  - `DebugDiagnosticLogger` - use `TraceDiagnosticLogger` instead.
- A number of iOS/Android-specific `[Obsolete]` options have been removed ([#2856](https://github.com/getsentry/sentry-dotnet/pull/2856))
  - `Distribution` - use `SentryOptions.Distribution` instead.
  - `EnableAutoPerformanceTracking` - use `SetBeforeSendTransaction` instead.
  - `EnableCoreDataTracking` - use `EnableCoreDataTracing` instead.
  - `EnableFileIOTracking` - use `EnableFileIOTracing` instead.
  - `EnableOutOfMemoryTracking` - use `EnableWatchdogTerminationTracking` instead.
  - `EnableUIViewControllerTracking` - use `EnableUIViewControllerTracing` instead.
  - `StitchAsyncCode` - no longer available.
  - `ProfilingTracesInterval` - no longer available.
  - `ProfilingEnabled` - use `ProfilesSampleRate` instead.
- Obsolete `SystemClock` constructor removed, use `SystemClock.Clock` instead. ([#2856](https://github.com/getsentry/sentry-dotnet/pull/2856))
- Obsolete `Runtime.Clone()` removed, this shouldn't have been public in the past and has no replacement. ([#2856](https://github.com/getsentry/sentry-dotnet/pull/2856))
- Obsolete `SentryException.Data` removed, use `SentryException.Mechanism.Data` instead. ([#2856](https://github.com/getsentry/sentry-dotnet/pull/2856))
- Obsolete `AssemblyExtensions` removed, this shouldn't have been public in the past and has no replacement. ([#2856](https://github.com/getsentry/sentry-dotnet/pull/2856))
- Obsolete `SentryDatabaseLogging.UseBreadcrumbs()` removed, it is called automatically and has no replacement. ([#2856](https://github.com/getsentry/sentry-dotnet/pull/2856))
- Obsolete `Scope.GetSpan()` removed, use `Span` property instead. ([#2856](https://github.com/getsentry/sentry-dotnet/pull/2856))
- Obsolete `IUserFactory` removed, use `ISentryUserFactory` instead. ([#2856](https://github.com/getsentry/sentry-dotnet/pull/2856), [#2840](https://github.com/getsentry/sentry-dotnet/pull/2840))
- `IHasMeasurements` has been removed, use `ISpanData` instead. ([#2659](https://github.com/getsentry/sentry-dotnet/pull/2659))
- `IHasBreadcrumbs` has been removed, use `IEventLike` instead. ([#2670](https://github.com/getsentry/sentry-dotnet/pull/2670))
- `ISpanContext` has been removed, use `ITraceContext` instead. ([#2668](https://github.com/getsentry/sentry-dotnet/pull/2668))
- `IHasTransactionNameSource` has been removed, use `ITransactionContext` instead. ([#2654](https://github.com/getsentry/sentry-dotnet/pull/2654))
- ([#2694](https://github.com/getsentry/sentry-dotnet/pull/2694))
- The unused `StackFrame.InstructionOffset` has been removed. ([#2691](https://github.com/getsentry/sentry-dotnet/pull/2691))
- The unused `Scope.Platform` property has been removed. ([#2695](https://github.com/getsentry/sentry-dotnet/pull/2695))
- The obsolete setter `Sentry.PlatformAbstractions.Runtime.Identifier` has been removed ([2764](https://github.com/getsentry/sentry-dotnet/pull/2764))
- `Sentry.Values<T>` is now internal as it is never exposed in the public API ([#2771](https://github.com/getsentry/sentry-dotnet/pull/2771))
- The `TracePropagationTarget` class has been removed, use the `SubstringOrRegexPattern` class instead. ([#2763](https://github.com/getsentry/sentry-dotnet/pull/2763))
- The `WithScope` and `WithScopeAsync` methods have been removed. We have discovered that these methods didn't work correctly in certain desktop contexts, especially when using a global scope. ([#2717](https://github.com/getsentry/sentry-dotnet/pull/2717))

  Replace your usage of `WithScope` with overloads of `Capture*` methods:

  - `SentrySdk.CaptureEvent(SentryEvent @event, Action<Scope> scopeCallback)`
  - `SentrySdk.CaptureMessage(string message, Action<Scope> scopeCallback)`
  - `SentrySdk.CaptureException(Exception exception, Action<Scope> scopeCallback)`

  ```c#
  // Before
  SentrySdk.WithScope(scope =>
  {
    scope.SetTag("key", "value");
    SentrySdk.CaptureEvent(new SentryEvent());
  });

  // After
  SentrySdk.CaptureEvent(new SentryEvent(), scope =>
  {
    // Configure your scope here
    scope.SetTag("key", "value");
  });
  ```

### Features

- Experimental pre-release availability of Metrics. We're exploring the use of Metrics in Sentry. The API will very likely change and we don't yet have any documentation. ([#2949](https://github.com/getsentry/sentry-dotnet/pull/2949))
  - `SentrySdk.Metrics.Set` now additionally accepts `string` as value ([#3092](https://github.com/getsentry/sentry-dotnet/pull/3092))
  - Timing metrics can now be captured with `SentrySdk.Metrics.StartTimer` ([#3075](https://github.com/getsentry/sentry-dotnet/pull/3075))
  - Added support for capturing built-in metrics from the `System.Diagnostics.Metrics` API ([#3052](https://github.com/getsentry/sentry-dotnet/pull/3052))
- `Sentry.Profiling` is now available as a package on [nuget](nuget.org). Be aware that profiling is in alpha and on servers the overhead could be high. Improving the experience for ASP.NET Core is tracked on [this issue](
https://github.com/getsentry/sentry-dotnet/issues/2316) ([#2800](https://github.com/getsentry/sentry-dotnet/pull/2800))
  - iOS profiling support (alpha). ([#2930](https://github.com/getsentry/sentry-dotnet/pull/2930))
- Native crash reporting on NativeAOT published apps (Windows, Linux, macOS). ([#2887](https://github.com/getsentry/sentry-dotnet/pull/2887))
- Support for [Spotlight](https://spotlightjs.com/), a debug tool for local development. ([#2961](https://github.com/getsentry/sentry-dotnet/pull/2961))
  - Enable it with the option `EnableSpotlight`
  - Optionally configure the URL to connect via `SpotlightUrl`. Defaults to `http://localhost:8969/stream`.

### MAUI

- Added screenshot capture support for errors. You can opt-in via `SentryMauiOptions.AttachScreenshots` ([#2965](https://github.com/getsentry/sentry-dotnet/pull/2965))
  - Supports Android and iOS only. Windows is not supported.
- App context now has `in_foreground`, indicating whether the app was in the foreground or the background. ([#2983](https://github.com/getsentry/sentry-dotnet/pull/2983))
- Android: When capturing unhandled exceptions, the SDK now can automatically attach `LogCat` to the event. You can opt-in via `SentryOptions.Android.LogCatIntegration` and configure `SentryOptions.Android.LogCatMaxLines`. ([#2926](https://github.com/getsentry/sentry-dotnet/pull/2926))
  - Available when targeting `net7.0-android` or later, on API level 23 or later.

#### Native AOT

Native AOT publishing support for .NET 8 has been added to Sentry for the following platforms:

- Windows
- Linux
- macOS
- Mac Catalyst
- iOS

There are some functional differences when publishing Native AOT:

- `StackTraceMode.Enhanced` is ignored because it's not available when publishing Native AOT. The mechanism to generate these enhanced stack traces relies heavily on reflection which isn't compatible with trimming.
- Reflection cannot be leveraged for JSON Serialization and you may need to use `SentryOptions.AddJsonSerializerContext` to supply a serialization context for types that you'd like to send to Sentry (e.g. in the `Span.Context`). ([#2732](https://github.com/getsentry/sentry-dotnet/pull/2732), [#2793](https://github.com/getsentry/sentry-dotnet/pull/2793))
- `Ben.Demystifier` is not available as it only runs in JIT mode.
- WinUI applications: When publishing Native AOT, Sentry isn't able to automatically register an unhandled exception handler because that relies on reflection. You'll need to [register the unhandled event handler manually](https://github.com/getsentry/sentry-dotnet/issues/2778) instead.
- For Azure Functions Workers, when AOT/Trimming is enabled we can't use reflection to read route data from the HttpTrigger so the route name will always be `/api/<FUNCTION_NAME>` ([#2920](https://github.com/getsentry/sentry-dotnet/pull/2920))

### Fixes

- Native integration logging on macOS ([#3079](https://github.com/getsentry/sentry-dotnet/pull/3079))
- The scope transaction is now correctly set for Otel transactions ([#3072](https://github.com/getsentry/sentry-dotnet/pull/3072))
- Fixed an issue with tag values in metrics not being properly serialized ([#3065](https://github.com/getsentry/sentry-dotnet/pull/3065))
- Moved the binding to MAUI events for breadcrumb creation from `WillFinishLaunching` to `FinishedLaunching`. This delays the initial instantiation of `app`. ([#3057](https://github.com/getsentry/sentry-dotnet/pull/3057))
- The SDK no longer adds the `WinUIUnhandledExceptionIntegration` on non-Windows platforms ([#3055](https://github.com/getsentry/sentry-dotnet/pull/3055))
- Stop Sentry for MacCatalyst from creating `default.profraw` in the app bundle using xcodebuild archive to build sentry-cocoa ([#2960](https://github.com/getsentry/sentry-dotnet/pull/2960))
- Workaround a .NET 8 NativeAOT crash on transaction finish. ([#2943](https://github.com/getsentry/sentry-dotnet/pull/2943))
- Reworked automatic breadcrumb creation for MAUI. ([#2900](https://github.com/getsentry/sentry-dotnet/pull/2900))
  - The SDK no longer uses reflection to bind to all public element events. This also fixes issues where the SDK would consume third-party events.
  - Added `CreateElementEventsBreadcrumbs` to the SentryMauiOptions to allow users to opt-in automatic breadcrumb creation for `BindingContextChanged`, `ChildAdded`, `ChildRemoved`, and `ParentChanged` on `Element`.
  - Reduced amount of automatic breadcrumbs by limiting the number of bindings created in `VisualElement`, `Window`, `Shell`, `Page`, and `Button`.
- Fixed Sentry SDK has not been initialized when using ASP.NET Core, Serilog, and OpenTelemetry ([#2911](https://github.com/getsentry/sentry-dotnet/pull/2911))
- Android native symbol upload ([#2876](https://github.com/getsentry/sentry-dotnet/pull/2876))
- `Sentry.Serilog` no longer throws if a disabled DSN is provided when initializing Sentry via the Serilog integration ([#2883](https://github.com/getsentry/sentry-dotnet/pull/2883))
- Don't add WinUI exception integration on mobile platforms ([#2821](https://github.com/getsentry/sentry-dotnet/pull/2821))
- `Transactions` are now getting enriched by the client instead of the hub ([#2838](https://github.com/getsentry/sentry-dotnet/pull/2838))
- Fixed an issue when using the SDK together with OpenTelemetry `1.5.0` and newer where the SDK would create transactions for itself. The fix is backward compatible. ([#3001](https://github.com/getsentry/sentry-dotnet/pull/3001))

### Dependencies

- Upgraded to NLog version 5. ([#2697](https://github.com/getsentry/sentry-dotnet/pull/2697))
- Integrate `sentry-native` as a static library in Native AOT builds to enable symbolication. ([#2704](https://github.com/getsentry/sentry-dotnet/pull/2704))


- Bump Cocoa SDK from v8.16.1 to v8.19.0 ([#2910](https://github.com/getsentry/sentry-dotnet/pull/2910), [#2936](https://github.com/getsentry/sentry-dotnet/pull/2936), [#2972](https://github.com/getsentry/sentry-dotnet/pull/2972), [#3005](https://github.com/getsentry/sentry-dotnet/pull/3005), [#3084](https://github.com/getsentry/sentry-dotnet/pull/3084))
  - [changelog](https://github.com/getsentry/sentry-cocoa/blob/main/CHANGELOG.md#8190)
  - [diff](https://github.com/getsentry/sentry-cocoa/compare/8.16.1...8.19.0)
- Bump Java SDK from v6.34.0 to v7.3.0 ([#2932](https://github.com/getsentry/sentry-dotnet/pull/2932), [#2979](https://github.com/getsentry/sentry-dotnet/pull/2979), [#3049](https://github.com/getsentry/sentry-dotnet/pull/3049), (https://github.com/getsentry/sentry-dotnet/pull/3098))
  - [changelog](https://github.com/getsentry/sentry-java/blob/main/CHANGELOG.md#730)
  - [diff](https://github.com/getsentry/sentry-java/compare/6.34.0...7.3.0)
- Bump Native SDK from v0.6.5 to v0.6.7 ([#2914](https://github.com/getsentry/sentry-dotnet/pull/2914), [#3029](https://github.com/getsentry/sentry-dotnet/pull/3029))
  - [changelog](https://github.com/getsentry/sentry-native/blob/master/CHANGELOG.md#070)
  - [diff](https://github.com/getsentry/sentry-native/compare/0.6.5...0.7.0)
- Bump CLI from v2.21.5 to v2.27.0 ([#2901](https://github.com/getsentry/sentry-dotnet/pull/2901), [#2915](https://github.com/getsentry/sentry-dotnet/pull/2915), [#2956](https://github.com/getsentry/sentry-dotnet/pull/2956), [#2985](https://github.com/getsentry/sentry-dotnet/pull/2985), [#2999](https://github.com/getsentry/sentry-dotnet/pull/2999), [#3012](https://github.com/getsentry/sentry-dotnet/pull/3012), [#3030](https://github.com/getsentry/sentry-dotnet/pull/3030), [#3059](https://github.com/getsentry/sentry-dotnet/pull/3059), [#3062](https://github.com/getsentry/sentry-dotnet/pull/3062), [#3073](https://github.com/getsentry/sentry-dotnet/pull/3073), [#3099](https://github.com/getsentry/sentry-dotnet/pull/3099))
  - [changelog](https://github.com/getsentry/sentry-cli/blob/master/CHANGELOG.md#2270)
  - [diff](https://github.com/getsentry/sentry-cli/compare/2.21.5...2.27.0)

## 3.41.4

### Fixes

- Fixed an issue when using the SDK together with Open Telemetry `1.5.0` and newer where the SDK would create transactions for itself. The fix is backward compatible. ([#3001](https://github.com/getsentry/sentry-dotnet/pull/3001))

## 3.41.3

### Fixes

- Fixed Sentry SDK has not been initialised when using ASP.NET Core, Serilog, and OpenTelemetry ([#2918](https://github.com/getsentry/sentry-dotnet/pull/2918))

## 3.41.2

### Fixes

- The SDK no longer fails to finish sessions while capturing an event. This fixes broken crash-free rates ([#2895](https://github.com/getsentry/sentry-dotnet/pull/2895))
- Ignore UnobservedTaskException for QUIC exceptions. See: https://github.com/dotnet/runtime/issues/80111 ([#2894](https://github.com/getsentry/sentry-dotnet/pull/2894))

### Dependencies

- Bump Cocoa SDK from v8.16.0 to v8.16.1 ([#2891](https://github.com/getsentry/sentry-dotnet/pull/2891))
  - [changelog](https://github.com/getsentry/sentry-cocoa/blob/main/CHANGELOG.md#8161)
  - [diff](https://github.com/getsentry/sentry-cocoa/compare/8.16.0...8.16.1)

## 3.41.1

### Fixes

- `CaptureFailedRequests` and `FailedRequestStatusCodes` are now getting respected by the Cocoa SDK. This is relevant for MAUI apps where requests are getting handled natively. ([#2826](https://github.com/getsentry/sentry-dotnet/issues/2826))
- Added `SentryOptions.AutoRegisterTracing` for users who need to control registration of Sentry's tracing middleware ([#2871](https://github.com/getsentry/sentry-dotnet/pull/2871))

### Dependencies

- Bump Cocoa SDK from v8.15.0 to v8.16.0 ([#2812](https://github.com/getsentry/sentry-dotnet/pull/2812), [#2816](https://github.com/getsentry/sentry-dotnet/pull/2816), [#2882](https://github.com/getsentry/sentry-dotnet/pull/2882))
  - [changelog](https://github.com/getsentry/sentry-cocoa/blob/main/CHANGELOG.md#8160)
  - [diff](https://github.com/getsentry/sentry-cocoa/compare/8.15.0...8.16.0)
- Bump CLI from v2.21.2 to v2.21.5 ([#2811](https://github.com/getsentry/sentry-dotnet/pull/2811), [#2834](https://github.com/getsentry/sentry-dotnet/pull/2834), [#2851](https://github.com/getsentry/sentry-dotnet/pull/2851))
  - [changelog](https://github.com/getsentry/sentry-cli/blob/master/CHANGELOG.md#2215)
  - [diff](https://github.com/getsentry/sentry-cli/compare/2.21.2...2.21.5)
- Bump Java SDK from v6.33.1 to v6.34.0 ([#2874](https://github.com/getsentry/sentry-dotnet/pull/2874))
  - [changelog](https://github.com/getsentry/sentry-java/blob/main/CHANGELOG.md#6340)
  - [diff](https://github.com/getsentry/sentry-java/compare/6.33.1...6.34.0)

## 3.41.0

### Features

- Speed up SDK init ([#2784](https://github.com/getsentry/sentry-dotnet/pull/2784))

### Fixes

- Fixed chaining on the IApplicationBuilder for methods like UseRouting and UseEndpoints ([#2726](https://github.com/getsentry/sentry-dotnet/pull/2726))

### Dependencies

- Bump Cocoa SDK from v8.13.0 to v8.15.0 ([#2722](https://github.com/getsentry/sentry-dotnet/pull/2722), [#2740](https://github.com/getsentry/sentry-dotnet/pull/2740), [#2746](https://github.com/getsentry/sentry-dotnet/pull/2746), [#2801](https://github.com/getsentry/sentry-dotnet/pull/2801))
  - [changelog](https://github.com/getsentry/sentry-cocoa/blob/main/CHANGELOG.md#8150)
  - [diff](https://github.com/getsentry/sentry-cocoa/compare/8.13.0...8.15.0)
- Bump Java SDK from v6.30.0 to v6.33.1 ([#2723](https://github.com/getsentry/sentry-dotnet/pull/2723), [#2741](https://github.com/getsentry/sentry-dotnet/pull/2741), [#2783](https://github.com/getsentry/sentry-dotnet/pull/2783), [#2803](https://github.com/getsentry/sentry-dotnet/pull/2803))
  - [changelog](https://github.com/getsentry/sentry-java/blob/main/CHANGELOG.md#6331)
  - [diff](https://github.com/getsentry/sentry-java/compare/6.30.0...6.33.1)

## 3.40.1

### Fixes

- ISentryUserFactory is now public so users can register their own implementations via DI ([#2719](https://github.com/getsentry/sentry-dotnet/pull/2719))

## 3.40.0

### Obsoletion

- `WithScope` and `WithScopeAsync` have been proven to not work correctly in desktop contexts when using a global scope. They are now deprecated in favor of the overloads of `CaptureEvent`, `CaptureMessage`, and `CaptureException`. Those methods provide a callback to a configurable scope. ([#2677](https://github.com/getsentry/sentry-dotnet/pull/2677))
- `StackFrame.InstructionOffset` has not been used in the SDK and has been ignored on the server for years. ([#2689](https://github.com/getsentry/sentry-dotnet/pull/2689))

### Features

- Release of Azure Functions (Isolated Worker/Out-of-Process) support ([#2686](https://github.com/getsentry/sentry-dotnet/pull/2686))

### Fixes

- Scope is now correctly applied to Transactions when using OpenTelemetry on ASP.NET Core ([#2690](https://github.com/getsentry/sentry-dotnet/pull/2690))

### Dependencies

- Bump CLI from v2.20.7 to v2.21.2 ([#2645](https://github.com/getsentry/sentry-dotnet/pull/2645), [#2647](https://github.com/getsentry/sentry-dotnet/pull/2647), [#2698](https://github.com/getsentry/sentry-dotnet/pull/2698))
  - [changelog](https://github.com/getsentry/sentry-cli/blob/master/CHANGELOG.md#2212)
  - [diff](https://github.com/getsentry/sentry-cli/compare/2.20.7...2.21.2)
- Bump Cocoa SDK from v8.12.0 to v8.13.0 ([#2653](https://github.com/getsentry/sentry-dotnet/pull/2653))
  - [changelog](https://github.com/getsentry/sentry-cocoa/blob/main/CHANGELOG.md#8130)
  - [diff](https://github.com/getsentry/sentry-cocoa/compare/8.12.0...8.13.0)
- Bump Java SDK from v6.29.0 to v6.30.0 ([#2685](https://github.com/getsentry/sentry-dotnet/pull/2685))
  - [changelog](https://github.com/getsentry/sentry-java/blob/main/CHANGELOG.md#6300)
  - [diff](https://github.com/getsentry/sentry-java/compare/6.29.0...6.30.0)

## 3.40.0-beta.0

### Features

- Reduced the memory footprint of `SpanId` by refactoring the ID generation ([#2619](https://github.com/getsentry/sentry-dotnet/pull/2619))
- Reduced the memory footprint of `SpanTracer` by initializing the tags lazily ([#2636](https://github.com/getsentry/sentry-dotnet/pull/2636))
- Added distributed tracing without performance for Azure Function Workers ([#2630](https://github.com/getsentry/sentry-dotnet/pull/2630))
- The SDK now provides and overload of `ContinueTrace` that accepts headers as `string` ([#2601](https://github.com/getsentry/sentry-dotnet/pull/2601))
- Sentry tracing middleware now gets configured automatically ([#2602](https://github.com/getsentry/sentry-dotnet/pull/2602))
- Added memory optimisations for GetLastActiveSpan ([#2642](https://github.com/getsentry/sentry-dotnet/pull/2642))

### Fixes

- Resolved issue identifying users with OpenTelemetry ([#2618](https://github.com/getsentry/sentry-dotnet/pull/2618))

### Azure Functions Beta

- Package name changed from `Sentry.AzureFunctions.Worker` to `Sentry.Azure.Functions.Worker`. Note AzureFunctions now is split by a `.`. ([#2637](https://github.com/getsentry/sentry-dotnet/pull/2637))

### Dependencies

- Bump CLI from v2.20.6 to v2.20.7 ([#2604](https://github.com/getsentry/sentry-dotnet/pull/2604))
  - [changelog](https://github.com/getsentry/sentry-cli/blob/master/CHANGELOG.md#2207)
  - [diff](https://github.com/getsentry/sentry-cli/compare/2.20.6...2.20.7)
- Bump Cocoa SDK from v8.11.0 to v8.12.0 ([#2640](https://github.com/getsentry/sentry-dotnet/pull/2640))
  - [changelog](https://github.com/getsentry/sentry-cocoa/blob/main/CHANGELOG.md#8120)
  - [diff](https://github.com/getsentry/sentry-cocoa/compare/8.11.0...8.12.0)

## 3.39.1

### Fixes

- Added Sentry.AspNet.csproj back to Sentry-CI-Build-macOS.slnf ([#2612](https://github.com/getsentry/sentry-dotnet/pull/2612))

## 3.39.0

### Features

- Added additional `DB` attributes to automatically generated spans like `name` and `provider` ([#2583](https://github.com/getsentry/sentry-dotnet/pull/2583))
- `Hints` now accept attachments provided as a file path via `AddAttachment` method ([#2585](https://github.com/getsentry/sentry-dotnet/pull/2585))

### Fixes

- Resolved an issue where the SDK would throw an exception while attempting to set the DynamicSamplingContext but the context exists already. ([#2592](https://github.com/getsentry/sentry-dotnet/pull/2592))

### Dependencies

- Bump CLI from v2.20.5 to v2.20.6 ([#2590](https://github.com/getsentry/sentry-dotnet/pull/2590))
  - [changelog](https://github.com/getsentry/sentry-cli/blob/master/CHANGELOG.md#2206)
  - [diff](https://github.com/getsentry/sentry-cli/compare/2.20.5...2.20.6)
- Bump Cocoa SDK from v8.10.0 to v8.11.0 ([#2594](https://github.com/getsentry/sentry-dotnet/pull/2594))
  - [changelog](https://github.com/getsentry/sentry-cocoa/blob/main/CHANGELOG.md#8110)
  - [diff](https://github.com/getsentry/sentry-cocoa/compare/8.10.0...8.11.0)
- Bump Java SDK from v6.28.0 to v6.29.0 ([#2599](https://github.com/getsentry/sentry-dotnet/pull/2599))
  - [changelog](https://github.com/getsentry/sentry-java/blob/main/CHANGELOG.md#6290)
  - [diff](https://github.com/getsentry/sentry-java/compare/6.28.0...6.29.0)

## 3.36.0

### Features

- Graphql client ([#2538](https://github.com/getsentry/sentry-dotnet/pull/2538))

### Fixes

- Android: Fix proguard/r8 mapping file upload ([#2574](https://github.com/getsentry/sentry-dotnet/pull/2574))

### Dependencies

- Bump Cocoa SDK from v8.9.5 to v8.10.0 ([#2546](https://github.com/getsentry/sentry-dotnet/pull/2546), [#2550](https://github.com/getsentry/sentry-dotnet/pull/2550))
  - [changelog](https://github.com/getsentry/sentry-cocoa/blob/main/CHANGELOG.md#8100)
  - [diff](https://github.com/getsentry/sentry-cocoa/compare/8.9.5...8.10.0)
- Bump gradle/gradle-build-action from 2.7.0 to 2.7.1 ([#2564](https://github.com/getsentry/sentry-dotnet/pull/2564))
  - [diff](https://github.com/gradle/gradle-build-action/compare/v2.7.0...v2.7.1)

## 3.35.1

### Fixes

- The SDK no longer creates transactions with their start date set to `Jan 01, 001` ([#2544](https://github.com/getsentry/sentry-dotnet/pull/2544))

### Dependencies

- Bump CLI from v2.20.4 to v2.20.5 ([#2539](https://github.com/getsentry/sentry-dotnet/pull/2539))
  - [changelog](https://github.com/getsentry/sentry-cli/blob/master/CHANGELOG.md#2205)
  - [diff](https://github.com/getsentry/sentry-cli/compare/2.20.4...2.20.5)
- Bump Cocoa SDK from v8.9.4 to v8.9.5 ([#2542](https://github.com/getsentry/sentry-dotnet/pull/2542))
  - [changelog](https://github.com/getsentry/sentry-cocoa/blob/main/CHANGELOG.md#895)
  - [diff](https://github.com/getsentry/sentry-cocoa/compare/8.9.4...8.9.5)

## 3.35.0

### Features

- Distributed tracing now works independently of the performance feature. This allows you to connect errors to other Sentry instrumented applications ([#2493](https://github.com/getsentry/sentry-dotnet/pull/2493))
- Added Sampling Decision to Trace Envelope Header ([#2495](https://github.com/getsentry/sentry-dotnet/pull/2495))
- Add MinimumEventLevel to Sentry.Log4Net and convert events below it to breadcrumbs ([#2505](https://github.com/getsentry/sentry-dotnet/pull/2505))
- Support transaction finishing automatically with 'idle timeout' (#2452)

### Fixes

- Fixed baggage propagation when an exception is thrown from middleware ([#2487](https://github.com/getsentry/sentry-dotnet/pull/2487))
- Fix Durable Functions preventing orchestrators from completing ([#2491](https://github.com/getsentry/sentry-dotnet/pull/2491))
- Re-enable HubTests.FlushOnDispose_SendsEnvelope ([#2492](https://github.com/getsentry/sentry-dotnet/pull/2492))
- Fixed SDK not sending exceptions via Blazor WebAssembly due to a `PlatformNotSupportedException` ([#2506](https://github.com/getsentry/sentry-dotnet/pull/2506))
- Align SDK with docs regarding session update for dropped events ([#2496](https://github.com/getsentry/sentry-dotnet/pull/2496))
- Introduced `HttpMessageHandler` in favor of the now deprecated `HttpClientHandler` on the options. This allows the SDK to support NSUrlSessionHandler on iOS ([#2503](https://github.com/getsentry/sentry-dotnet/pull/2503))
- Using `Activity.RecordException` now correctly updates the error status of OpenTelemetry Spans ([#2515](https://github.com/getsentry/sentry-dotnet/pull/2515))
- Fixed Transaction name not reporting correctly when using UseExceptionHandler ([#2511](https://github.com/getsentry/sentry-dotnet/pull/2511))
- log4net logging Level.All now maps to SentryLevel.Debug ([#2522]([url](https://github.com/getsentry/sentry-dotnet/pull/2522)))

### Dependencies

- Bump Java SDK from v6.25.1 to v6.28.0 ([#2484](https://github.com/getsentry/sentry-dotnet/pull/2484), [#2498](https://github.com/getsentry/sentry-dotnet/pull/2498), [#2517](https://github.com/getsentry/sentry-dotnet/pull/2517), [#2533](https://github.com/getsentry/sentry-dotnet/pull/2533))
  - [changelog](https://github.com/getsentry/sentry-java/blob/main/CHANGELOG.md#6280)
  - [diff](https://github.com/getsentry/sentry-java/compare/6.25.1...6.28.0)
- Bump CLI from v2.19.4 to v2.20.4 ([#2509](https://github.com/getsentry/sentry-dotnet/pull/2509), [#2518](https://github.com/getsentry/sentry-dotnet/pull/2518), [#2527](https://github.com/getsentry/sentry-dotnet/pull/2527), [#2530](https://github.com/getsentry/sentry-dotnet/pull/2530))
  - [changelog](https://github.com/getsentry/sentry-cli/blob/master/CHANGELOG.md#2204)
  - [diff](https://github.com/getsentry/sentry-cli/compare/2.19.4...2.20.4)
- Bump Cocoa SDK from v8.8.0 to v8.9.4 ([#2479](https://github.com/getsentry/sentry-dotnet/pull/2479), [#2483](https://github.com/getsentry/sentry-dotnet/pull/2483), [#2500](https://github.com/getsentry/sentry-dotnet/pull/2500), [#2510](https://github.com/getsentry/sentry-dotnet/pull/2510), [#2531](https://github.com/getsentry/sentry-dotnet/pull/2531))
  - [changelog](https://github.com/getsentry/sentry-cocoa/blob/main/CHANGELOG.md#894)
  - [diff](https://github.com/getsentry/sentry-cocoa/compare/8.8.0...8.9.4)

## 3.34.0

### Features

- OpenTelemetry Support ([#2453](https://github.com/getsentry/sentry-dotnet/pull/2453))
- Added a MSBuild property `SentryUploadAndroidProguardMapping` to automatically upload the Proguard mapping file when targeting Android ([#2455](https://github.com/getsentry/sentry-dotnet/pull/2455))
- Symbolication for Single File Apps ([#2425](https://github.com/getsentry/sentry-dotnet/pull/2425))
- Add binding to `SwiftAsyncStacktraces` on iOS ([#2436](https://github.com/getsentry/sentry-dotnet/pull/2436))

### Fixes

- Builds targeting Android with `r8` enabled no longer crash during SDK init. The package now contains the required proguard rules ([#2450](https://github.com/getsentry/sentry-dotnet/pull/2450))
- Fix Sentry logger options for MAUI and Azure Functions ([#2423](https://github.com/getsentry/sentry-dotnet/pull/2423))

### Dependencies

- Bump Cocoa SDK from v8.7.3 to v8.8.0 ([#2427](https://github.com/getsentry/sentry-dotnet/pull/2427), [#2430](https://github.com/getsentry/sentry-dotnet/pull/2430))
  - [changelog](https://github.com/getsentry/sentry-cocoa/blob/main/CHANGELOG.md#880)
  - [diff](https://github.com/getsentry/sentry-cocoa/compare/8.7.3...8.8.0)
- Bump CLI from v2.18.1 to v2.19.4 ([#2428](https://github.com/getsentry/sentry-dotnet/pull/2428), [#2431](https://github.com/getsentry/sentry-dotnet/pull/2431), [#2451](https://github.com/getsentry/sentry-dotnet/pull/2451), [#2454](https://github.com/getsentry/sentry-dotnet/pull/2454))
  - [changelog](https://github.com/getsentry/sentry-cli/blob/master/CHANGELOG.md#2194)
  - [diff](https://github.com/getsentry/sentry-cli/compare/2.18.1...2.19.4)
- Bump Java SDK from v6.22.0 to v6.25.1 ([#2429](https://github.com/getsentry/sentry-dotnet/pull/2429), [#2440](https://github.com/getsentry/sentry-dotnet/pull/2440), [#2458](https://github.com/getsentry/sentry-dotnet/pull/2458), [#2476](https://github.com/getsentry/sentry-dotnet/pull/2476))
  - [changelog](https://github.com/getsentry/sentry-java/blob/main/CHANGELOG.md#6251)
  - [diff](https://github.com/getsentry/sentry-java/compare/6.22.0...6.25.1)

## 3.33.1

### Fixes

- SentryHttpMessageHandler added when AddHttpClient is before UseSentry ([#2390](https://github.com/getsentry/sentry-dotnet/pull/2390))
- Set the native sdk name for Android ([#2389](https://github.com/getsentry/sentry-dotnet/pull/2389))
- Fix db connection spans not finishing ([#2398](https://github.com/getsentry/sentry-dotnet/pull/2398))
- Various .NET MAUI fixes / improvements ([#2403](https://github.com/getsentry/sentry-dotnet/pull/2403))
  - The battery level was being reported incorrectly due to percentage multiplier.
  - The device architecture (x64, arm64, etc.) is now reported
  - On Windows, the OS type is now reported as "Windows" instead of "WinUI".  Additionally, the OS display version (ex, "22H2") is now included.
  - `UIKit`, `ABI.Microsoft` and `WinRT`  frames are now marked "system" instead of "in app".
- Reduce debug files uploaded ([#2404](https://github.com/getsentry/sentry-dotnet/pull/2404))
- Fix system frames being marked as "in-app" ([#2408](https://github.com/getsentry/sentry-dotnet/pull/2408))
  - NOTE: This important fix corrects a value that is used during issue grouping, so you may receive new alerts for existing issues after deploying this update.
- DB Connection spans presented poorly ([#2409](https://github.com/getsentry/sentry-dotnet/pull/2409))
- Populate scope's Cookies property ([#2411](https://github.com/getsentry/sentry-dotnet/pull/2411))
- Fix UWP GateKeeper errors ([#2415](https://github.com/getsentry/sentry-dotnet/pull/2415))
- Fix sql client db name ([#2418](https://github.com/getsentry/sentry-dotnet/pull/2418))

### Dependencies

- Bump Cocoa SDK from v8.7.2 to v8.7.3 ([#2394](https://github.com/getsentry/sentry-dotnet/pull/2394))
  - [changelog](https://github.com/getsentry/sentry-cocoa/blob/main/CHANGELOG.md#873)
  - [diff](https://github.com/getsentry/sentry-cocoa/compare/8.7.2...8.7.3)
- Bump Java SDK from v6.19.1 to v6.22.0 ([#2395](https://github.com/getsentry/sentry-dotnet/pull/2395), [#2405](https://github.com/getsentry/sentry-dotnet/pull/2405), [#2417](https://github.com/getsentry/sentry-dotnet/pull/2417))
  - [changelog](https://github.com/getsentry/sentry-java/blob/main/CHANGELOG.md#6220)
  - [diff](https://github.com/getsentry/sentry-java/compare/6.19.1...6.22.0)

## 3.33.0

### Features

- .NET SDK changes for exception groups ([#2287](https://github.com/getsentry/sentry-dotnet/pull/2287))
  - This changes how `AggregateException` is handled.  Instead of filtering them out client-side, the SDK marks them as an "exception group",
    and adds includes data that represents the hierarchical structure of inner exceptions. Sentry now recognizes this server-side,
    improving the accuracy of the issue detail page.
  - Accordingly, the `KeepAggregateException` option is now obsolete and does nothing.  Please remove any usages of `KeepAggregateException`.
  - NOTE: If running Self-Hosted Sentry, you should wait to adopt this SDK update until after updating to the 23.6.0 (est. June 2023) release of Sentry.
    The effect of updating the SDK early will be as if `KeepAggregateException = true` was set.  That will not break anything, but may affect issue grouping and alerts.

### Fixes

- Status messages when uploading symbols or sources are improved. ([#2307](https://github.com/getsentry/sentry-dotnet/issues/2307))

### Dependencies

- Bump CLI from v2.18.0 to v2.18.1 ([#2386](https://github.com/getsentry/sentry-dotnet/pull/2386))
  - [changelog](https://github.com/getsentry/sentry-cli/blob/master/CHANGELOG.md#2181)
  - [diff](https://github.com/getsentry/sentry-cli/compare/2.18.0...2.18.1)

## 3.32.0

### Features

- Azure Functions (Isolated Worker/Out-of-Process) support ([#2346](https://github.com/getsentry/sentry-dotnet/pull/2346))
  - Initial `beta.1` release.  Please give it a try and let us know how it goes!
  - Documentation is TBD.  For now, see `/samples/Sentry.Samples.Azure.Functions.Worker`.

- Add `Hint` support  ([#2351](https://github.com/getsentry/sentry-dotnet/pull/2351))
  - Currently, this allows you to manipulate attachments in the various "before" event delegates.
  - Hints can also be used in event and transaction processors by implementing `ISentryEventProcessorWithHint` or `ISentryTransactionProcessorWithHint`, instead of `ISentryEventProcessor` or `ISentryTransactionProcessor`.
  - Note: Obsoletes the `BeforeSend`, `BeforeSendTransaction`, and `BeforeBreadcrumb` properties on the `SentryOptions` class.  They have been replaced with `SetBeforeSend`, `SetBeforeSendTransaction`, and `SetBeforeBreadcrumb` respectively.  Each one provides overloads both with and without a `Hint` object.

- Allow setting the active span on the scope ([#2364](https://github.com/getsentry/sentry-dotnet/pull/2364))
  - Note: Obsoletes the `Scope.GetSpan` method in favor of a `Scope.Span` property (which now has a setter as well).

- Remove authority from URLs sent to Sentry ([#2365](https://github.com/getsentry/sentry-dotnet/pull/2365))
- Add tag filters to `SentryOptions` ([#2367](https://github.com/getsentry/sentry-dotnet/pull/2367))

### Fixes

- Fix `EnableTracing` option conflict with `TracesSampleRate` ([#2368](https://github.com/getsentry/sentry-dotnet/pull/2368))
  - NOTE: This is a potentially breaking change, as the `TracesSampleRate` property has been made nullable.
    Though extremely uncommon, if you are _retrieving_ the `TracesSampleRate` property for some reason, you will need to account for nulls.
    However, there is no change to the behavior or _typical_ usage of either of these properties.

- CachedTransport gracefully handles malformed envelopes during processing  ([#2371](https://github.com/getsentry/sentry-dotnet/pull/2371))
- Remove extraneous iOS simulator resources when building MAUI apps using Visual Studio "Hot Restart" mode, to avoid hitting Windows max path  ([#2384](https://github.com/getsentry/sentry-dotnet/pull/2384))

### Dependencies

- Bump Cocoa SDK from v8.6.0 to v8.7.1 ([#2359](https://github.com/getsentry/sentry-dotnet/pull/2359), [#2370](https://github.com/getsentry/sentry-dotnet/pull/2370))
  - [changelog](https://github.com/getsentry/sentry-cocoa/blob/main/CHANGELOG.md#871)
  - [diff](https://github.com/getsentry/sentry-cocoa/compare/8.6.0...8.7.1)
- Bump Java SDK from v6.18.1 to v6.19.1 ([#2374](https://github.com/getsentry/sentry-dotnet/pull/2374), [#2381](https://github.com/getsentry/sentry-dotnet/pull/2381))
  - [changelog](https://github.com/getsentry/sentry-java/blob/main/CHANGELOG.md#6191)
  - [diff](https://github.com/getsentry/sentry-java/compare/6.18.1...6.19.1)
- Bump Cocoa SDK from v8.6.0 to v8.7.2 ([#2359](https://github.com/getsentry/sentry-dotnet/pull/2359), [#2370](https://github.com/getsentry/sentry-dotnet/pull/2370), [#2375](https://github.com/getsentry/sentry-dotnet/pull/2375))
  - [changelog](https://github.com/getsentry/sentry-cocoa/blob/main/CHANGELOG.md#872)
  - [diff](https://github.com/getsentry/sentry-cocoa/compare/8.6.0...8.7.2)
- Bump CLI from v2.17.5 to v2.18.0 ([#2380](https://github.com/getsentry/sentry-dotnet/pull/2380))
  - [changelog](https://github.com/getsentry/sentry-cli/blob/master/CHANGELOG.md#2180)
  - [diff](https://github.com/getsentry/sentry-cli/compare/2.17.5...2.18.0)

## 3.31.0

### Features

- Initial work to support profiling in a future release. ([#2206](https://github.com/getsentry/sentry-dotnet/pull/2206))
- Create a Sentry event for failed HTTP requests ([#2320](https://github.com/getsentry/sentry-dotnet/pull/2320))
- Improve `WithScope` and add `WithScopeAsync` ([#2303](https://github.com/getsentry/sentry-dotnet/pull/2303)) ([#2309](https://github.com/getsentry/sentry-dotnet/pull/2309))
- Build .NET Standard 2.1 for Unity ([#2328](https://github.com/getsentry/sentry-dotnet/pull/2328))
- Add `RemoveExceptionFilter`, `RemoveEventProcessor` and `RemoveTransactionProcessor` extension methods on `SentryOptions` ([#2331](https://github.com/getsentry/sentry-dotnet/pull/2331))
- Include Dynamic Sampling Context with error events, when there's a transaction ([#2332](https://github.com/getsentry/sentry-dotnet/pull/2332))

### Fixes

- Buffer payloads asynchronously when appropriate ([#2297](https://github.com/getsentry/sentry-dotnet/pull/2297))
- Restore `System.Reflection.Metadata` dependency for .NET Core 3 ([#2302](https://github.com/getsentry/sentry-dotnet/pull/2302))
- Capture open transactions on disabled hubs ([#2319](https://github.com/getsentry/sentry-dotnet/pull/2319))
- Remove session breadcrumbs ([#2333](https://github.com/getsentry/sentry-dotnet/pull/2333))
- Support synchronous `HttpClient.Send` in `SentryHttpMessageHandler` ([#2336](https://github.com/getsentry/sentry-dotnet/pull/2336))
- Fix ASP.NET Core issue with missing context when using capture methods that configure scope ([#2339](https://github.com/getsentry/sentry-dotnet/pull/2339))
- Improve debug file upload handling ([#2349](https://github.com/getsentry/sentry-dotnet/pull/2349))

### Dependencies

- Bump CLI from v2.17.0 to v2.17.5 ([#2298](https://github.com/getsentry/sentry-dotnet/pull/2298), [#2318](https://github.com/getsentry/sentry-dotnet/pull/2318), [#2321](https://github.com/getsentry/sentry-dotnet/pull/2321), [#2345](https://github.com/getsentry/sentry-dotnet/pull/2345))
  - [changelog](https://github.com/getsentry/sentry-cli/blob/master/CHANGELOG.md#2175)
  - [diff](https://github.com/getsentry/sentry-cli/compare/2.17.0...2.17.5)
- Bump Cocoa SDK from v8.4.0 to v8.6.0 ([#2310](https://github.com/getsentry/sentry-dotnet/pull/2310), [#2344](https://github.com/getsentry/sentry-dotnet/pull/2344))
  - [changelog](https://github.com/getsentry/sentry-cocoa/blob/main/CHANGELOG.md#860)
  - [diff](https://github.com/getsentry/sentry-cocoa/compare/8.4.0...8.6.0)
- Bump Java SDK from v6.17.0 to v6.18.1 ([#2338](https://github.com/getsentry/sentry-dotnet/pull/2338), [#2343](https://github.com/getsentry/sentry-dotnet/pull/2343))
  - [changelog](https://github.com/getsentry/sentry-java/blob/main/CHANGELOG.md#6181)
  - [diff](https://github.com/getsentry/sentry-java/compare/6.17.0...6.18.1)

## 3.30.0

### Features

- Add `FileDiagnosticLogger` to assist with debugging the SDK ([#2242](https://github.com/getsentry/sentry-dotnet/pull/2242))
- Attach stack trace when events have captured an exception without a stack trace ([#2266](https://github.com/getsentry/sentry-dotnet/pull/2266))
- Add `Scope.Clear` and `Scope.ClearBreadcrumbs` methods ([#2284](https://github.com/getsentry/sentry-dotnet/pull/2284))
- Improvements to exception mechanism data ([#2294](https://github.com/getsentry/sentry-dotnet/pull/2294))

### Fixes

- Normalize StackFrame in-app resolution for modules & function prefixes ([#2234](https://github.com/getsentry/sentry-dotnet/pull/2234))
- Calling `AddAspNet` more than once should not block all errors from being sent ([#2253](https://github.com/getsentry/sentry-dotnet/pull/2253))
- Fix Sentry CLI arguments when using custom URL or auth token parameters ([#2259](https://github.com/getsentry/sentry-dotnet/pull/2259))
- Sentry.AspNetCore fix transaction name when path base is used and route starts with a slash ([#2265](https://github.com/getsentry/sentry-dotnet/pull/2265))
- Fix Baggage header parsing in ASP.NET (Framework) ([#2293](https://github.com/getsentry/sentry-dotnet/pull/2293))

### Dependencies

- Bump Cocoa SDK from v8.3.0 to v8.4.0 ([#2237](https://github.com/getsentry/sentry-dotnet/pull/2237), [#2248](https://github.com/getsentry/sentry-dotnet/pull/2248), [#2251](https://github.com/getsentry/sentry-dotnet/pull/2251), [#2285](https://github.com/getsentry/sentry-dotnet/pull/2285))
  - [changelog](https://github.com/getsentry/sentry-cocoa/blob/main/CHANGELOG.md#840)
  - [diff](https://github.com/getsentry/sentry-cocoa/compare/8.3.0...8.4.0)

- Bump CLI from v2.14.4 to v2.17.0 ([#2238](https://github.com/getsentry/sentry-dotnet/pull/2238), [#2244](https://github.com/getsentry/sentry-dotnet/pull/2244), [#2252](https://github.com/getsentry/sentry-dotnet/pull/2252), [#2264](https://github.com/getsentry/sentry-dotnet/pull/2264), [#2292](https://github.com/getsentry/sentry-dotnet/pull/2292))
  - [changelog](https://github.com/getsentry/sentry-cli/blob/master/CHANGELOG.md#2170)
  - [diff](https://github.com/getsentry/sentry-cli/compare/2.14.4...2.17.0)

- Bump Java SDK from v6.15.0 to v6.17.0 ([#2243](https://github.com/getsentry/sentry-dotnet/pull/2243), [#2277](https://github.com/getsentry/sentry-dotnet/pull/2277))
  - [changelog](https://github.com/getsentry/sentry-java/blob/main/CHANGELOG.md#6170)
  - [diff](https://github.com/getsentry/sentry-java/compare/6.15.0...6.17.0)

## 3.29.1

### Fixes

- Get debug image for Full PDB format on Windows ([#2222](https://github.com/getsentry/sentry-dotnet/pull/2222))
- Fix debug files not uploading for `packages.config` nuget ([#2224](https://github.com/getsentry/sentry-dotnet/pull/2224))

### Dependencies

- Bump Cocoa SDK from v8.2.0 to v8.3.0 ([#2220](https://github.com/getsentry/sentry-dotnet/pull/2220))
  - [changelog](https://github.com/getsentry/sentry-cocoa/blob/main/CHANGELOG.md#830)
  - [diff](https://github.com/getsentry/sentry-cocoa/compare/8.2.0...8.3.0)

## 3.29.0

**Notice:** The `<SentryUploadSymbols>` MSBuild property previously defaulted to `true` for projects compiled in `Release` configuration.
It is now `false` by default.  To continue uploading symbols, you must opt-in by setting it to `true`.
See the [MSBuild Setup](https://docs.sentry.io/platforms/dotnet/configuration/msbuild/) docs for further details.

### Features

- Added basic functionality to support `View Hierarchy` ([#2163](https://github.com/getsentry/sentry-dotnet/pull/2163))
- Allow `SentryUploadSources` to work even when not uploading symbols ([#2197](https://github.com/getsentry/sentry-dotnet/pull/2197))
- Add support for `BeforeSendTransaction` ([#2188](https://github.com/getsentry/sentry-dotnet/pull/2188))
- Add `EnableTracing` option to simplify enabling tracing ([#2201](https://github.com/getsentry/sentry-dotnet/pull/2201))
- Make `SentryUploadSymbols` strictly opt-in ([#2216](https://github.com/getsentry/sentry-dotnet/pull/2216))

### Fixes

- Fix assembly not found on Android in Debug configuration ([#2175](https://github.com/getsentry/sentry-dotnet/pull/2175))
- Fix context object with circular reference prevents event from being sent ([#2210](https://github.com/getsentry/sentry-dotnet/pull/2210))

### Dependencies

- Bump Java SDK from v6.13.1 to v6.15.0 ([#2185](https://github.com/getsentry/sentry-dotnet/pull/2185), [#2207](https://github.com/getsentry/sentry-dotnet/pull/2207))
  - [changelog](https://github.com/getsentry/sentry-java/blob/main/CHANGELOG.md#6150)
  - [diff](https://github.com/getsentry/sentry-java/compare/6.13.1...6.15.0)
- Bump CLI from v2.12.0 to v2.14.4 ([#2187](https://github.com/getsentry/sentry-dotnet/pull/2187), [#2215](https://github.com/getsentry/sentry-dotnet/pull/2215))
  - [changelog](https://github.com/getsentry/sentry-cli/blob/master/CHANGELOG.md#2144)
  - [diff](https://github.com/getsentry/sentry-cli/compare/2.12.0...2.14.4)
- Bump Java SDK from v6.13.1 to v6.14.0 ([#2185](https://github.com/getsentry/sentry-dotnet/pull/2185))
  - [changelog](https://github.com/getsentry/sentry-java/blob/main/CHANGELOG.md#6140)
  - [diff](https://github.com/getsentry/sentry-java/compare/6.13.1...6.14.0)
- Bump CLI from v2.12.0 to v2.14.3 ([#2187](https://github.com/getsentry/sentry-dotnet/pull/2187), [#2208](https://github.com/getsentry/sentry-dotnet/pull/2208))
  - [changelog](https://github.com/getsentry/sentry-cli/blob/master/CHANGELOG.md#2143)
  - [diff](https://github.com/getsentry/sentry-cli/compare/2.12.0...2.14.3)
- Bump Cocoa SDK from v7.31.5 to v8.2.0 ([#2203](https://github.com/getsentry/sentry-dotnet/pull/2203))
  - [changelog](https://github.com/getsentry/sentry-cocoa/blob/main/CHANGELOG.md#820)
  - [diff](https://github.com/getsentry/sentry-cocoa/compare/7.31.5...8.2.0)

## 3.28.1

### Fixes

- Fix MAUI missing breadcrumbs for lifecycle and UI events ([#2170](https://github.com/getsentry/sentry-dotnet/pull/2170))
- Fix hybrid sdk names ([#2171](https://github.com/getsentry/sentry-dotnet/pull/2171))
- Fix ASP.NET sdk name ([#2172](https://github.com/getsentry/sentry-dotnet/pull/2172))

## 3.28.0

### Features

- Added `instruction_addr_adjustment` attribute to SentryStackTrace ([#2151](https://github.com/getsentry/sentry-dotnet/pull/2151))

### Fixes

- Workaround Visual Studio "Pair to Mac" issue (on Windows), and Update bundled Cocoa SDK to version 7.31.5 ([#2164](https://github.com/getsentry/sentry-dotnet/pull/2164))
- Sentry SDK assemblies no longer have PDBs embedded. Debug symbols are uploaded to `nuget.org` as `snupkg` packages  ([#2166](https://github.com/getsentry/sentry-dotnet/pull/2166))

### Dependencies

- Bump Java SDK from v6.13.0 to v6.13.1 ([#2168](https://github.com/getsentry/sentry-dotnet/pull/2168))
  - [changelog](https://github.com/getsentry/sentry-java/blob/main/CHANGELOG.md#6131)
  - [diff](https://github.com/getsentry/sentry-java/compare/6.13.0...6.13.1)

## 3.27.1

### Fixes

- Fix Sentry CLI MSBuild for Xamarin and NetFX ([#2154](https://github.com/getsentry/sentry-dotnet/pull/2154))
- Log aborted HTTP requests as debug instead of error ([#2155](https://github.com/getsentry/sentry-dotnet/pull/2155))

## 3.27.0

### Features

- Publish `Sentry.Android.AssemblyReader` as a separate nuget package (for reuse by `Sentry.Xamarin`) ([#2127](https://github.com/getsentry/sentry-dotnet/pull/2127))
- Improvements for Sentry CLI integration ([#2145](https://github.com/getsentry/sentry-dotnet/pull/2145))
- Update bundled Android SDK to version 6.13.0 ([#2147](https://github.com/getsentry/sentry-dotnet/pull/2147))

## 3.26.2

### Fixes

- Fix Sentry CLI integration on Windows ([#2123](https://github.com/getsentry/sentry-dotnet/pull/2123)) ([#2124](https://github.com/getsentry/sentry-dotnet/pull/2124))

## 3.26.1

### Fixes

- Fix issue with Sentry CLI msbuild properties ([#2119](https://github.com/getsentry/sentry-dotnet/pull/2119))

## 3.26.0

### Features

- Use Sentry CLI after build to upload symbols ([#2107](https://github.com/getsentry/sentry-dotnet/pull/2107))

### Fixes

- Logging info instead of warning when skipping debug images ([#2101](https://github.com/getsentry/sentry-dotnet/pull/2101))
- Fix unhandled exception not captured when hub disabled ([#2103](https://github.com/getsentry/sentry-dotnet/pull/2103))
- Fix Android support for Portable PDB format when app uses split APKs ([#2108](https://github.com/getsentry/sentry-dotnet/pull/2108))
- Fix session ending as crashed for unobserved task exceptions ([#2112](https://github.com/getsentry/sentry-dotnet/pull/2112))
- Set absolute path when stripping project path on stack frame ([#2117](https://github.com/getsentry/sentry-dotnet/pull/2117))

## 3.25.0

### Features

- Add support for Portable PDB format ([#2050](https://github.com/getsentry/sentry-dotnet/pull/2050))
- Update bundled Android SDK to version 6.10.0([#2095](https://github.com/getsentry/sentry-dotnet/pull/2095))
- Update bundled Cocoa SDK to version 7.31.4 ([#2096](https://github.com/getsentry/sentry-dotnet/pull/2096))

### Fixes

- Fix db warnings caused by transaction sampled out ([#2097](https://github.com/getsentry/sentry-dotnet/pull/2097))

## 3.24.1

### Fixes

- Fix missing stack trace on UnobservedTaskException ([#2067](https://github.com/getsentry/sentry-dotnet/pull/2067))
- Fix warning caused by db connection span closed prematurely ([#2068](https://github.com/getsentry/sentry-dotnet/pull/2068))
- Attach db connections to child spans correctly ([#2071](https://github.com/getsentry/sentry-dotnet/pull/2071))
- Improve MAUI event bindings ([#2089](https://github.com/getsentry/sentry-dotnet/pull/2089))

## 3.24.0

### Features

- Simplify API for flushing events ([#2030](https://github.com/getsentry/sentry-dotnet/pull/2030))
- Update bundled Cocoa SDK to version 7.31.1 ([#2053](https://github.com/getsentry/sentry-dotnet/pull/2053))
- Update bundled Android SDK to version 6.7.1 ([#2058](https://github.com/getsentry/sentry-dotnet/pull/2058))

### Fixes

- Update unobserved task exception integration ([#2034](https://github.com/getsentry/sentry-dotnet/pull/2034))
- Fix trace propagation targets setter ([#2035](https://github.com/getsentry/sentry-dotnet/pull/2035))
- Fix DiagnosticSource integration disabled incorrectly with TracesSampler ([#2039](https://github.com/getsentry/sentry-dotnet/pull/2039))
- Update transitive dependencies to resolve security warnings ([#2045](https://github.com/getsentry/sentry-dotnet/pull/2045))
- Fix issue with Hot Restart for iOS ([#2047](https://github.com/getsentry/sentry-dotnet/pull/2047))
- Fix `CacheDirectoryPath` option on MAUI ([#2055](https://github.com/getsentry/sentry-dotnet/pull/2055))

## 3.23.1

### Fixes

- Fix concurrency bug in caching transport ([#2026](https://github.com/getsentry/sentry-dotnet/pull/2026))

## 3.23.0

### Features

- Update bundled Android SDK to version 6.5.0 ([#1984](https://github.com/getsentry/sentry-dotnet/pull/1984))
- Update bundled Cocoa SDK to version 7.28.0 ([#1988](https://github.com/getsentry/sentry-dotnet/pull/1988))
- Allow custom processors to be added as a scoped dependency ([#1979](https://github.com/getsentry/sentry-dotnet/pull/1979))
- Support DI for custom transaction processors ([#1993](https://github.com/getsentry/sentry-dotnet/pull/1993))
- Mark Transaction as aborted when unhandled exception occurs ([#1996](https://github.com/getsentry/sentry-dotnet/pull/1996))
- Build Windows and Tizen targets for `Sentry.Maui` ([#2005](https://github.com/getsentry/sentry-dotnet/pull/2005))
- Add Custom Measurements API ([#2013](https://github.com/getsentry/sentry-dotnet/pull/2013))
- Add `ISpan.GetTransaction` convenience method ([#2014](https://github.com/getsentry/sentry-dotnet/pull/2014))

### Fixes

- Split Android and Cocoa bindings into separate projects ([#1983](https://github.com/getsentry/sentry-dotnet/pull/1983))
  - NuGet package `Sentry` now depends on `Sentry.Bindings.Android` for `net6.0-android` targets.
  - NuGet package `Sentry` now depends on `Sentry.Bindings.Cocoa` for `net6.0-ios` and `net6.0-maccatalyst` targets.
- Exclude EF error message from logging ([#1980](https://github.com/getsentry/sentry-dotnet/pull/1980))
- Ensure logs with lower levels are captured by `Sentry.Extensions.Logging` ([#1992](https://github.com/getsentry/sentry-dotnet/pull/1992))
- Fix bug with pre-formatted strings passed to diagnostic loggers ([#2004](https://github.com/getsentry/sentry-dotnet/pull/2004))
- Fix DI issue by binding to MAUI using lifecycle events ([#2006](https://github.com/getsentry/sentry-dotnet/pull/2006))
- Unhide `SentryEvent.Exception` ([#2011](https://github.com/getsentry/sentry-dotnet/pull/2011))
- Bump `Google.Cloud.Functions.Hosting` to version 1.1.0 ([#2015](https://github.com/getsentry/sentry-dotnet/pull/2015))
- Fix default host issue for the Sentry Tunnel middleware ([#2019](https://github.com/getsentry/sentry-dotnet/pull/2019))

## 3.22.0

### Features

- `SentryOptions.AttachStackTrace` is now enabled by default. ([#1907](https://github.com/getsentry/sentry-dotnet/pull/1907))
- Update Sentry Android SDK to version 6.4.1 ([#1911](https://github.com/getsentry/sentry-dotnet/pull/1911))
- Update Sentry Cocoa SDK to version 7.24.1 ([#1912](https://github.com/getsentry/sentry-dotnet/pull/1912))
- Add `TransactionNameSource` annotation ([#1910](https://github.com/getsentry/sentry-dotnet/pull/1910))
- Use URL path in transaction names instead of "Unknown Route" ([#1919](https://github.com/getsentry/sentry-dotnet/pull/1919))
  - NOTE: This change effectively ungroups transactions that were previously grouped together under "Unkown Route".
- Add `User.Segment` property ([#1920](https://github.com/getsentry/sentry-dotnet/pull/1920))
- Add support for custom `JsonConverter`s ([#1934](https://github.com/getsentry/sentry-dotnet/pull/1934))
- Support more types for message template tags in SentryLogger ([#1945](https://github.com/getsentry/sentry-dotnet/pull/1945))
- Support Dynamic Sampling ([#1953](https://github.com/getsentry/sentry-dotnet/pull/1953))

### Fixes

- Reduce lock contention when sampling ([#1915](https://github.com/getsentry/sentry-dotnet/pull/1915))
- Dont send transaction for OPTIONS web request ([#1921](https://github.com/getsentry/sentry-dotnet/pull/1921))
- Fix missing details when aggregate exception is filtered out ([#1922](https://github.com/getsentry/sentry-dotnet/pull/1922))
- Exception filters should consider child exceptions of an `AggregateException` ([#1924](https://github.com/getsentry/sentry-dotnet/pull/1924))
- Add Blazor WASM detection to set IsGlobalModeEnabled to true ([#1931](https://github.com/getsentry/sentry-dotnet/pull/1931))
- Respect Transaction.IsSampled in SqlListener ([#1933](https://github.com/getsentry/sentry-dotnet/pull/1933))
- Ignore null Context values ([#1942](https://github.com/getsentry/sentry-dotnet/pull/1942))
- Tags should not differ based on current culture ([#1949](https://github.com/getsentry/sentry-dotnet/pull/1949))
- Always recalculate payload length ([#1957](https://github.com/getsentry/sentry-dotnet/pull/1957))
- Fix issues with envelope deserialization ([#1965](https://github.com/getsentry/sentry-dotnet/pull/1965))
- Set default trace status to `ok` instead of `unknown_error` ([#1970](https://github.com/getsentry/sentry-dotnet/pull/1970))
- Fix reported error count on a crashed session update ([#1972](https://github.com/getsentry/sentry-dotnet/pull/1972))

## 3.21.0

Includes Sentry.Maui Preview 3

### Features

- Add ISentryTransactionProcessor ([#1862](https://github.com/getsentry/sentry-dotnet/pull/1862))
- Added 'integrations' to SdkVersion ([#1820](https://github.com/getsentry/sentry-dotnet/pull/1820))
- Updated Sentry Android SDK to version 6.3.0 ([#1826](https://github.com/getsentry/sentry-dotnet/pull/1826))
- Add the Sentry iOS SDK ([#1829](https://github.com/getsentry/sentry-dotnet/pull/1829))
- Enable Scope Sync for iOS ([#1834](https://github.com/getsentry/sentry-dotnet/pull/1834))
- Add API for deliberately crashing an app ([#1842](https://github.com/getsentry/sentry-dotnet/pull/1842))
- Add Mac Catalyst target ([#1848](https://github.com/getsentry/sentry-dotnet/pull/1848))
- Add `Distribution` properties ([#1851](https://github.com/getsentry/sentry-dotnet/pull/1851))
- Add and configure options for the iOS SDK ([#1849](https://github.com/getsentry/sentry-dotnet/pull/1849))
- Set default `Release` and `Distribution` for iOS and Android ([#1856](https://github.com/getsentry/sentry-dotnet/pull/1856))
- Apply WinUI 3 exception handler in Sentry core ([#1863](https://github.com/getsentry/sentry-dotnet/pull/1863))
- Copy context info from iOS ([#1884](https://github.com/getsentry/sentry-dotnet/pull/1884))

### Fixes

- Parse "Mono Unity IL2CPP" correctly in platform runtime name ([#1742](https://github.com/getsentry/sentry-dotnet/pull/1742))
- Fix logging loop with NLog sentry ([#1824](https://github.com/getsentry/sentry-dotnet/pull/1824))
- Fix logging loop with Serilog sentry ([#1828](https://github.com/getsentry/sentry-dotnet/pull/1828))
- Skip attachment if stream is empty ([#1854](https://github.com/getsentry/sentry-dotnet/pull/1854))
- Allow some mobile options to be modified from defaults ([#1857](https://github.com/getsentry/sentry-dotnet/pull/1857))
- Fix environment name casing issue ([#1861](https://github.com/getsentry/sentry-dotnet/pull/1861))
- Null check HttpContext in SystemWebVersionLocator ([#1881](https://github.com/getsentry/sentry-dotnet/pull/1881))
- Fix detection of .NET Framework 4.8.1 ([#1885](https://github.com/getsentry/sentry-dotnet/pull/1885))
- Flush caching transport with main flush ([#1890](https://github.com/getsentry/sentry-dotnet/pull/1890))
- Fix Sentry interfering with MAUI's focus events ([#1891](https://github.com/getsentry/sentry-dotnet/pull/1891))
- Stop using `server-os` and `server-runtime` ([#1893](https://github.com/getsentry/sentry-dotnet/pull/1893))

## 3.20.1

### Fixes

- URGENT: Fix events rejected due to duplicate `sent_at` header when offline caching is enabled through `CacheDirectoryPath` ([#1818](https://github.com/getsentry/sentry-dotnet/pull/1818))
- Fix null ref in aspnet TryGetTraceHeader ([#1807](https://github.com/getsentry/sentry-dotnet/pull/1807))

## 3.20.0

### Features

- Use `sent_at` instead of `sentry_timestamp` to reduce clock skew ([#1690](https://github.com/getsentry/sentry-dotnet/pull/1690))
- Send project root path with events ([#1739](https://github.com/getsentry/sentry-dotnet/pull/1739))

### Fixes

- Detect MVC versioning in route ([#1731](https://github.com/getsentry/sentry-dotnet/pull/1731))
- Fix error with `ConcurrentHashMap` on Android <= 9 ([#1761](https://github.com/getsentry/sentry-dotnet/pull/1761))
- Minor improvements to `BackgroundWorker` ([#1773](https://github.com/getsentry/sentry-dotnet/pull/1773))
- Make GzipRequestBodyHandler respect async ([#1776](https://github.com/getsentry/sentry-dotnet/pull/1776))
- Fix race condition in handling of `InitCacheFlushTimeout` ([#1784](https://github.com/getsentry/sentry-dotnet/pull/1784))
- Fix exceptions on background thread not reported in Unity ([#1794](https://github.com/getsentry/sentry-dotnet/pull/1794))

## 3.19.0

Includes Sentry.Maui Preview 2

### Features

- Expose `EnumerateChainedExceptions` ([#1733](https://github.com/getsentry/sentry-dotnet/pull/1733))
- Android Scope Sync ([#1737](https://github.com/getsentry/sentry-dotnet/pull/1737))
- Enable logging in MAUI ([#1738](https://github.com/getsentry/sentry-dotnet/pull/1738))
- Support `IntPtr` and `UIntPtr` serialization ([#1746](https://github.com/getsentry/sentry-dotnet/pull/1746))
- Log Warning when secret is detected in DSN ([#1749](https://github.com/getsentry/sentry-dotnet/pull/1749))
- Catch permission exceptions on Android ([#1750](https://github.com/getsentry/sentry-dotnet/pull/1750))
- Enable offline caching in MAUI ([#1753](https://github.com/getsentry/sentry-dotnet/pull/1753))
- Send client report when flushing queue ([#1757](https://github.com/getsentry/sentry-dotnet/pull/1757))

### Fixes

- Set MAUI minimum version ([#1728](https://github.com/getsentry/sentry-dotnet/pull/1728))
- Don't allow `SentryDiagnosticListenerIntegration` to be added multiple times ([#1748](https://github.com/getsentry/sentry-dotnet/pull/1748))
- Catch permission exceptions for MAUI ([#1750](https://github.com/getsentry/sentry-dotnet/pull/1750))
- Don't allow newlines in diagnostic logger messages ([#1756](https://github.com/getsentry/sentry-dotnet/pull/1756))

## 3.18.0

Includes Sentry.Maui Preview 1

### Features

- Move tunnel functionality into Sentry.AspNetCore ([#1645](https://github.com/getsentry/sentry-dotnet/pull/1645))
- Make `HttpContext` available for sampling decisions ([#1682](https://github.com/getsentry/sentry-dotnet/pull/1682))
- Send the .NET Runtime Identifier to Sentry ([#1708](https://github.com/getsentry/sentry-dotnet/pull/1708))
- Added a new `net6.0-android` target for the `Sentry` core library, which bundles the [Sentry Android SDK](https://docs.sentry.io/platforms/android/):
  - Initial .NET 6 Android support ([#1288](https://github.com/getsentry/sentry-dotnet/pull/1288))
  - Update Android Support ([#1669](https://github.com/getsentry/sentry-dotnet/pull/1669))
  - Update Sentry-Android to 6.0.0-rc.1 ([#1686](https://github.com/getsentry/sentry-dotnet/pull/1686))
  - Update Sentry-Android to 6.0.0 ([#1697](https://github.com/getsentry/sentry-dotnet/pull/1697))
  - Set Java/Android SDK options ([#1694](https://github.com/getsentry/sentry-dotnet/pull/1694))
  - Refactor and update Android options ([#1705](https://github.com/getsentry/sentry-dotnet/pull/1705))
  - Add Android OS information to the event context ([#1716](https://github.com/getsentry/sentry-dotnet/pull/1716))
- Added a new `Sentry.Maui` integration library for the [.NET MAUI](https://dotnet.microsoft.com/apps/maui) platform:
  - Initial MAUI support ([#1663](https://github.com/getsentry/sentry-dotnet/pull/1663))
  - Continue with adding MAUI support ([#1670](https://github.com/getsentry/sentry-dotnet/pull/1670))
  - MAUI events become extra context in Sentry events ([#1706](https://github.com/getsentry/sentry-dotnet/pull/1706))
  - Add options for PII breadcrumbs from MAUI events ([#1709](https://github.com/getsentry/sentry-dotnet/pull/1709))
  - Add device information to the event context ([#1713](https://github.com/getsentry/sentry-dotnet/pull/1713))
  - Add platform OS information to the event context ([#1717](https://github.com/getsentry/sentry-dotnet/pull/1717))

### Fixes

- Remove IInternalSdkIntegration ([#1656](https://github.com/getsentry/sentry-dotnet/pull/1656))
- On async Main, dont unregister unhandled exception before capturing crash  ([#321](https://github.com/getsentry/sentry-dotnet/issues/321))
- Handle BadHttpRequestException from Kestrel inside SentryTunnelMiddleware ([#1673](https://github.com/getsentry/sentry-dotnet/pull/1673))
- Improve timestamp precision of transactions and spans ([#1680](https://github.com/getsentry/sentry-dotnet/pull/1680))
- Flatten AggregateException ([#1672](https://github.com/getsentry/sentry-dotnet/pull/1672))
  - NOTE: This can affect grouping. You can keep the original behavior by setting the option `KeepAggregateException` to `true`.
- Serialize stack frame addresses as strings. ([#1692](https://github.com/getsentry/sentry-dotnet/pull/1692))
- Improve serialization perf and fix memory leak in `SentryEvent` ([#1693](https://github.com/getsentry/sentry-dotnet/pull/1693))
- Add type checking in contexts TryGetValue ([#1700](https://github.com/getsentry/sentry-dotnet/pull/1700))
- Restore serialization of the `Platform` name ([#1702](https://github.com/getsentry/sentry-dotnet/pull/1702))

## 3.17.1

### Fixes

- Rework how the `InitCacheFlushTimeout` option is implemented. ([#1644](https://github.com/getsentry/sentry-dotnet/pull/1644))
- Add retry logic to the caching transport when moving files back from the processing folder. ([#1649](https://github.com/getsentry/sentry-dotnet/pull/1649))

## 3.17.0

**Notice:** If you are using self-hosted Sentry, this version and forward requires either Sentry version >= [21.9.0](https://github.com/getsentry/relay/blob/master/CHANGELOG.md#2190), or you must manually disable sending client reports via the `SendClientReports` option.

### Features

- Collect and send Client Reports to Sentry, which contain counts of discarded events. ([#1556](https://github.com/getsentry/sentry-dotnet/pull/1556))
- Expose `ITransport` and `SentryOptions.Transport` public, to support using custom transports ([#1602](https://github.com/getsentry/sentry-dotnet/pull/1602))
- Android native crash support ([#1288](https://github.com/getsentry/sentry-dotnet/pull/1288))

### Fixes

- Workaround `System.Text.Json` issue with Unity IL2CPP. ([#1583](https://github.com/getsentry/sentry-dotnet/pull/1583))
- Demystify stack traces for exceptions that fire in a `BeforeSend` callback. ([#1587](https://github.com/getsentry/sentry-dotnet/pull/1587))
- Obsolete `Platform` and always write `csharp` ([#1610](https://github.com/getsentry/sentry-dotnet/pull/1610))
- Fix a minor issue in the caching transport related to recovery of files from previous session. ([#1617](https://github.com/getsentry/sentry-dotnet/pull/1617))
- Better DisableAppDomainProcessExitFlush docs ([#1634](https://github.com/getsentry/sentry-dotnet/pull/1634))

## 3.16.0

### Features

- Use a default value of 60 seconds if a `Retry-After` header is not present. ([#1537](https://github.com/getsentry/sentry-dotnet/pull/1537))
- Add new Protocol definitions for DebugImages and AddressMode ([#1513](https://github.com/getsentry/sentry-dotnet/pull/1513))
- Add `HttpTransport` extensibility and synchronous serialization support ([#1560](https://github.com/getsentry/sentry-dotnet/pull/1560))
- Add `UseAsyncFileIO` to Sentry options (enabled by default) ([#1564](https://github.com/getsentry/sentry-dotnet/pull/1564))

### Fixes

- Fix event dropped by bad attachment when no logger is set. ([#1557](https://github.com/getsentry/sentry-dotnet/pull/1557))
- Ignore zero properties for MemoryInfo ([#1531](https://github.com/getsentry/sentry-dotnet/pull/1531))
- Cleanup diagnostic source ([#1529](https://github.com/getsentry/sentry-dotnet/pull/1529))
- Remove confusing message Successfully sent cached envelope ([#1542](https://github.com/getsentry/sentry-dotnet/pull/1542))
- Fix infinite loop in SentryDatabaseLogging.UseBreadcrumbs ([#1543](https://github.com/getsentry/sentry-dotnet/pull/1543))
- GetFromRuntimeInformation() in try-catch  ([#1554](https://github.com/getsentry/sentry-dotnet/pull/1554))
- Make `Contexts` properties more thread-safe ([#1571](https://github.com/getsentry/sentry-dotnet/pull/1571))
- Fix `PlatformNotSupportedException` exception on `net6.0-maccatalyst` targets ([#1567](https://github.com/getsentry/sentry-dotnet/pull/1567))
- In ASP.Net Core, make sure that `SentrySdk.LastEventId` is accessible from exception handler pages ([#1573](https://github.com/getsentry/sentry-dotnet/pull/1573))

## 3.15.0

### Features

- Expose ConfigureAppFrame as a public static function. ([#1493](https://github.com/getsentry/sentry-dotnet/pull/1493))

### Fixes

- Make `SentryDiagnosticSubscriber._disposableListeners` thread safe ([#1506](https://github.com/getsentry/sentry-dotnet/pull/1506))
- Adjust database span names by replacing `_` to `.`. `db.query_compiler` becomes `db.query.compile`. ([#1502](https://github.com/getsentry/sentry-dotnet/pull/1502))

## 3.14.1

### Fixes

- Fix caching transport with attachments ([#1489](https://github.com/getsentry/sentry-dotnet/pull/1489))
- Revert Sentry in implicit usings ([#1490](https://github.com/getsentry/sentry-dotnet/pull/1490))

## 3.14.0

### Features

- Add the delegate TransactionNameProvider to allow the name definition from Unknown transactions on ASP.NET Core ([#1421](https://github.com/getsentry/sentry-dotnet/pull/1421))
- SentrySDK.WithScope is now obsolete in favour of overloads of CaptureEvent, CaptureMessage, CaptureException ([#1412](https://github.com/getsentry/sentry-dotnet/pull/1412))
- Add Sentry to global usings when ImplicitUsings is enabled (`<ImplicitUsings>true</ImplicitUsings>`) ([#1398](https://github.com/getsentry/sentry-dotnet/pull/1398))
- The implementation of the background worker can now be changed ([#1450](https://github.com/getsentry/sentry-dotnet/pull/1450))
- Map reg key 528449 to net48 ([#1465](https://github.com/getsentry/sentry-dotnet/pull/1465))
- Improve logging for failed JSON serialization ([#1473](https://github.com/getsentry/sentry-dotnet/pull/1473))

### Fixes

- Handle exception from crashedLastRun callback ([#1328](https://github.com/getsentry/sentry-dotnet/pull/1328))
- Reduced the logger noise from EF when not using Performance Monitoring ([#1441](https://github.com/getsentry/sentry-dotnet/pull/1441))
- Create CachingTransport directories in constructor to avoid DirectoryNotFoundException ([#1432](https://github.com/getsentry/sentry-dotnet/pull/1432))
- UnobservedTaskException is now considered as Unhandled ([#1447](https://github.com/getsentry/sentry-dotnet/pull/1447))
- Avoid calls the Thread.CurrentThread where possible ([#1466](https://github.com/getsentry/sentry-dotnet/pull/1466))
- Rename thread pool protocol keys to snake case ([#1472](https://github.com/getsentry/sentry-dotnet/pull/1472))
- Treat IOException as a network issue ([#1476](https://github.com/getsentry/sentry-dotnet/pull/1476))
- Fix incorrect sdk name in envelope header ([#1474](https://github.com/getsentry/sentry-dotnet/pull/1474))
- Use Trace.WriteLine for TraceDiagnosticLogger ([#1475](https://github.com/getsentry/sentry-dotnet/pull/1475))
- Remove Exception filters to work around Unity bug on 2019.4.35f IL2CPP ([#1486](https://github.com/getsentry/sentry-dotnet/pull/1486))

## 3.13.0

### Features

- Add CaptureLastError as an extension method to the Server class on ASP.NET ([#1411](https://github.com/getsentry/sentry-dotnet/pull/1411))
- Add IsDynamicCode* to events ([#1418](https://github.com/getsentry/sentry-dotnet/pull/1418))

### Fixes

- Dispose of client should only flush ([#1354](https://github.com/getsentry/sentry-dotnet/pull/1354))

## 3.12.3

### Fixes

- Events no longer get dropped because of non-serializable contexts or attachments ([#1401](https://github.com/getsentry/sentry-dotnet/pull/1401))
- Add MemoryInfo to sentry event ([#1337](https://github.com/getsentry/sentry-dotnet/pull/1337))
- Report ThreadPool stats ([#1399](https://github.com/getsentry/sentry-dotnet/pull/1399))

## 3.12.2

### Fixes

- log through serialization ([#1388](https://github.com/getsentry/sentry-dotnet/pull/1388))
- Attaching byte arrays to the scope no longer leads to ObjectDisposedException ([#1384](https://github.com/getsentry/sentry-dotnet/pull/1384))
- Operation cancel while flushing cache no longer logs an errors ([#1352](https://github.com/getsentry/sentry-dotnet/pull/1352))
- Dont fail for attachment read error ([#1378](https://github.com/getsentry/sentry-dotnet/pull/1378))
- Fix file locking in attachments ([#1377](https://github.com/getsentry/sentry-dotnet/pull/1377))

## 3.12.1

### Features

- Dont log "Ignoring request with Size" when null ([#1348](https://github.com/getsentry/sentry-dotnet/pull/1348))
- Move to stable v6 for `Microsoft.Extensions.*` packages ([#1347](https://github.com/getsentry/sentry-dotnet/pull/1347))
- bump Ben.Demystifier adding support for Microsoft.Bcl.AsyncInterfaces([#1349](https://github.com/getsentry/sentry-dotnet/pull/1349))

### Fixes

- Fix EF Core garbage collected messages and ordering ([#1368](https://github.com/getsentry/sentry-dotnet/pull/1368))
- Update X-Sentry-Auth header to include correct sdk name and version ([#1333](https://github.com/getsentry/sentry-dotnet/pull/1333))

## 3.12.0

### Features

- Add automatic spans to Entity Framework operations ([#1107](https://github.com/getsentry/sentry-dotnet/pull/1107))

### Fixes

- Avoid using the same connection Span for the same ConnectionId ([#1317](https://github.com/getsentry/sentry-dotnet/pull/1317))
- Finish unfinished Spans on Transaction completion ([#1296](https://github.com/getsentry/sentry-dotnet/pull/1296))

## 3.12.0-alpha.1

### Features

- .NET 6 specific targets ([#939](https://github.com/getsentry/sentry-dotnet/pull/939))

## 3.11.1

### Fixes

- Forward the IP of the client with whe tunnel middleware ([#1310](getsentry/sentry-dotnet/pull/1310))

## 3.11.0

### Features

- Sentry Sessions status as Breadcrumbs ([#1263](https://github.com/getsentry/sentry-dotnet/pull/1263))
- Enhance GCP Integraction with performance monitoring and revision number ([#1286](https://github.com/getsentry/sentry-dotnet/pull/1286))
- Bump Ben.Demystifier to support .NET 6 ([#1290](https://github.com/getsentry/sentry-dotnet/pull/1290))

### Fixes

- ASP.NET Core: Data from Scope in options should be applied on each request ([#1270](https://github.com/getsentry/sentry-dotnet/pull/1270))
- Add missing `ConfigureAwaits(false)` for `async using` ([#1276](https://github.com/getsentry/sentry-dotnet/pull/1276))
- Fix missing handled tag when events are logged via an ASP.NET Core pipeline logger ([#1284](getsentry/sentry-dotnet/pull/1284))

## 3.10.0

### Features

- Add additional primitive values as tags on SentryLogger ([#1246](https://github.com/getsentry/sentry-dotnet/pull/1246))

### Fixes

- Events are now sent on Google Gloud Functions Integration ([#1249](https://github.com/getsentry/sentry-dotnet/pull/1249))
- Cache envelope headers ([#1242](https://github.com/getsentry/sentry-dotnet/pull/1242))
- Avoid replacing Transaction Name on ASP.NET Core by null or empty ([#1215](https://github.com/getsentry/sentry-dotnet/pull/1215))
- Ignore DiagnosticSource Integration if no Sampling available ([#1238](https://github.com/getsentry/sentry-dotnet/pull/1238))

## 3.9.4

### Fixes

- Unity Android support: check for native crashes before closing session as Abnormal ([#1222](https://github.com/getsentry/sentry-dotnet/pull/1222))

## 3.9.3

### Fixes

- Add missing PathBase from ASP.NET Core ([#1198](https://github.com/getsentry/sentry-dotnet/pull/1198))
- Use fallback if route pattern is MVC ([#1188](https://github.com/getsentry/sentry-dotnet/pull/1188))
- Move UseSentryTracing to different namespace ([#1200](https://github.com/getsentry/sentry-dotnet/pull/1200))
- Prevent duplicate package reporting ([#1197](https://github.com/getsentry/sentry-dotnet/pull/1197))

## 3.9.2

### Fixes

- Exceptions from UnhandledExceptionIntegration were not marking sessions as crashed ([#1193](https://github.com/getsentry/sentry-dotnet/pull/1193))

## 3.9.1

### Fixes

- Removed braces from tag keys on DefaultSentryScopeStateProcessor ([#1183](https://github.com/getsentry/sentry-dotnet/pull/1183))
- Fix SQLClient unplanned behaviors ([#1179](https://github.com/getsentry/sentry-dotnet/pull/1179))
- Add fallback to Scope Stack from AspNet ([#1180](https://github.com/getsentry/sentry-dotnet/pull/1180))

## 3.9.0

### Features

- EF Core and SQLClient performance monitoring integration ([#1154](https://github.com/getsentry/sentry-dotnet/pull/1154))
- Improved SDK diagnostic logs ([#1161](https://github.com/getsentry/sentry-dotnet/pull/1161))
- Add Scope observer to SentryOptions ([#1153](https://github.com/getsentry/sentry-dotnet/pull/1153))

### Fixes

- Fix end session from Hub adapter not being passed to SentrySDK ([#1158](https://github.com/getsentry/sentry-dotnet/pull/1158))
- Installation id catches dir not exist([#1159](https://github.com/getsentry/sentry-dotnet/pull/1159))
- Set error status to transaction if http has exception and ok status ([#1143](https://github.com/getsentry/sentry-dotnet/pull/1143))
- Fix max breadcrumbs limit when MaxBreadcrumbs is zero or lower ([#1145](https://github.com/getsentry/sentry-dotnet/pull/1145))

## 3.8.3

### Features

- New package Sentry.Tunnel to proxy Sentry events ([#1133](https://github.com/getsentry/sentry-dotnet/pull/1133))

### Fixes

- Avoid serializing dangerous types ([#1134](https://github.com/getsentry/sentry-dotnet/pull/1134))
- Don't cancel cache flushing on init ([#1139](https://github.com/getsentry/sentry-dotnet/pull/1139))

## 3.8.2

### Fixes

- Add IsParentSampled to ITransactionContext ([#1128](https://github.com/getsentry/sentry-dotnet/pull/1128)
- Avoid warn in global mode ([#1132](https://github.com/getsentry/sentry-dotnet/pull/1132))
- Fix `ParentSampledId` being reset on `Transaction` ([#1130](https://github.com/getsentry/sentry-dotnet/pull/1130))

## 3.8.1

### Fixes

- Persisted Sessions logging ([#1125](https://github.com/getsentry/sentry-dotnet/pull/1125))
- Don't log an error when attempting to recover a persisted session but none exists ([#1123](https://github.com/getsentry/sentry-dotnet/pull/1123))

### Features

- Introduce scope stack abstraction to support global scope on desktop and mobile applications and `HttpContext`-backed scoped on legacy ASP.NET ([#1124](https://github.com/getsentry/sentry-dotnet/pull/1124))

## 3.8.0

### Fixes

- ASP.NET Core: fix handled not being set for Handled exceptions ([#1111](https://github.com/getsentry/sentry-dotnet/pull/1111))

### Features

- File system persistence for sessions ([#1105](https://github.com/getsentry/sentry-dotnet/pull/1105))

## 3.7.0

### Features

- Add HTTP request breadcrumb ([#1113](https://github.com/getsentry/sentry-dotnet/pull/1113))
- Integration for Google Cloud Functions ([#1085](https://github.com/getsentry/sentry-dotnet/pull/1085))
- Add ClearAttachments to Scope ([#1104](https://github.com/getsentry/sentry-dotnet/pull/1104))
- Add additional logging and additional fallback for installation ID ([#1103](https://github.com/getsentry/sentry-dotnet/pull/1103))

### Fixes

- Avoid Unhandled Exception on .NET 461 if the Registry Access threw an exception ([#1101](https://github.com/getsentry/sentry-dotnet/pull/1101))

## 3.6.1

### Fixes

- `IHub.ResumeSession()`: don't start a new session if pause wasn't called or if there is no active session ([#1089](https://github.com/getsentry/sentry-dotnet/pull/1089))
- Fixed incorrect order when getting the last active span ([#1094](https://github.com/getsentry/sentry-dotnet/pull/1094))
- Fix logger call in BackgroundWorker that caused a formatting exception in runtime ([#1092](https://github.com/getsentry/sentry-dotnet/pull/1092))

## 3.6.0

### Features

- Implement pause & resume session ([#1069](https://github.com/getsentry/sentry-dotnet/pull/1069))
- Add auto session tracking ([#1068](https://github.com/getsentry/sentry-dotnet/pull/1068))
- Add SDK information to envelope ([#1084](https://github.com/getsentry/sentry-dotnet/pull/1084))
- Add ReportAssembliesMode in favor of ReportAssemblies ([#1079](https://github.com/getsentry/sentry-dotnet/pull/1079))

### Fixes

- System.Text.Json 5.0.2 ([#1078](https://github.com/getsentry/sentry-dotnet/pull/1078))

## 3.6.0-alpha.2

### Features

- Extended Device and GPU protocol; public IJsonSerializable ([#1063](https://github.com/getsentry/sentry-dotnet/pull/1063))
- ASP.NET Core: Option `AdjustStandardEnvironmentNameCasing` to opt-out from lower casing env name. [#1057](https://github.com/getsentry/sentry-dotnet/pull/1057)
- Sessions: Improve exception check in `CaptureEvent(...)` for the purpose of reporting errors in session ([#1058](https://github.com/getsentry/sentry-dotnet/pull/1058))
- Introduce TraceDiagnosticLogger and obsolete DebugDiagnosticLogger ([#1048](https://github.com/getsentry/sentry-dotnet/pull/1048))

### Fixes

- Handle error thrown while trying to get `BootTime` on PS4 with IL2CPP ([#1062](https://github.com/getsentry/sentry-dotnet/pull/1062))
- Use SentryId for ISession.Id ([#1052](https://github.com/getsentry/sentry-dotnet/pull/1052))
- Add System.Reflection.Metadata as a dependency for netcoreapp3.0 target([#1064](https://github.com/getsentry/sentry-dotnet/pull/1064))

## 3.6.0-alpha.1

### Features

- Implemented client-mode release health ([#1013](https://github.com/getsentry/sentry-dotnet/pull/1013))

### Fixes

- Report lowercase staging environment for ASP.NET Core ([#1046](https://github.com/getsentry/sentry-unity/pull/1046))

## 3.5.0

### Features

- Report user IP address for ASP.NET Core ([#1045](https://github.com/getsentry/sentry-unity/pull/1045))

### Fixes

- Connect middleware exceptions to transactions ([#1043](https://github.com/getsentry/sentry-dotnet/pull/1043))
- Hub.IsEnabled set to false when Hub disposed ([#1021](https://github.com/getsentry/sentry-dotnet/pull/1021))

## 3.4.0

### Features

- Sentry.EntityFramework moved to this repository ([#1017](https://github.com/getsentry/sentry-dotnet/pull/1017))
- Additional `netstandard2.1` target added. Sample with .NET Core 3.1 console app.
- `UseBreadcrumbs` is called automatically by `AddEntityFramework`

### Fixes

- Normalize line breaks ([#1016](https://github.com/getsentry/sentry-dotnet/pull/1016))
- Finish span with exception in SentryHttpMessageHandler ([#1037](https://github.com/getsentry/sentry-dotnet/pull/1037))

## 3.4.0-beta.0

### Features

- Serilog: Add support for Serilog.Formatting.ITextFormatter ([#998](https://github.com/getsentry/sentry-dotnet/pull/998))
- simplify ifdef ([#1010](https://github.com/getsentry/sentry-dotnet/pull/1010))
- Use `DebugDiagnosticLogger` as the default logger for legacy ASP.NET ([#1012](https://github.com/getsentry/sentry-dotnet/pull/1012))
- Adjust parameter type in `AddBreadcrumb` to use `IReadOnlyDictionary<...>` instead of `Dictionary<...>` ([#1000](https://github.com/getsentry/sentry-dotnet/pull/1000))
- await dispose everywhere ([#1009](https://github.com/getsentry/sentry-dotnet/pull/1009))
- Further simplify transaction integration from legacy ASP.NET ([#1011](https://github.com/getsentry/sentry-dotnet/pull/1011))

## 3.3.5-beta.0

### Features

- Default environment to "debug" if running with debugger attached (#978)
- ASP.NET Classic: `HttpContext.StartSentryTransaction()` extension method (#996)

### Fixes

- Unity can have negative line numbers ([#994](https://github.com/getsentry/sentry-dotnet/pull/994))
- Fixed an issue where an attempt to deserialize `Device` with a non-system time zone failed ([#993](https://github.com/getsentry/sentry-dotnet/pull/993))

## 3.3.4

### Features

- Env var to keep large envelopes if they are rejected by Sentry (#957)

### Fixes

- serialize parent_span_id in contexts.trace (#958)

## 3.3.3

### Fixes

- boot time detection can fail in some cases (#955)

## 3.3.2

### Fixes

- Don't override Span/Transaction status on Finish(...) if status was not provided explicitly (#928) @Tyrrrz
- Fix startup time shows incorrect value on macOS/Linux. Opt-out available for IL2CPP. (#948)

## 3.3.1

### Fixes

- Move Description field from Transaction to Trace context (#924) @Tyrrrz
- Drop unfinished spans from transaction (#923) @Tyrrrz
- Don't dispose the SDK when UnobservedTaskException is captured (#925) @bruno-garcia
- Fix spans not inheriting TraceId from transaction (#922) @Tyrrrz

## 3.3.0

### Features

- Add StartupTime and Device.BootTime (#887) @lucas-zimerman
- Link events to currently active span (#909) @Tyrrrz
- Add useful contextual data to TransactionSamplingContext in ASP.NET Core integration (#910) @Tyrrrz

### Changes

- Limit max spans in transaction to 1000 (#908) @Tyrrrz

## 3.2.0

### Changes

- Changed the underlying implementation of `ITransaction` and `ISpan`. `IHub.CaptureTransaction` now takes a `Transaction` instead of `ITransaction`. (#880) @Tyrrrz
- Add IsParentSampled to TransactionContext (#885) @Tyrrrz
- Retrieve CurrentVersion for ASP.NET applications (#884) @lucas-zimerman
- Make description parameter nullable on `ISpan.StartChild(...)` and related methods (#900) @Tyrrrz
- Add Platform to Transaction, mimicking the same property on SentryEvent (#901) @Tyrrrz

## 3.1.0

### Features

- Adding TaskUnobservedTaskExceptionIntegration to default integrations and method to remove it (#870) @FilipNemec
- Enrich transactions with more data (#875) @Tyrrrz

### Fixes

- Don't add version prefix in release if it's already set (#877) @Tyrrrz

## 3.0.8

### Features

- Add AddSentryTag and AddSentryContext Extensions for exception class (#834) @lucas-zimerman
- Associate span exceptions with event exceptions (#848) @Tyrrrz
- MaxCacheItems option to control files on disk (#846) @Tyrrrz
- Move SentryHttpMessageHandlerBuilderFilter to Sentry.Extensions.Logging (#845) @Tyrrrz

### Fixes

- Fix CachingTransport throwing an exception when it can't move the files from the previous session (#871) @Tyrrrz

## 3.0.7

### Changes

- Don't write timezone_display_name if it's the same as the ID (#837) @Tyrrrz
- Serialize arbitrary objects in contexts (#838) @Tyrrrz

## 3.0.6

### Fixes

- Fix serialization of transactions when filesystem caching is enabled. (#815) @Tyrrrz
- Fix UWP not registering exceptions (#821) @lucas-zimerman
- Fix tracing middleware (#813) @Tyrrrz

## 3.0.5

### Changes

- Fix transaction sampling (#810) @Tyrrrz

## 3.0.4

### Changes

- Don't add logs coming from Sentry as breadcrumbs (fixes stack overflow exception) (#797) @Tyrrrz
- Consolidate logic for resolving hub (fixes bug "SENTRY_DSN is not defined") (#795) @Tyrrrz
- Add SetFingerprint overload that takes `params string[]` (#796) @Tyrrrz
- Create spans for outgoing HTTP requests (#802) @Tyrrrz
- Finish span on exception in SentryHttpMessageHandler (#806) @Tyrrrz
- Fix ObjectDisposedException caused by object reuse in RetryAfterHandler (#807) @Tyrrrz

## 3.0.3

### Changes

- Fix DI issues in ASP.NET Core + SentryHttpMessageHandlerBuilderFilter (#789) @Tyrrrz
- Fix incorrect NRT on SpanContext.ctor (#788) @Tyrrrz
- Remove the `Evaluate` error from the breadcrumb list (#790) @Tyrrrz
- Set default tracing sample rate to 0.0 (#791) @Tyrrrz

## 3.0.2

### Changes

- Add GetSpan() to IHub and SentrySdk (#782) @Tyrrrz
- Automatically start transactions from incoming trace in ASP.NET Core (#783) @Tyrrrz
- Automatically inject 'sentry-trace' on outgoing requests in ASP.NET Core (#784) @Tyrrrz

## 3.0.1

### Changes

- bump log4net 2.0.12 (#781) @bruno-garcia
- Fix Serilog version (#780) @bruno-garcia
- Move main Protocol types to Sentry namespace (#779) @bruno-garcia

## 3.0.0

### Changes

- Add support for dynamic transaction sampling. (#753) @Tyrrrz
- Integrate trace headers. (#758) @Tyrrrz
- Renamed Option `DiagnosticsLevel` to `DiagnosticLevel` (#759) @bruno-garcia
- Add additional data to transactions (#763) @Tyrrrz
- Improve transaction instrumentation on ASP.NET Core (#766) @Tyrrrz
- Add `Release` to `Scope` (#765) @Tyrrrz
- Don't fallback to `HttpContext.RequestPath` if a route is unknown (#767 #769) @kanadaj @Tyrrrz

## 3.0.0-beta.0

### Changes

- Add instruction_addr to SentryStackFrame. (#744) @lucas-zimerman
- Default stack trace format: Ben.Demystifier (#732) @bruno-garcia

## 3.0.0-alpha.11

### Changed

- Limit attachment size (#705)
- Separate tracing middleware (#737)
- Bring Transaction a bit more inline with Java SDK (#741)
- Sync transaction and transaction name on scope (#740)

## 3.0.0-alpha.10

- Disabled Mono StackTrace Factory. (#709) @lucas-zimerman
- Adds to the existing User Other dict rather than replacing (#729) @brettjenkins

## 3.0.0-alpha.9

- Handle non-json error response messages on HttpTransport. (#690) @lucas-zimerman
- Fix deadlock on missing ConfigureAwait into foreach loops. (#694) @lucas-zimerman
- Report gRPC sdk name (#700) @bruno-garcia

## 3.0.0-alpha.8

- Include parameters in stack frames. (#662) @Tyrrrz
- Remove CultureUIInfo if value is even with CultureInfo. (#671) @lucas-zimerman
- Make all fields on UserFeedback optional. (#660) @Tyrrrz
- Align transaction names with Java. (#659) @Tyrrrz
- Include assembly name in default release. (#682) @Tyrrrz
- Add support for attachments. (#670) @Tyrrrz
- Improve logging for relay errors. (#683) @Tyrrrz
- Report sentry.dotnet.aspnet on the new Sentry.AspNet package. (#681) @Tyrrrz
- Always send a default release. (#695) @Tyrrrz

## 3.0.0-alpha.7

- Ref moved SentryId from namespace Sentry.Protocol to Sentry (#643) @lucas-zimerman
- Ref renamed `CacheFlushTimeout` to `InitCacheFlushTimeout` (#638) @lucas-zimerman
- Add support for performance. ([#633](https://github.com/getsentry/sentry-dotnet/pull/633))
- Transaction (of type `string`) on Scope and Event now is called TransactionName. ([#633](https://github.com/getsentry/sentry-dotnet/pull/633))

## 3.0.0-alpha.6

- Abandon ValueTask #611
- Fix Cache deleted on HttpTransport exception. (#610) @lucas-zimerman
- Add `SentryScopeStateProcessor` #603
- Add net5.0 TFM to libraries #606
- Add more logging to CachingTransport #619
- Bump Microsoft.Bcl.AsyncInterfaces to 5.0.0 #618
- Bump `Microsoft.Bcl.AsyncInterfaces` to 5.0.0 #618
- `DefaultTags` moved from `SentryLoggingOptions` to `SentryOptions` (#637) @PureKrome
- `Sentry.Serilog` can accept DefaultTags (#637) @PureKrome

## 3.0.0-alpha.5

- Replaced `BaseScope` with `IScope`. (#590) @Tyrrrz
- Removed code coverage report from the test folder. (#592) @lucas-zimerman
- Add target framework NET5.0 on Sentry.csproj. Change the type of `Extra` where value parameter become nullable. @lucas-zimerman
- Implement envelope caching. (#576) @Tyrrrz
- Add a list of .NET Frameworks installed when available. (#531) @lucas-zimerman
- Parse Mono and IL2CPP stacktraces for Unity and Xamarin (#578) @bruno-garcia
- Update TFMs and dependency min version (#580) @bruno-garcia
- Run all tests on .NET 5 (#583) @bruno-garcia

## 3.0.0-alpha.4

- Add the client user ip if both SendDefaultPii and IsEnvironmentUser are set. (#1015) @lucas-zimerman
- Replace Task with ValueTask where possible. (#564) @Tyrrrz
- Add support for ASP.NET Core gRPC (#563) @Mitch528
- Push API docs to GitHub Pages GH Actions (#570) @bruno-garcia
- Refactor envelopes

## 3.0.0-alpha.3

- Add support for user feedback. (#559) @lucas-zimerman
- Add support for envelope deserialization (#558) @Tyrrrz
- Add package description and tags to Sentry.AspNet @Tyrrrz
- Fix internal url references for the new Sentry documentation. (#562) @lucas-zimerman

## 3.0.0-alpha.2

- Set the Environment setting to 'production' if none was provided. (#550) @PureKrome
- ASPNET.Core hosting environment is set to 'production' / 'development' (notice lower casing) if no custom options.Enviroment is set. (#554) @PureKrome
- Add most popular libraries to InAppExclude #555 (@bruno-garcia)
- Add support for individual rate limits.
- Extend `SentryOptions.BeforeBreadcrumb` signature to accept returning nullable values.
- Add support for envelope deserialization.

## 3.0.0-alpha.1

- Rename `LogEntry` to `SentryMessage`. Change type of `SentryEvent.Message` from `string` to `SentryMessage`.
- Change the type of `Gpu.VendorId` from `int` to `string`.
- Add support for envelopes.
- Publishing symbols package (snupkg) to nuget.org with sourcelink

## 3.0.0-alpha.0

- Move aspnet-classic integration to Sentry.AspNet (#528) @Tyrrrz
- Merge Sentry.Protocol into Sentry (#527) @Tyrrrz
- Framework and runtime info (#526) @bruno-garcia
- Add NRTS to Sentry.Extensions.Logging (#524) @Tyrrrz
- Add NRTs to Sentry.Serilog, Sentry.NLog, Sentry.Log4Net (#521) @Tyrrrz
- Add NRTs to Sentry.AspNetCore (#520) @Tyrrrz
- Fix CI build on GitHub Actions (#523) @Tyrrrz
- Add GitHubActionsTestLogger (#511) @Tyrrrz

We'd love to get feedback.

## 2.2.0-alpha

Add nullable reference types support (Sentry, Sentry.Protocol) (#509)
fix: Use ASP.NET Core endpoint FQDN (#485)
feat: Add integration to TaskScheduler.UnobservedTaskException (#481)

## 2.1.6

fix: aspnet fqdn (#485) @bruno-garcia
ref: wait on test the time needed (#484) @bruno-garcia
feat: Add integration to TaskScheduler.UnobservedTaskException (#481) @lucas-zimerman
build(deps): bump Serilog.AspNetCore from 3.2.0 to 3.4.0 (#477)  @dependabot-preview
Fix README typo (#480) @AndreasLangberg
build(deps): bump coverlet.msbuild from 2.8.1 to 2.9.0 (#462) @dependabot-preview
build(deps): bump Microsoft.Extensions.Logging.Debug @dependabot-preview
fix some spelling (#475) @SimonCropp
build(deps): bump Microsoft.Extensions.Configuration.Json (#467) @dependabot-preview

## 2.1.5

- fix: MEL don't init if enabled (#460) @bruno-garcia
- feat: Device Calendar, Timezone, CultureInfo (#457) @bruno-garcia
- ref: Log out debug disabled (#459) @bruno-garcia
- dep: Bump PlatformAbstractions (#458) @bruno-garcia
- feat: Exception filter (#456) @bruno-garcia

## 2.1.5-beta

- fix: MEL don't init if enabled (#460) @bruno-garcia
- feat: Device Calendar, Timezone, CultureInfo (#457) @bruno-garcia
- ref: Log out debug disabled (#459) @bruno-garcia
- dep: Bump PlatformAbstractions (#458) @bruno-garcia
- feat: Exception filter (#456) @bruno-garcia

## 2.1.4

- NLog SentryTarget - NLogDiagnosticLogger for writing to NLog InternalLogger (#450) @snakefoot
- fix: SentryScopeManager dispose message (#449) @bruno-garcia
- fix: dont use Sentry namespace on sample (#447) @bruno-garcia
- Remove obsolete API from benchmarks (#445) @bruno-garcia
- build(deps): bump Microsoft.Extensions.Logging.Debug from 2.1.1 to 3.1.4 (#421) @dependabot-preview
- build(deps): bump Microsoft.AspNetCore.Diagnostics from 2.1.1 to 2.2.0 (#431) @dependabot-preview
- build(deps): bump Microsoft.CodeAnalysis.CSharp.Workspaces from 3.1.0 to 3.6.0 (#437) @dependabot-preview

## 2.1.3

- SentryScopeManager - Fixed clone of Stack so it does not reverse order (#420) @snakefoot
- build(deps): bump Serilog.AspNetCore from 2.1.1 to 3.2.0 (#411) @dependabot-preview
- Removed dependency on System.Collections.Immutable (#405) @snakefoot
- Fix Sentry.Microsoft.Logging Filter now drops also breadcrumbs (#440)

## 2.1.2-beta5

Fix Background worker dispose logs error message (#408)
Fix sentry serilog extension method collapsing (#406)
Fix Sentry.Samples.NLog so NLog.config is valid (#404)

Thanks @snakefoot and @JimHume for the fixes

Add MVC route data extraction to ScopeExtensions.Populate() (#401)

## 2.1.2-beta3

Fixed ASP.NET System.Web catch HttpException to prevent the request processor from being unable to submit #397 (#398)

## 2.1.2-beta2

- Ignore WCF error and capture (#391)

### 2.1.2-beta

- Serilog Sentry sink does not load all options from IConfiguration (#380)
- UnhandledException sets Handled=false (#382)

## 2.1.1

Bug fix:  Don't overwrite server name set via configuration with machine name on ASP.NET Core #372

## 2.1.0

- Set score url to fully constructed url #367 Thanks @christopher-taormina-zocdoc
- Don't dedupe from inner exception #363 - Note this might change groupings. It's opt-in.
- Expose FlushAsync to intellisense #362
- Protocol monorepo #325 - new protocol version whenever there's a new SDK release

## 2.0.3

Expose httpHandler creation (#359)
NLog: possibility to override fingerprint using AdditionalGroupingKey (#358) @Shtannikov
Take ServerName from options (#356)

## 2.0.2

Add logger and category from Serilog SourceContext. (#316) @krisztiankocsis
Set DateFormatHandling.IsoDateFormat for serializer. Fixes #351 (#353)  @olsh

## 2.0.1

Removed `-beta` from dependencies.

## 2.0.0

- SentryTarget - GetTagsFromLogEvent with null check (#326)
- handled process corrupted (#328)
- sourcelink GA (#330)
- Adds ability to specify user values via NLog configuration (#336)
- Add option to ASP.NET Core to flush events after response complete (#288)
- Fixed race on `BackgroundWorker`  (#293)
- Exclude `Sentry.` frames from InApp (#272)
- NLog SentryTarget with less overhead for breadcrumb (#273)
- Logging on body not extracted (#246)
- Add support to DefaultTags for ASP.NET Core and M.E.Logging (#268)
- Don't use ValueTuple (#263)
- All public members were documented: #252
- Use EnableBuffering to keep request payload around: #250
- Serilog default levels: #237
- Removed dev dependency from external dependencies 4d92ab0
- Use new `Sentry.Protocol` 836fb07e
- Use new `Sentry.PlatformAbsrtractions` #226
- Debug logging for ASP.NET Classic #209
- Reading request body throws on ASP.NET Core 3 (#324)
- NLog: null check contextProp.Value during IncludeEventDataOnBreadcrumbs (#323)
- JsonSerializerSettings - ReferenceLoopHandling.Ignore (#312)
- Fixed error when reading request body affects collecting other request data (#299)
- `Microsoft.Extensions.Logging` `ConfigureScope` invocation. #208, #210, #224 Thanks @dbraillon
- `Sentry.Serilog` Verbose level. #213, #217. Thanks @kanadaj
- AppDomain.ProcessExit will close the SDK: #242
- Adds PublicApiAnalyzers to public projects: #234
- NLog: Utilizes Flush functionality in NLog target: #228
- NLog: Set the logger via the log event info in SentryTarget.Write, #227
- Multi-target .NET Core 3.0 (#308)

Major version bumped due to these breaking changes:

1. `Sentry.Protocol` version 2.0.0
   - Remove StackTrace from SentryEvent [#38](https://github.com/getsentry/sentry-dotnet-protocol/pull/38) - StackTrace is  either part of Thread or SentryException.
2. Removed `ContextLine` #223
3. Use `StackTrace` from `Threads` #222
4. `FlushAsync` added to `ISentryClient` #214

## 2.0.0-beta8

- SentryTarget - GetTagsFromLogEvent with null check (#326)
- handled process corrupted (#328)
- sourcelink GA (#330)
- Adds ability to specify user values via NLog configuration (#336)

## 2.0.0-beta7

Fixes:

- Reading request body throws on ASP.NET Core 3 (#324)
- NLog: null check contextProp.Value during IncludeEventDataOnBreadcrumbs (#323)
- JsonSerializerSettings - ReferenceLoopHandling.Ignore (#312)

Features:

- Multi-target .NET Core 3.0 (#308)

## 2.0.0-beta6

- Fixed error when reading request body affects collecting other request data (#299)

## 2.0.0-beta5

- Add option to ASP.NET Core to flush events after response complete (#288)
- Fixed race on `BackgroundWorker`  (#293)
- Exclude `Sentry.` frames from InApp (#272)
- NLog SentryTarget with less overhead for breadcrumb (#273)

## 2.0.0-beta4

- Logging on body not extracted (#246)
- Add support to DefaultTags for ASP.NET Core and M.E.Logging (#268)
- Don't use ValueTuple (#263)

## 2.0.0-beta3

- All public members were documented: #252
- Use EnableBuffering to keep request payload around: #250
- Serilog default levels: #237

Thanks @josh-degraw for:

- AppDomain.ProcessExit will close the SDK: #242
- Adds PublicApiAnalyzers to public projects: #234
- NLog: Utilizes Flush functionality in NLog target: #228
- NLog: Set the logger via the log event info in SentryTarget.Write, #227

## 2.0.0-beta2

- Removed dev dependency from external dependencies 4d92ab0
- Use new `Sentry.Protocol` 836fb07e
- Use new `Sentry.PlatformAbsrtractions` #226

## 2.0.0-beta

Major version bumped due to these breaking changes:

1. `Sentry.Protocol` version 2.0.0
   - Remove StackTrace from SentryEvent [#38](https://github.com/getsentry/sentry-dotnet-protocol/pull/38) - StackTrace is either part of Thread or SentryException.
2. Removed `ContextLine` #223
3. Use `StackTrace` from `Threads` #222
4. `FlushAsync` added to `ISentryClient` #214

Other Features:

- Debug logging for ASP.NET Classic #209

Fixes:

- `Microsoft.Extensions.Logging` `ConfigureScope` invocation. #208, #210, #224 Thanks @dbraillon
- `Sentry.Serilog` Verbose level. #213, #217. Thanks @kanadaj

## 1.2.1-beta

Fixes and improvements to the NLog integration: #207 by @josh-degraw

## 1.2.0

### Features

- Optionally skip module registrations #202 - (Thanks @josh-degraw)
- First NLog integration release #188 (Thanks @josh-degraw)
- Extensible stack trace #184 (Thanks @pengweiqhca)
- MaxRequestSize for ASP.NET and ASP.NET Core #174
- InAppInclude #171
- Overload to AddSentry #163 by (Thanks @f1nzer)
- ASP.NET Core AddSentry has now ConfigureScope: #160

### Bug fixes

- Don't override user #199
- Read the hub to take latest Client: 8f4b5ba

## 1.1.3-beta4

Bug fix: Don't override user  #199

## 1.1.3-beta3

- First NLog integration release #188 (Thanks @josh-degraw)
- Extensible stack trace #184 (Thanks @pengweiqhca)

## 1.1.3-beta2

Feature:

- MaxRequestSize for ASP.NET and ASP.NET Core #174
- InAppInclude #171

Fix: Diagnostic log order: #173 by @scolestock

## 1.1.3-beta

Fixed:

- Read the hub to take latest Client: 8f4b5ba1a3
- Uses Sentry.Protocol 1.0.4 4035e25

Feature

- Overload to `AddSentry` #163 by @F1nZeR
- ASP.NET Core `AddSentry` has now `ConfigureScope`: #160

## 1.1.2

Using [new version of the protocol with fixes and features](https://github.com/getsentry/sentry-dotnet-protocol/releases/tag/1.0.3).

Fixed:

ASP.NET Core integration issue when containers are built on the ServiceCollection after SDK is initialized (#157, #103 )

## 1.1.2-beta

Fixed:

- ASP.NET Core integration issue when containers are built on the ServiceCollection after SDK is initialized (#157, #103 )

## 1.1.1

Fixed:

- Serilog bug that self log would recurse #156

Feature:

- log4net environment via xml configuration #150 (Thanks Sébastien Pierre)

## 1.1.0

Includes all features and bug fixes of previous beta releases:

Features:

- Use log entry to improve grouping #125
- Use .NET Core SDK 2.1.401
- Make AddProcessors extension methods on Options public #115
- Format InternalsVisibleTo to avoid iOS issue: 94e28b3
- Serilog Integration #118, #145
- Capture methods return SentryId #139, #140
- MEL integration keeps properties as tags #146
- Sentry package Includes net461 target #135

Bug fixes:

- Disabled SDK throws on shutdown: #124
- Log4net only init if current hub is disabled #119

Thanks to our growing list of [contributors](https://github.com/getsentry/sentry-dotnet/graphs/contributors).

## 1.0.1-beta5

- Added `net461` target to Serilog package #148

## 1.0.1-beta4

- Serilog Integration #118, #145
- `Capture` methods return `SentryId` #139, #140
- MEL integration keeps properties as tags #146
- Revert reducing Json.NET requirements <https://github.com/getsentry/sentry-dotnet/commit/1aed4a5c76ead2f4d39f1c2979eda02d068bfacd>

Thanks to our growing [list of contributors](https://github.com/getsentry/sentry-dotnet/graphs/contributors).

## 1.0.1-beta3

Lowering Newtonsoft.Json requirements; #138

## 1.0.1-beta2

`Sentry` package Includes `net461` target #135

## 1.0.1-beta

Features:

- Use log entry to improve grouping #125
- Use .NET Core SDK 2.1.401
- Make `AddProcessors` extension methods on Options public  #115
- Format InternalsVisibleTo to avoid iOS issue: 94e28b3

Bug fixes:

- Disabled SDK throws on shutdown: #124
- Log4net only init if current hub is disabled #119

## 1.0.0

### First major release of the new .NET SDK

#### Main features

##### Sentry package

- Automatic Captures global unhandled exceptions (AppDomain)
- Scope management
- Duplicate events automatically dropped
- Events from the same exception automatically dropped
- Web proxy support
- HttpClient/HttpClientHandler configuration callback
- Compress request body
- Event sampling opt-in
- Event flooding protection (429 retry-after and internal bound queue)
- Release automatically set (AssemblyInformationalVersionAttribute, AssemblyVersion or env var)
- DSN discovered via environment variable
- Release (version) reported automatically
- CLS Compliant
- Strong named
- BeforeSend and BeforeBreadcrumb callbacks
- Event and Exception processors
- SourceLink (including PDB in nuget package)
- Device OS info sent
- Device Runtime info sent
- Enable SDK debug mode (opt-in)
- Attach stack trace for captured messages (opt-in)

##### Sentry.Extensions.Logging

- Includes all features from the `Sentry` package.
- BeginScope data added to Sentry scope, sent with events
- LogInformation or higher added as breadcrumb, sent with next events.
- LogError or higher automatically captures an event
- Minimal levels are configurable.

##### Sentry.AspNetCore

- Includes all features from the `Sentry` package.
- Includes all features from the `Sentry.Extensions.Logging` package.
- Easy ASP.NET Core integration, single line: `UseSentry`.
- Captures unhandled exceptions in the middleware pipeline
- Captures exceptions handled by the framework `UseExceptionHandler` and Error page display.
- Any event sent will include relevant application log messages
- RequestId as tag
- URL as tag
- Environment is automatically set (`IHostingEnvironment`)
- Request payload can be captured if opt-in
- Support for EventProcessors registered with DI
- Support for ExceptionProcessors registered with DI
- Captures logs from the request (using Microsoft.Extensions.Logging)
- Supports configuration system (e.g: appsettings.json)
- Server OS info sent
- Server Runtime info sent
- Request headers sent
- Request body compressed

All packages are:

- Strong named
- Tested on Windows, Linux and macOS
- Tested on .NET Core, .NET Framework and Mono

##### Learn more

- [Code samples](https://github.com/getsentry/sentry-dotnet/tree/master/samples)
- [Sentry docs](https://docs.sentry.io/quickstart/?platform=csharp)

Sample event using the log4net integration:
![Sample event in Sentry](https://github.com/getsentry/sentry-dotnet/blob/master/samples/Sentry.Samples.Log4Net/.assets/log4net-sample.gif?raw=true)

Download it directly from GitHub or using NuGet:

|      Integrations                 |        NuGet         |
| ----------------------------- | -------------------: |
|         **Sentry**            |    [![NuGet](https://img.shields.io/nuget/vpre/Sentry.svg)](https://www.nuget.org/packages/Sentry)   |
|     **Sentry.AspNetCore**     |   [![NuGet](https://img.shields.io/nuget/vpre/Sentry.AspNetCore.svg)](https://www.nuget.org/packages/Sentry.AspNetCore)   |
| **Sentry.Extensions.Logging** | [![NuGet](https://img.shields.io/nuget/vpre/Sentry.Extensions.Logging.svg)](https://www.nuget.org/packages/Sentry.Extensions.Logging)   |
| **Sentry.Log4Net** | [![NuGet](https://img.shields.io/nuget/vpre/Sentry.Log4Net.svg)](https://www.nuget.org/packages/Sentry.Log4Net)   |

## 1.0.0-rc2

Features and improvements:

- `SentrySdk.LastEventId` to get scoped id
- `BeforeBreadcrumb` to allow dropping or modifying a breadcrumb
- Event processors on scope #58
- Event processor as `Func<SentryEvent,SentryEvent>`

Bug fixes:

- #97 Sentry environment takes precedence over ASP.NET Core

Download it directly below from GitHub or using NuGet:

|      Integrations                 |        NuGet         |
| ----------------------------- | -------------------: |
|         **Sentry**            |    [![NuGet](https://img.shields.io/nuget/vpre/Sentry.svg)](https://www.nuget.org/packages/Sentry)   |
|     **Sentry.AspNetCore**     |   [![NuGet](https://img.shields.io/nuget/vpre/Sentry.AspNetCore.svg)](https://www.nuget.org/packages/Sentry.AspNetCore)   |
| **Sentry.Extensions.Logging** | [![NuGet](https://img.shields.io/nuget/vpre/Sentry.Extensions.Logging.svg)](https://www.nuget.org/packages/Sentry.Extensions.Logging)   |
| **Sentry.Log4Net** | [![NuGet](https://img.shields.io/nuget/vpre/Sentry.Log4Net.svg)](https://www.nuget.org/packages/Sentry.Log4Net)   |

## 1.0.0-rc

Features and improvements:

- Microsoft.Extensions.Logging (MEL) use framework configuration system #79 (Thanks @pengweiqhca)
- Use IOptions on Logging and ASP.NET Core integrations #81
- Send PII (personal identifier info, opt-in `SendDefaultPii`): #83
- When SDK is disabled SentryMiddleware passes through to next in pipeline: #84
- SDK diagnostic logging (option: `Debug`): #85
- Sending Stack trace for events without exception (like CaptureMessage, opt-in `AttachStackTrace`) #86

Bug fixes:

- MEL: Only call Init if DSN was provided <https://github.com/getsentry/sentry-dotnet/commit/097c6a9c6f4348d87282c92d9267879d90879e2a>
- Correct namespace for `AddSentry` <https://github.com/getsentry/sentry-dotnet/commit/2498ab4081f171dc78e7f74e4f1f781a557c5d4f>

Breaking changes:

The settings for HTTP and Worker have been moved to `SentryOptions`. There's no need to call `option.Http(h => h...)` anymore.
`option.Proxy` was renamed to `option.HttpProxy`.

[New sample](https://github.com/getsentry/sentry-dotnet/tree/master/samples/Sentry.Samples.GenericHost) using [GenericHost](https://docs.microsoft.com/en-us/aspnet/core/fundamentals/host/generic-host?view=aspnetcore-2.1)

Download it directly below from GitHub or using NuGet:

|      Integrations                 |        NuGet         |
| ----------------------------- | -------------------: |
|         **Sentry**            |    [![NuGet](https://img.shields.io/nuget/vpre/Sentry.svg)](https://www.nuget.org/packages/Sentry)   |
|     **Sentry.AspNetCore**     |   [![NuGet](https://img.shields.io/nuget/vpre/Sentry.AspNetCore.svg)](https://www.nuget.org/packages/Sentry.AspNetCore)   |
| **Sentry.Extensions.Logging** | [![NuGet](https://img.shields.io/nuget/vpre/Sentry.Extensions.Logging.svg)](https://www.nuget.org/packages/Sentry.Extensions.Logging)   |
| **Sentry.Log4Net** | [![NuGet](https://img.shields.io/nuget/vpre/Sentry.Log4Net.svg)](https://www.nuget.org/packages/Sentry.Log4Net)   |

## 0.0.1-preview5

Features:

- Support buffered gzip request #73
- Reduced dependencies from the ASP.NET Core integraiton
- InAppExclude configurable #75
- Duplicate event detects inner exceptions #76
- HttpClientHandler configuration callback #72
- Event sampling opt-in
- ASP.NET Core sends server name

Bug fixes:

- On-prem without chuncked support for gzip #71
- Exception.Data key is not string #77

**[Watch on youtube](https://www.youtube.com/watch?v=xK6a1goK_w0) how to use the ASP.NET Core integration**

Download it directly below from GitHub or using NuGet:

|      Integrations                 |        NuGet         |
| ----------------------------- | -------------------: |
|         **Sentry**            |    [![NuGet](https://img.shields.io/nuget/vpre/Sentry.svg)](https://www.nuget.org/packages/Sentry)   |
|     **Sentry.AspNetCore**     |   [![NuGet](https://img.shields.io/nuget/vpre/Sentry.AspNetCore.svg)](https://www.nuget.org/packages/Sentry.AspNetCore)   |
| **Sentry.Extensions.Logging** | [![NuGet](https://img.shields.io/nuget/vpre/Sentry.Extensions.Logging.svg)](https://www.nuget.org/packages/Sentry.Extensions.Logging)   |
| **Sentry.Log4Net** | [![NuGet](https://img.shields.io/nuget/vpre/Sentry.Log4Net.svg)](https://www.nuget.org/packages/Sentry.Log4Net)   |

## 0.0.1-preview4

Features:

- Using [Sentry Protocol](https://github.com/getsentry/sentry-dotnet-protocol) as a dependency
- Environment can be set via `SentryOptions` #49
- Compress request body (configurable: Fastest, Optimal, Off) #63
- log4net integration
- SDK honors Sentry's 429 HTTP Status with Retry After header #61

Bug fixes:

- `Init` pushes the first scope #55, #54
- `Exception.Data` copied to `SentryEvent.Data` while storing the index of originating error.
- Demangling code ensures Function name available #64
- ASP.NET Core integration throws when Serilog added #65, #68, #67

Improvements to [the docs](https://getsentry.github.io/sentry-dotnet) like:

- Release discovery
- `ConfigureScope` clarifications
- Documenting samples

### [Watch on youtube](https://www.youtube.com/watch?v=xK6a1goK_w0) how to use the ASP.NET Core integration

Download it directly from GitHub or using NuGet:

|      Integrations                 |        NuGet         |
| ----------------------------- | -------------------: |
|         **Sentry**            |    [![NuGet](https://img.shields.io/nuget/vpre/Sentry.svg)](https://www.nuget.org/packages/Sentry)   |
|     **Sentry.AspNetCore**     |   [![NuGet](https://img.shields.io/nuget/vpre/Sentry.AspNetCore.svg)](https://www.nuget.org/packages/Sentry.AspNetCore)   |
| **Sentry.Extensions.Logging** | [![NuGet](https://img.shields.io/nuget/vpre/Sentry.Extensions.Logging.svg)](https://www.nuget.org/packages/Sentry.Extensions.Logging)   |
| **Sentry.Log4Net** | [![NuGet](https://img.shields.io/nuget/vpre/Sentry.Log4Net.svg)](https://www.nuget.org/packages/Sentry.Log4Net)   |

## 0.0.1-preview3

This third preview includes bug fixes and more features. Test coverage increased to 96%

Features and improvements:

- Filter duplicate events/exceptions #43
- EventProcessors can be added (sample [1](https://github.com/getsentry/sentry-dotnet/blob/dbb5a3af054d0ca6f801de37fb7db3632ca2c65a/samples/Sentry.Samples.Console.Customized/Program.cs#L151), [2](https://github.com/getsentry/sentry-dotnet/blob/dbb5a3af054d0ca6f801de37fb7db3632ca2c65a/samples/Sentry.Samples.Console.Customized/Program.cs#L41))
- ExceptionProcessors can be added #36 (sample [1](https://github.com/getsentry/sentry-dotnet/blob/dbb5a3af054d0ca6f801de37fb7db3632ca2c65a/samples/Sentry.Samples.Console.Customized/Program.cs#L172), [2](https://github.com/getsentry/sentry-dotnet/blob/dbb5a3af054d0ca6f801de37fb7db3632ca2c65a/samples/Sentry.Samples.Console.Customized/Program.cs#L42))
- Release is automatically discovered/reported #35
- Contexts is a dictionary - allows custom data #37
- ASP.NET integration reports context as server: server-os, server-runtime #37
- Assemblies strong named #41
- Scope exposes IReadOnly members instead of Immutables
- Released a [documentation site](https://getsentry.github.io/sentry-dotnet/)

Bug fixes:

- Strong name
- Logger provider gets disposed/flushes events

[Watch on youtube](https://www.youtube.com/watch?v=xK6a1goK_w0) how to use the ASP.NET Core integration.

Download it directly from GitHub or using NuGet:

|      Integrations                 |        NuGet         |
| ----------------------------- | -------------------: |
|         **Sentry**            |    [![NuGet](https://img.shields.io/nuget/vpre/Sentry.svg)](https://www.nuget.org/packages/Sentry)   |
|     **Sentry.AspNetCore**     |   [![NuGet](https://img.shields.io/nuget/vpre/Sentry.AspNetCore.svg)](https://www.nuget.org/packages/Sentry.AspNetCore)   |
| **Sentry.Extensions.Logging** | [![NuGet](https://img.shields.io/nuget/vpre/Sentry.Extensions.Logging.svg)](https://www.nuget.org/packages/Sentry.Extensions.Logging)   |

## 0.0.1-preview2

This second release includes bug fixes and more features. Test coverage increased to 93%

Features and improvements:

- Added `CaptureMessage`
- `BeforeSend` callback errors are sent as breadcrumbs
- `ASP.NET Core` integration doesn't add tags added by `Microsoft.Extensions.Logging`
- SDK name is reported depending on the package added
- Integrations API allows user-defined SDK integration
- Unhandled exception handler can be configured via integrations
- Filter kestrel log eventid 13 (application error) when already captured by the middleware

Bugs fixed:

- Fixed #28
- HTTP Proxy set to HTTP message handler

Download it directly from GitHub or using NuGet:

|      Integrations                 |        NuGet         |
| ----------------------------- | -------------------: |
|         **Sentry**            |    [![NuGet](https://img.shields.io/nuget/vpre/Sentry.svg)](https://www.nuget.org/packages/Sentry)   |
|     **Sentry.AspNetCore**     |   [![NuGet](https://img.shields.io/nuget/vpre/Sentry.AspNetCore.svg)](https://www.nuget.org/packages/Sentry.AspNetCore)   |
| **Sentry.Extensions.Logging** | [![NuGet](https://img.shields.io/nuget/vpre/Sentry.Extensions.Logging.svg)](https://www.nuget.org/packages/Sentry.Extensions.Logging)   |

## 0.0.1-preview1

Our first preview of the SDK:

Main features:

- Easy ASP.NET Core integration, single line: `UseSentry`.
- Captures unhandled exceptions in the middleware pipeline
- Captures exceptions handled by the framework `UseExceptionHandler` and Error page display.
- Captures process-wide unhandled exceptions (AppDomain)
- Captures logger.Error or logger.Critical
- When an event is sent, data from the current request augments the event.
- Sends information about the server running the app (OS, Runtime, etc)
- Informational logs written by the app or framework augment events sent to Sentry
- Optional include of the request body
- HTTP Proxy configuration

Also available via NuGet:

[Sentry](https://www.nuget.org/packages/Sentry/0.0.1-preview1)
[Sentry.AspNetCore](https://www.nuget.org/packages/Sentry.AspNetCore/0.0.1-preview1)
[Sentry.Extensions.Logging](https://www.nuget.org/packages/Sentry.Extensions.Logging/0.0.1-preview1)<|MERGE_RESOLUTION|>--- conflicted
+++ resolved
@@ -5,14 +5,10 @@
 ### BREAKING CHANGES
 
 - This release adds support for .NET 10 and drops support for net8.0-android, net8.0-ios, net8.0-maccatalyst and net8.0-windows10.0.19041.0 ([#4461](https://github.com/getsentry/sentry-dotnet/pull/4461))
-<<<<<<< HEAD
 - Added support for v3 of the Android AssemblyStore format that is used in .NET 10 and dropped support for v1 that was used in .NET 8 ([#4516](https://github.com/getsentry/sentry-dotnet/pull/4516))
 
 ## Unreleased
-=======
-
 ## 5.15.1
->>>>>>> 44ce68a5
 
 ### Fixes
 
