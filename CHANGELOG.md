# Changelog

<<<<<<< HEAD
## Version Five

### API Changes

- You should no longer pass `AndroidContext` as an argument to `SentrySdk.Init` ([#3562](https://github.com/getsentry/sentry-dotnet/pull/3562))
- The `SentryUser.Segment` property has been deprecated. Consider sending this as a tag or additional data instead ([#3563](https://github.com/getsentry/sentry-dotnet/pull/3563))
- The ITraceContext now includes an [Origin](https://develop.sentry.dev/sdk/telemetry/traces/trace-origin/), which is set automatically and is primarily used internally by the Sentry server ([#3564](https://github.com/getsentry/sentry-dotnet/pull/3564))
- `Device.BatteryLevel` and `Device.ProcessorFrequency` are now stored as floats rather than ints, to align with the Cocoa and Java SDKs ([#3567](https://github.com/getsentry/sentry-dotnet/pull/3567))
- `SentryOptions.EnableTracing` has been removed. Instead, tracing should be enabled or disabled by setting the `SentryOptions.TracesSampleRate` or by using `SentryOptions.TracesSampler` to configure a sampling function ([#3569](https://github.com/getsentry/sentry-dotnet/pull/3569))
- The `FailedRequestTargets`, `TagFilters` and `TracePropagationTargets` options have all been changed from `SubstringOrRegexPattern` to `IList<StringOrRegex>` ([#3566](https://github.com/getsentry/sentry-dotnet/pull/3566))
- `Scope.Transaction` is now always stored as an `AsyncLocal` also in [Global Mode](https://docs.sentry.io/platforms/dotnet/configuration/options/#is-global-mode-enabled), to prevent auto-instrumented spans from the UI ending up parented to transactions from a background task (or vice versa). ([#3596](https://github.com/getsentry/sentry-dotnet/pull/3596))

## Unreleased
=======
## Unreleased

### Features

- Make `Sentry.AspNetCore.Blazor.WebAssembly` generally available. ([#3674](https://github.com/getsentry/sentry-dotnet/pull/3674))

### Fixes

- Events from NDK on Android will report sdk.name `sentry.native.android.dotnet` ([#3682](https://github.com/getsentry/sentry-dotnet/pull/3682))

### Dependencies

- Bump Java SDK from v7.14.0 to v7.15.0 ([#3670](https://github.com/getsentry/sentry-dotnet/pull/3670))
  - [changelog](https://github.com/getsentry/sentry-java/blob/main/CHANGELOG.md#7150)
  - [diff](https://github.com/getsentry/sentry-java/compare/7.14.0...7.15.0)

>>>>>>> 5e5dece2
## 4.12.1

### Fixes

- Fixed "Failed to persist session" error on iOS ([#3655](https://github.com/getsentry/sentry-dotnet/pull/3655))

### Dependencies

- Bump CLI from v2.36.5 to v2.37.0 ([#3647](https://github.com/getsentry/sentry-dotnet/pull/3647), [#3664](https://github.com/getsentry/sentry-dotnet/pull/3664))
  - [changelog](https://github.com/getsentry/sentry-cli/blob/master/CHANGELOG.md#2370)
  - [diff](https://github.com/getsentry/sentry-cli/compare/2.36.5...2.37.0)

## 4.12.0

### Support for Xcode 16.0 (BREAKING CHANGE)

If you are using Xcode 16.0, you will need to update the SDK to version `4.12.0` or later.
If you are still using Xcode 15.4 or earlier, you need to continue to use version `4.11.0` or earlier.

Using Xcode 16 to build .NET applications targeting iOS and Mac Catalyst requires [.NET workload for iOS SDK version 18.0.8303](https://github.com/xamarin/xamarin-macios/releases/tag/dotnet-8.0.1xx-xcode16.0-8303). We [built the SDK version 4.12.0 using Xcode 16](https://github.com/getsentry/sentry-dotnet/pull/3635/files) in order to support this scenario. That, unfortunately, breaks folks using older version of Xcode.

As such, if you are using SDK version `4.12.x` and targeting iOS or Mac Catalyst, you will need to install and use Xcode 16 and `workload iOS SDK 18.0.8303`

Note that .NET 9 will also support Xcode 16, when it is released next month (Nov 2024).

### API Changes

- The `SentrySdk.Metrics` module is deprecated and will be removed in the next major release.
  Sentry will reject all metrics sent after October 7, 2024.
  Learn more: https://sentry.zendesk.com/hc/en-us/articles/26369339769883-Upcoming-API-Changes-to-Metrics  ([#3619](https://github.com/getsentry/sentry-dotnet/pull/3619))

### Fixes

- Fixed duplicate key exception for Hangfire jobs with AutomaticRetry ([#3631](https://github.com/getsentry/sentry-dotnet/pull/3631))

### Features

- Added a flag to options `DisableFileWrite` to allow users to opt-out of all file writing operations. Note that toggling this will affect features such as offline caching and auto-session tracking and release health as these rely on some file persistency ([#3614](https://github.com/getsentry/sentry-dotnet/pull/3614), [#3641](https://github.com/getsentry/sentry-dotnet/pull/3641))

### Dependencies

- Bump Native SDK from v0.7.9 to v0.7.10 ([#3623](https://github.com/getsentry/sentry-dotnet/pull/3623))
  - [changelog](https://github.com/getsentry/sentry-native/blob/master/CHANGELOG.md#0710)
  - [diff](https://github.com/getsentry/sentry-native/compare/0.7.9...0.7.10)
- Bump CLI from v2.36.1 to v2.36.5 ([#3624](https://github.com/getsentry/sentry-dotnet/pull/3624), [#3634](https://github.com/getsentry/sentry-dotnet/pull/3634), [#3642](https://github.com/getsentry/sentry-dotnet/pull/3642), [#3644](https://github.com/getsentry/sentry-dotnet/pull/3644))
  - [changelog](https://github.com/getsentry/sentry-cli/blob/master/CHANGELOG.md#2365)
  - [diff](https://github.com/getsentry/sentry-cli/compare/2.36.1...2.36.5)
- Update Perfview/TraceEvent to e343a0c ([#3492](https://github.com/getsentry/sentry-dotnet/pull/3492))

## 4.11.0

### Features

- All exceptions are now added as breadcrumbs on future events. Previously this was only the case for exceptions captured via the `Sentry.SeriLog` or `Sentry.Extensions.Logging` integrations. ([#3584](https://github.com/getsentry/sentry-dotnet/pull/3584))

### Fixes
- On mobile devices, the SDK no longer throws a `FormatException` for `ProcessorFrequency` when trying to report native events ([#3541](https://github.com/getsentry/sentry-dotnet/pull/3541))
- Add missing org parameter to the CLI release operations ([#3600](https://github.com/getsentry/sentry-dotnet/pull/3600))

### API Changes
- When the Sentry SDK is disabled, `SentrySdk.StartTransaction()` now returns a `NoOpTransaction`, which avoids unnecessary memory allocations ([#3581](https://github.com/getsentry/sentry-dotnet/pull/3581))

### Dependencies

- Bump Cocoa SDK from v8.35.0 to v8.36.0 ([#3570](https://github.com/getsentry/sentry-dotnet/pull/3570), [#3575](https://github.com/getsentry/sentry-dotnet/pull/3575))
  - [changelog](https://github.com/getsentry/sentry-cocoa/blob/main/CHANGELOG.md#8360)
  - [diff](https://github.com/getsentry/sentry-cocoa/compare/8.35.0...8.36.0)
- Bump CLI from v2.33.1 to v2.36.1 ([#3578](https://github.com/getsentry/sentry-dotnet/pull/3578), [#3599](https://github.com/getsentry/sentry-dotnet/pull/3599), [#3603](https://github.com/getsentry/sentry-dotnet/pull/3603), [#3606](https://github.com/getsentry/sentry-dotnet/pull/3606))
  - [changelog](https://github.com/getsentry/sentry-cli/blob/master/CHANGELOG.md#2361)
  - [diff](https://github.com/getsentry/sentry-cli/compare/2.33.1...2.36.1)
- Bump Native SDK from v0.7.8 to v0.7.9 ([#3577](https://github.com/getsentry/sentry-dotnet/pull/3577))
  - [changelog](https://github.com/getsentry/sentry-native/blob/master/CHANGELOG.md#079)
  - [diff](https://github.com/getsentry/sentry-native/compare/0.7.8...0.7.9)

## 4.10.2

### Various fixes & improvements

- fix: Prevent deadlock in `Hub.Dispose` (#3539) by @bitsandfoxes
- build(deps): bump github/codeql-action from 3.26.0 to 3.26.2 (#3543) by @dependabot

### Dependencies

- Bump Cocoa SDK from v8.34.0 to v8.35.0 ([#3548](https://github.com/getsentry/sentry-dotnet/pull/3548))
  - [changelog](https://github.com/getsentry/sentry-cocoa/blob/main/CHANGELOG.md#8350)
  - [diff](https://github.com/getsentry/sentry-cocoa/compare/8.34.0...8.35.0)

## Fixes

- Resolved a potential deadlock during SDK shutdown ([#3539](https://github.com/getsentry/sentry-dotnet/pull/3539))

## 4.10.1

### Fixes

- Unfinished spans are now correctly stored and retrieved by the CachingTransport ([#3533](https://github.com/getsentry/sentry-dotnet/pull/3533))

### Dependencies

- Bump Cocoa SDK from v8.33.0 to v8.34.0 ([#3535](https://github.com/getsentry/sentry-dotnet/pull/3535))
  - [changelog](https://github.com/getsentry/sentry-cocoa/blob/main/CHANGELOG.md#8340)
  - [diff](https://github.com/getsentry/sentry-cocoa/compare/8.33.0...8.34.0)

## 4.10.0

### Features

- Users can now automatically create releases and associated commits via sentry-cli and MSBuild properties ([#3462](https://github.com/getsentry/sentry-dotnet/pull/3462))
- `Sentry.AspNetCore.Blazor.WebAssembly` now targets .NET 8 specifically, allowing for proper dependency resolution ([#3501](https://github.com/getsentry/sentry-dotnet/pull/3501))

### Fixes

- When targeting `WPF`, `WinForms` or `Avalonia` with `PublishAot` enabled, the SDK no longers throws a `DllNotFoundException` trying to initialize `sentry-native` ([#3411](https://github.com/getsentry/sentry-dotnet/pull/3411))
Unable to load DLL sentry-native or one of its dependencies
- On mobile devices, the SDK no longer throws a `FormatException` when trying to report native events ([#3485](https://github.com/getsentry/sentry-dotnet/pull/3485))
- Race condition in `SentryMessageHandler` ([#3477](https://github.com/getsentry/sentry-dotnet/pull/3477))
- Decrease runtime diagnostics circular buffer when profiling, reducing memory usage ([#3491](https://github.com/getsentry/sentry-dotnet/pull/3491))
- The InstallationId is now resolved only once per application execution and any issues are logged as warnings instead of errors ([#3529](https://github.com/getsentry/sentry-dotnet/pull/3529))
- DisplayInfo now captured correctly on iOS and Mac Catalyst on non-UI threads ([#3521](https://github.com/getsentry/sentry-dotnet/pull/3521))

### Dependencies

- Bump CLI from v2.32.1 to v2.33.1 ([#3489](https://github.com/getsentry/sentry-dotnet/pull/3489), [#3497](https://github.com/getsentry/sentry-dotnet/pull/3497), [#3520](https://github.com/getsentry/sentry-dotnet/pull/3520))
  - [changelog](https://github.com/getsentry/sentry-cli/blob/master/CHANGELOG.md#2331)
  - [diff](https://github.com/getsentry/sentry-cli/compare/2.32.1...2.33.1)
- Bump Java SDK from v7.11.0 to v7.14.0 ([#3503](https://github.com/getsentry/sentry-dotnet/pull/3503), [#3532](https://github.com/getsentry/sentry-dotnet/pull/3532))
  - [changelog](https://github.com/getsentry/sentry-java/blob/main/CHANGELOG.md#7140)
  - [diff](https://github.com/getsentry/sentry-java/compare/7.11.0...7.14.0)
- Bump Cocoa SDK from v8.30.0 to v8.32.0 ([#3499](https://github.com/getsentry/sentry-dotnet/pull/3499))
  - [changelog](https://github.com/getsentry/sentry-cocoa/blob/main/CHANGELOG.md#8320)
  - [diff](https://github.com/getsentry/sentry-cocoa/compare/8.30.0...8.32.0)
- Bump Native SDK from v0.7.6 to v0.7.8 ([#3502](https://github.com/getsentry/sentry-dotnet/pull/3502), [#3527](https://github.com/getsentry/sentry-dotnet/pull/3527))
  - [changelog](https://github.com/getsentry/sentry-native/blob/master/CHANGELOG.md#078)
  - [diff](https://github.com/getsentry/sentry-native/compare/0.7.6...0.7.8)
- Bump Cocoa SDK from v8.30.0 to v8.33.0 ([#3499](https://github.com/getsentry/sentry-dotnet/pull/3499), [#3528](https://github.com/getsentry/sentry-dotnet/pull/3528))
  - [changelog](https://github.com/getsentry/sentry-cocoa/blob/main/CHANGELOG.md#8330)
  - [diff](https://github.com/getsentry/sentry-cocoa/compare/8.30.0...8.33.0)
- Bump Native SDK from v0.7.6 to v0.7.7 ([#3502](https://github.com/getsentry/sentry-dotnet/pull/3502))
  - [changelog](https://github.com/getsentry/sentry-native/blob/master/CHANGELOG.md#077)
  - [diff](https://github.com/getsentry/sentry-native/compare/0.7.6...0.7.7)
- Bump Java SDK from v7.11.0 to v7.13.0 ([#3515](https://github.com/getsentry/sentry-dotnet/pull/3515))
  - [changelog](https://github.com/getsentry/sentry-java/blob/main/CHANGELOG.md#7130)
  - [diff](https://github.com/getsentry/sentry-java/compare/7.11.0...7.13.0)

## 4.9.0

### Fixes

- Fixed envelopes getting stuck in processing when losing network connectivity ([#3438](https://github.com/getsentry/sentry-dotnet/pull/3438))

### Features

- Client reports now include dropped spans ([#3463](https://github.com/getsentry/sentry-dotnet/pull/3463))

### API Changes

- Removed SentrySdk.RunAsyncVoid ([#3466](https://github.com/getsentry/sentry-dotnet/pull/3466))

## 4.8.1

### Fixes

- The SDK no longer fails to create a trace root ([#3453](https://github.com/getsentry/sentry-dotnet/pull/3453))
- Removed `FirstChanceException` workaround for WinUI ([#3411](https://github.com/getsentry/sentry-dotnet/pull/3411))

### Dependencies

- Bump Java SDK from v7.10.0 to v7.11.0 ([#3459](https://github.com/getsentry/sentry-dotnet/pull/3459))
  - [changelog](https://github.com/getsentry/sentry-java/blob/main/CHANGELOG.md#7110)
  - [diff](https://github.com/getsentry/sentry-java/compare/7.10.0...7.11.0)

## 4.8.0

### Obsoletion

- Marked SentryUser.Segment as deprecated ([#3437](https://github.com/getsentry/sentry-dotnet/pull/3437))

### Features

- Added a new package `Sentry.AspNetCore.Blazor.WebAssembly`. This packages provides you with an extension to `WebAssemblyHostBuilder` to allow SDK configuration via the builder pattern. This package gives us an entry point and the ability to extend the SDKs support and out-of-the-box offering. You can follow the progress and leave feedback either ([here](https://github.com/getsentry/sentry-dotnet/issues/2329)) for extending the support for Blazor Server or ([here](https://github.com/getsentry/sentry-dotnet/issues/2021)) for Blazor WebAssembly support ([#3386](https://github.com/getsentry/sentry-dotnet/pull/3386))

### Fixes

- Debug logs are now visible for MAUI apps in Visual Studio when using Sentry's default DiagnosticLogger ([#3373](https://github.com/getsentry/sentry-dotnet/pull/3373))
- Fixed Monitor duration calculation ([#3420]https://github.com/getsentry/sentry-dotnet/pull/3420)
- Fixed null IServiceProvider in anonymous routes with OpenTelemetry ([#3401](https://github.com/getsentry/sentry-dotnet/pull/3401))
- Fixed Trim warnings in Sentry.DiagnosticSource and WinUIUnhandledException integrations ([#3410](https://github.com/getsentry/sentry-dotnet/pull/3410))
- Fixed memory leak when tracing is enabled ([#3432](https://github.com/getsentry/sentry-dotnet/pull/3432))
- `Scope.User.Id` now correctly defaults to the InstallationId unless it has been set otherwise ([#3425](https://github.com/getsentry/sentry-dotnet/pull/3425))

### Dependencies

- Bump CLI from v2.31.2 to v2.32.1 ([#3398](https://github.com/getsentry/sentry-dotnet/pull/3398))
  - [changelog](https://github.com/getsentry/sentry-cli/blob/master/CHANGELOG.md#2321)
  - [diff](https://github.com/getsentry/sentry-cli/compare/2.31.2...2.32.1)
- Bump Native SDK from v0.7.4 to v0.7.6 ([#3399](https://github.com/getsentry/sentry-dotnet/pull/3399), [#3418](https://github.com/getsentry/sentry-dotnet/pull/3418))
  - [changelog](https://github.com/getsentry/sentry-native/blob/master/CHANGELOG.md#076)
  - [diff](https://github.com/getsentry/sentry-native/compare/0.7.4...0.7.6)
- Bump Cocoa SDK from v8.26.0 to v8.30.0 ([#3408](https://github.com/getsentry/sentry-dotnet/pull/3408), [#3412](https://github.com/getsentry/sentry-dotnet/pull/3412), [#3430](https://github.com/getsentry/sentry-dotnet/pull/3430), [#3450](https://github.com/getsentry/sentry-dotnet/pull/3450))
  - [changelog](https://github.com/getsentry/sentry-cocoa/blob/main/CHANGELOG.md#8300)
  - [diff](https://github.com/getsentry/sentry-cocoa/compare/8.26.0...8.30.0)
- Bump Java SDK from v7.9.0 to v7.10.0 ([#3413](https://github.com/getsentry/sentry-dotnet/pull/3413))
  - [changelog](https://github.com/getsentry/sentry-java/blob/main/CHANGELOG.md#7100)
  - [diff](https://github.com/getsentry/sentry-java/compare/7.9.0...7.10.0)

## 4.7.0

### API Changes

- SentryOptions.EnableTracing has been marked as Obsolete ([#3381](https://github.com/getsentry/sentry-dotnet/pull/3381))

### Features

- The SDK now supports monitor upserting. You can programmatically set up your monitors via the options callback in `SentrySdk.CaptureCheckIn` ([#3330](https://github.com/getsentry/sentry-dotnet/pull/3330))
- Added an `SentrySdk.RunAsyncVoid` helper method that lets you capture exceptions from `async void` methods ([#3379](https://github.com/getsentry/sentry-dotnet/pull/3379))

### Fixes

- P/Invoke warning for GetWindowThreadProcessId no longer shows when using Sentry in UWP applications ([#3372](https://github.com/getsentry/sentry-dotnet/pull/3372))
- Fixed InvalidOperationException when pulling the HttpRequestUrl from Uri's with DangerousDisablePathAndQueryCanonicalization set to true ([#3393](https://github.com/getsentry/sentry-dotnet/pull/3393))

### Dependencies

- Update Perfview/TraceEvent to v3.1.10 (patched) ([#3382](https://github.com/getsentry/sentry-dotnet/pull/3382))
- Bump Native SDK from v0.7.2 to v0.7.4 ([#3385](https://github.com/getsentry/sentry-dotnet/pull/3385))
  - [changelog](https://github.com/getsentry/sentry-native/blob/master/CHANGELOG.md#074)
  - [diff](https://github.com/getsentry/sentry-native/compare/0.7.2...0.7.4)
- Bump Cocoa SDK from v8.25.2 to v8.26.0 ([#3364](https://github.com/getsentry/sentry-dotnet/pull/3364))
  - [changelog](https://github.com/getsentry/sentry-cocoa/blob/main/CHANGELOG.md#8260)
  - [diff](https://github.com/getsentry/sentry-cocoa/compare/8.25.2...8.26.0)

## 4.6.2

### Fixes

- Reverted changes to the SentryHttpMessageHandler and SentryGraphQLHttpMessageHandler to automatically create transactions for each request as this could negatively affect users' quota ([#3367](https://github.com/getsentry/sentry-dotnet/pull/3367))

## 4.6.1

### Fixes

- Fixed SentryHttpMessageHandler and SentryGraphQLHttpMessageHandler not creating spans when there is no active Transaction on the scope ([#3360](https://github.com/getsentry/sentry-dotnet/pull/3360))
- The SDK no longer (wrongly) initializes sentry-native on Blazor WASM builds with `RunAOTCompilation` enabled. ([#3363](https://github.com/getsentry/sentry-dotnet/pull/3363))
- HttpClient requests now show on the Requests dashboard in Sentry ([#3357](https://github.com/getsentry/sentry-dotnet/pull/3357))

### Dependencies

- Bump Hangfire from v1.8.7 to v1.8.12 ([#3361](https://github.com/getsentry/sentry-dotnet/pull/3361))

## 4.6.0

### Features

- Hints now accept `byte[]` as attachment ([#3352](https://github.com/getsentry/sentry-dotnet/pull/3352))
- InApp includes/excludes can now be configured using regular expressions ([#3321](https://github.com/getsentry/sentry-dotnet/pull/3321))

### Fixes

- Fixed memory leak in BackgroundWorker observed when using Sentry with Quartz and MySql ([#3355](https://github.com/getsentry/sentry-dotnet/pull/3355))

### Dependencies

- Bump CLI from v2.31.0 to v2.31.2 ([#3342](https://github.com/getsentry/sentry-dotnet/pull/3342), [#3345](https://github.com/getsentry/sentry-dotnet/pull/3345))
  - [changelog](https://github.com/getsentry/sentry-cli/blob/master/CHANGELOG.md#2312)
  - [diff](https://github.com/getsentry/sentry-cli/compare/2.31.0...2.31.2)
- Bump Cocoa SDK from v8.25.0 to v8.25.2 ([#3356](https://github.com/getsentry/sentry-dotnet/pull/3356))
  - [changelog](https://github.com/getsentry/sentry-cocoa/blob/main/CHANGELOG.md#8252)
  - [diff](https://github.com/getsentry/sentry-cocoa/compare/8.25.0...8.25.2)
- Bump Java SDK from v7.8.0 to v7.9.0 ([#3358](https://github.com/getsentry/sentry-dotnet/pull/3358))
  - [changelog](https://github.com/getsentry/sentry-java/blob/main/CHANGELOG.md#790)
  - [diff](https://github.com/getsentry/sentry-java/compare/7.8.0...7.9.0)

## 4.5.0

### Features

- Extended the SDK's CheckIn support by adding Release, Environment and Trace ID to the event. CheckIns created via the Hangfire integration now also automatically report their duration ([#3320](https://github.com/getsentry/sentry-dotnet/pull/3320))
- The SDK's performance API now works in conjunction with OpenTelemetry's instrumentation. This means that SentrySpans and OTel spans now show up in the same span-tree. ([#3288](https://github.com/getsentry/sentry-dotnet/pull/3288))

### Fixes

- `HttpResponse.Content` is no longer disposed by when using `SentryHttpFailedRequestHandler` on .NET Framework, which was causing an ObjectDisposedException when using Sentry with NSwag ([#3306](https://github.com/getsentry/sentry-dotnet/pull/3306))
- Fix BackgroundWorker exiting when OperationCanceledException is not from shutdown request ([3284](https://github.com/getsentry/sentry-dotnet/pull/3284))
- Envelopes with large attachments no longer get stuck in the queue when using `CacheDirectoryPath` ([#3328](https://github.com/getsentry/sentry-dotnet/pull/3328))

### Dependencies

- Bump Cocoa SDK from v8.21.0 to v8.25.0 ([#3339](https://github.com/getsentry/sentry-dotnet/pull/3339))
  - [changelog](https://github.com/getsentry/sentry-cocoa/blob/main/CHANGELOG.md#8250)
  - [diff](https://github.com/getsentry/sentry-cocoa/compare/8.21.0...8.25.0)

## 4.4.0

### Features

- Metrics now honor any Rate Limits set in HTTP headers returned by Sentry ([#3276](https://github.com/getsentry/sentry-dotnet/pull/3276))

### Fixes

- Fixed normalization for metric tag values for carriage return, line feed and tab characters ([#3281](https://github.com/getsentry/sentry-dotnet/pull/3281))

### Dependencies

- Bump Java SDK from v7.7.0 to v7.8.0 ([#3275](https://github.com/getsentry/sentry-dotnet/pull/3275))
  - [changelog](https://github.com/getsentry/sentry-java/blob/main/CHANGELOG.md#780)
  - [diff](https://github.com/getsentry/sentry-java/compare/7.7.0...7.8.0)

## 4.3.0

### Features

- EnableNetworkEventBreadcrumbs can now be set on the Native Android options ([#3267](https://github.com/getsentry/sentry-dotnet/pull/3267))
- Update normalization of metrics keys, tags and values ([#3271](https://github.com/getsentry/sentry-dotnet/pull/3271))

### Fixes

- Fix missing exception StackTraces in some situations ([#3215](https://github.com/getsentry/sentry-dotnet/pull/3215))
- Scopes now get applied to OTEL spans in ASP.NET Core ([#3221](https://github.com/getsentry/sentry-dotnet/pull/3221))
- Fixed InvalidCastException when setting the SampleRate on Android ([#3258](https://github.com/getsentry/sentry-dotnet/pull/3258))
- Fixed MAUI iOS build issue related to `SentryVersionNumber` and `SentryVersionString` ([#3278](https://github.com/getsentry/sentry-dotnet/pull/3278))

### API changes

- Removed `SentryOptionsExtensions` class - all the public methods moved directly to `SentryOptions` ([#3195](https://github.com/getsentry/sentry-dotnet/pull/3195))

### Dependencies

- Bump CLI from v2.30.0 to v2.31.0 ([#3214](https://github.com/getsentry/sentry-dotnet/pull/3214), [#3218](https://github.com/getsentry/sentry-dotnet/pull/3218), [#3242](https://github.com/getsentry/sentry-dotnet/pull/3242), [#3247](https://github.com/getsentry/sentry-dotnet/pull/3247))
  - [changelog](https://github.com/getsentry/sentry-cli/blob/master/CHANGELOG.md#2310)
  - [diff](https://github.com/getsentry/sentry-cli/compare/2.30.0...2.31.0)
- Bump Native SDK from v0.7.0 to v0.7.2 ([#3237](https://github.com/getsentry/sentry-dotnet/pull/3237), [#3256](https://github.com/getsentry/sentry-dotnet/pull/3256))
  - [changelog](https://github.com/getsentry/sentry-native/blob/master/CHANGELOG.md#072)
  - [diff](https://github.com/getsentry/sentry-native/compare/0.7.0...0.7.2)
- Bump Java SDK from v7.6.0 to v7.7.0 ([#3268](https://github.com/getsentry/sentry-dotnet/pull/3268))
  - [changelog](https://github.com/getsentry/sentry-java/blob/main/CHANGELOG.md#770)
  - [diff](https://github.com/getsentry/sentry-java/compare/7.6.0...7.7.0)

## 4.2.1

### Fixes

- Dynamic Sampling Context not propagated correctly for HttpClient spans ([#3208](https://github.com/getsentry/sentry-dotnet/pull/3208))

## 4.2.0

### Features

- ASP.NET Core: Blocking call detection. An event with the stack trace of the blocking call will be captured as event. ([#2709](https://github.com/getsentry/sentry-dotnet/pull/2709))
    - IMPORTANT: Verify this in test/staging before prod! Blocking calls in hot paths could create a lot of events for your Sentry project.
    - Opt-in via `options.CaptureBlockingCalls = true`
    - Disabled for specific code blocks with `using (new SuppressBlockingDetection())`
    - Doesn't detect everything. See original [Caveats described by Ben Adams](https://github.com/benaadams/Ben.BlockingDetector?tab=readme-ov-file#caveats).
- Added Crons support via `SentrySdk.CaptureCheckIn` and an integration with Hangfire ([#3128](https://github.com/getsentry/sentry-dotnet/pull/3128))
- Common tags set automatically for metrics and metrics summaries are attached to Spans ([#3191](https://github.com/getsentry/sentry-dotnet/pull/3191))

### API changes

- Removed `ScopeExtensions` class - all the public methods moved directly to `Scope` ([#3186](https://github.com/getsentry/sentry-dotnet/pull/3186))

### Fixes

- The Sentry Middleware on ASP.NET Core no longer throws an exception after having been initialized multiple times ([#3185](https://github.com/getsentry/sentry-dotnet/pull/3185))
- Empty strings are used instead of underscores to replace invalid metric tag values ([#3176](https://github.com/getsentry/sentry-dotnet/pull/3176))
- Filtered OpenTelemetry spans are garbage collected correctly ([#3198](https://github.com/getsentry/sentry-dotnet/pull/3198))

### Dependencies

- Bump Java SDK from v7.3.0 to v7.6.0 ([#3164](https://github.com/getsentry/sentry-dotnet/pull/3164), [#3204](https://github.com/getsentry/sentry-dotnet/pull/3204))
  - [changelog](https://github.com/getsentry/sentry-java/blob/main/CHANGELOG.md#760)
  - [diff](https://github.com/getsentry/sentry-java/compare/7.3.0...7.6.0)
- Bump Cocoa SDK from v8.20.0 to v8.21.0 ([#3194](https://github.com/getsentry/sentry-dotnet/pull/3194))
  - [changelog](https://github.com/getsentry/sentry-cocoa/blob/main/CHANGELOG.md#8210)
  - [diff](https://github.com/getsentry/sentry-cocoa/compare/8.20.0...8.21.0)
- Bump CLI from v2.28.6 to v2.30.0 ([#3193](https://github.com/getsentry/sentry-dotnet/pull/3193), [#3203](https://github.com/getsentry/sentry-dotnet/pull/3203))
  - [changelog](https://github.com/getsentry/sentry-cli/blob/master/CHANGELOG.md#2300)
  - [diff](https://github.com/getsentry/sentry-cli/compare/2.28.6...2.30.0)

## 4.1.2

### Fixes

- Metric unit names are now sanitized correctly. This was preventing some built in metrics from showing in the Sentry dashboard ([#3151](https://github.com/getsentry/sentry-dotnet/pull/3151))
- The Sentry OpenTelemetry integration no longer throws an exception with the SDK disabled ([#3156](https://github.com/getsentry/sentry-dotnet/pull/3156))

## 4.1.1

### Fixes

- The SDK can be disabled by setting `options.Dsn = "";` By convention, the SDK allows the DSN set to `string.Empty` to be overwritten by the environment. ([#3147](https://github.com/getsentry/sentry-dotnet/pull/3147))

### Dependencies

- Bump CLI from v2.28.0 to v2.28.6 ([#3145](https://github.com/getsentry/sentry-dotnet/pull/3145), [#3148](https://github.com/getsentry/sentry-dotnet/pull/3148))
  - [changelog](https://github.com/getsentry/sentry-cli/blob/master/CHANGELOG.md#2286)
  - [diff](https://github.com/getsentry/sentry-cli/compare/2.28.0...2.28.6)

## 4.1.0

### Features

- The SDK now automatically collects metrics coming from `OpenTelemetry.Instrumentation.Runtime` ([#3133](https://github.com/getsentry/sentry-dotnet/pull/3133))

### Fixes

- "No service for type 'Sentry.IHub' has been registered" exception when using OpenTelemetry and initializing Sentry via `SentrySdk.Init` ([#3129](https://github.com/getsentry/sentry-dotnet/pull/3129))

## 4.0.3

### Fixes

- To resolve conflicting types due to the SDK adding itself to the global usings:
  - The class `Sentry.Constants` has been renamed to `Sentry.SentryConstants` ([#3125](https://github.com/getsentry/sentry-dotnet/pull/3125))

## 4.0.2

### Fixes

- To resolve conflicting types due to the SDK adding itself to the global usings:
  - The class `Sentry.Context` has been renamed to `Sentry.SentryContext` ([#3121](https://github.com/getsentry/sentry-dotnet/pull/3121))
  - The class `Sentry.Package` has been renamed to `Sentry.SentryPackage` ([#3121](https://github.com/getsentry/sentry-dotnet/pull/3121))
  - The class `Sentry.Request` has been renamed to `Sentry.SentryRequest` ([#3121](https://github.com/getsentry/sentry-dotnet/pull/3121))

### Dependencies

- Bump CLI from v2.27.0 to v2.28.0 ([#3119](https://github.com/getsentry/sentry-dotnet/pull/3119))
  - [changelog](https://github.com/getsentry/sentry-cli/blob/master/CHANGELOG.md#2280)
  - [diff](https://github.com/getsentry/sentry-cli/compare/2.27.0...2.28.0)

## 4.0.1

### Fixes

- To resolve conflicting types due to the SDK adding itself to the global usings:
  - The interface `Sentry.ISession` has been renamed to `Sentry.ISentrySession` ([#3110](https://github.com/getsentry/sentry-dotnet/pull/3110))
  - The interface `Sentry.IJsonSerializable` has been renamed to `Sentry.ISentryJsonSerializable` ([#3116](https://github.com/getsentry/sentry-dotnet/pull/3116))
  - The class `Sentry.Session` has been renamed to `Sentry.SentrySession` ([#3110](https://github.com/getsentry/sentry-dotnet/pull/3110))
  - The class `Sentry.Attachment` has been renamed to `Sentry.SentryAttachment` ([#3116](https://github.com/getsentry/sentry-dotnet/pull/3116))
  - The class `Sentry.Hint` has been renamed to `Sentry.SentryHint` ([#3116](https://github.com/getsentry/sentry-dotnet/pull/3116))

### Dependencies

- Bump Cocoa SDK from v8.19.0 to v8.20.0 ([#3107](https://github.com/getsentry/sentry-dotnet/pull/3107))
  - [changelog](https://github.com/getsentry/sentry-cocoa/blob/main/CHANGELOG.md#8200)
  - [diff](https://github.com/getsentry/sentry-cocoa/compare/8.19.0...8.20.0)

## 4.0.0

This major release includes many exciting new features including support for [Profiling](https://docs.sentry.io/platforms/dotnet/profiling/) and [Metrics](https://docs.sentry.io/platforms/dotnet/metrics/)(preview), [AOT](https://sentry.engineering/blog/should-you-could-you-aot) with [Native Crash Reporting](https://github.com/getsentry/sentry-dotnet/issues/2770), [Spotlight](https://spotlightjs.com/), Screenshots on MAUI and much more. Details about these features and other changes are below.

### .NET target framework changes

We're dropping support for some of the old target frameworks, please check this [GitHub Discussion](https://github.com/getsentry/sentry-dotnet/discussions/2776) for details on why.

- **Replace support for .NET Framework 4.6.1 with 4.6.2** ([#2786](https://github.com/getsentry/sentry-dotnet/pull/2786))

  .NET Framework 4.6.1 was announced on Nov 30, 2015. And went out of support over a year ago, on Apr 26, 2022.

- **Drop .NET Core 3.1 and .NET 5 support** ([#2787](https://github.com/getsentry/sentry-dotnet/pull/2787))

- **Dropped netstandard2.0 support for Sentry.AspNetCore** ([#2807](https://github.com/getsentry/sentry-dotnet/pull/2807))

- **Replace support for .NET 6 on mobile (e.g: `net6.0-android`) with .NET 7** ([#2624](https://github.com/getsentry/sentry-dotnet/pull/2604))

  .NET 6 on mobile has been out of support since May 2023 and with .NET 8, it's no longer possible to build .NET 6 Mobile specific targets.
  For that reason, we're moving the mobile-specific TFMs from `net6.0-platform` to `net7.0-platform`.

  Mobile apps still work on .NET 6 will pull the `Sentry` .NET 6, which offers the .NET-only features,
  without native/platform-specific bindings and SDKs. See [this ticket for more details](https://github.com/getsentry/sentry-dotnet/issues/2623).

- **MAUI dropped Tizen support** ([#2734](https://github.com/getsentry/sentry-dotnet/pull/2734))

### Sentry Self-hosted Compatibility

If you're using `sentry.io` this change does not affect you.
This SDK version is compatible with a self-hosted version of Sentry `22.12.0` or higher. If you are using an older version of [self-hosted Sentry](https://develop.sentry.dev/self-hosted/) (aka on-premise), you will need to [upgrade](https://develop.sentry.dev/self-hosted/releases/).

### Significant change in behavior

- Transaction names for ASP.NET Core are now consistently named `HTTP-VERB /path` (e.g. `GET /home`). Previously, the leading forward slash was missing for some endpoints. ([#2808](https://github.com/getsentry/sentry-dotnet/pull/2808))
- Setting `SentryOptions.Dsn` to `null` now throws `ArgumentNullException` during initialization. ([#2655](https://github.com/getsentry/sentry-dotnet/pull/2655))
- Enable `CaptureFailedRequests` by default ([#2688](https://github.com/getsentry/sentry-dotnet/pull/2688))
- Added `Sentry` namespace to global usings when `ImplicitUsings` is enabled ([#3043](https://github.com/getsentry/sentry-dotnet/pull/3043))
If you have conflicts, you can opt out by adding the following to your `csproj`:
```
<PropertyGroup>
  <SentryImplicitUsings>false</SentryImplicitUsings>
</PropertyGroup>
```
- Transactions' spans are no longer automatically finished with the status `deadline_exceeded` by the transaction. This is now handled by the [Relay](https://github.com/getsentry/relay).
  - Customers self hosting Sentry must use verion 22.12.0 or later ([#3013](https://github.com/getsentry/sentry-dotnet/pull/3013))
- The `User.IpAddress` is now set to `{{auto}}` by default, even when sendDefaultPII is disabled ([#2981](https://github.com/getsentry/sentry-dotnet/pull/2981))
  - The "Prevent Storing of IP Addresses" option in the "Security & Privacy" project settings on sentry.io can be used to control this instead
- The `DiagnosticLogger` signature for `LogWarning` changed to take the `exception` as the first parameter. That way it no longer gets mixed up with the TArgs. ([#2987](https://github.com/getsentry/sentry-dotnet/pull/2987))

### API breaking Changes

If you have compilation errors you can find the affected types or overloads missing in the changelog entries below.

#### Changed APIs

- Class renamed `Sentry.User` to `Sentry.SentryUser` ([#3015](https://github.com/getsentry/sentry-dotnet/pull/3015))
- Class renamed `Sentry.Runtime` to `Sentry.SentryRuntime` ([#3016](https://github.com/getsentry/sentry-dotnet/pull/3016))
- Class renamed `Sentry.Span` to `Sentry.SentrySpan` ([#3021](https://github.com/getsentry/sentry-dotnet/pull/3021))
- Class renamed `Sentry.Transaction` to `Sentry.SentryTransaction` ([#3023](https://github.com/getsentry/sentry-dotnet/pull/3023))
- Rename iOS and MacCatalyst platform-specific options from `Cocoa` to `Native` ([#2940](https://github.com/getsentry/sentry-dotnet/pull/2940))
- Rename iOS platform-specific options `EnableCocoaSdkTracing` to `EnableTracing` ([#2940](https://github.com/getsentry/sentry-dotnet/pull/2940))
- Rename Android platform-specific options from `Android` to `Native` ([#2940](https://github.com/getsentry/sentry-dotnet/pull/2940))
- Rename Android platform-specific options `EnableAndroidSdkTracing` and `EnableAndroidSdkBeforeSend` to `EnableTracing` and `EnableBeforeSend` respectively ([#2940](https://github.com/getsentry/sentry-dotnet/pull/2940))
- Rename iOS and MacCatalyst platform-specific options from `iOS` to `Cocoa` ([#2929](https://github.com/getsentry/sentry-dotnet/pull/2929))
- `ITransaction` has been renamed to `ITransactionTracer`. You will need to update any references to these interfaces in your code to use the new interface names ([#2731](https://github.com/getsentry/sentry-dotnet/pull/2731), [#2870](https://github.com/getsentry/sentry-dotnet/pull/2870))
- `DebugImage` and `DebugMeta` moved to `Sentry.Protocol` namespace. ([#2815](https://github.com/getsentry/sentry-dotnet/pull/2815))
- `SentryClient.Dispose` is no longer obsolete ([#2842](https://github.com/getsentry/sentry-dotnet/pull/2842))
- `ISentryClient.CaptureEvent` overloads have been replaced by a single method accepting optional `Hint` and `Scope` parameters. You will need to pass `hint` as a named parameter from code that calls `CaptureEvent` without passing a `scope` argument. ([#2749](https://github.com/getsentry/sentry-dotnet/pull/2749))
- `TransactionContext` and `SpanContext` constructors were updated. If you're constructing instances of these classes, you will need to adjust the order in which you pass parameters to these. ([#2694](https://github.com/getsentry/sentry-dotnet/pull/2694), [#2696](https://github.com/getsentry/sentry-dotnet/pull/2696))
- The `DiagnosticLogger` signature for `LogError` and `LogFatal` changed to take the `exception` as the first parameter. That way it no longer gets mixed up with the TArgs. The `DiagnosticLogger` now also receives an overload for `LogError` and `LogFatal` that accepts a message only. ([#2715](https://github.com/getsentry/sentry-dotnet/pull/2715))
- `Distribution` added to `IEventLike`. ([#2660](https://github.com/getsentry/sentry-dotnet/pull/2660))
- `StackFrame`'s `ImageAddress`, `InstructionAddress`, and `FunctionId` changed to `long?`. ([#2691](https://github.com/getsentry/sentry-dotnet/pull/2691))
- `DebugImage.ImageAddress` changed to `long?`. ([#2725](https://github.com/getsentry/sentry-dotnet/pull/2725))
- Contexts now inherit from `IDictionary` rather than `ConcurrentDictionary`. The specific dictionary being used is an implementation detail. ([#2729](https://github.com/getsentry/sentry-dotnet/pull/2729))
- The method used to configure a Sentry Sink for Serilog now has an additional overload. Calling `WriteTo.Sentry()` with no arguments will no longer attempt to initialize the SDK (it has optional arguments to configure the behavior of the Sink only). If you want to initialize Sentry at the same time you configure the Sentry Sink then you will need to use the overload of this method that accepts a DSN as the first parameter (e.g. `WriteTo.Sentry("https://d4d82fc1c2c4032a83f3a29aa3a3aff@fake-sentry.io:65535/2147483647")`). ([#2928](https://github.com/getsentry/sentry-dotnet/pull/2928))

#### Removed APIs

- SentrySinkExtensions.ConfigureSentrySerilogOptions is now internal. If you were using this method, please use one of the `SentrySinkExtensions.Sentry` extension methods instead. ([#2902](https://github.com/getsentry/sentry-dotnet/pull/2902))
- A number of `[Obsolete]` options have been removed ([#2841](https://github.com/getsentry/sentry-dotnet/pull/2841))
  - `BeforeSend` - use `SetBeforeSend` instead.
  - `BeforeSendTransaction` - use `SetBeforeSendTransaction` instead.
  - `BeforeBreadcrumb` - use `SetBeforeBreadcrumb` instead.
  - `CreateHttpClientHandler` - use `CreateHttpMessageHandler` instead.
  - `ReportAssemblies` - use `ReportAssembliesMode` instead.
  - `KeepAggregateException` - this property is no longer used and has no replacement.
  - `DisableTaskUnobservedTaskExceptionCapture` method has been renamed to `DisableUnobservedTaskExceptionCapture`.
  - `DebugDiagnosticLogger` - use `TraceDiagnosticLogger` instead.
- A number of iOS/Android-specific `[Obsolete]` options have been removed ([#2856](https://github.com/getsentry/sentry-dotnet/pull/2856))
  - `Distribution` - use `SentryOptions.Distribution` instead.
  - `EnableAutoPerformanceTracking` - use `SetBeforeSendTransaction` instead.
  - `EnableCoreDataTracking` - use `EnableCoreDataTracing` instead.
  - `EnableFileIOTracking` - use `EnableFileIOTracing` instead.
  - `EnableOutOfMemoryTracking` - use `EnableWatchdogTerminationTracking` instead.
  - `EnableUIViewControllerTracking` - use `EnableUIViewControllerTracing` instead.
  - `StitchAsyncCode` - no longer available.
  - `ProfilingTracesInterval` - no longer available.
  - `ProfilingEnabled` - use `ProfilesSampleRate` instead.
- Obsolete `SystemClock` constructor removed, use `SystemClock.Clock` instead. ([#2856](https://github.com/getsentry/sentry-dotnet/pull/2856))
- Obsolete `Runtime.Clone()` removed, this shouldn't have been public in the past and has no replacement. ([#2856](https://github.com/getsentry/sentry-dotnet/pull/2856))
- Obsolete `SentryException.Data` removed, use `SentryException.Mechanism.Data` instead. ([#2856](https://github.com/getsentry/sentry-dotnet/pull/2856))
- Obsolete `AssemblyExtensions` removed, this shouldn't have been public in the past and has no replacement. ([#2856](https://github.com/getsentry/sentry-dotnet/pull/2856))
- Obsolete `SentryDatabaseLogging.UseBreadcrumbs()` removed, it is called automatically and has no replacement. ([#2856](https://github.com/getsentry/sentry-dotnet/pull/2856))
- Obsolete `Scope.GetSpan()` removed, use `Span` property instead. ([#2856](https://github.com/getsentry/sentry-dotnet/pull/2856))
- Obsolete `IUserFactory` removed, use `ISentryUserFactory` instead. ([#2856](https://github.com/getsentry/sentry-dotnet/pull/2856), [#2840](https://github.com/getsentry/sentry-dotnet/pull/2840))
- `IHasMeasurements` has been removed, use `ISpanData` instead. ([#2659](https://github.com/getsentry/sentry-dotnet/pull/2659))
- `IHasBreadcrumbs` has been removed, use `IEventLike` instead. ([#2670](https://github.com/getsentry/sentry-dotnet/pull/2670))
- `ISpanContext` has been removed, use `ITraceContext` instead. ([#2668](https://github.com/getsentry/sentry-dotnet/pull/2668))
- `IHasTransactionNameSource` has been removed, use `ITransactionContext` instead. ([#2654](https://github.com/getsentry/sentry-dotnet/pull/2654))
- ([#2694](https://github.com/getsentry/sentry-dotnet/pull/2694))
- The unused `StackFrame.InstructionOffset` has been removed. ([#2691](https://github.com/getsentry/sentry-dotnet/pull/2691))
- The unused `Scope.Platform` property has been removed. ([#2695](https://github.com/getsentry/sentry-dotnet/pull/2695))
- The obsolete setter `Sentry.PlatformAbstractions.Runtime.Identifier` has been removed ([2764](https://github.com/getsentry/sentry-dotnet/pull/2764))
- `Sentry.Values<T>` is now internal as it is never exposed in the public API ([#2771](https://github.com/getsentry/sentry-dotnet/pull/2771))
- The `TracePropagationTarget` class has been removed, use the `SubstringOrRegexPattern` class instead. ([#2763](https://github.com/getsentry/sentry-dotnet/pull/2763))
- The `WithScope` and `WithScopeAsync` methods have been removed. We have discovered that these methods didn't work correctly in certain desktop contexts, especially when using a global scope. ([#2717](https://github.com/getsentry/sentry-dotnet/pull/2717))

  Replace your usage of `WithScope` with overloads of `Capture*` methods:

  - `SentrySdk.CaptureEvent(SentryEvent @event, Action<Scope> scopeCallback)`
  - `SentrySdk.CaptureMessage(string message, Action<Scope> scopeCallback)`
  - `SentrySdk.CaptureException(Exception exception, Action<Scope> scopeCallback)`

  ```c#
  // Before
  SentrySdk.WithScope(scope =>
  {
    scope.SetTag("key", "value");
    SentrySdk.CaptureEvent(new SentryEvent());
  });

  // After
  SentrySdk.CaptureEvent(new SentryEvent(), scope =>
  {
    // Configure your scope here
    scope.SetTag("key", "value");
  });
  ```

### Features

- Experimental pre-release availability of Metrics. We're exploring the use of Metrics in Sentry. The API will very likely change and we don't yet have any documentation. ([#2949](https://github.com/getsentry/sentry-dotnet/pull/2949))
  - `SentrySdk.Metrics.Set` now additionally accepts `string` as value ([#3092](https://github.com/getsentry/sentry-dotnet/pull/3092))
  - Timing metrics can now be captured with `SentrySdk.Metrics.StartTimer` ([#3075](https://github.com/getsentry/sentry-dotnet/pull/3075))
  - Added support for capturing built-in metrics from the `System.Diagnostics.Metrics` API ([#3052](https://github.com/getsentry/sentry-dotnet/pull/3052))
- `Sentry.Profiling` is now available as a package on [nuget](nuget.org). Be aware that profiling is in alpha and on servers the overhead could be high. Improving the experience for ASP.NET Core is tracked on [this issue](
https://github.com/getsentry/sentry-dotnet/issues/2316) ([#2800](https://github.com/getsentry/sentry-dotnet/pull/2800))
  - iOS profiling support (alpha). ([#2930](https://github.com/getsentry/sentry-dotnet/pull/2930))
- Native crash reporting on NativeAOT published apps (Windows, Linux, macOS). ([#2887](https://github.com/getsentry/sentry-dotnet/pull/2887))
- Support for [Spotlight](https://spotlightjs.com/), a debug tool for local development. ([#2961](https://github.com/getsentry/sentry-dotnet/pull/2961))
  - Enable it with the option `EnableSpotlight`
  - Optionally configure the URL to connect via `SpotlightUrl`. Defaults to `http://localhost:8969/stream`.

### MAUI

- Added screenshot capture support for errors. You can opt-in via `SentryMauiOptions.AttachScreenshots` ([#2965](https://github.com/getsentry/sentry-dotnet/pull/2965))
  - Supports Android and iOS only. Windows is not supported.
- App context now has `in_foreground`, indicating whether the app was in the foreground or the background. ([#2983](https://github.com/getsentry/sentry-dotnet/pull/2983))
- Android: When capturing unhandled exceptions, the SDK now can automatically attach `LogCat` to the event. You can opt-in via `SentryOptions.Android.LogCatIntegration` and configure `SentryOptions.Android.LogCatMaxLines`. ([#2926](https://github.com/getsentry/sentry-dotnet/pull/2926))
  - Available when targeting `net7.0-android` or later, on API level 23 or later.

#### Native AOT

Native AOT publishing support for .NET 8 has been added to Sentry for the following platforms:

- Windows
- Linux
- macOS
- Mac Catalyst
- iOS

There are some functional differences when publishing Native AOT:

- `StackTraceMode.Enhanced` is ignored because it's not available when publishing Native AOT. The mechanism to generate these enhanced stack traces relies heavily on reflection which isn't compatible with trimming.
- Reflection cannot be leveraged for JSON Serialization and you may need to use `SentryOptions.AddJsonSerializerContext` to supply a serialization context for types that you'd like to send to Sentry (e.g. in the `Span.Context`). ([#2732](https://github.com/getsentry/sentry-dotnet/pull/2732), [#2793](https://github.com/getsentry/sentry-dotnet/pull/2793))
- `Ben.Demystifier` is not available as it only runs in JIT mode.
- WinUI applications: When publishing Native AOT, Sentry isn't able to automatically register an unhandled exception handler because that relies on reflection. You'll need to [register the unhandled event handler manually](https://github.com/getsentry/sentry-dotnet/issues/2778) instead.
- For Azure Functions Workers, when AOT/Trimming is enabled we can't use reflection to read route data from the HttpTrigger so the route name will always be `/api/<FUNCTION_NAME>` ([#2920](https://github.com/getsentry/sentry-dotnet/pull/2920))

### Fixes

- Native integration logging on macOS ([#3079](https://github.com/getsentry/sentry-dotnet/pull/3079))
- The scope transaction is now correctly set for Otel transactions ([#3072](https://github.com/getsentry/sentry-dotnet/pull/3072))
- Fixed an issue with tag values in metrics not being properly serialized ([#3065](https://github.com/getsentry/sentry-dotnet/pull/3065))
- Moved the binding to MAUI events for breadcrumb creation from `WillFinishLaunching` to `FinishedLaunching`. This delays the initial instantiation of `app`. ([#3057](https://github.com/getsentry/sentry-dotnet/pull/3057))
- The SDK no longer adds the `WinUIUnhandledExceptionIntegration` on non-Windows platforms ([#3055](https://github.com/getsentry/sentry-dotnet/pull/3055))
- Stop Sentry for MacCatalyst from creating `default.profraw` in the app bundle using xcodebuild archive to build sentry-cocoa ([#2960](https://github.com/getsentry/sentry-dotnet/pull/2960))
- Workaround a .NET 8 NativeAOT crash on transaction finish. ([#2943](https://github.com/getsentry/sentry-dotnet/pull/2943))
- Reworked automatic breadcrumb creation for MAUI. ([#2900](https://github.com/getsentry/sentry-dotnet/pull/2900))
  - The SDK no longer uses reflection to bind to all public element events. This also fixes issues where the SDK would consume third-party events.
  - Added `CreateElementEventsBreadcrumbs` to the SentryMauiOptions to allow users to opt-in automatic breadcrumb creation for `BindingContextChanged`, `ChildAdded`, `ChildRemoved`, and `ParentChanged` on `Element`.
  - Reduced amount of automatic breadcrumbs by limiting the number of bindings created in `VisualElement`, `Window`, `Shell`, `Page`, and `Button`.
- Fixed Sentry SDK has not been initialized when using ASP.NET Core, Serilog, and OpenTelemetry ([#2911](https://github.com/getsentry/sentry-dotnet/pull/2911))
- Android native symbol upload ([#2876](https://github.com/getsentry/sentry-dotnet/pull/2876))
- `Sentry.Serilog` no longer throws if a disabled DSN is provided when initializing Sentry via the Serilog integration ([#2883](https://github.com/getsentry/sentry-dotnet/pull/2883))
- Don't add WinUI exception integration on mobile platforms ([#2821](https://github.com/getsentry/sentry-dotnet/pull/2821))
- `Transactions` are now getting enriched by the client instead of the hub ([#2838](https://github.com/getsentry/sentry-dotnet/pull/2838))
- Fixed an issue when using the SDK together with OpenTelemetry `1.5.0` and newer where the SDK would create transactions for itself. The fix is backward compatible. ([#3001](https://github.com/getsentry/sentry-dotnet/pull/3001))

### Dependencies

- Upgraded to NLog version 5. ([#2697](https://github.com/getsentry/sentry-dotnet/pull/2697))
- Integrate `sentry-native` as a static library in Native AOT builds to enable symbolication. ([#2704](https://github.com/getsentry/sentry-dotnet/pull/2704))


- Bump Cocoa SDK from v8.16.1 to v8.19.0 ([#2910](https://github.com/getsentry/sentry-dotnet/pull/2910), [#2936](https://github.com/getsentry/sentry-dotnet/pull/2936), [#2972](https://github.com/getsentry/sentry-dotnet/pull/2972), [#3005](https://github.com/getsentry/sentry-dotnet/pull/3005), [#3084](https://github.com/getsentry/sentry-dotnet/pull/3084))
  - [changelog](https://github.com/getsentry/sentry-cocoa/blob/main/CHANGELOG.md#8190)
  - [diff](https://github.com/getsentry/sentry-cocoa/compare/8.16.1...8.19.0)
- Bump Java SDK from v6.34.0 to v7.3.0 ([#2932](https://github.com/getsentry/sentry-dotnet/pull/2932), [#2979](https://github.com/getsentry/sentry-dotnet/pull/2979), [#3049](https://github.com/getsentry/sentry-dotnet/pull/3049), (https://github.com/getsentry/sentry-dotnet/pull/3098))
  - [changelog](https://github.com/getsentry/sentry-java/blob/main/CHANGELOG.md#730)
  - [diff](https://github.com/getsentry/sentry-java/compare/6.34.0...7.3.0)
- Bump Native SDK from v0.6.5 to v0.6.7 ([#2914](https://github.com/getsentry/sentry-dotnet/pull/2914), [#3029](https://github.com/getsentry/sentry-dotnet/pull/3029))
  - [changelog](https://github.com/getsentry/sentry-native/blob/master/CHANGELOG.md#070)
  - [diff](https://github.com/getsentry/sentry-native/compare/0.6.5...0.7.0)
- Bump CLI from v2.21.5 to v2.27.0 ([#2901](https://github.com/getsentry/sentry-dotnet/pull/2901), [#2915](https://github.com/getsentry/sentry-dotnet/pull/2915), [#2956](https://github.com/getsentry/sentry-dotnet/pull/2956), [#2985](https://github.com/getsentry/sentry-dotnet/pull/2985), [#2999](https://github.com/getsentry/sentry-dotnet/pull/2999), [#3012](https://github.com/getsentry/sentry-dotnet/pull/3012), [#3030](https://github.com/getsentry/sentry-dotnet/pull/3030), [#3059](https://github.com/getsentry/sentry-dotnet/pull/3059), [#3062](https://github.com/getsentry/sentry-dotnet/pull/3062), [#3073](https://github.com/getsentry/sentry-dotnet/pull/3073), [#3099](https://github.com/getsentry/sentry-dotnet/pull/3099))
  - [changelog](https://github.com/getsentry/sentry-cli/blob/master/CHANGELOG.md#2270)
  - [diff](https://github.com/getsentry/sentry-cli/compare/2.21.5...2.27.0)

## 3.41.4

### Fixes

- Fixed an issue when using the SDK together with Open Telemetry `1.5.0` and newer where the SDK would create transactions for itself. The fix is backward compatible. ([#3001](https://github.com/getsentry/sentry-dotnet/pull/3001))

## 3.41.3

### Fixes

- Fixed Sentry SDK has not been initialised when using ASP.NET Core, Serilog, and OpenTelemetry ([#2918](https://github.com/getsentry/sentry-dotnet/pull/2918))

## 3.41.2

### Fixes

- The SDK no longer fails to finish sessions while capturing an event. This fixes broken crash-free rates ([#2895](https://github.com/getsentry/sentry-dotnet/pull/2895))
- Ignore UnobservedTaskException for QUIC exceptions. See: https://github.com/dotnet/runtime/issues/80111 ([#2894](https://github.com/getsentry/sentry-dotnet/pull/2894))

### Dependencies

- Bump Cocoa SDK from v8.16.0 to v8.16.1 ([#2891](https://github.com/getsentry/sentry-dotnet/pull/2891))
  - [changelog](https://github.com/getsentry/sentry-cocoa/blob/main/CHANGELOG.md#8161)
  - [diff](https://github.com/getsentry/sentry-cocoa/compare/8.16.0...8.16.1)

## 3.41.1

### Fixes

- `CaptureFailedRequests` and `FailedRequestStatusCodes` are now getting respected by the Cocoa SDK. This is relevant for MAUI apps where requests are getting handled natively. ([#2826](https://github.com/getsentry/sentry-dotnet/issues/2826))
- Added `SentryOptions.AutoRegisterTracing` for users who need to control registration of Sentry's tracing middleware ([#2871](https://github.com/getsentry/sentry-dotnet/pull/2871))

### Dependencies

- Bump Cocoa SDK from v8.15.0 to v8.16.0 ([#2812](https://github.com/getsentry/sentry-dotnet/pull/2812), [#2816](https://github.com/getsentry/sentry-dotnet/pull/2816), [#2882](https://github.com/getsentry/sentry-dotnet/pull/2882))
  - [changelog](https://github.com/getsentry/sentry-cocoa/blob/main/CHANGELOG.md#8160)
  - [diff](https://github.com/getsentry/sentry-cocoa/compare/8.15.0...8.16.0)
- Bump CLI from v2.21.2 to v2.21.5 ([#2811](https://github.com/getsentry/sentry-dotnet/pull/2811), [#2834](https://github.com/getsentry/sentry-dotnet/pull/2834), [#2851](https://github.com/getsentry/sentry-dotnet/pull/2851))
  - [changelog](https://github.com/getsentry/sentry-cli/blob/master/CHANGELOG.md#2215)
  - [diff](https://github.com/getsentry/sentry-cli/compare/2.21.2...2.21.5)
- Bump Java SDK from v6.33.1 to v6.34.0 ([#2874](https://github.com/getsentry/sentry-dotnet/pull/2874))
  - [changelog](https://github.com/getsentry/sentry-java/blob/main/CHANGELOG.md#6340)
  - [diff](https://github.com/getsentry/sentry-java/compare/6.33.1...6.34.0)

## 3.41.0

### Features

- Speed up SDK init ([#2784](https://github.com/getsentry/sentry-dotnet/pull/2784))

### Fixes

- Fixed chaining on the IApplicationBuilder for methods like UseRouting and UseEndpoints ([#2726](https://github.com/getsentry/sentry-dotnet/pull/2726))

### Dependencies

- Bump Cocoa SDK from v8.13.0 to v8.15.0 ([#2722](https://github.com/getsentry/sentry-dotnet/pull/2722), [#2740](https://github.com/getsentry/sentry-dotnet/pull/2740), [#2746](https://github.com/getsentry/sentry-dotnet/pull/2746), [#2801](https://github.com/getsentry/sentry-dotnet/pull/2801))
  - [changelog](https://github.com/getsentry/sentry-cocoa/blob/main/CHANGELOG.md#8150)
  - [diff](https://github.com/getsentry/sentry-cocoa/compare/8.13.0...8.15.0)
- Bump Java SDK from v6.30.0 to v6.33.1 ([#2723](https://github.com/getsentry/sentry-dotnet/pull/2723), [#2741](https://github.com/getsentry/sentry-dotnet/pull/2741), [#2783](https://github.com/getsentry/sentry-dotnet/pull/2783), [#2803](https://github.com/getsentry/sentry-dotnet/pull/2803))
  - [changelog](https://github.com/getsentry/sentry-java/blob/main/CHANGELOG.md#6331)
  - [diff](https://github.com/getsentry/sentry-java/compare/6.30.0...6.33.1)

## 3.40.1

### Fixes

- ISentryUserFactory is now public so users can register their own implementations via DI ([#2719](https://github.com/getsentry/sentry-dotnet/pull/2719))

## 3.40.0

### Obsoletion

- `WithScope` and `WithScopeAsync` have been proven to not work correctly in desktop contexts when using a global scope. They are now deprecated in favor of the overloads of `CaptureEvent`, `CaptureMessage`, and `CaptureException`. Those methods provide a callback to a configurable scope. ([#2677](https://github.com/getsentry/sentry-dotnet/pull/2677))
- `StackFrame.InstructionOffset` has not been used in the SDK and has been ignored on the server for years. ([#2689](https://github.com/getsentry/sentry-dotnet/pull/2689))

### Features

- Release of Azure Functions (Isolated Worker/Out-of-Process) support ([#2686](https://github.com/getsentry/sentry-dotnet/pull/2686))

### Fixes

- Scope is now correctly applied to Transactions when using OpenTelemetry on ASP.NET Core ([#2690](https://github.com/getsentry/sentry-dotnet/pull/2690))

### Dependencies

- Bump CLI from v2.20.7 to v2.21.2 ([#2645](https://github.com/getsentry/sentry-dotnet/pull/2645), [#2647](https://github.com/getsentry/sentry-dotnet/pull/2647), [#2698](https://github.com/getsentry/sentry-dotnet/pull/2698))
  - [changelog](https://github.com/getsentry/sentry-cli/blob/master/CHANGELOG.md#2212)
  - [diff](https://github.com/getsentry/sentry-cli/compare/2.20.7...2.21.2)
- Bump Cocoa SDK from v8.12.0 to v8.13.0 ([#2653](https://github.com/getsentry/sentry-dotnet/pull/2653))
  - [changelog](https://github.com/getsentry/sentry-cocoa/blob/main/CHANGELOG.md#8130)
  - [diff](https://github.com/getsentry/sentry-cocoa/compare/8.12.0...8.13.0)
- Bump Java SDK from v6.29.0 to v6.30.0 ([#2685](https://github.com/getsentry/sentry-dotnet/pull/2685))
  - [changelog](https://github.com/getsentry/sentry-java/blob/main/CHANGELOG.md#6300)
  - [diff](https://github.com/getsentry/sentry-java/compare/6.29.0...6.30.0)

## 3.40.0-beta.0

### Features

- Reduced the memory footprint of `SpanId` by refactoring the ID generation ([#2619](https://github.com/getsentry/sentry-dotnet/pull/2619))
- Reduced the memory footprint of `SpanTracer` by initializing the tags lazily ([#2636](https://github.com/getsentry/sentry-dotnet/pull/2636))
- Added distributed tracing without performance for Azure Function Workers ([#2630](https://github.com/getsentry/sentry-dotnet/pull/2630))
- The SDK now provides and overload of `ContinueTrace` that accepts headers as `string` ([#2601](https://github.com/getsentry/sentry-dotnet/pull/2601))
- Sentry tracing middleware now gets configured automatically ([#2602](https://github.com/getsentry/sentry-dotnet/pull/2602))
- Added memory optimisations for GetLastActiveSpan ([#2642](https://github.com/getsentry/sentry-dotnet/pull/2642))

### Fixes

- Resolved issue identifying users with OpenTelemetry ([#2618](https://github.com/getsentry/sentry-dotnet/pull/2618))

### Azure Functions Beta

- Package name changed from `Sentry.AzureFunctions.Worker` to `Sentry.Azure.Functions.Worker`. Note AzureFunctions now is split by a `.`. ([#2637](https://github.com/getsentry/sentry-dotnet/pull/2637))

### Dependencies

- Bump CLI from v2.20.6 to v2.20.7 ([#2604](https://github.com/getsentry/sentry-dotnet/pull/2604))
  - [changelog](https://github.com/getsentry/sentry-cli/blob/master/CHANGELOG.md#2207)
  - [diff](https://github.com/getsentry/sentry-cli/compare/2.20.6...2.20.7)
- Bump Cocoa SDK from v8.11.0 to v8.12.0 ([#2640](https://github.com/getsentry/sentry-dotnet/pull/2640))
  - [changelog](https://github.com/getsentry/sentry-cocoa/blob/main/CHANGELOG.md#8120)
  - [diff](https://github.com/getsentry/sentry-cocoa/compare/8.11.0...8.12.0)

## 3.39.1

### Fixes

- Added Sentry.AspNet.csproj back to Sentry-CI-Build-macOS.slnf ([#2612](https://github.com/getsentry/sentry-dotnet/pull/2612))

## 3.39.0

### Features

- Added additional `DB` attributes to automatically generated spans like `name` and `provider` ([#2583](https://github.com/getsentry/sentry-dotnet/pull/2583))
- `Hints` now accept attachments provided as a file path via `AddAttachment` method ([#2585](https://github.com/getsentry/sentry-dotnet/pull/2585))

### Fixes

- Resolved an isse where the SDK would throw an exception while attempting to set the DynamicSamplingContext but the context exists already. ([#2592](https://github.com/getsentry/sentry-dotnet/pull/2592))

### Dependencies

- Bump CLI from v2.20.5 to v2.20.6 ([#2590](https://github.com/getsentry/sentry-dotnet/pull/2590))
  - [changelog](https://github.com/getsentry/sentry-cli/blob/master/CHANGELOG.md#2206)
  - [diff](https://github.com/getsentry/sentry-cli/compare/2.20.5...2.20.6)
- Bump Cocoa SDK from v8.10.0 to v8.11.0 ([#2594](https://github.com/getsentry/sentry-dotnet/pull/2594))
  - [changelog](https://github.com/getsentry/sentry-cocoa/blob/main/CHANGELOG.md#8110)
  - [diff](https://github.com/getsentry/sentry-cocoa/compare/8.10.0...8.11.0)
- Bump Java SDK from v6.28.0 to v6.29.0 ([#2599](https://github.com/getsentry/sentry-dotnet/pull/2599))
  - [changelog](https://github.com/getsentry/sentry-java/blob/main/CHANGELOG.md#6290)
  - [diff](https://github.com/getsentry/sentry-java/compare/6.28.0...6.29.0)

## 3.36.0

### Features

- Graphql client ([#2538](https://github.com/getsentry/sentry-dotnet/pull/2538))

### Fixes

- Android: Fix proguard/r8 mapping file upload ([#2574](https://github.com/getsentry/sentry-dotnet/pull/2574))

### Dependencies

- Bump Cocoa SDK from v8.9.5 to v8.10.0 ([#2546](https://github.com/getsentry/sentry-dotnet/pull/2546), [#2550](https://github.com/getsentry/sentry-dotnet/pull/2550))
  - [changelog](https://github.com/getsentry/sentry-cocoa/blob/main/CHANGELOG.md#8100)
  - [diff](https://github.com/getsentry/sentry-cocoa/compare/8.9.5...8.10.0)
- Bump gradle/gradle-build-action from 2.7.0 to 2.7.1 ([#2564](https://github.com/getsentry/sentry-dotnet/pull/2564))
  - [diff](https://github.com/gradle/gradle-build-action/compare/v2.7.0...v2.7.1)

## 3.35.1

### Fixes

- The SDK no longer creates transactions with their start date set to `Jan 01, 001` ([#2544](https://github.com/getsentry/sentry-dotnet/pull/2544))

### Dependencies

- Bump CLI from v2.20.4 to v2.20.5 ([#2539](https://github.com/getsentry/sentry-dotnet/pull/2539))
  - [changelog](https://github.com/getsentry/sentry-cli/blob/master/CHANGELOG.md#2205)
  - [diff](https://github.com/getsentry/sentry-cli/compare/2.20.4...2.20.5)
- Bump Cocoa SDK from v8.9.4 to v8.9.5 ([#2542](https://github.com/getsentry/sentry-dotnet/pull/2542))
  - [changelog](https://github.com/getsentry/sentry-cocoa/blob/main/CHANGELOG.md#895)
  - [diff](https://github.com/getsentry/sentry-cocoa/compare/8.9.4...8.9.5)

## 3.35.0

### Features

- Distributed tracing now works independently of the performance feature. This allows you to connect errors to other Sentry instrumented applications ([#2493](https://github.com/getsentry/sentry-dotnet/pull/2493))
- Added Sampling Decision to Trace Envelope Header ([#2495](https://github.com/getsentry/sentry-dotnet/pull/2495))
- Add MinimumEventLevel to Sentry.Log4Net and convert events below it to breadcrumbs ([#2505](https://github.com/getsentry/sentry-dotnet/pull/2505))
- Support transaction finishing automatically with 'idle timeout' (#2452)

### Fixes

- Fixed baggage propagation when an exception is thrown from middleware ([#2487](https://github.com/getsentry/sentry-dotnet/pull/2487))
- Fix Durable Functions preventing orchestrators from completing ([#2491](https://github.com/getsentry/sentry-dotnet/pull/2491))
- Re-enable HubTests.FlushOnDispose_SendsEnvelope ([#2492](https://github.com/getsentry/sentry-dotnet/pull/2492))
- Fixed SDK not sending exceptions via Blazor WebAssembly due to a `PlatformNotSupportedException` ([#2506](https://github.com/getsentry/sentry-dotnet/pull/2506))
- Align SDK with docs regarding session update for dropped events ([#2496](https://github.com/getsentry/sentry-dotnet/pull/2496))
- Introduced `HttpMessageHandler` in favor of the now deprecated `HttpClientHandler` on the options. This allows the SDK to support NSUrlSessionHandler on iOS ([#2503](https://github.com/getsentry/sentry-dotnet/pull/2503))
- Using `Activity.RecordException` now correctly updates the error status of OpenTelemetry Spans ([#2515](https://github.com/getsentry/sentry-dotnet/pull/2515))
- Fixed Transaction name not reporting correctly when using UseExceptionHandler ([#2511](https://github.com/getsentry/sentry-dotnet/pull/2511))
- log4net logging Level.All now maps to SentryLevel.Debug ([#2522]([url](https://github.com/getsentry/sentry-dotnet/pull/2522)))

### Dependencies

- Bump Java SDK from v6.25.1 to v6.28.0 ([#2484](https://github.com/getsentry/sentry-dotnet/pull/2484), [#2498](https://github.com/getsentry/sentry-dotnet/pull/2498), [#2517](https://github.com/getsentry/sentry-dotnet/pull/2517), [#2533](https://github.com/getsentry/sentry-dotnet/pull/2533))
  - [changelog](https://github.com/getsentry/sentry-java/blob/main/CHANGELOG.md#6280)
  - [diff](https://github.com/getsentry/sentry-java/compare/6.25.1...6.28.0)
- Bump CLI from v2.19.4 to v2.20.4 ([#2509](https://github.com/getsentry/sentry-dotnet/pull/2509), [#2518](https://github.com/getsentry/sentry-dotnet/pull/2518), [#2527](https://github.com/getsentry/sentry-dotnet/pull/2527), [#2530](https://github.com/getsentry/sentry-dotnet/pull/2530))
  - [changelog](https://github.com/getsentry/sentry-cli/blob/master/CHANGELOG.md#2204)
  - [diff](https://github.com/getsentry/sentry-cli/compare/2.19.4...2.20.4)
- Bump Cocoa SDK from v8.8.0 to v8.9.4 ([#2479](https://github.com/getsentry/sentry-dotnet/pull/2479), [#2483](https://github.com/getsentry/sentry-dotnet/pull/2483), [#2500](https://github.com/getsentry/sentry-dotnet/pull/2500), [#2510](https://github.com/getsentry/sentry-dotnet/pull/2510), [#2531](https://github.com/getsentry/sentry-dotnet/pull/2531))
  - [changelog](https://github.com/getsentry/sentry-cocoa/blob/main/CHANGELOG.md#894)
  - [diff](https://github.com/getsentry/sentry-cocoa/compare/8.8.0...8.9.4)

## 3.34.0

### Features

- OpenTelemetry Support ([#2453](https://github.com/getsentry/sentry-dotnet/pull/2453))
- Added a MSBuild property `SentryUploadAndroidProguardMapping` to automatically upload the Proguard mapping file when targeting Android ([#2455](https://github.com/getsentry/sentry-dotnet/pull/2455))
- Symbolication for Single File Apps ([#2425](https://github.com/getsentry/sentry-dotnet/pull/2425))
- Add binding to `SwiftAsyncStacktraces` on iOS ([#2436](https://github.com/getsentry/sentry-dotnet/pull/2436))

### Fixes

- Builds targeting Android with `r8` enabled no longer crash during SDK init. The package now contains the required proguard rules ([#2450](https://github.com/getsentry/sentry-dotnet/pull/2450))
- Fix Sentry logger options for MAUI and Azure Functions ([#2423](https://github.com/getsentry/sentry-dotnet/pull/2423))

### Dependencies

- Bump Cocoa SDK from v8.7.3 to v8.8.0 ([#2427](https://github.com/getsentry/sentry-dotnet/pull/2427), [#2430](https://github.com/getsentry/sentry-dotnet/pull/2430))
  - [changelog](https://github.com/getsentry/sentry-cocoa/blob/main/CHANGELOG.md#880)
  - [diff](https://github.com/getsentry/sentry-cocoa/compare/8.7.3...8.8.0)
- Bump CLI from v2.18.1 to v2.19.4 ([#2428](https://github.com/getsentry/sentry-dotnet/pull/2428), [#2431](https://github.com/getsentry/sentry-dotnet/pull/2431), [#2451](https://github.com/getsentry/sentry-dotnet/pull/2451), [#2454](https://github.com/getsentry/sentry-dotnet/pull/2454))
  - [changelog](https://github.com/getsentry/sentry-cli/blob/master/CHANGELOG.md#2194)
  - [diff](https://github.com/getsentry/sentry-cli/compare/2.18.1...2.19.4)
- Bump Java SDK from v6.22.0 to v6.25.1 ([#2429](https://github.com/getsentry/sentry-dotnet/pull/2429), [#2440](https://github.com/getsentry/sentry-dotnet/pull/2440), [#2458](https://github.com/getsentry/sentry-dotnet/pull/2458), [#2476](https://github.com/getsentry/sentry-dotnet/pull/2476))
  - [changelog](https://github.com/getsentry/sentry-java/blob/main/CHANGELOG.md#6251)
  - [diff](https://github.com/getsentry/sentry-java/compare/6.22.0...6.25.1)

## 3.33.1

### Fixes

- SentryHttpMessageHandler added when AddHttpClient is before UseSentry ([#2390](https://github.com/getsentry/sentry-dotnet/pull/2390))
- Set the native sdk name for Android ([#2389](https://github.com/getsentry/sentry-dotnet/pull/2389))
- Fix db connection spans not finishing ([#2398](https://github.com/getsentry/sentry-dotnet/pull/2398))
- Various .NET MAUI fixes / improvements ([#2403](https://github.com/getsentry/sentry-dotnet/pull/2403))
  - The battery level was being reported incorrectly due to percentage multiplier.
  - The device architecture (x64, arm64, etc.) is now reported
  - On Windows, the OS type is now reported as "Windows" instead of "WinUI".  Additionally, the OS display version (ex, "22H2") is now included.
  - `UIKit`, `ABI.Microsoft` and `WinRT`  frames are now marked "system" instead of "in app".
- Reduce debug files uploaded ([#2404](https://github.com/getsentry/sentry-dotnet/pull/2404))
- Fix system frames being marked as "in-app" ([#2408](https://github.com/getsentry/sentry-dotnet/pull/2408))
  - NOTE: This important fix corrects a value that is used during issue grouping, so you may receive new alerts for existing issues after deploying this update.
- DB Connection spans presented poorly ([#2409](https://github.com/getsentry/sentry-dotnet/pull/2409))
- Populate scope's Cookies property ([#2411](https://github.com/getsentry/sentry-dotnet/pull/2411))
- Fix UWP GateKeeper errors ([#2415](https://github.com/getsentry/sentry-dotnet/pull/2415))
- Fix sql client db name ([#2418](https://github.com/getsentry/sentry-dotnet/pull/2418))

### Dependencies

- Bump Cocoa SDK from v8.7.2 to v8.7.3 ([#2394](https://github.com/getsentry/sentry-dotnet/pull/2394))
  - [changelog](https://github.com/getsentry/sentry-cocoa/blob/main/CHANGELOG.md#873)
  - [diff](https://github.com/getsentry/sentry-cocoa/compare/8.7.2...8.7.3)
- Bump Java SDK from v6.19.1 to v6.22.0 ([#2395](https://github.com/getsentry/sentry-dotnet/pull/2395), [#2405](https://github.com/getsentry/sentry-dotnet/pull/2405), [#2417](https://github.com/getsentry/sentry-dotnet/pull/2417))
  - [changelog](https://github.com/getsentry/sentry-java/blob/main/CHANGELOG.md#6220)
  - [diff](https://github.com/getsentry/sentry-java/compare/6.19.1...6.22.0)

## 3.33.0

### Features

- .NET SDK changes for exception groups ([#2287](https://github.com/getsentry/sentry-dotnet/pull/2287))
  - This changes how `AggregateException` is handled.  Instead of filtering them out client-side, the SDK marks them as an "exception group",
    and adds includes data that represents the hierarchical structure of inner exceptions. Sentry now recognizes this server-side,
    improving the accuracy of the issue detail page.
  - Accordingly, the `KeepAggregateException` option is now obsolete and does nothing.  Please remove any usages of `KeepAggregateException`.
  - NOTE: If running Self-Hosted Sentry, you should wait to adopt this SDK update until after updating to the 23.6.0 (est. June 2023) release of Sentry.
    The effect of updating the SDK early will be as if `KeepAggregateException = true` was set.  That will not break anything, but may affect issue grouping and alerts.

### Fixes

- Status messages when uploading symbols or sources are improved. ([#2307](https://github.com/getsentry/sentry-dotnet/issues/2307))

### Dependencies

- Bump CLI from v2.18.0 to v2.18.1 ([#2386](https://github.com/getsentry/sentry-dotnet/pull/2386))
  - [changelog](https://github.com/getsentry/sentry-cli/blob/master/CHANGELOG.md#2181)
  - [diff](https://github.com/getsentry/sentry-cli/compare/2.18.0...2.18.1)

## 3.32.0

### Features

- Azure Functions (Isolated Worker/Out-of-Process) support ([#2346](https://github.com/getsentry/sentry-dotnet/pull/2346))
  - Initial `beta.1` release.  Please give it a try and let us know how it goes!
  - Documentation is TBD.  For now, see `/samples/Sentry.Samples.Azure.Functions.Worker`.

- Add `Hint` support  ([#2351](https://github.com/getsentry/sentry-dotnet/pull/2351))
  - Currently, this allows you to manipulate attachments in the various "before" event delegates.
  - Hints can also be used in event and transaction processors by implementing `ISentryEventProcessorWithHint` or `ISentryTransactionProcessorWithHint`, instead of `ISentryEventProcessor` or `ISentryTransactionProcessor`.
  - Note: Obsoletes the `BeforeSend`, `BeforeSendTransaction`, and `BeforeBreadcrumb` properties on the `SentryOptions` class.  They have been replaced with `SetBeforeSend`, `SetBeforeSendTransaction`, and `SetBeforeBreadcrumb` respectively.  Each one provides overloads both with and without a `Hint` object.

- Allow setting the active span on the scope ([#2364](https://github.com/getsentry/sentry-dotnet/pull/2364))
  - Note: Obsoletes the `Scope.GetSpan` method in favor of a `Scope.Span` property (which now has a setter as well).

- Remove authority from URLs sent to Sentry ([#2365](https://github.com/getsentry/sentry-dotnet/pull/2365))
- Add tag filters to `SentryOptions` ([#2367](https://github.com/getsentry/sentry-dotnet/pull/2367))

### Fixes

- Fix `EnableTracing` option conflict with `TracesSampleRate` ([#2368](https://github.com/getsentry/sentry-dotnet/pull/2368))
  - NOTE: This is a potentially breaking change, as the `TracesSampleRate` property has been made nullable.
    Though extremely uncommon, if you are _retrieving_ the `TracesSampleRate` property for some reason, you will need to account for nulls.
    However, there is no change to the behavior or _typical_ usage of either of these properties.

- CachedTransport gracefully handles malformed envelopes during processing  ([#2371](https://github.com/getsentry/sentry-dotnet/pull/2371))
- Remove extraneous iOS simulator resources when building MAUI apps using Visual Studio "Hot Restart" mode, to avoid hitting Windows max path  ([#2384](https://github.com/getsentry/sentry-dotnet/pull/2384))

### Dependencies

- Bump Cocoa SDK from v8.6.0 to v8.7.1 ([#2359](https://github.com/getsentry/sentry-dotnet/pull/2359), [#2370](https://github.com/getsentry/sentry-dotnet/pull/2370))
  - [changelog](https://github.com/getsentry/sentry-cocoa/blob/main/CHANGELOG.md#871)
  - [diff](https://github.com/getsentry/sentry-cocoa/compare/8.6.0...8.7.1)
- Bump Java SDK from v6.18.1 to v6.19.1 ([#2374](https://github.com/getsentry/sentry-dotnet/pull/2374), [#2381](https://github.com/getsentry/sentry-dotnet/pull/2381))
  - [changelog](https://github.com/getsentry/sentry-java/blob/main/CHANGELOG.md#6191)
  - [diff](https://github.com/getsentry/sentry-java/compare/6.18.1...6.19.1)
- Bump Cocoa SDK from v8.6.0 to v8.7.2 ([#2359](https://github.com/getsentry/sentry-dotnet/pull/2359), [#2370](https://github.com/getsentry/sentry-dotnet/pull/2370), [#2375](https://github.com/getsentry/sentry-dotnet/pull/2375))
  - [changelog](https://github.com/getsentry/sentry-cocoa/blob/main/CHANGELOG.md#872)
  - [diff](https://github.com/getsentry/sentry-cocoa/compare/8.6.0...8.7.2)
- Bump CLI from v2.17.5 to v2.18.0 ([#2380](https://github.com/getsentry/sentry-dotnet/pull/2380))
  - [changelog](https://github.com/getsentry/sentry-cli/blob/master/CHANGELOG.md#2180)
  - [diff](https://github.com/getsentry/sentry-cli/compare/2.17.5...2.18.0)

## 3.31.0

### Features

- Initial work to support profiling in a future release. ([#2206](https://github.com/getsentry/sentry-dotnet/pull/2206))
- Create a Sentry event for failed HTTP requests ([#2320](https://github.com/getsentry/sentry-dotnet/pull/2320))
- Improve `WithScope` and add `WithScopeAsync` ([#2303](https://github.com/getsentry/sentry-dotnet/pull/2303)) ([#2309](https://github.com/getsentry/sentry-dotnet/pull/2309))
- Build .NET Standard 2.1 for Unity ([#2328](https://github.com/getsentry/sentry-dotnet/pull/2328))
- Add `RemoveExceptionFilter`, `RemoveEventProcessor` and `RemoveTransactionProcessor` extension methods on `SentryOptions` ([#2331](https://github.com/getsentry/sentry-dotnet/pull/2331))
- Include Dynamic Sampling Context with error events, when there's a transaction ([#2332](https://github.com/getsentry/sentry-dotnet/pull/2332))

### Fixes

- Buffer payloads asynchronously when appropriate ([#2297](https://github.com/getsentry/sentry-dotnet/pull/2297))
- Restore `System.Reflection.Metadata` dependency for .NET Core 3 ([#2302](https://github.com/getsentry/sentry-dotnet/pull/2302))
- Capture open transactions on disabled hubs ([#2319](https://github.com/getsentry/sentry-dotnet/pull/2319))
- Remove session breadcrumbs ([#2333](https://github.com/getsentry/sentry-dotnet/pull/2333))
- Support synchronous `HttpClient.Send` in `SentryHttpMessageHandler` ([#2336](https://github.com/getsentry/sentry-dotnet/pull/2336))
- Fix ASP.NET Core issue with missing context when using capture methods that configure scope ([#2339](https://github.com/getsentry/sentry-dotnet/pull/2339))
- Improve debug file upload handling ([#2349](https://github.com/getsentry/sentry-dotnet/pull/2349))

### Dependencies

- Bump CLI from v2.17.0 to v2.17.5 ([#2298](https://github.com/getsentry/sentry-dotnet/pull/2298), [#2318](https://github.com/getsentry/sentry-dotnet/pull/2318), [#2321](https://github.com/getsentry/sentry-dotnet/pull/2321), [#2345](https://github.com/getsentry/sentry-dotnet/pull/2345))
  - [changelog](https://github.com/getsentry/sentry-cli/blob/master/CHANGELOG.md#2175)
  - [diff](https://github.com/getsentry/sentry-cli/compare/2.17.0...2.17.5)
- Bump Cocoa SDK from v8.4.0 to v8.6.0 ([#2310](https://github.com/getsentry/sentry-dotnet/pull/2310), [#2344](https://github.com/getsentry/sentry-dotnet/pull/2344))
  - [changelog](https://github.com/getsentry/sentry-cocoa/blob/main/CHANGELOG.md#860)
  - [diff](https://github.com/getsentry/sentry-cocoa/compare/8.4.0...8.6.0)
- Bump Java SDK from v6.17.0 to v6.18.1 ([#2338](https://github.com/getsentry/sentry-dotnet/pull/2338), [#2343](https://github.com/getsentry/sentry-dotnet/pull/2343))
  - [changelog](https://github.com/getsentry/sentry-java/blob/main/CHANGELOG.md#6181)
  - [diff](https://github.com/getsentry/sentry-java/compare/6.17.0...6.18.1)

## 3.30.0

### Features

- Add `FileDiagnosticLogger` to assist with debugging the SDK ([#2242](https://github.com/getsentry/sentry-dotnet/pull/2242))
- Attach stack trace when events have captured an exception without a stack trace ([#2266](https://github.com/getsentry/sentry-dotnet/pull/2266))
- Add `Scope.Clear` and `Scope.ClearBreadcrumbs` methods ([#2284](https://github.com/getsentry/sentry-dotnet/pull/2284))
- Improvements to exception mechanism data ([#2294](https://github.com/getsentry/sentry-dotnet/pull/2294))

### Fixes

- Normalize StackFrame in-app resolution for modules & function prefixes ([#2234](https://github.com/getsentry/sentry-dotnet/pull/2234))
- Calling `AddAspNet` more than once should not block all errors from being sent ([#2253](https://github.com/getsentry/sentry-dotnet/pull/2253))
- Fix Sentry CLI arguments when using custom URL or auth token parameters ([#2259](https://github.com/getsentry/sentry-dotnet/pull/2259))
- Sentry.AspNetCore fix transaction name when path base is used and route starts with a slash ([#2265](https://github.com/getsentry/sentry-dotnet/pull/2265))
- Fix Baggage header parsing in ASP.NET (Framework) ([#2293](https://github.com/getsentry/sentry-dotnet/pull/2293))

### Dependencies

- Bump Cocoa SDK from v8.3.0 to v8.4.0 ([#2237](https://github.com/getsentry/sentry-dotnet/pull/2237), [#2248](https://github.com/getsentry/sentry-dotnet/pull/2248), [#2251](https://github.com/getsentry/sentry-dotnet/pull/2251), [#2285](https://github.com/getsentry/sentry-dotnet/pull/2285))
  - [changelog](https://github.com/getsentry/sentry-cocoa/blob/main/CHANGELOG.md#840)
  - [diff](https://github.com/getsentry/sentry-cocoa/compare/8.3.0...8.4.0)

- Bump CLI from v2.14.4 to v2.17.0 ([#2238](https://github.com/getsentry/sentry-dotnet/pull/2238), [#2244](https://github.com/getsentry/sentry-dotnet/pull/2244), [#2252](https://github.com/getsentry/sentry-dotnet/pull/2252), [#2264](https://github.com/getsentry/sentry-dotnet/pull/2264), [#2292](https://github.com/getsentry/sentry-dotnet/pull/2292))
  - [changelog](https://github.com/getsentry/sentry-cli/blob/master/CHANGELOG.md#2170)
  - [diff](https://github.com/getsentry/sentry-cli/compare/2.14.4...2.17.0)

- Bump Java SDK from v6.15.0 to v6.17.0 ([#2243](https://github.com/getsentry/sentry-dotnet/pull/2243), [#2277](https://github.com/getsentry/sentry-dotnet/pull/2277))
  - [changelog](https://github.com/getsentry/sentry-java/blob/main/CHANGELOG.md#6170)
  - [diff](https://github.com/getsentry/sentry-java/compare/6.15.0...6.17.0)

## 3.29.1

### Fixes

- Get debug image for Full PDB format on Windows ([#2222](https://github.com/getsentry/sentry-dotnet/pull/2222))
- Fix debug files not uploading for `packages.config` nuget ([#2224](https://github.com/getsentry/sentry-dotnet/pull/2224))

### Dependencies

- Bump Cocoa SDK from v8.2.0 to v8.3.0 ([#2220](https://github.com/getsentry/sentry-dotnet/pull/2220))
  - [changelog](https://github.com/getsentry/sentry-cocoa/blob/main/CHANGELOG.md#830)
  - [diff](https://github.com/getsentry/sentry-cocoa/compare/8.2.0...8.3.0)

## 3.29.0

**Notice:** The `<SentryUploadSymbols>` MSBuild property previously defaulted to `true` for projects compiled in `Release` configuration.
It is now `false` by default.  To continue uploading symbols, you must opt-in by setting it to `true`.
See the [MSBuild Setup](https://docs.sentry.io/platforms/dotnet/configuration/msbuild/) docs for further details.

### Features

- Added basic functionality to support `View Hierarchy` ([#2163](https://github.com/getsentry/sentry-dotnet/pull/2163))
- Allow `SentryUploadSources` to work even when not uploading symbols ([#2197](https://github.com/getsentry/sentry-dotnet/pull/2197))
- Add support for `BeforeSendTransaction` ([#2188](https://github.com/getsentry/sentry-dotnet/pull/2188))
- Add `EnableTracing` option to simplify enabling tracing ([#2201](https://github.com/getsentry/sentry-dotnet/pull/2201))
- Make `SentryUploadSymbols` strictly opt-in ([#2216](https://github.com/getsentry/sentry-dotnet/pull/2216))

### Fixes

- Fix assembly not found on Android in Debug configuration ([#2175](https://github.com/getsentry/sentry-dotnet/pull/2175))
- Fix context object with circular reference prevents event from being sent ([#2210](https://github.com/getsentry/sentry-dotnet/pull/2210))

### Dependencies

- Bump Java SDK from v6.13.1 to v6.15.0 ([#2185](https://github.com/getsentry/sentry-dotnet/pull/2185), [#2207](https://github.com/getsentry/sentry-dotnet/pull/2207))
  - [changelog](https://github.com/getsentry/sentry-java/blob/main/CHANGELOG.md#6150)
  - [diff](https://github.com/getsentry/sentry-java/compare/6.13.1...6.15.0)
- Bump CLI from v2.12.0 to v2.14.4 ([#2187](https://github.com/getsentry/sentry-dotnet/pull/2187), [#2215](https://github.com/getsentry/sentry-dotnet/pull/2215))
  - [changelog](https://github.com/getsentry/sentry-cli/blob/master/CHANGELOG.md#2144)
  - [diff](https://github.com/getsentry/sentry-cli/compare/2.12.0...2.14.4)
- Bump Java SDK from v6.13.1 to v6.14.0 ([#2185](https://github.com/getsentry/sentry-dotnet/pull/2185))
  - [changelog](https://github.com/getsentry/sentry-java/blob/main/CHANGELOG.md#6140)
  - [diff](https://github.com/getsentry/sentry-java/compare/6.13.1...6.14.0)
- Bump CLI from v2.12.0 to v2.14.3 ([#2187](https://github.com/getsentry/sentry-dotnet/pull/2187), [#2208](https://github.com/getsentry/sentry-dotnet/pull/2208))
  - [changelog](https://github.com/getsentry/sentry-cli/blob/master/CHANGELOG.md#2143)
  - [diff](https://github.com/getsentry/sentry-cli/compare/2.12.0...2.14.3)
- Bump Cocoa SDK from v7.31.5 to v8.2.0 ([#2203](https://github.com/getsentry/sentry-dotnet/pull/2203))
  - [changelog](https://github.com/getsentry/sentry-cocoa/blob/main/CHANGELOG.md#820)
  - [diff](https://github.com/getsentry/sentry-cocoa/compare/7.31.5...8.2.0)

## 3.28.1

### Fixes

- Fix MAUI missing breadcrumbs for lifecycle and UI events ([#2170](https://github.com/getsentry/sentry-dotnet/pull/2170))
- Fix hybrid sdk names ([#2171](https://github.com/getsentry/sentry-dotnet/pull/2171))
- Fix ASP.NET sdk name ([#2172](https://github.com/getsentry/sentry-dotnet/pull/2172))

## 3.28.0

### Features

- Added `instruction_addr_adjustment` attribute to SentryStackTrace ([#2151](https://github.com/getsentry/sentry-dotnet/pull/2151))

### Fixes

- Workaround Visual Studio "Pair to Mac" issue (on Windows), and Update bundled Cocoa SDK to version 7.31.5 ([#2164](https://github.com/getsentry/sentry-dotnet/pull/2164))
- Sentry SDK assemblies no longer have PDBs embedded. Debug symbols are uploaded to `nuget.org` as `snupkg` packages  ([#2166](https://github.com/getsentry/sentry-dotnet/pull/2166))

### Dependencies

- Bump Java SDK from v6.13.0 to v6.13.1 ([#2168](https://github.com/getsentry/sentry-dotnet/pull/2168))
  - [changelog](https://github.com/getsentry/sentry-java/blob/main/CHANGELOG.md#6131)
  - [diff](https://github.com/getsentry/sentry-java/compare/6.13.0...6.13.1)

## 3.27.1

### Fixes

- Fix Sentry CLI MSBuild for Xamarin and NetFX ([#2154](https://github.com/getsentry/sentry-dotnet/pull/2154))
- Log aborted HTTP requests as debug instead of error ([#2155](https://github.com/getsentry/sentry-dotnet/pull/2155))

## 3.27.0

### Features

- Publish `Sentry.Android.AssemblyReader` as a separate nuget package (for reuse by `Sentry.Xamarin`) ([#2127](https://github.com/getsentry/sentry-dotnet/pull/2127))
- Improvements for Sentry CLI integration ([#2145](https://github.com/getsentry/sentry-dotnet/pull/2145))
- Update bundled Android SDK to version 6.13.0 ([#2147](https://github.com/getsentry/sentry-dotnet/pull/2147))

## 3.26.2

### Fixes

- Fix Sentry CLI integration on Windows ([#2123](https://github.com/getsentry/sentry-dotnet/pull/2123)) ([#2124](https://github.com/getsentry/sentry-dotnet/pull/2124))

## 3.26.1

### Fixes

- Fix issue with Sentry CLI msbuild properties ([#2119](https://github.com/getsentry/sentry-dotnet/pull/2119))

## 3.26.0

### Features

- Use Sentry CLI after build to upload symbols ([#2107](https://github.com/getsentry/sentry-dotnet/pull/2107))

### Fixes

- Logging info instead of warning when skipping debug images ([#2101](https://github.com/getsentry/sentry-dotnet/pull/2101))
- Fix unhandled exception not captured when hub disabled ([#2103](https://github.com/getsentry/sentry-dotnet/pull/2103))
- Fix Android support for Portable PDB format when app uses split APKs ([#2108](https://github.com/getsentry/sentry-dotnet/pull/2108))
- Fix session ending as crashed for unobserved task exceptions ([#2112](https://github.com/getsentry/sentry-dotnet/pull/2112))
- Set absolute path when stripping project path on stack frame ([#2117](https://github.com/getsentry/sentry-dotnet/pull/2117))

## 3.25.0

### Features

- Add support for Portable PDB format ([#2050](https://github.com/getsentry/sentry-dotnet/pull/2050))
- Update bundled Android SDK to version 6.10.0([#2095](https://github.com/getsentry/sentry-dotnet/pull/2095))
- Update bundled Cocoa SDK to version 7.31.4 ([#2096](https://github.com/getsentry/sentry-dotnet/pull/2096))

### Fixes

- Fix db warnings caused by transaction sampled out ([#2097](https://github.com/getsentry/sentry-dotnet/pull/2097))

## 3.24.1

### Fixes

- Fix missing stack trace on UnobservedTaskException ([#2067](https://github.com/getsentry/sentry-dotnet/pull/2067))
- Fix warning caused by db connection span closed prematurely ([#2068](https://github.com/getsentry/sentry-dotnet/pull/2068))
- Attach db connections to child spans correctly ([#2071](https://github.com/getsentry/sentry-dotnet/pull/2071))
- Improve MAUI event bindings ([#2089](https://github.com/getsentry/sentry-dotnet/pull/2089))

## 3.24.0

### Features

- Simplify API for flushing events ([#2030](https://github.com/getsentry/sentry-dotnet/pull/2030))
- Update bundled Cocoa SDK to version 7.31.1 ([#2053](https://github.com/getsentry/sentry-dotnet/pull/2053))
- Update bundled Android SDK to version 6.7.1 ([#2058](https://github.com/getsentry/sentry-dotnet/pull/2058))

### Fixes

- Update unobserved task exception integration ([#2034](https://github.com/getsentry/sentry-dotnet/pull/2034))
- Fix trace propagation targets setter ([#2035](https://github.com/getsentry/sentry-dotnet/pull/2035))
- Fix DiagnosticSource integration disabled incorrectly with TracesSampler ([#2039](https://github.com/getsentry/sentry-dotnet/pull/2039))
- Update transitive dependencies to resolve security warnings ([#2045](https://github.com/getsentry/sentry-dotnet/pull/2045))
- Fix issue with Hot Restart for iOS ([#2047](https://github.com/getsentry/sentry-dotnet/pull/2047))
- Fix `CacheDirectoryPath` option on MAUI ([#2055](https://github.com/getsentry/sentry-dotnet/pull/2055))

## 3.23.1

### Fixes

- Fix concurrency bug in caching transport ([#2026](https://github.com/getsentry/sentry-dotnet/pull/2026))

## 3.23.0

### Features

- Update bundled Android SDK to version 6.5.0 ([#1984](https://github.com/getsentry/sentry-dotnet/pull/1984))
- Update bundled Cocoa SDK to version 7.28.0 ([#1988](https://github.com/getsentry/sentry-dotnet/pull/1988))
- Allow custom processors to be added as a scoped dependency ([#1979](https://github.com/getsentry/sentry-dotnet/pull/1979))
- Support DI for custom transaction processors ([#1993](https://github.com/getsentry/sentry-dotnet/pull/1993))
- Mark Transaction as aborted when unhandled exception occurs ([#1996](https://github.com/getsentry/sentry-dotnet/pull/1996))
- Build Windows and Tizen targets for `Sentry.Maui` ([#2005](https://github.com/getsentry/sentry-dotnet/pull/2005))
- Add Custom Measurements API ([#2013](https://github.com/getsentry/sentry-dotnet/pull/2013))
- Add `ISpan.GetTransaction` convenience method ([#2014](https://github.com/getsentry/sentry-dotnet/pull/2014))

### Fixes

- Split Android and Cocoa bindings into separate projects ([#1983](https://github.com/getsentry/sentry-dotnet/pull/1983))
  - NuGet package `Sentry` now depends on `Sentry.Bindings.Android` for `net6.0-android` targets.
  - NuGet package `Sentry` now depends on `Sentry.Bindings.Cocoa` for `net6.0-ios` and `net6.0-maccatalyst` targets.
- Exclude EF error message from logging ([#1980](https://github.com/getsentry/sentry-dotnet/pull/1980))
- Ensure logs with lower levels are captured by `Sentry.Extensions.Logging` ([#1992](https://github.com/getsentry/sentry-dotnet/pull/1992))
- Fix bug with pre-formatted strings passed to diagnostic loggers ([#2004](https://github.com/getsentry/sentry-dotnet/pull/2004))
- Fix DI issue by binding to MAUI using lifecycle events ([#2006](https://github.com/getsentry/sentry-dotnet/pull/2006))
- Unhide `SentryEvent.Exception` ([#2011](https://github.com/getsentry/sentry-dotnet/pull/2011))
- Bump `Google.Cloud.Functions.Hosting` to version 1.1.0 ([#2015](https://github.com/getsentry/sentry-dotnet/pull/2015))
- Fix default host issue for the Sentry Tunnel middleware ([#2019](https://github.com/getsentry/sentry-dotnet/pull/2019))

## 3.22.0

### Features

- `SentryOptions.AttachStackTrace` is now enabled by default. ([#1907](https://github.com/getsentry/sentry-dotnet/pull/1907))
- Update Sentry Android SDK to version 6.4.1 ([#1911](https://github.com/getsentry/sentry-dotnet/pull/1911))
- Update Sentry Cocoa SDK to version 7.24.1 ([#1912](https://github.com/getsentry/sentry-dotnet/pull/1912))
- Add `TransactionNameSource` annotation ([#1910](https://github.com/getsentry/sentry-dotnet/pull/1910))
- Use URL path in transaction names instead of "Unknown Route" ([#1919](https://github.com/getsentry/sentry-dotnet/pull/1919))
  - NOTE: This change effectively ungroups transactions that were previously grouped together under "Unkown Route".
- Add `User.Segment` property ([#1920](https://github.com/getsentry/sentry-dotnet/pull/1920))
- Add support for custom `JsonConverter`s ([#1934](https://github.com/getsentry/sentry-dotnet/pull/1934))
- Support more types for message template tags in SentryLogger ([#1945](https://github.com/getsentry/sentry-dotnet/pull/1945))
- Support Dynamic Sampling ([#1953](https://github.com/getsentry/sentry-dotnet/pull/1953))

### Fixes

- Reduce lock contention when sampling ([#1915](https://github.com/getsentry/sentry-dotnet/pull/1915))
- Dont send transaction for OPTIONS web request ([#1921](https://github.com/getsentry/sentry-dotnet/pull/1921))
- Fix missing details when aggregate exception is filtered out ([#1922](https://github.com/getsentry/sentry-dotnet/pull/1922))
- Exception filters should consider child exceptions of an `AggregateException` ([#1924](https://github.com/getsentry/sentry-dotnet/pull/1924))
- Add Blazor WASM detection to set IsGlobalModeEnabled to true ([#1931](https://github.com/getsentry/sentry-dotnet/pull/1931))
- Respect Transaction.IsSampled in SqlListener ([#1933](https://github.com/getsentry/sentry-dotnet/pull/1933))
- Ignore null Context values ([#1942](https://github.com/getsentry/sentry-dotnet/pull/1942))
- Tags should not differ based on current culture ([#1949](https://github.com/getsentry/sentry-dotnet/pull/1949))
- Always recalculate payload length ([#1957](https://github.com/getsentry/sentry-dotnet/pull/1957))
- Fix issues with envelope deserialization ([#1965](https://github.com/getsentry/sentry-dotnet/pull/1965))
- Set default trace status to `ok` instead of `unknown_error` ([#1970](https://github.com/getsentry/sentry-dotnet/pull/1970))
- Fix reported error count on a crashed session update ([#1972](https://github.com/getsentry/sentry-dotnet/pull/1972))

## 3.21.0

Includes Sentry.Maui Preview 3

### Features

- Add ISentryTransactionProcessor ([#1862](https://github.com/getsentry/sentry-dotnet/pull/1862))
- Added 'integrations' to SdkVersion ([#1820](https://github.com/getsentry/sentry-dotnet/pull/1820))
- Updated Sentry Android SDK to version 6.3.0 ([#1826](https://github.com/getsentry/sentry-dotnet/pull/1826))
- Add the Sentry iOS SDK ([#1829](https://github.com/getsentry/sentry-dotnet/pull/1829))
- Enable Scope Sync for iOS ([#1834](https://github.com/getsentry/sentry-dotnet/pull/1834))
- Add API for deliberately crashing an app ([#1842](https://github.com/getsentry/sentry-dotnet/pull/1842))
- Add Mac Catalyst target ([#1848](https://github.com/getsentry/sentry-dotnet/pull/1848))
- Add `Distribution` properties ([#1851](https://github.com/getsentry/sentry-dotnet/pull/1851))
- Add and configure options for the iOS SDK ([#1849](https://github.com/getsentry/sentry-dotnet/pull/1849))
- Set default `Release` and `Distribution` for iOS and Android ([#1856](https://github.com/getsentry/sentry-dotnet/pull/1856))
- Apply WinUI 3 exception handler in Sentry core ([#1863](https://github.com/getsentry/sentry-dotnet/pull/1863))
- Copy context info from iOS ([#1884](https://github.com/getsentry/sentry-dotnet/pull/1884))

### Fixes

- Parse "Mono Unity IL2CPP" correctly in platform runtime name ([#1742](https://github.com/getsentry/sentry-dotnet/pull/1742))
- Fix logging loop with NLog sentry ([#1824](https://github.com/getsentry/sentry-dotnet/pull/1824))
- Fix logging loop with Serilog sentry ([#1828](https://github.com/getsentry/sentry-dotnet/pull/1828))
- Skip attachment if stream is empty ([#1854](https://github.com/getsentry/sentry-dotnet/pull/1854))
- Allow some mobile options to be modified from defaults ([#1857](https://github.com/getsentry/sentry-dotnet/pull/1857))
- Fix environment name casing issue ([#1861](https://github.com/getsentry/sentry-dotnet/pull/1861))
- Null check HttpContext in SystemWebVersionLocator ([#1881](https://github.com/getsentry/sentry-dotnet/pull/1881))
- Fix detection of .NET Framework 4.8.1 ([#1885](https://github.com/getsentry/sentry-dotnet/pull/1885))
- Flush caching transport with main flush ([#1890](https://github.com/getsentry/sentry-dotnet/pull/1890))
- Fix Sentry interfering with MAUI's focus events ([#1891](https://github.com/getsentry/sentry-dotnet/pull/1891))
- Stop using `server-os` and `server-runtime` ([#1893](https://github.com/getsentry/sentry-dotnet/pull/1893))

## 3.20.1

### Fixes

- URGENT: Fix events rejected due to duplicate `sent_at` header when offline caching is enabled through `CacheDirectoryPath` ([#1818](https://github.com/getsentry/sentry-dotnet/pull/1818))
- Fix null ref in aspnet TryGetTraceHeader ([#1807](https://github.com/getsentry/sentry-dotnet/pull/1807))

## 3.20.0

### Features

- Use `sent_at` instead of `sentry_timestamp` to reduce clock skew ([#1690](https://github.com/getsentry/sentry-dotnet/pull/1690))
- Send project root path with events ([#1739](https://github.com/getsentry/sentry-dotnet/pull/1739))

### Fixes

- Detect MVC versioning in route ([#1731](https://github.com/getsentry/sentry-dotnet/pull/1731))
- Fix error with `ConcurrentHashMap` on Android <= 9 ([#1761](https://github.com/getsentry/sentry-dotnet/pull/1761))
- Minor improvements to `BackgroundWorker` ([#1773](https://github.com/getsentry/sentry-dotnet/pull/1773))
- Make GzipRequestBodyHandler respect async ([#1776](https://github.com/getsentry/sentry-dotnet/pull/1776))
- Fix race condition in handling of `InitCacheFlushTimeout` ([#1784](https://github.com/getsentry/sentry-dotnet/pull/1784))
- Fix exceptions on background thread not reported in Unity ([#1794](https://github.com/getsentry/sentry-dotnet/pull/1794))

## 3.19.0

Includes Sentry.Maui Preview 2

### Features

- Expose `EnumerateChainedExceptions` ([#1733](https://github.com/getsentry/sentry-dotnet/pull/1733))
- Android Scope Sync ([#1737](https://github.com/getsentry/sentry-dotnet/pull/1737))
- Enable logging in MAUI ([#1738](https://github.com/getsentry/sentry-dotnet/pull/1738))
- Support `IntPtr` and `UIntPtr` serialization ([#1746](https://github.com/getsentry/sentry-dotnet/pull/1746))
- Log Warning when secret is detected in DSN ([#1749](https://github.com/getsentry/sentry-dotnet/pull/1749))
- Catch permission exceptions on Android ([#1750](https://github.com/getsentry/sentry-dotnet/pull/1750))
- Enable offline caching in MAUI ([#1753](https://github.com/getsentry/sentry-dotnet/pull/1753))
- Send client report when flushing queue ([#1757](https://github.com/getsentry/sentry-dotnet/pull/1757))

### Fixes

- Set MAUI minimum version ([#1728](https://github.com/getsentry/sentry-dotnet/pull/1728))
- Don't allow `SentryDiagnosticListenerIntegration` to be added multiple times ([#1748](https://github.com/getsentry/sentry-dotnet/pull/1748))
- Catch permission exceptions for MAUI ([#1750](https://github.com/getsentry/sentry-dotnet/pull/1750))
- Don't allow newlines in diagnostic logger messages ([#1756](https://github.com/getsentry/sentry-dotnet/pull/1756))

## 3.18.0

Includes Sentry.Maui Preview 1

### Features

- Move tunnel functionality into Sentry.AspNetCore ([#1645](https://github.com/getsentry/sentry-dotnet/pull/1645))
- Make `HttpContext` available for sampling decisions ([#1682](https://github.com/getsentry/sentry-dotnet/pull/1682))
- Send the .NET Runtime Identifier to Sentry ([#1708](https://github.com/getsentry/sentry-dotnet/pull/1708))
- Added a new `net6.0-android` target for the `Sentry` core library, which bundles the [Sentry Android SDK](https://docs.sentry.io/platforms/android/):
  - Initial .NET 6 Android support ([#1288](https://github.com/getsentry/sentry-dotnet/pull/1288))
  - Update Android Support ([#1669](https://github.com/getsentry/sentry-dotnet/pull/1669))
  - Update Sentry-Android to 6.0.0-rc.1 ([#1686](https://github.com/getsentry/sentry-dotnet/pull/1686))
  - Update Sentry-Android to 6.0.0 ([#1697](https://github.com/getsentry/sentry-dotnet/pull/1697))
  - Set Java/Android SDK options ([#1694](https://github.com/getsentry/sentry-dotnet/pull/1694))
  - Refactor and update Android options ([#1705](https://github.com/getsentry/sentry-dotnet/pull/1705))
  - Add Android OS information to the event context ([#1716](https://github.com/getsentry/sentry-dotnet/pull/1716))
- Added a new `Sentry.Maui` integration library for the [.NET MAUI](https://dotnet.microsoft.com/apps/maui) platform:
  - Initial MAUI support ([#1663](https://github.com/getsentry/sentry-dotnet/pull/1663))
  - Continue with adding MAUI support ([#1670](https://github.com/getsentry/sentry-dotnet/pull/1670))
  - MAUI events become extra context in Sentry events ([#1706](https://github.com/getsentry/sentry-dotnet/pull/1706))
  - Add options for PII breadcrumbs from MAUI events ([#1709](https://github.com/getsentry/sentry-dotnet/pull/1709))
  - Add device information to the event context ([#1713](https://github.com/getsentry/sentry-dotnet/pull/1713))
  - Add platform OS information to the event context ([#1717](https://github.com/getsentry/sentry-dotnet/pull/1717))

### Fixes

- Remove IInternalSdkIntegration ([#1656](https://github.com/getsentry/sentry-dotnet/pull/1656))
- On async Main, dont unregister unhandled exception before capturing crash  ([#321](https://github.com/getsentry/sentry-dotnet/issues/321))
- Handle BadHttpRequestException from Kestrel inside SentryTunnelMiddleware ([#1673](https://github.com/getsentry/sentry-dotnet/pull/1673))
- Improve timestamp precision of transactions and spans ([#1680](https://github.com/getsentry/sentry-dotnet/pull/1680))
- Flatten AggregateException ([#1672](https://github.com/getsentry/sentry-dotnet/pull/1672))
  - NOTE: This can affect grouping. You can keep the original behavior by setting the option `KeepAggregateException` to `true`.
- Serialize stack frame addresses as strings. ([#1692](https://github.com/getsentry/sentry-dotnet/pull/1692))
- Improve serialization perf and fix memory leak in `SentryEvent` ([#1693](https://github.com/getsentry/sentry-dotnet/pull/1693))
- Add type checking in contexts TryGetValue ([#1700](https://github.com/getsentry/sentry-dotnet/pull/1700))
- Restore serialization of the `Platform` name ([#1702](https://github.com/getsentry/sentry-dotnet/pull/1702))

## 3.17.1

### Fixes

- Rework how the `InitCacheFlushTimeout` option is implemented. ([#1644](https://github.com/getsentry/sentry-dotnet/pull/1644))
- Add retry logic to the caching transport when moving files back from the processing folder. ([#1649](https://github.com/getsentry/sentry-dotnet/pull/1649))

## 3.17.0

**Notice:** If you are using self-hosted Sentry, this version and forward requires either Sentry version >= [21.9.0](https://github.com/getsentry/relay/blob/master/CHANGELOG.md#2190), or you must manually disable sending client reports via the `SendClientReports` option.

### Features

- Collect and send Client Reports to Sentry, which contain counts of discarded events. ([#1556](https://github.com/getsentry/sentry-dotnet/pull/1556))
- Expose `ITransport` and `SentryOptions.Transport` public, to support using custom transports ([#1602](https://github.com/getsentry/sentry-dotnet/pull/1602))
- Android native crash support ([#1288](https://github.com/getsentry/sentry-dotnet/pull/1288))

### Fixes

- Workaround `System.Text.Json` issue with Unity IL2CPP. ([#1583](https://github.com/getsentry/sentry-dotnet/pull/1583))
- Demystify stack traces for exceptions that fire in a `BeforeSend` callback. ([#1587](https://github.com/getsentry/sentry-dotnet/pull/1587))
- Obsolete `Platform` and always write `csharp` ([#1610](https://github.com/getsentry/sentry-dotnet/pull/1610))
- Fix a minor issue in the caching transport related to recovery of files from previous session. ([#1617](https://github.com/getsentry/sentry-dotnet/pull/1617))
- Better DisableAppDomainProcessExitFlush docs ([#1634](https://github.com/getsentry/sentry-dotnet/pull/1634))

## 3.16.0

### Features

- Use a default value of 60 seconds if a `Retry-After` header is not present. ([#1537](https://github.com/getsentry/sentry-dotnet/pull/1537))
- Add new Protocol definitions for DebugImages and AddressMode ([#1513](https://github.com/getsentry/sentry-dotnet/pull/1513))
- Add `HttpTransport` extensibility and synchronous serialization support ([#1560](https://github.com/getsentry/sentry-dotnet/pull/1560))
- Add `UseAsyncFileIO` to Sentry options (enabled by default) ([#1564](https://github.com/getsentry/sentry-dotnet/pull/1564))

### Fixes

- Fix event dropped by bad attachment when no logger is set. ([#1557](https://github.com/getsentry/sentry-dotnet/pull/1557))
- Ignore zero properties for MemoryInfo ([#1531](https://github.com/getsentry/sentry-dotnet/pull/1531))
- Cleanup diagnostic source ([#1529](https://github.com/getsentry/sentry-dotnet/pull/1529))
- Remove confusing message Successfully sent cached envelope ([#1542](https://github.com/getsentry/sentry-dotnet/pull/1542))
- Fix infinite loop in SentryDatabaseLogging.UseBreadcrumbs ([#1543](https://github.com/getsentry/sentry-dotnet/pull/1543))
- GetFromRuntimeInformation() in try-catch  ([#1554](https://github.com/getsentry/sentry-dotnet/pull/1554))
- Make `Contexts` properties more thread-safe ([#1571](https://github.com/getsentry/sentry-dotnet/pull/1571))
- Fix `PlatformNotSupportedException` exception on `net6.0-maccatalyst` targets ([#1567](https://github.com/getsentry/sentry-dotnet/pull/1567))
- In ASP.Net Core, make sure that `SentrySdk.LastEventId` is accessible from exception handler pages ([#1573](https://github.com/getsentry/sentry-dotnet/pull/1573))

## 3.15.0

### Features

- Expose ConfigureAppFrame as a public static function. ([#1493](https://github.com/getsentry/sentry-dotnet/pull/1493))

### Fixes

- Make `SentryDiagnosticSubscriber._disposableListeners` thread safe ([#1506](https://github.com/getsentry/sentry-dotnet/pull/1506))
- Adjust database span names by replacing `_` to `.`. `db.query_compiler` becomes `db.query.compile`. ([#1502](https://github.com/getsentry/sentry-dotnet/pull/1502))

## 3.14.1

### Fixes

- Fix caching transport with attachments ([#1489](https://github.com/getsentry/sentry-dotnet/pull/1489))
- Revert Sentry in implicit usings ([#1490](https://github.com/getsentry/sentry-dotnet/pull/1490))

## 3.14.0

### Features

- Add the delegate TransactionNameProvider to allow the name definition from Unknown transactions on ASP.NET Core ([#1421](https://github.com/getsentry/sentry-dotnet/pull/1421))
- SentrySDK.WithScope is now obsolete in favour of overloads of CaptureEvent, CaptureMessage, CaptureException ([#1412](https://github.com/getsentry/sentry-dotnet/pull/1412))
- Add Sentry to global usings when ImplicitUsings is enabled (`<ImplicitUsings>true</ImplicitUsings>`) ([#1398](https://github.com/getsentry/sentry-dotnet/pull/1398))
- The implementation of the background worker can now be changed ([#1450](https://github.com/getsentry/sentry-dotnet/pull/1450))
- Map reg key 528449 to net48 ([#1465](https://github.com/getsentry/sentry-dotnet/pull/1465))
- Improve logging for failed JSON serialization ([#1473](https://github.com/getsentry/sentry-dotnet/pull/1473))

### Fixes

- Handle exception from crashedLastRun callback ([#1328](https://github.com/getsentry/sentry-dotnet/pull/1328))
- Reduced the logger noise from EF when not using Performance Monitoring ([#1441](https://github.com/getsentry/sentry-dotnet/pull/1441))
- Create CachingTransport directories in constructor to avoid DirectoryNotFoundException ([#1432](https://github.com/getsentry/sentry-dotnet/pull/1432))
- UnobservedTaskException is now considered as Unhandled ([#1447](https://github.com/getsentry/sentry-dotnet/pull/1447))
- Avoid calls the Thread.CurrentThread where possible ([#1466](https://github.com/getsentry/sentry-dotnet/pull/1466))
- Rename thread pool protocol keys to snake case ([#1472](https://github.com/getsentry/sentry-dotnet/pull/1472))
- Treat IOException as a network issue ([#1476](https://github.com/getsentry/sentry-dotnet/pull/1476))
- Fix incorrect sdk name in envelope header ([#1474](https://github.com/getsentry/sentry-dotnet/pull/1474))
- Use Trace.WriteLine for TraceDiagnosticLogger ([#1475](https://github.com/getsentry/sentry-dotnet/pull/1475))
- Remove Exception filters to work around Unity bug on 2019.4.35f IL2CPP ([#1486](https://github.com/getsentry/sentry-dotnet/pull/1486))

## 3.13.0

### Features

- Add CaptureLastError as an extension method to the Server class on ASP.NET ([#1411](https://github.com/getsentry/sentry-dotnet/pull/1411))
- Add IsDynamicCode* to events ([#1418](https://github.com/getsentry/sentry-dotnet/pull/1418))

### Fixes

- Dispose of client should only flush ([#1354](https://github.com/getsentry/sentry-dotnet/pull/1354))

## 3.12.3

### Fixes

- Events no longer get dropped because of non-serializable contexts or attachments ([#1401](https://github.com/getsentry/sentry-dotnet/pull/1401))
- Add MemoryInfo to sentry event ([#1337](https://github.com/getsentry/sentry-dotnet/pull/1337))
- Report ThreadPool stats ([#1399](https://github.com/getsentry/sentry-dotnet/pull/1399))

## 3.12.2

### Fixes

- log through serialization ([#1388](https://github.com/getsentry/sentry-dotnet/pull/1388))
- Attaching byte arrays to the scope no longer leads to ObjectDisposedException ([#1384](https://github.com/getsentry/sentry-dotnet/pull/1384))
- Operation cancel while flushing cache no longer logs an errors ([#1352](https://github.com/getsentry/sentry-dotnet/pull/1352))
- Dont fail for attachment read error ([#1378](https://github.com/getsentry/sentry-dotnet/pull/1378))
- Fix file locking in attachments ([#1377](https://github.com/getsentry/sentry-dotnet/pull/1377))

## 3.12.1

### Features

- Dont log "Ignoring request with Size" when null ([#1348](https://github.com/getsentry/sentry-dotnet/pull/1348))
- Move to stable v6 for `Microsoft.Extensions.*` packages ([#1347](https://github.com/getsentry/sentry-dotnet/pull/1347))
- bump Ben.Demystifier adding support for Microsoft.Bcl.AsyncInterfaces([#1349](https://github.com/getsentry/sentry-dotnet/pull/1349))

### Fixes

- Fix EF Core garbage collected messages and ordering ([#1368](https://github.com/getsentry/sentry-dotnet/pull/1368))
- Update X-Sentry-Auth header to include correct sdk name and version ([#1333](https://github.com/getsentry/sentry-dotnet/pull/1333))

## 3.12.0

### Features

- Add automatic spans to Entity Framework operations ([#1107](https://github.com/getsentry/sentry-dotnet/pull/1107))

### Fixes

- Avoid using the same connection Span for the same ConnectionId ([#1317](https://github.com/getsentry/sentry-dotnet/pull/1317))
- Finish unfinished Spans on Transaction completion ([#1296](https://github.com/getsentry/sentry-dotnet/pull/1296))

## 3.12.0-alpha.1

### Features

- .NET 6 specific targets ([#939](https://github.com/getsentry/sentry-dotnet/pull/939))

## 3.11.1

### Fixes

- Forward the IP of the client with whe tunnel middleware ([#1310](getsentry/sentry-dotnet/pull/1310))

## 3.11.0

### Features

- Sentry Sessions status as Breadcrumbs ([#1263](https://github.com/getsentry/sentry-dotnet/pull/1263))
- Enhance GCP Integraction with performance monitoring and revision number ([#1286](https://github.com/getsentry/sentry-dotnet/pull/1286))
- Bump Ben.Demystifier to support .NET 6 ([#1290](https://github.com/getsentry/sentry-dotnet/pull/1290))

### Fixes

- ASP.NET Core: Data from Scope in options should be applied on each request ([#1270](https://github.com/getsentry/sentry-dotnet/pull/1270))
- Add missing `ConfigureAwaits(false)` for `async using` ([#1276](https://github.com/getsentry/sentry-dotnet/pull/1276))
- Fix missing handled tag when events are logged via an ASP.NET Core pipeline logger ([#1284](getsentry/sentry-dotnet/pull/1284))

## 3.10.0

### Features

- Add additional primitive values as tags on SentryLogger ([#1246](https://github.com/getsentry/sentry-dotnet/pull/1246))

### Fixes

- Events are now sent on Google Gloud Functions Integration ([#1249](https://github.com/getsentry/sentry-dotnet/pull/1249))
- Cache envelope headers ([#1242](https://github.com/getsentry/sentry-dotnet/pull/1242))
- Avoid replacing Transaction Name on ASP.NET Core by null or empty ([#1215](https://github.com/getsentry/sentry-dotnet/pull/1215))
- Ignore DiagnosticSource Integration if no Sampling available ([#1238](https://github.com/getsentry/sentry-dotnet/pull/1238))

## 3.9.4

### Fixes

- Unity Android support: check for native crashes before closing session as Abnormal ([#1222](https://github.com/getsentry/sentry-dotnet/pull/1222))

## 3.9.3

### Fixes

- Add missing PathBase from ASP.NET Core ([#1198](https://github.com/getsentry/sentry-dotnet/pull/1198))
- Use fallback if route pattern is MVC ([#1188](https://github.com/getsentry/sentry-dotnet/pull/1188))
- Move UseSentryTracing to different namespace ([#1200](https://github.com/getsentry/sentry-dotnet/pull/1200))
- Prevent duplicate package reporting ([#1197](https://github.com/getsentry/sentry-dotnet/pull/1197))

## 3.9.2

### Fixes

- Exceptions from UnhandledExceptionIntegration were not marking sessions as crashed ([#1193](https://github.com/getsentry/sentry-dotnet/pull/1193))

## 3.9.1

### Fixes

- Removed braces from tag keys on DefaultSentryScopeStateProcessor ([#1183](https://github.com/getsentry/sentry-dotnet/pull/1183))
- Fix SQLClient unplanned behaviors ([#1179](https://github.com/getsentry/sentry-dotnet/pull/1179))
- Add fallback to Scope Stack from AspNet ([#1180](https://github.com/getsentry/sentry-dotnet/pull/1180))

## 3.9.0

### Features

- EF Core and SQLClient performance monitoring integration ([#1154](https://github.com/getsentry/sentry-dotnet/pull/1154))
- Improved SDK diagnostic logs ([#1161](https://github.com/getsentry/sentry-dotnet/pull/1161))
- Add Scope observer to SentryOptions ([#1153](https://github.com/getsentry/sentry-dotnet/pull/1153))

### Fixes

- Fix end session from Hub adapter not being passed to SentrySDK ([#1158](https://github.com/getsentry/sentry-dotnet/pull/1158))
- Installation id catches dir not exist([#1159](https://github.com/getsentry/sentry-dotnet/pull/1159))
- Set error status to transaction if http has exception and ok status ([#1143](https://github.com/getsentry/sentry-dotnet/pull/1143))
- Fix max breadcrumbs limit when MaxBreadcrumbs is zero or lower ([#1145](https://github.com/getsentry/sentry-dotnet/pull/1145))

## 3.8.3

### Features

- New package Sentry.Tunnel to proxy Sentry events ([#1133](https://github.com/getsentry/sentry-dotnet/pull/1133))

### Fixes

- Avoid serializing dangerous types ([#1134](https://github.com/getsentry/sentry-dotnet/pull/1134))
- Don't cancel cache flushing on init ([#1139](https://github.com/getsentry/sentry-dotnet/pull/1139))

## 3.8.2

### Fixes

- Add IsParentSampled to ITransactionContext ([#1128](https://github.com/getsentry/sentry-dotnet/pull/1128)
- Avoid warn in global mode ([#1132](https://github.com/getsentry/sentry-dotnet/pull/1132))
- Fix `ParentSampledId` being reset on `Transaction` ([#1130](https://github.com/getsentry/sentry-dotnet/pull/1130))

## 3.8.1

### Fixes

- Persisted Sessions logging ([#1125](https://github.com/getsentry/sentry-dotnet/pull/1125))
- Don't log an error when attempting to recover a persisted session but none exists ([#1123](https://github.com/getsentry/sentry-dotnet/pull/1123))

### Features

- Introduce scope stack abstraction to support global scope on desktop and mobile applications and `HttpContext`-backed scoped on legacy ASP.NET ([#1124](https://github.com/getsentry/sentry-dotnet/pull/1124))

## 3.8.0

### Fixes

- ASP.NET Core: fix handled not being set for Handled exceptions ([#1111](https://github.com/getsentry/sentry-dotnet/pull/1111))

### Features

- File system persistence for sessions ([#1105](https://github.com/getsentry/sentry-dotnet/pull/1105))

## 3.7.0

### Features

- Add HTTP request breadcrumb ([#1113](https://github.com/getsentry/sentry-dotnet/pull/1113))
- Integration for Google Cloud Functions ([#1085](https://github.com/getsentry/sentry-dotnet/pull/1085))
- Add ClearAttachments to Scope ([#1104](https://github.com/getsentry/sentry-dotnet/pull/1104))
- Add additional logging and additional fallback for installation ID ([#1103](https://github.com/getsentry/sentry-dotnet/pull/1103))

### Fixes

- Avoid Unhandled Exception on .NET 461 if the Registry Access threw an exception ([#1101](https://github.com/getsentry/sentry-dotnet/pull/1101))

## 3.6.1

### Fixes

- `IHub.ResumeSession()`: don't start a new session if pause wasn't called or if there is no active session ([#1089](https://github.com/getsentry/sentry-dotnet/pull/1089))
- Fixed incorrect order when getting the last active span ([#1094](https://github.com/getsentry/sentry-dotnet/pull/1094))
- Fix logger call in BackgroundWorker that caused a formatting exception in runtime ([#1092](https://github.com/getsentry/sentry-dotnet/pull/1092))

## 3.6.0

### Features

- Implement pause & resume session ([#1069](https://github.com/getsentry/sentry-dotnet/pull/1069))
- Add auto session tracking ([#1068](https://github.com/getsentry/sentry-dotnet/pull/1068))
- Add SDK information to envelope ([#1084](https://github.com/getsentry/sentry-dotnet/pull/1084))
- Add ReportAssembliesMode in favor of ReportAssemblies ([#1079](https://github.com/getsentry/sentry-dotnet/pull/1079))

### Fixes

- System.Text.Json 5.0.2 ([#1078](https://github.com/getsentry/sentry-dotnet/pull/1078))

## 3.6.0-alpha.2

### Features

- Extended Device and GPU protocol; public IJsonSerializable ([#1063](https://github.com/getsentry/sentry-dotnet/pull/1063))
- ASP.NET Core: Option `AdjustStandardEnvironmentNameCasing` to opt-out from lower casing env name. [#1057](https://github.com/getsentry/sentry-dotnet/pull/1057)
- Sessions: Improve exception check in `CaptureEvent(...)` for the purpose of reporting errors in session ([#1058](https://github.com/getsentry/sentry-dotnet/pull/1058))
- Introduce TraceDiagnosticLogger and obsolete DebugDiagnosticLogger ([#1048](https://github.com/getsentry/sentry-dotnet/pull/1048))

### Fixes

- Handle error thrown while trying to get `BootTime` on PS4 with IL2CPP ([#1062](https://github.com/getsentry/sentry-dotnet/pull/1062))
- Use SentryId for ISession.Id ([#1052](https://github.com/getsentry/sentry-dotnet/pull/1052))
- Add System.Reflection.Metadata as a dependency for netcoreapp3.0 target([#1064](https://github.com/getsentry/sentry-dotnet/pull/1064))

## 3.6.0-alpha.1

### Features

- Implemented client-mode release health ([#1013](https://github.com/getsentry/sentry-dotnet/pull/1013))

### Fixes

- Report lowercase staging environment for ASP.NET Core ([#1046](https://github.com/getsentry/sentry-unity/pull/1046))

## 3.5.0

### Features

- Report user IP address for ASP.NET Core ([#1045](https://github.com/getsentry/sentry-unity/pull/1045))

### Fixes

- Connect middleware exceptions to transactions ([#1043](https://github.com/getsentry/sentry-dotnet/pull/1043))
- Hub.IsEnabled set to false when Hub disposed ([#1021](https://github.com/getsentry/sentry-dotnet/pull/1021))

## 3.4.0

### Features

- Sentry.EntityFramework moved to this repository ([#1017](https://github.com/getsentry/sentry-dotnet/pull/1017))
- Additional `netstandard2.1` target added. Sample with .NET Core 3.1 console app.
- `UseBreadcrumbs` is called automatically by `AddEntityFramework`

### Fixes

- Normalize line breaks ([#1016](https://github.com/getsentry/sentry-dotnet/pull/1016))
- Finish span with exception in SentryHttpMessageHandler ([#1037](https://github.com/getsentry/sentry-dotnet/pull/1037))

## 3.4.0-beta.0

### Features

- Serilog: Add support for Serilog.Formatting.ITextFormatter ([#998](https://github.com/getsentry/sentry-dotnet/pull/998))
- simplify ifdef ([#1010](https://github.com/getsentry/sentry-dotnet/pull/1010))
- Use `DebugDiagnosticLogger` as the default logger for legacy ASP.NET ([#1012](https://github.com/getsentry/sentry-dotnet/pull/1012))
- Adjust parameter type in `AddBreadcrumb` to use `IReadOnlyDictionary<...>` instead of `Dictionary<...>` ([#1000](https://github.com/getsentry/sentry-dotnet/pull/1000))
- await dispose everywhere ([#1009](https://github.com/getsentry/sentry-dotnet/pull/1009))
- Further simplify transaction integration from legacy ASP.NET ([#1011](https://github.com/getsentry/sentry-dotnet/pull/1011))

## 3.3.5-beta.0

### Features

- Default environment to "debug" if running with debugger attached (#978)
- ASP.NET Classic: `HttpContext.StartSentryTransaction()` extension method (#996)

### Fixes

- Unity can have negative line numbers ([#994](https://github.com/getsentry/sentry-dotnet/pull/994))
- Fixed an issue where an attempt to deserialize `Device` with a non-system time zone failed ([#993](https://github.com/getsentry/sentry-dotnet/pull/993))

## 3.3.4

### Features

- Env var to keep large envelopes if they are rejected by Sentry (#957)

### Fixes

- serialize parent_span_id in contexts.trace (#958)

## 3.3.3

### Fixes

- boot time detection can fail in some cases (#955)

## 3.3.2

### Fixes

- Don't override Span/Transaction status on Finish(...) if status was not provided explicitly (#928) @Tyrrrz
- Fix startup time shows incorrect value on macOS/Linux. Opt-out available for IL2CPP. (#948)

## 3.3.1

### Fixes

- Move Description field from Transaction to Trace context (#924) @Tyrrrz
- Drop unfinished spans from transaction (#923) @Tyrrrz
- Don't dispose the SDK when UnobservedTaskException is captured (#925) @bruno-garcia
- Fix spans not inheriting TraceId from transaction (#922) @Tyrrrz

## 3.3.0

### Features

- Add StartupTime and Device.BootTime (#887) @lucas-zimerman
- Link events to currently active span (#909) @Tyrrrz
- Add useful contextual data to TransactionSamplingContext in ASP.NET Core integration (#910) @Tyrrrz

### Changes

- Limit max spans in transaction to 1000 (#908) @Tyrrrz

## 3.2.0

### Changes

- Changed the underlying implementation of `ITransaction` and `ISpan`. `IHub.CaptureTransaction` now takes a `Transaction` instead of `ITransaction`. (#880) @Tyrrrz
- Add IsParentSampled to TransactionContext (#885) @Tyrrrz
- Retrieve CurrentVersion for ASP.NET applications (#884) @lucas-zimerman
- Make description parameter nullable on `ISpan.StartChild(...)` and related methods (#900) @Tyrrrz
- Add Platform to Transaction, mimicking the same property on SentryEvent (#901) @Tyrrrz

## 3.1.0

### Features

- Adding TaskUnobservedTaskExceptionIntegration to default integrations and method to remove it (#870) @FilipNemec
- Enrich transactions with more data (#875) @Tyrrrz

### Fixes

- Don't add version prefix in release if it's already set (#877) @Tyrrrz

## 3.0.8

### Features

- Add AddSentryTag and AddSentryContext Extensions for exception class (#834) @lucas-zimerman
- Associate span exceptions with event exceptions (#848) @Tyrrrz
- MaxCacheItems option to control files on disk (#846) @Tyrrrz
- Move SentryHttpMessageHandlerBuilderFilter to Sentry.Extensions.Logging (#845) @Tyrrrz

### Fixes

- Fix CachingTransport throwing an exception when it can't move the files from the previous session (#871) @Tyrrrz

## 3.0.7

### Changes

- Don't write timezone_display_name if it's the same as the ID (#837) @Tyrrrz
- Serialize arbitrary objects in contexts (#838) @Tyrrrz

## 3.0.6

### Fixes

- Fix serialization of transactions when filesystem caching is enabled. (#815) @Tyrrrz
- Fix UWP not registering exceptions (#821) @lucas-zimerman
- Fix tracing middleware (#813) @Tyrrrz

## 3.0.5

### Changes

- Fix transaction sampling (#810) @Tyrrrz

## 3.0.4

### Changes

- Don't add logs coming from Sentry as breadcrumbs (fixes stack overflow exception) (#797) @Tyrrrz
- Consolidate logic for resolving hub (fixes bug "SENTRY_DSN is not defined") (#795) @Tyrrrz
- Add SetFingerprint overload that takes `params string[]` (#796) @Tyrrrz
- Create spans for outgoing HTTP requests (#802) @Tyrrrz
- Finish span on exception in SentryHttpMessageHandler (#806) @Tyrrrz
- Fix ObjectDisposedException caused by object reuse in RetryAfterHandler (#807) @Tyrrrz

## 3.0.3

### Changes

- Fix DI issues in ASP.NET Core + SentryHttpMessageHandlerBuilderFilter (#789) @Tyrrrz
- Fix incorrect NRT on SpanContext.ctor (#788) @Tyrrrz
- Remove the `Evaluate` error from the breadcrumb list (#790) @Tyrrrz
- Set default tracing sample rate to 0.0 (#791) @Tyrrrz

## 3.0.2

### Changes

- Add GetSpan() to IHub and SentrySdk (#782) @Tyrrrz
- Automatically start transactions from incoming trace in ASP.NET Core (#783) @Tyrrrz
- Automatically inject 'sentry-trace' on outgoing requests in ASP.NET Core (#784) @Tyrrrz

## 3.0.1

### Changes

- bump log4net 2.0.12 (#781) @bruno-garcia
- Fix Serilog version (#780) @bruno-garcia
- Move main Protocol types to Sentry namespace (#779) @bruno-garcia

## 3.0.0

### Changes

- Add support for dynamic transaction sampling. (#753) @Tyrrrz
- Integrate trace headers. (#758) @Tyrrrz
- Renamed Option `DiagnosticsLevel` to `DiagnosticLevel` (#759) @bruno-garcia
- Add additional data to transactions (#763) @Tyrrrz
- Improve transaction instrumentation on ASP.NET Core (#766) @Tyrrrz
- Add `Release` to `Scope` (#765) @Tyrrrz
- Don't fallback to `HttpContext.RequestPath` if a route is unknown (#767 #769) @kanadaj @Tyrrrz

## 3.0.0-beta.0

### Changes

- Add instruction_addr to SentryStackFrame. (#744) @lucas-zimerman
- Default stack trace format: Ben.Demystifier (#732) @bruno-garcia

## 3.0.0-alpha.11

### Changed

- Limit attachment size (#705)
- Separate tracing middleware (#737)
- Bring Transaction a bit more inline with Java SDK (#741)
- Sync transaction and transaction name on scope (#740)

## 3.0.0-alpha.10

- Disabled Mono StackTrace Factory. (#709) @lucas-zimerman
- Adds to the existing User Other dict rather than replacing (#729) @brettjenkins

## 3.0.0-alpha.9

- Handle non-json error response messages on HttpTransport. (#690) @lucas-zimerman
- Fix deadlock on missing ConfigureAwait into foreach loops. (#694) @lucas-zimerman
- Report gRPC sdk name (#700) @bruno-garcia

## 3.0.0-alpha.8

- Include parameters in stack frames. (#662) @Tyrrrz
- Remove CultureUIInfo if value is even with CultureInfo. (#671) @lucas-zimerman
- Make all fields on UserFeedback optional. (#660) @Tyrrrz
- Align transaction names with Java. (#659) @Tyrrrz
- Include assembly name in default release. (#682) @Tyrrrz
- Add support for attachments. (#670) @Tyrrrz
- Improve logging for relay errors. (#683) @Tyrrrz
- Report sentry.dotnet.aspnet on the new Sentry.AspNet package. (#681) @Tyrrrz
- Always send a default release. (#695) @Tyrrrz

## 3.0.0-alpha.7

- Ref moved SentryId from namespace Sentry.Protocol to Sentry (#643) @lucas-zimerman
- Ref renamed `CacheFlushTimeout` to `InitCacheFlushTimeout` (#638) @lucas-zimerman
- Add support for performance. ([#633](https://github.com/getsentry/sentry-dotnet/pull/633))
- Transaction (of type `string`) on Scope and Event now is called TransactionName. ([#633](https://github.com/getsentry/sentry-dotnet/pull/633))

## 3.0.0-alpha.6

- Abandon ValueTask #611
- Fix Cache deleted on HttpTransport exception. (#610) @lucas-zimerman
- Add `SentryScopeStateProcessor` #603
- Add net5.0 TFM to libraries #606
- Add more logging to CachingTransport #619
- Bump Microsoft.Bcl.AsyncInterfaces to 5.0.0 #618
- Bump `Microsoft.Bcl.AsyncInterfaces` to 5.0.0 #618
- `DefaultTags` moved from `SentryLoggingOptions` to `SentryOptions` (#637) @PureKrome
- `Sentry.Serilog` can accept DefaultTags (#637) @PureKrome

## 3.0.0-alpha.5

- Replaced `BaseScope` with `IScope`. (#590) @Tyrrrz
- Removed code coverage report from the test folder. (#592) @lucas-zimerman
- Add target framework NET5.0 on Sentry.csproj. Change the type of `Extra` where value parameter become nullable. @lucas-zimerman
- Implement envelope caching. (#576) @Tyrrrz
- Add a list of .NET Frameworks installed when available. (#531) @lucas-zimerman
- Parse Mono and IL2CPP stacktraces for Unity and Xamarin (#578) @bruno-garcia
- Update TFMs and dependency min version (#580) @bruno-garcia
- Run all tests on .NET 5 (#583) @bruno-garcia

## 3.0.0-alpha.4

- Add the client user ip if both SendDefaultPii and IsEnvironmentUser are set. (#1015) @lucas-zimerman
- Replace Task with ValueTask where possible. (#564) @Tyrrrz
- Add support for ASP.NET Core gRPC (#563) @Mitch528
- Push API docs to GitHub Pages GH Actions (#570) @bruno-garcia
- Refactor envelopes

## 3.0.0-alpha.3

- Add support for user feedback. (#559) @lucas-zimerman
- Add support for envelope deserialization (#558) @Tyrrrz
- Add package description and tags to Sentry.AspNet @Tyrrrz
- Fix internal url references for the new Sentry documentation. (#562) @lucas-zimerman

## 3.0.0-alpha.2

- Set the Environment setting to 'production' if none was provided. (#550) @PureKrome
- ASPNET.Core hosting environment is set to 'production' / 'development' (notice lower casing) if no custom options.Enviroment is set. (#554) @PureKrome
- Add most popular libraries to InAppExclude #555 (@bruno-garcia)
- Add support for individual rate limits.
- Extend `SentryOptions.BeforeBreadcrumb` signature to accept returning nullable values.
- Add support for envelope deserialization.

## 3.0.0-alpha.1

- Rename `LogEntry` to `SentryMessage`. Change type of `SentryEvent.Message` from `string` to `SentryMessage`.
- Change the type of `Gpu.VendorId` from `int` to `string`.
- Add support for envelopes.
- Publishing symbols package (snupkg) to nuget.org with sourcelink

## 3.0.0-alpha.0

- Move aspnet-classic integration to Sentry.AspNet (#528) @Tyrrrz
- Merge Sentry.Protocol into Sentry (#527) @Tyrrrz
- Framework and runtime info (#526) @bruno-garcia
- Add NRTS to Sentry.Extensions.Logging (#524) @Tyrrrz
- Add NRTs to Sentry.Serilog, Sentry.NLog, Sentry.Log4Net (#521) @Tyrrrz
- Add NRTs to Sentry.AspNetCore (#520) @Tyrrrz
- Fix CI build on GitHub Actions (#523) @Tyrrrz
- Add GitHubActionsTestLogger (#511) @Tyrrrz

We'd love to get feedback.

## 2.2.0-alpha

Add nullable reference types support (Sentry, Sentry.Protocol) (#509)
fix: Use ASP.NET Core endpoint FQDN (#485)
feat: Add integration to TaskScheduler.UnobservedTaskException (#481)

## 2.1.6

fix: aspnet fqdn (#485) @bruno-garcia
ref: wait on test the time needed (#484) @bruno-garcia
feat: Add integration to TaskScheduler.UnobservedTaskException (#481) @lucas-zimerman
build(deps): bump Serilog.AspNetCore from 3.2.0 to 3.4.0 (#477)  @dependabot-preview
Fix README typo (#480) @AndreasLangberg
build(deps): bump coverlet.msbuild from 2.8.1 to 2.9.0 (#462) @dependabot-preview
build(deps): bump Microsoft.Extensions.Logging.Debug @dependabot-preview
fix some spelling (#475) @SimonCropp
build(deps): bump Microsoft.Extensions.Configuration.Json (#467) @dependabot-preview

## 2.1.5

- fix: MEL don't init if enabled (#460) @bruno-garcia
- feat: Device Calendar, Timezone, CultureInfo (#457) @bruno-garcia
- ref: Log out debug disabled (#459) @bruno-garcia
- dep: Bump PlatformAbstractions (#458) @bruno-garcia
- feat: Exception filter (#456) @bruno-garcia

## 2.1.5-beta

- fix: MEL don't init if enabled (#460) @bruno-garcia
- feat: Device Calendar, Timezone, CultureInfo (#457) @bruno-garcia
- ref: Log out debug disabled (#459) @bruno-garcia
- dep: Bump PlatformAbstractions (#458) @bruno-garcia
- feat: Exception filter (#456) @bruno-garcia

## 2.1.4

- NLog SentryTarget - NLogDiagnosticLogger for writing to NLog InternalLogger (#450) @snakefoot
- fix: SentryScopeManager dispose message (#449) @bruno-garcia
- fix: dont use Sentry namespace on sample (#447) @bruno-garcia
- Remove obsolete API from benchmarks (#445) @bruno-garcia
- build(deps): bump Microsoft.Extensions.Logging.Debug from 2.1.1 to 3.1.4 (#421) @dependabot-preview
- build(deps): bump Microsoft.AspNetCore.Diagnostics from 2.1.1 to 2.2.0 (#431) @dependabot-preview
- build(deps): bump Microsoft.CodeAnalysis.CSharp.Workspaces from 3.1.0 to 3.6.0 (#437) @dependabot-preview

## 2.1.3

- SentryScopeManager - Fixed clone of Stack so it does not reverse order (#420) @snakefoot
- build(deps): bump Serilog.AspNetCore from 2.1.1 to 3.2.0 (#411) @dependabot-preview
- Removed dependency on System.Collections.Immutable (#405) @snakefoot
- Fix Sentry.Microsoft.Logging Filter now drops also breadcrumbs (#440)

## 2.1.2-beta5

Fix Background worker dispose logs error message (#408)
Fix sentry serilog extension method collapsing (#406)
Fix Sentry.Samples.NLog so NLog.config is valid (#404)

Thanks @snakefoot and @JimHume for the fixes

Add MVC route data extraction to ScopeExtensions.Populate() (#401)

## 2.1.2-beta3

Fixed ASP.NET System.Web catch HttpException to prevent the request processor from being unable to submit #397 (#398)

## 2.1.2-beta2

- Ignore WCF error and capture (#391)

### 2.1.2-beta

- Serilog Sentry sink does not load all options from IConfiguration (#380)
- UnhandledException sets Handled=false (#382)

## 2.1.1

Bug fix:  Don't overwrite server name set via configuration with machine name on ASP.NET Core #372

## 2.1.0

- Set score url to fully constructed url #367 Thanks @christopher-taormina-zocdoc
- Don't dedupe from inner exception #363 - Note this might change groupings. It's opt-in.
- Expose FlushAsync to intellisense #362
- Protocol monorepo #325 - new protocol version whenever there's a new SDK release

## 2.0.3

Expose httpHandler creation (#359)
NLog: possibility to override fingerprint using AdditionalGroupingKey (#358) @Shtannikov
Take ServerName from options (#356)

## 2.0.2

Add logger and category from Serilog SourceContext. (#316) @krisztiankocsis
Set DateFormatHandling.IsoDateFormat for serializer. Fixes #351 (#353)  @olsh

## 2.0.1

Removed `-beta` from dependencies.

## 2.0.0

- SentryTarget - GetTagsFromLogEvent with null check (#326)
- handled process corrupted (#328)
- sourcelink GA (#330)
- Adds ability to specify user values via NLog configuration (#336)
- Add option to ASP.NET Core to flush events after response complete (#288)
- Fixed race on `BackgroundWorker`  (#293)
- Exclude `Sentry.` frames from InApp (#272)
- NLog SentryTarget with less overhead for breadcrumb (#273)
- Logging on body not extracted (#246)
- Add support to DefaultTags for ASP.NET Core and M.E.Logging (#268)
- Don't use ValueTuple (#263)
- All public members were documented: #252
- Use EnableBuffering to keep request payload around: #250
- Serilog default levels: #237
- Removed dev dependency from external dependencies 4d92ab0
- Use new `Sentry.Protocol` 836fb07e
- Use new `Sentry.PlatformAbsrtractions` #226
- Debug logging for ASP.NET Classic #209
- Reading request body throws on ASP.NET Core 3 (#324)
- NLog: null check contextProp.Value during IncludeEventDataOnBreadcrumbs (#323)
- JsonSerializerSettings - ReferenceLoopHandling.Ignore (#312)
- Fixed error when reading request body affects collecting other request data (#299)
- `Microsoft.Extensions.Logging` `ConfigureScope` invocation. #208, #210, #224 Thanks @dbraillon
- `Sentry.Serilog` Verbose level. #213, #217. Thanks @kanadaj
- AppDomain.ProcessExit will close the SDK: #242
- Adds PublicApiAnalyzers to public projects: #234
- NLog: Utilizes Flush functionality in NLog target: #228
- NLog: Set the logger via the log event info in SentryTarget.Write, #227
- Multi-target .NET Core 3.0 (#308)

Major version bumped due to these breaking changes:

1. `Sentry.Protocol` version 2.0.0
   - Remove StackTrace from SentryEvent [#38](https://github.com/getsentry/sentry-dotnet-protocol/pull/38) - StackTrace is  either part of Thread or SentryException.
2. Removed `ContextLine` #223
3. Use `StackTrace` from `Threads` #222
4. `FlushAsync` added to `ISentryClient` #214

## 2.0.0-beta8

- SentryTarget - GetTagsFromLogEvent with null check (#326)
- handled process corrupted (#328)
- sourcelink GA (#330)
- Adds ability to specify user values via NLog configuration (#336)

## 2.0.0-beta7

Fixes:

- Reading request body throws on ASP.NET Core 3 (#324)
- NLog: null check contextProp.Value during IncludeEventDataOnBreadcrumbs (#323)
- JsonSerializerSettings - ReferenceLoopHandling.Ignore (#312)

Features:

- Multi-target .NET Core 3.0 (#308)

## 2.0.0-beta6

- Fixed error when reading request body affects collecting other request data (#299)

## 2.0.0-beta5

- Add option to ASP.NET Core to flush events after response complete (#288)
- Fixed race on `BackgroundWorker`  (#293)
- Exclude `Sentry.` frames from InApp (#272)
- NLog SentryTarget with less overhead for breadcrumb (#273)

## 2.0.0-beta4

- Logging on body not extracted (#246)
- Add support to DefaultTags for ASP.NET Core and M.E.Logging (#268)
- Don't use ValueTuple (#263)

## 2.0.0-beta3

- All public members were documented: #252
- Use EnableBuffering to keep request payload around: #250
- Serilog default levels: #237

Thanks @josh-degraw for:

- AppDomain.ProcessExit will close the SDK: #242
- Adds PublicApiAnalyzers to public projects: #234
- NLog: Utilizes Flush functionality in NLog target: #228
- NLog: Set the logger via the log event info in SentryTarget.Write, #227

## 2.0.0-beta2

- Removed dev dependency from external dependencies 4d92ab0
- Use new `Sentry.Protocol` 836fb07e
- Use new `Sentry.PlatformAbsrtractions` #226

## 2.0.0-beta

Major version bumped due to these breaking changes:

1. `Sentry.Protocol` version 2.0.0
   - Remove StackTrace from SentryEvent [#38](https://github.com/getsentry/sentry-dotnet-protocol/pull/38) - StackTrace is either part of Thread or SentryException.
2. Removed `ContextLine` #223
3. Use `StackTrace` from `Threads` #222
4. `FlushAsync` added to `ISentryClient` #214

Other Features:

- Debug logging for ASP.NET Classic #209

Fixes:

- `Microsoft.Extensions.Logging` `ConfigureScope` invocation. #208, #210, #224 Thanks @dbraillon
- `Sentry.Serilog` Verbose level. #213, #217. Thanks @kanadaj

## 1.2.1-beta

Fixes and improvements to the NLog integration: #207 by @josh-degraw

## 1.2.0

### Features

- Optionally skip module registrations #202 - (Thanks @josh-degraw)
- First NLog integration release #188 (Thanks @josh-degraw)
- Extensible stack trace #184 (Thanks @pengweiqhca)
- MaxRequestSize for ASP.NET and ASP.NET Core #174
- InAppInclude #171
- Overload to AddSentry #163 by (Thanks @f1nzer)
- ASP.NET Core AddSentry has now ConfigureScope: #160

### Bug fixes

- Don't override user #199
- Read the hub to take latest Client: 8f4b5ba

## 1.1.3-beta4

Bug fix: Don't override user  #199

## 1.1.3-beta3

- First NLog integration release #188 (Thanks @josh-degraw)
- Extensible stack trace #184 (Thanks @pengweiqhca)

## 1.1.3-beta2

Feature:

- MaxRequestSize for ASP.NET and ASP.NET Core #174
- InAppInclude #171

Fix: Diagnostic log order: #173 by @scolestock

## 1.1.3-beta

Fixed:

- Read the hub to take latest Client: 8f4b5ba1a3
- Uses Sentry.Protocol 1.0.4 4035e25

Feature

- Overload to `AddSentry` #163 by @F1nZeR
- ASP.NET Core `AddSentry` has now `ConfigureScope`: #160

## 1.1.2

Using [new version of the protocol with fixes and features](https://github.com/getsentry/sentry-dotnet-protocol/releases/tag/1.0.3).

Fixed:

ASP.NET Core integration issue when containers are built on the ServiceCollection after SDK is initialized (#157, #103 )

## 1.1.2-beta

Fixed:

- ASP.NET Core integration issue when containers are built on the ServiceCollection after SDK is initialized (#157, #103 )

## 1.1.1

Fixed:

- Serilog bug that self log would recurse #156

Feature:

- log4net environment via xml configuration #150 (Thanks Sébastien Pierre)

## 1.1.0

Includes all features and bug fixes of previous beta releases:

Features:

- Use log entry to improve grouping #125
- Use .NET Core SDK 2.1.401
- Make AddProcessors extension methods on Options public #115
- Format InternalsVisibleTo to avoid iOS issue: 94e28b3
- Serilog Integration #118, #145
- Capture methods return SentryId #139, #140
- MEL integration keeps properties as tags #146
- Sentry package Includes net461 target #135

Bug fixes:

- Disabled SDK throws on shutdown: #124
- Log4net only init if current hub is disabled #119

Thanks to our growing list of [contributors](https://github.com/getsentry/sentry-dotnet/graphs/contributors).

## 1.0.1-beta5

- Added `net461` target to Serilog package #148

## 1.0.1-beta4

- Serilog Integration #118, #145
- `Capture` methods return `SentryId` #139, #140
- MEL integration keeps properties as tags #146
- Revert reducing Json.NET requirements <https://github.com/getsentry/sentry-dotnet/commit/1aed4a5c76ead2f4d39f1c2979eda02d068bfacd>

Thanks to our growing [list of contributors](https://github.com/getsentry/sentry-dotnet/graphs/contributors).

## 1.0.1-beta3

Lowering Newtonsoft.Json requirements; #138

## 1.0.1-beta2

`Sentry` package Includes `net461` target #135

## 1.0.1-beta

Features:

- Use log entry to improve grouping #125
- Use .NET Core SDK 2.1.401
- Make `AddProcessors` extension methods on Options public  #115
- Format InternalsVisibleTo to avoid iOS issue: 94e28b3

Bug fixes:

- Disabled SDK throws on shutdown: #124
- Log4net only init if current hub is disabled #119

## 1.0.0

### First major release of the new .NET SDK

#### Main features

##### Sentry package

- Automatic Captures global unhandled exceptions (AppDomain)
- Scope management
- Duplicate events automatically dropped
- Events from the same exception automatically dropped
- Web proxy support
- HttpClient/HttpClientHandler configuration callback
- Compress request body
- Event sampling opt-in
- Event flooding protection (429 retry-after and internal bound queue)
- Release automatically set (AssemblyInformationalVersionAttribute, AssemblyVersion or env var)
- DSN discovered via environment variable
- Release (version) reported automatically
- CLS Compliant
- Strong named
- BeforeSend and BeforeBreadcrumb callbacks
- Event and Exception processors
- SourceLink (including PDB in nuget package)
- Device OS info sent
- Device Runtime info sent
- Enable SDK debug mode (opt-in)
- Attach stack trace for captured messages (opt-in)

##### Sentry.Extensions.Logging

- Includes all features from the `Sentry` package.
- BeginScope data added to Sentry scope, sent with events
- LogInformation or higher added as breadcrumb, sent with next events.
- LogError or higher automatically captures an event
- Minimal levels are configurable.

##### Sentry.AspNetCore

- Includes all features from the `Sentry` package.
- Includes all features from the `Sentry.Extensions.Logging` package.
- Easy ASP.NET Core integration, single line: `UseSentry`.
- Captures unhandled exceptions in the middleware pipeline
- Captures exceptions handled by the framework `UseExceptionHandler` and Error page display.
- Any event sent will include relevant application log messages
- RequestId as tag
- URL as tag
- Environment is automatically set (`IHostingEnvironment`)
- Request payload can be captured if opt-in
- Support for EventProcessors registered with DI
- Support for ExceptionProcessors registered with DI
- Captures logs from the request (using Microsoft.Extensions.Logging)
- Supports configuration system (e.g: appsettings.json)
- Server OS info sent
- Server Runtime info sent
- Request headers sent
- Request body compressed

All packages are:

- Strong named
- Tested on Windows, Linux and macOS
- Tested on .NET Core, .NET Framework and Mono

##### Learn more

- [Code samples](https://github.com/getsentry/sentry-dotnet/tree/master/samples)
- [Sentry docs](https://docs.sentry.io/quickstart/?platform=csharp)

Sample event using the log4net integration:
![Sample event in Sentry](https://github.com/getsentry/sentry-dotnet/blob/master/samples/Sentry.Samples.Log4Net/.assets/log4net-sample.gif?raw=true)

Download it directly from GitHub or using NuGet:

|      Integrations                 |        NuGet         |
| ----------------------------- | -------------------: |
|         **Sentry**            |    [![NuGet](https://img.shields.io/nuget/vpre/Sentry.svg)](https://www.nuget.org/packages/Sentry)   |
|     **Sentry.AspNetCore**     |   [![NuGet](https://img.shields.io/nuget/vpre/Sentry.AspNetCore.svg)](https://www.nuget.org/packages/Sentry.AspNetCore)   |
| **Sentry.Extensions.Logging** | [![NuGet](https://img.shields.io/nuget/vpre/Sentry.Extensions.Logging.svg)](https://www.nuget.org/packages/Sentry.Extensions.Logging)   |
| **Sentry.Log4Net** | [![NuGet](https://img.shields.io/nuget/vpre/Sentry.Log4Net.svg)](https://www.nuget.org/packages/Sentry.Log4Net)   |

## 1.0.0-rc2

Features and improvements:

- `SentrySdk.LastEventId` to get scoped id
- `BeforeBreadcrumb` to allow dropping or modifying a breadcrumb
- Event processors on scope #58
- Event processor as `Func<SentryEvent,SentryEvent>`

Bug fixes:

- #97 Sentry environment takes precedence over ASP.NET Core

Download it directly below from GitHub or using NuGet:

|      Integrations                 |        NuGet         |
| ----------------------------- | -------------------: |
|         **Sentry**            |    [![NuGet](https://img.shields.io/nuget/vpre/Sentry.svg)](https://www.nuget.org/packages/Sentry)   |
|     **Sentry.AspNetCore**     |   [![NuGet](https://img.shields.io/nuget/vpre/Sentry.AspNetCore.svg)](https://www.nuget.org/packages/Sentry.AspNetCore)   |
| **Sentry.Extensions.Logging** | [![NuGet](https://img.shields.io/nuget/vpre/Sentry.Extensions.Logging.svg)](https://www.nuget.org/packages/Sentry.Extensions.Logging)   |
| **Sentry.Log4Net** | [![NuGet](https://img.shields.io/nuget/vpre/Sentry.Log4Net.svg)](https://www.nuget.org/packages/Sentry.Log4Net)   |

## 1.0.0-rc

Features and improvements:

- Microsoft.Extensions.Logging (MEL) use framework configuration system #79 (Thanks @pengweiqhca)
- Use IOptions on Logging and ASP.NET Core integrations #81
- Send PII (personal identifier info, opt-in `SendDefaultPii`): #83
- When SDK is disabled SentryMiddleware passes through to next in pipeline: #84
- SDK diagnostic logging (option: `Debug`): #85
- Sending Stack trace for events without exception (like CaptureMessage, opt-in `AttachStackTrace`) #86

Bug fixes:

- MEL: Only call Init if DSN was provided <https://github.com/getsentry/sentry-dotnet/commit/097c6a9c6f4348d87282c92d9267879d90879e2a>
- Correct namespace for `AddSentry` <https://github.com/getsentry/sentry-dotnet/commit/2498ab4081f171dc78e7f74e4f1f781a557c5d4f>

Breaking changes:

The settings for HTTP and Worker have been moved to `SentryOptions`. There's no need to call `option.Http(h => h...)` anymore.
`option.Proxy` was renamed to `option.HttpProxy`.

[New sample](https://github.com/getsentry/sentry-dotnet/tree/master/samples/Sentry.Samples.GenericHost) using [GenericHost](https://docs.microsoft.com/en-us/aspnet/core/fundamentals/host/generic-host?view=aspnetcore-2.1)

Download it directly below from GitHub or using NuGet:

|      Integrations                 |        NuGet         |
| ----------------------------- | -------------------: |
|         **Sentry**            |    [![NuGet](https://img.shields.io/nuget/vpre/Sentry.svg)](https://www.nuget.org/packages/Sentry)   |
|     **Sentry.AspNetCore**     |   [![NuGet](https://img.shields.io/nuget/vpre/Sentry.AspNetCore.svg)](https://www.nuget.org/packages/Sentry.AspNetCore)   |
| **Sentry.Extensions.Logging** | [![NuGet](https://img.shields.io/nuget/vpre/Sentry.Extensions.Logging.svg)](https://www.nuget.org/packages/Sentry.Extensions.Logging)   |
| **Sentry.Log4Net** | [![NuGet](https://img.shields.io/nuget/vpre/Sentry.Log4Net.svg)](https://www.nuget.org/packages/Sentry.Log4Net)   |

## 0.0.1-preview5

Features:

- Support buffered gzip request #73
- Reduced dependencies from the ASP.NET Core integraiton
- InAppExclude configurable #75
- Duplicate event detects inner exceptions #76
- HttpClientHandler configuration callback #72
- Event sampling opt-in
- ASP.NET Core sends server name

Bug fixes:

- On-prem without chuncked support for gzip #71
- Exception.Data key is not string #77

**[Watch on youtube](https://www.youtube.com/watch?v=xK6a1goK_w0) how to use the ASP.NET Core integration**

Download it directly below from GitHub or using NuGet:

|      Integrations                 |        NuGet         |
| ----------------------------- | -------------------: |
|         **Sentry**            |    [![NuGet](https://img.shields.io/nuget/vpre/Sentry.svg)](https://www.nuget.org/packages/Sentry)   |
|     **Sentry.AspNetCore**     |   [![NuGet](https://img.shields.io/nuget/vpre/Sentry.AspNetCore.svg)](https://www.nuget.org/packages/Sentry.AspNetCore)   |
| **Sentry.Extensions.Logging** | [![NuGet](https://img.shields.io/nuget/vpre/Sentry.Extensions.Logging.svg)](https://www.nuget.org/packages/Sentry.Extensions.Logging)   |
| **Sentry.Log4Net** | [![NuGet](https://img.shields.io/nuget/vpre/Sentry.Log4Net.svg)](https://www.nuget.org/packages/Sentry.Log4Net)   |

## 0.0.1-preview4

Features:

- Using [Sentry Protocol](https://github.com/getsentry/sentry-dotnet-protocol) as a dependency
- Environment can be set via `SentryOptions` #49
- Compress request body (configurable: Fastest, Optimal, Off) #63
- log4net integration
- SDK honors Sentry's 429 HTTP Status with Retry After header #61

Bug fixes:

- `Init` pushes the first scope #55, #54
- `Exception.Data` copied to `SentryEvent.Data` while storing the index of originating error.
- Demangling code ensures Function name available #64
- ASP.NET Core integration throws when Serilog added #65, #68, #67

Improvements to [the docs](https://getsentry.github.io/sentry-dotnet) like:

- Release discovery
- `ConfigureScope` clarifications
- Documenting samples

### [Watch on youtube](https://www.youtube.com/watch?v=xK6a1goK_w0) how to use the ASP.NET Core integration

Download it directly from GitHub or using NuGet:

|      Integrations                 |        NuGet         |
| ----------------------------- | -------------------: |
|         **Sentry**            |    [![NuGet](https://img.shields.io/nuget/vpre/Sentry.svg)](https://www.nuget.org/packages/Sentry)   |
|     **Sentry.AspNetCore**     |   [![NuGet](https://img.shields.io/nuget/vpre/Sentry.AspNetCore.svg)](https://www.nuget.org/packages/Sentry.AspNetCore)   |
| **Sentry.Extensions.Logging** | [![NuGet](https://img.shields.io/nuget/vpre/Sentry.Extensions.Logging.svg)](https://www.nuget.org/packages/Sentry.Extensions.Logging)   |
| **Sentry.Log4Net** | [![NuGet](https://img.shields.io/nuget/vpre/Sentry.Log4Net.svg)](https://www.nuget.org/packages/Sentry.Log4Net)   |

## 0.0.1-preview3

This third preview includes bug fixes and more features. Test coverage increased to 96%

Features and improvements:

- Filter duplicate events/exceptions #43
- EventProcessors can be added (sample [1](https://github.com/getsentry/sentry-dotnet/blob/dbb5a3af054d0ca6f801de37fb7db3632ca2c65a/samples/Sentry.Samples.Console.Customized/Program.cs#L151), [2](https://github.com/getsentry/sentry-dotnet/blob/dbb5a3af054d0ca6f801de37fb7db3632ca2c65a/samples/Sentry.Samples.Console.Customized/Program.cs#L41))
- ExceptionProcessors can be added #36 (sample [1](https://github.com/getsentry/sentry-dotnet/blob/dbb5a3af054d0ca6f801de37fb7db3632ca2c65a/samples/Sentry.Samples.Console.Customized/Program.cs#L172), [2](https://github.com/getsentry/sentry-dotnet/blob/dbb5a3af054d0ca6f801de37fb7db3632ca2c65a/samples/Sentry.Samples.Console.Customized/Program.cs#L42))
- Release is automatically discovered/reported #35
- Contexts is a dictionary - allows custom data #37
- ASP.NET integration reports context as server: server-os, server-runtime #37
- Assemblies strong named #41
- Scope exposes IReadOnly members instead of Immutables
- Released a [documentation site](https://getsentry.github.io/sentry-dotnet/)

Bug fixes:

- Strong name
- Logger provider gets disposed/flushes events

[Watch on youtube](https://www.youtube.com/watch?v=xK6a1goK_w0) how to use the ASP.NET Core integration.

Download it directly from GitHub or using NuGet:

|      Integrations                 |        NuGet         |
| ----------------------------- | -------------------: |
|         **Sentry**            |    [![NuGet](https://img.shields.io/nuget/vpre/Sentry.svg)](https://www.nuget.org/packages/Sentry)   |
|     **Sentry.AspNetCore**     |   [![NuGet](https://img.shields.io/nuget/vpre/Sentry.AspNetCore.svg)](https://www.nuget.org/packages/Sentry.AspNetCore)   |
| **Sentry.Extensions.Logging** | [![NuGet](https://img.shields.io/nuget/vpre/Sentry.Extensions.Logging.svg)](https://www.nuget.org/packages/Sentry.Extensions.Logging)   |

## 0.0.1-preview2

This second release includes bug fixes and more features. Test coverage increased to 93%

Features and improvements:

- Added `CaptureMessage`
- `BeforeSend` callback errors are sent as breadcrumbs
- `ASP.NET Core` integration doesn't add tags added by `Microsoft.Extensions.Logging`
- SDK name is reported depending on the package added
- Integrations API allows user-defined SDK integration
- Unhandled exception handler can be configured via integrations
- Filter kestrel log eventid 13 (application error) when already captured by the middleware

Bugs fixed:

- Fixed #28
- HTTP Proxy set to HTTP message handler

Download it directly from GitHub or using NuGet:

|      Integrations                 |        NuGet         |
| ----------------------------- | -------------------: |
|         **Sentry**            |    [![NuGet](https://img.shields.io/nuget/vpre/Sentry.svg)](https://www.nuget.org/packages/Sentry)   |
|     **Sentry.AspNetCore**     |   [![NuGet](https://img.shields.io/nuget/vpre/Sentry.AspNetCore.svg)](https://www.nuget.org/packages/Sentry.AspNetCore)   |
| **Sentry.Extensions.Logging** | [![NuGet](https://img.shields.io/nuget/vpre/Sentry.Extensions.Logging.svg)](https://www.nuget.org/packages/Sentry.Extensions.Logging)   |

## 0.0.1-preview1

Our first preview of the SDK:

Main features:

- Easy ASP.NET Core integration, single line: `UseSentry`.
- Captures unhandled exceptions in the middleware pipeline
- Captures exceptions handled by the framework `UseExceptionHandler` and Error page display.
- Captures process-wide unhandled exceptions (AppDomain)
- Captures logger.Error or logger.Critical
- When an event is sent, data from the current request augments the event.
- Sends information about the server running the app (OS, Runtime, etc)
- Informational logs written by the app or framework augment events sent to Sentry
- Optional include of the request body
- HTTP Proxy configuration

Also available via NuGet:

[Sentry](https://www.nuget.org/packages/Sentry/0.0.1-preview1)
[Sentry.AspNetCore](https://www.nuget.org/packages/Sentry.AspNetCore/0.0.1-preview1)
[Sentry.Extensions.Logging](https://www.nuget.org/packages/Sentry.Extensions.Logging/0.0.1-preview1)<|MERGE_RESOLUTION|>--- conflicted
+++ resolved
@@ -1,6 +1,5 @@
 # Changelog
 
-<<<<<<< HEAD
 ## Version Five
 
 ### API Changes
@@ -14,7 +13,6 @@
 - `Scope.Transaction` is now always stored as an `AsyncLocal` also in [Global Mode](https://docs.sentry.io/platforms/dotnet/configuration/options/#is-global-mode-enabled), to prevent auto-instrumented spans from the UI ending up parented to transactions from a background task (or vice versa). ([#3596](https://github.com/getsentry/sentry-dotnet/pull/3596))
 
 ## Unreleased
-=======
 ## Unreleased
 
 ### Features
@@ -31,7 +29,6 @@
   - [changelog](https://github.com/getsentry/sentry-java/blob/main/CHANGELOG.md#7150)
   - [diff](https://github.com/getsentry/sentry-java/compare/7.14.0...7.15.0)
 
->>>>>>> 5e5dece2
 ## 4.12.1
 
 ### Fixes
