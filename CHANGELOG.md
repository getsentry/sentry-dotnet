--- conflicted
+++ resolved
@@ -4,8 +4,6 @@
 
 ### Features
 
-<<<<<<< HEAD
-=======
 - InApp includes/excludes can now be configured using regular expressions ([#3321](https://github.com/getsentry/sentry-dotnet/pull/3321))
 
 ### Dependencies
@@ -18,7 +16,6 @@
 
 ### Features
 
->>>>>>> 9884fdc7
 - Extended the SDK's CheckIn support by adding Release, Environment and Trace ID to the event. CheckIns created via the Hangfire integration now also automatically report their duration ([#3320](https://github.com/getsentry/sentry-dotnet/pull/3320))
 - The SDK's performance API now works in conjunction with OpenTelemetry's instrumentation. This means that SentrySpans and OTel spans now show up in the same span-tree. ([#3288](https://github.com/getsentry/sentry-dotnet/pull/3288))
 
