--- conflicted
+++ resolved
@@ -2,16 +2,14 @@
 
 ## Unreleased
 
-<<<<<<< HEAD
 ### Features
 
 * If an incoming HTTP request has the `traceparent` header, it is now parsed and interpreted like the `sentry-trace` header. Outgoing requests now contain the `traceparent` header to facilitate integration with servesr that only support the [W3C Trace Context](https://www.w3.org/TR/trace-context/). ([#4084](https://github.com/getsentry/sentry-dotnet/pull/4084))
-=======
+
 ### Fixes
 
 - Fix UWP Net Native compilation ([#4085](https://github.com/getsentry/sentry-dotnet/pull/4085))
 - Sentry Java SDK dependencies are now detected and included in the Android bindings ([#4079](https://github.com/getsentry/sentry-dotnet/pull/4079))
->>>>>>> 3ea2966e
 
 ## 5.5.0
 
