# Changelog

## Unreleased

<<<<<<< HEAD
### Fixes

- Fixed memory leak in BackgroundWorker observed when using Sentry with Quartz and MySql ([#3355](https://github.com/getsentry/sentry-dotnet/pull/3355))
=======
### Features

- InApp includes/excludes can now be configured using regular expressions ([#3321](https://github.com/getsentry/sentry-dotnet/pull/3321))
>>>>>>> 9884fdc7

### Dependencies

- Bump CLI from v2.31.0 to v2.31.2 ([#3342](https://github.com/getsentry/sentry-dotnet/pull/3342), [#3345](https://github.com/getsentry/sentry-dotnet/pull/3345))
  - [changelog](https://github.com/getsentry/sentry-cli/blob/master/CHANGELOG.md#2312)
  - [diff](https://github.com/getsentry/sentry-cli/compare/2.31.0...2.31.2)

## 4.5.0

### Features

- Extended the SDK's CheckIn support by adding Release, Environment and Trace ID to the event. CheckIns created via the Hangfire integration now also automatically report their duration ([#3320](https://github.com/getsentry/sentry-dotnet/pull/3320))
- The SDK's performance API now works in conjunction with OpenTelemetry's instrumentation. This means that SentrySpans and OTel spans now show up in the same span-tree. ([#3288](https://github.com/getsentry/sentry-dotnet/pull/3288))

### Fixes

- `HttpResponse.Content` is no longer disposed by when using `SentryHttpFailedRequestHandler` on .NET Framework, which was causing an ObjectDisposedException when using Sentry with NSwag ([#3306](https://github.com/getsentry/sentry-dotnet/pull/3306))
- Fix BackgroundWorker exiting when OperationCanceledException is not from shutdown request ([3284](https://github.com/getsentry/sentry-dotnet/pull/3284))
- Envelopes with large attachments no longer get stuck in the queue when using `CacheDirectoryPath` ([#3328](https://github.com/getsentry/sentry-dotnet/pull/3328))

### Dependencies

- Bump Cocoa SDK from v8.21.0 to v8.25.0 ([#3339](https://github.com/getsentry/sentry-dotnet/pull/3339))
  - [changelog](https://github.com/getsentry/sentry-cocoa/blob/main/CHANGELOG.md#8250)
  - [diff](https://github.com/getsentry/sentry-cocoa/compare/8.21.0...8.25.0)

## 4.4.0

### Features

- Metrics now honor any Rate Limits set in HTTP headers returned by Sentry ([#3276](https://github.com/getsentry/sentry-dotnet/pull/3276))

### Fixes

- Fixed normalization for metric tag values for carriage return, line feed and tab characters ([#3281](https://github.com/getsentry/sentry-dotnet/pull/3281))

### Dependencies

- Bump Java SDK from v7.7.0 to v7.8.0 ([#3275](https://github.com/getsentry/sentry-dotnet/pull/3275))
  - [changelog](https://github.com/getsentry/sentry-java/blob/main/CHANGELOG.md#780)
  - [diff](https://github.com/getsentry/sentry-java/compare/7.7.0...7.8.0)

## 4.3.0

### Features

- EnableNetworkEventBreadcrumbs can now be set on the Native Android options ([#3267](https://github.com/getsentry/sentry-dotnet/pull/3267))
- Update normalization of metrics keys, tags and values ([#3271](https://github.com/getsentry/sentry-dotnet/pull/3271))

### Fixes

- Fix missing exception StackTraces in some situations ([#3215](https://github.com/getsentry/sentry-dotnet/pull/3215))
- Scopes now get applied to OTEL spans in ASP.NET Core ([#3221](https://github.com/getsentry/sentry-dotnet/pull/3221))
- Fixed InvalidCastException when setting the SampleRate on Android ([#3258](https://github.com/getsentry/sentry-dotnet/pull/3258))
- Fixed MAUI iOS build issue related to `SentryVersionNumber` and `SentryVersionString` ([#3278](https://github.com/getsentry/sentry-dotnet/pull/3278))

### API changes

- Removed `SentryOptionsExtensions` class - all the public methods moved directly to `SentryOptions` ([#3195](https://github.com/getsentry/sentry-dotnet/pull/3195))

### Dependencies

- Bump CLI from v2.30.0 to v2.31.0 ([#3214](https://github.com/getsentry/sentry-dotnet/pull/3214), [#3218](https://github.com/getsentry/sentry-dotnet/pull/3218), [#3242](https://github.com/getsentry/sentry-dotnet/pull/3242), [#3247](https://github.com/getsentry/sentry-dotnet/pull/3247))
  - [changelog](https://github.com/getsentry/sentry-cli/blob/master/CHANGELOG.md#2310)
  - [diff](https://github.com/getsentry/sentry-cli/compare/2.30.0...2.31.0)
- Bump Native SDK from v0.7.0 to v0.7.2 ([#3237](https://github.com/getsentry/sentry-dotnet/pull/3237), [#3256](https://github.com/getsentry/sentry-dotnet/pull/3256))
  - [changelog](https://github.com/getsentry/sentry-native/blob/master/CHANGELOG.md#072)
  - [diff](https://github.com/getsentry/sentry-native/compare/0.7.0...0.7.2)
- Bump Java SDK from v7.6.0 to v7.7.0 ([#3268](https://github.com/getsentry/sentry-dotnet/pull/3268))
  - [changelog](https://github.com/getsentry/sentry-java/blob/main/CHANGELOG.md#770)
  - [diff](https://github.com/getsentry/sentry-java/compare/7.6.0...7.7.0)

## 4.2.1

### Fixes

- Dynamic Sampling Context not propagated correctly for HttpClient spans ([#3208](https://github.com/getsentry/sentry-dotnet/pull/3208))

## 4.2.0

### Features

- ASP.NET Core: Blocking call detection. An event with the stack trace of the blocking call will be captured as event. ([#2709](https://github.com/getsentry/sentry-dotnet/pull/2709))
    - IMPORTANT: Verify this in test/staging before prod! Blocking calls in hot paths could create a lot of events for your Sentry project.
    - Opt-in via `options.CaptureBlockingCalls = true`
    - Disabled for specific code blocks with `using (new SuppressBlockingDetection())`
    - Doesn't detect everything. See original [Caveats described by Ben Adams](https://github.com/benaadams/Ben.BlockingDetector?tab=readme-ov-file#caveats).
- Added Crons support via `SentrySdk.CaptureCheckIn` and an integration with Hangfire ([#3128](https://github.com/getsentry/sentry-dotnet/pull/3128))
- Common tags set automatically for metrics and metrics summaries are attached to Spans ([#3191](https://github.com/getsentry/sentry-dotnet/pull/3191))

### API changes

- Removed `ScopeExtensions` class - all the public methods moved directly to `Scope` ([#3186](https://github.com/getsentry/sentry-dotnet/pull/3186))

### Fixes

- The Sentry Middleware on ASP.NET Core no longer throws an exception after having been initialized multiple times ([#3185](https://github.com/getsentry/sentry-dotnet/pull/3185))
- Empty strings are used instead of underscores to replace invalid metric tag values ([#3176](https://github.com/getsentry/sentry-dotnet/pull/3176))
- Filtered OpenTelemetry spans are garbage collected correctly ([#3198](https://github.com/getsentry/sentry-dotnet/pull/3198))

### Dependencies

- Bump Java SDK from v7.3.0 to v7.6.0 ([#3164](https://github.com/getsentry/sentry-dotnet/pull/3164), [#3204](https://github.com/getsentry/sentry-dotnet/pull/3204))
  - [changelog](https://github.com/getsentry/sentry-java/blob/main/CHANGELOG.md#760)
  - [diff](https://github.com/getsentry/sentry-java/compare/7.3.0...7.6.0)
- Bump Cocoa SDK from v8.20.0 to v8.21.0 ([#3194](https://github.com/getsentry/sentry-dotnet/pull/3194))
  - [changelog](https://github.com/getsentry/sentry-cocoa/blob/main/CHANGELOG.md#8210)
  - [diff](https://github.com/getsentry/sentry-cocoa/compare/8.20.0...8.21.0)
- Bump CLI from v2.28.6 to v2.30.0 ([#3193](https://github.com/getsentry/sentry-dotnet/pull/3193), [#3203](https://github.com/getsentry/sentry-dotnet/pull/3203))
  - [changelog](https://github.com/getsentry/sentry-cli/blob/master/CHANGELOG.md#2300)
  - [diff](https://github.com/getsentry/sentry-cli/compare/2.28.6...2.30.0)

## 4.1.2

### Fixes

- Metric unit names are now sanitized correctly. This was preventing some built in metrics from showing in the Sentry dashboard ([#3151](https://github.com/getsentry/sentry-dotnet/pull/3151))
- The Sentry OpenTelemetry integration no longer throws an exception with the SDK disabled ([#3156](https://github.com/getsentry/sentry-dotnet/pull/3156))

## 4.1.1

### Fixes

- The SDK can be disabled by setting `options.Dsn = "";` By convention, the SDK allows the DSN set to `string.Empty` to be overwritten by the environment. ([#3147](https://github.com/getsentry/sentry-dotnet/pull/3147))

### Dependencies

- Bump CLI from v2.28.0 to v2.28.6 ([#3145](https://github.com/getsentry/sentry-dotnet/pull/3145), [#3148](https://github.com/getsentry/sentry-dotnet/pull/3148))
  - [changelog](https://github.com/getsentry/sentry-cli/blob/master/CHANGELOG.md#2286)
  - [diff](https://github.com/getsentry/sentry-cli/compare/2.28.0...2.28.6)

## 4.1.0

### Features

- The SDK now automatically collects metrics coming from `OpenTelemetry.Instrumentation.Runtime` ([#3133](https://github.com/getsentry/sentry-dotnet/pull/3133))

### Fixes

- "No service for type 'Sentry.IHub' has been registered" exception when using OpenTelemetry and initializing Sentry via `SentrySdk.Init` ([#3129](https://github.com/getsentry/sentry-dotnet/pull/3129))

## 4.0.3

### Fixes

- To resolve conflicting types due to the SDK adding itself to the global usings:
  - The class `Sentry.Constants` has been renamed to `Sentry.SentryConstants` ([#3125](https://github.com/getsentry/sentry-dotnet/pull/3125))

## 4.0.2

### Fixes

- To resolve conflicting types due to the SDK adding itself to the global usings:
  - The class `Sentry.Context` has been renamed to `Sentry.SentryContext` ([#3121](https://github.com/getsentry/sentry-dotnet/pull/3121))
  - The class `Sentry.Package` has been renamed to `Sentry.SentryPackage` ([#3121](https://github.com/getsentry/sentry-dotnet/pull/3121))
  - The class `Sentry.Request` has been renamed to `Sentry.SentryRequest` ([#3121](https://github.com/getsentry/sentry-dotnet/pull/3121))

### Dependencies

- Bump CLI from v2.27.0 to v2.28.0 ([#3119](https://github.com/getsentry/sentry-dotnet/pull/3119))
  - [changelog](https://github.com/getsentry/sentry-cli/blob/master/CHANGELOG.md#2280)
  - [diff](https://github.com/getsentry/sentry-cli/compare/2.27.0...2.28.0)

## 4.0.1

### Fixes

- To resolve conflicting types due to the SDK adding itself to the global usings:
  - The interface `Sentry.ISession` has been renamed to `Sentry.ISentrySession` ([#3110](https://github.com/getsentry/sentry-dotnet/pull/3110))
  - The interface `Sentry.IJsonSerializable` has been renamed to `Sentry.ISentryJsonSerializable` ([#3116](https://github.com/getsentry/sentry-dotnet/pull/3116))
  - The class `Sentry.Session` has been renamed to `Sentry.SentrySession` ([#3110](https://github.com/getsentry/sentry-dotnet/pull/3110))
  - The class `Sentry.Attachment` has been renamed to `Sentry.SentryAttachment` ([#3116](https://github.com/getsentry/sentry-dotnet/pull/3116))
  - The class `Sentry.Hint` has been renamed to `Sentry.SentryHint` ([#3116](https://github.com/getsentry/sentry-dotnet/pull/3116))

### Dependencies

- Bump Cocoa SDK from v8.19.0 to v8.20.0 ([#3107](https://github.com/getsentry/sentry-dotnet/pull/3107))
  - [changelog](https://github.com/getsentry/sentry-cocoa/blob/main/CHANGELOG.md#8200)
  - [diff](https://github.com/getsentry/sentry-cocoa/compare/8.19.0...8.20.0)

## 4.0.0

This major release includes many exciting new features including support for [Profiling](https://docs.sentry.io/platforms/dotnet/profiling/) and [Metrics](https://docs.sentry.io/platforms/dotnet/metrics/)(preview), [AOT](https://sentry.engineering/blog/should-you-could-you-aot) with [Native Crash Reporting](https://github.com/getsentry/sentry-dotnet/issues/2770), [Spotlight](https://spotlightjs.com/), Screenshots on MAUI and much more. Details about these features and other changes are below.

### .NET target framework changes

We're dropping support for some of the old target frameworks, please check this [GitHub Discussion](https://github.com/getsentry/sentry-dotnet/discussions/2776) for details on why.

- **Replace support for .NET Framework 4.6.1 with 4.6.2** ([#2786](https://github.com/getsentry/sentry-dotnet/pull/2786))

  .NET Framework 4.6.1 was announced on Nov 30, 2015. And went out of support over a year ago, on Apr 26, 2022.

- **Drop .NET Core 3.1 and .NET 5 support** ([#2787](https://github.com/getsentry/sentry-dotnet/pull/2787))

- **Dropped netstandard2.0 support for Sentry.AspNetCore** ([#2807](https://github.com/getsentry/sentry-dotnet/pull/2807))

- **Replace support for .NET 6 on mobile (e.g: `net6.0-android`) with .NET 7** ([#2624](https://github.com/getsentry/sentry-dotnet/pull/2604))

  .NET 6 on mobile has been out of support since May 2023 and with .NET 8, it's no longer possible to build .NET 6 Mobile specific targets.
  For that reason, we're moving the mobile-specific TFMs from `net6.0-platform` to `net7.0-platform`.

  Mobile apps still work on .NET 6 will pull the `Sentry` .NET 6, which offers the .NET-only features,
  without native/platform-specific bindings and SDKs. See [this ticket for more details](https://github.com/getsentry/sentry-dotnet/issues/2623).

- **MAUI dropped Tizen support** ([#2734](https://github.com/getsentry/sentry-dotnet/pull/2734))

### Sentry Self-hosted Compatibility

If you're using `sentry.io` this change does not affect you.
This SDK version is compatible with a self-hosted version of Sentry `22.12.0` or higher. If you are using an older version of [self-hosted Sentry](https://develop.sentry.dev/self-hosted/) (aka on-premise), you will need to [upgrade](https://develop.sentry.dev/self-hosted/releases/).

### Significant change in behavior

- Transaction names for ASP.NET Core are now consistently named `HTTP-VERB /path` (e.g. `GET /home`). Previously, the leading forward slash was missing for some endpoints. ([#2808](https://github.com/getsentry/sentry-dotnet/pull/2808))
- Setting `SentryOptions.Dsn` to `null` now throws `ArgumentNullException` during initialization. ([#2655](https://github.com/getsentry/sentry-dotnet/pull/2655))
- Enable `CaptureFailedRequests` by default ([#2688](https://github.com/getsentry/sentry-dotnet/pull/2688))
- Added `Sentry` namespace to global usings when `ImplicitUsings` is enabled ([#3043](https://github.com/getsentry/sentry-dotnet/pull/3043))
If you have conflicts, you can opt out by adding the following to your `csproj`:
```
<PropertyGroup>
  <SentryImplicitUsings>false</SentryImplicitUsings>
</PropertyGroup>
```
- Transactions' spans are no longer automatically finished with the status `deadline_exceeded` by the transaction. This is now handled by the [Relay](https://github.com/getsentry/relay).
  - Customers self hosting Sentry must use verion 22.12.0 or later ([#3013](https://github.com/getsentry/sentry-dotnet/pull/3013))
- The `User.IpAddress` is now set to `{{auto}}` by default, even when sendDefaultPII is disabled ([#2981](https://github.com/getsentry/sentry-dotnet/pull/2981))
  - The "Prevent Storing of IP Addresses" option in the "Security & Privacy" project settings on sentry.io can be used to control this instead
- The `DiagnosticLogger` signature for `LogWarning` changed to take the `exception` as the first parameter. That way it no longer gets mixed up with the TArgs. ([#2987](https://github.com/getsentry/sentry-dotnet/pull/2987))

### API breaking Changes

If you have compilation errors you can find the affected types or overloads missing in the changelog entries below.

#### Changed APIs

- Class renamed `Sentry.User` to `Sentry.SentryUser` ([#3015](https://github.com/getsentry/sentry-dotnet/pull/3015))
- Class renamed `Sentry.Runtime` to `Sentry.SentryRuntime` ([#3016](https://github.com/getsentry/sentry-dotnet/pull/3016))
- Class renamed `Sentry.Span` to `Sentry.SentrySpan` ([#3021](https://github.com/getsentry/sentry-dotnet/pull/3021))
- Class renamed `Sentry.Transaction` to `Sentry.SentryTransaction` ([#3023](https://github.com/getsentry/sentry-dotnet/pull/3023))
- Rename iOS and MacCatalyst platform-specific options from `Cocoa` to `Native` ([#2940](https://github.com/getsentry/sentry-dotnet/pull/2940))
- Rename iOS platform-specific options `EnableCocoaSdkTracing` to `EnableTracing` ([#2940](https://github.com/getsentry/sentry-dotnet/pull/2940))
- Rename Android platform-specific options from `Android` to `Native` ([#2940](https://github.com/getsentry/sentry-dotnet/pull/2940))
- Rename Android platform-specific options `EnableAndroidSdkTracing` and `EnableAndroidSdkBeforeSend` to `EnableTracing` and `EnableBeforeSend` respectively ([#2940](https://github.com/getsentry/sentry-dotnet/pull/2940))
- Rename iOS and MacCatalyst platform-specific options from `iOS` to `Cocoa` ([#2929](https://github.com/getsentry/sentry-dotnet/pull/2929))
- `ITransaction` has been renamed to `ITransactionTracer`. You will need to update any references to these interfaces in your code to use the new interface names ([#2731](https://github.com/getsentry/sentry-dotnet/pull/2731), [#2870](https://github.com/getsentry/sentry-dotnet/pull/2870))
- `DebugImage` and `DebugMeta` moved to `Sentry.Protocol` namespace. ([#2815](https://github.com/getsentry/sentry-dotnet/pull/2815))
- `SentryClient.Dispose` is no longer obsolete ([#2842](https://github.com/getsentry/sentry-dotnet/pull/2842))
- `ISentryClient.CaptureEvent` overloads have been replaced by a single method accepting optional `Hint` and `Scope` parameters. You will need to pass `hint` as a named parameter from code that calls `CaptureEvent` without passing a `scope` argument. ([#2749](https://github.com/getsentry/sentry-dotnet/pull/2749))
- `TransactionContext` and `SpanContext` constructors were updated. If you're constructing instances of these classes, you will need to adjust the order in which you pass parameters to these. ([#2694](https://github.com/getsentry/sentry-dotnet/pull/2694), [#2696](https://github.com/getsentry/sentry-dotnet/pull/2696))
- The `DiagnosticLogger` signature for `LogError` and `LogFatal` changed to take the `exception` as the first parameter. That way it no longer gets mixed up with the TArgs. The `DiagnosticLogger` now also receives an overload for `LogError` and `LogFatal` that accepts a message only. ([#2715](https://github.com/getsentry/sentry-dotnet/pull/2715))
- `Distribution` added to `IEventLike`. ([#2660](https://github.com/getsentry/sentry-dotnet/pull/2660))
- `StackFrame`'s `ImageAddress`, `InstructionAddress`, and `FunctionId` changed to `long?`. ([#2691](https://github.com/getsentry/sentry-dotnet/pull/2691))
- `DebugImage.ImageAddress` changed to `long?`. ([#2725](https://github.com/getsentry/sentry-dotnet/pull/2725))
- Contexts now inherit from `IDictionary` rather than `ConcurrentDictionary`. The specific dictionary being used is an implementation detail. ([#2729](https://github.com/getsentry/sentry-dotnet/pull/2729))
- The method used to configure a Sentry Sink for Serilog now has an additional overload. Calling `WriteTo.Sentry()` with no arguments will no longer attempt to initialize the SDK (it has optional arguments to configure the behavior of the Sink only). If you want to initialize Sentry at the same time you configure the Sentry Sink then you will need to use the overload of this method that accepts a DSN as the first parameter (e.g. `WriteTo.Sentry("https://d4d82fc1c2c4032a83f3a29aa3a3aff@fake-sentry.io:65535/2147483647")`). ([#2928](https://github.com/getsentry/sentry-dotnet/pull/2928))

#### Removed APIs

- SentrySinkExtensions.ConfigureSentrySerilogOptions is now internal. If you were using this method, please use one of the `SentrySinkExtensions.Sentry` extension methods instead. ([#2902](https://github.com/getsentry/sentry-dotnet/pull/2902))
- A number of `[Obsolete]` options have been removed ([#2841](https://github.com/getsentry/sentry-dotnet/pull/2841))
  - `BeforeSend` - use `SetBeforeSend` instead.
  - `BeforeSendTransaction` - use `SetBeforeSendTransaction` instead.
  - `BeforeBreadcrumb` - use `SetBeforeBreadcrumb` instead.
  - `CreateHttpClientHandler` - use `CreateHttpMessageHandler` instead.
  - `ReportAssemblies` - use `ReportAssembliesMode` instead.
  - `KeepAggregateException` - this property is no longer used and has no replacement.
  - `DisableTaskUnobservedTaskExceptionCapture` method has been renamed to `DisableUnobservedTaskExceptionCapture`.
  - `DebugDiagnosticLogger` - use `TraceDiagnosticLogger` instead.
- A number of iOS/Android-specific `[Obsolete]` options have been removed ([#2856](https://github.com/getsentry/sentry-dotnet/pull/2856))
  - `Distribution` - use `SentryOptions.Distribution` instead.
  - `EnableAutoPerformanceTracking` - use `SetBeforeSendTransaction` instead.
  - `EnableCoreDataTracking` - use `EnableCoreDataTracing` instead.
  - `EnableFileIOTracking` - use `EnableFileIOTracing` instead.
  - `EnableOutOfMemoryTracking` - use `EnableWatchdogTerminationTracking` instead.
  - `EnableUIViewControllerTracking` - use `EnableUIViewControllerTracing` instead.
  - `StitchAsyncCode` - no longer available.
  - `ProfilingTracesInterval` - no longer available.
  - `ProfilingEnabled` - use `ProfilesSampleRate` instead.
- Obsolete `SystemClock` constructor removed, use `SystemClock.Clock` instead. ([#2856](https://github.com/getsentry/sentry-dotnet/pull/2856))
- Obsolete `Runtime.Clone()` removed, this shouldn't have been public in the past and has no replacement. ([#2856](https://github.com/getsentry/sentry-dotnet/pull/2856))
- Obsolete `SentryException.Data` removed, use `SentryException.Mechanism.Data` instead. ([#2856](https://github.com/getsentry/sentry-dotnet/pull/2856))
- Obsolete `AssemblyExtensions` removed, this shouldn't have been public in the past and has no replacement. ([#2856](https://github.com/getsentry/sentry-dotnet/pull/2856))
- Obsolete `SentryDatabaseLogging.UseBreadcrumbs()` removed, it is called automatically and has no replacement. ([#2856](https://github.com/getsentry/sentry-dotnet/pull/2856))
- Obsolete `Scope.GetSpan()` removed, use `Span` property instead. ([#2856](https://github.com/getsentry/sentry-dotnet/pull/2856))
- Obsolete `IUserFactory` removed, use `ISentryUserFactory` instead. ([#2856](https://github.com/getsentry/sentry-dotnet/pull/2856), [#2840](https://github.com/getsentry/sentry-dotnet/pull/2840))
- `IHasMeasurements` has been removed, use `ISpanData` instead. ([#2659](https://github.com/getsentry/sentry-dotnet/pull/2659))
- `IHasBreadcrumbs` has been removed, use `IEventLike` instead. ([#2670](https://github.com/getsentry/sentry-dotnet/pull/2670))
- `ISpanContext` has been removed, use `ITraceContext` instead. ([#2668](https://github.com/getsentry/sentry-dotnet/pull/2668))
- `IHasTransactionNameSource` has been removed, use `ITransactionContext` instead. ([#2654](https://github.com/getsentry/sentry-dotnet/pull/2654))
- ([#2694](https://github.com/getsentry/sentry-dotnet/pull/2694))
- The unused `StackFrame.InstructionOffset` has been removed. ([#2691](https://github.com/getsentry/sentry-dotnet/pull/2691))
- The unused `Scope.Platform` property has been removed. ([#2695](https://github.com/getsentry/sentry-dotnet/pull/2695))
- The obsolete setter `Sentry.PlatformAbstractions.Runtime.Identifier` has been removed ([2764](https://github.com/getsentry/sentry-dotnet/pull/2764))
- `Sentry.Values<T>` is now internal as it is never exposed in the public API ([#2771](https://github.com/getsentry/sentry-dotnet/pull/2771))
- The `TracePropagationTarget` class has been removed, use the `SubstringOrRegexPattern` class instead. ([#2763](https://github.com/getsentry/sentry-dotnet/pull/2763))
- The `WithScope` and `WithScopeAsync` methods have been removed. We have discovered that these methods didn't work correctly in certain desktop contexts, especially when using a global scope. ([#2717](https://github.com/getsentry/sentry-dotnet/pull/2717))

  Replace your usage of `WithScope` with overloads of `Capture*` methods:

  - `SentrySdk.CaptureEvent(SentryEvent @event, Action<Scope> scopeCallback)`
  - `SentrySdk.CaptureMessage(string message, Action<Scope> scopeCallback)`
  - `SentrySdk.CaptureException(Exception exception, Action<Scope> scopeCallback)`

  ```c#
  // Before
  SentrySdk.WithScope(scope =>
  {
    scope.SetTag("key", "value");
    SentrySdk.CaptureEvent(new SentryEvent());
  });

  // After
  SentrySdk.CaptureEvent(new SentryEvent(), scope =>
  {
    // Configure your scope here
    scope.SetTag("key", "value");
  });
  ```

### Features

- Experimental pre-release availability of Metrics. We're exploring the use of Metrics in Sentry. The API will very likely change and we don't yet have any documentation. ([#2949](https://github.com/getsentry/sentry-dotnet/pull/2949))
  - `SentrySdk.Metrics.Set` now additionally accepts `string` as value ([#3092](https://github.com/getsentry/sentry-dotnet/pull/3092))
  - Timing metrics can now be captured with `SentrySdk.Metrics.StartTimer` ([#3075](https://github.com/getsentry/sentry-dotnet/pull/3075))
  - Added support for capturing built-in metrics from the `System.Diagnostics.Metrics` API ([#3052](https://github.com/getsentry/sentry-dotnet/pull/3052))
- `Sentry.Profiling` is now available as a package on [nuget](nuget.org). Be aware that profiling is in alpha and on servers the overhead could be high. Improving the experience for ASP.NET Core is tracked on [this issue](
https://github.com/getsentry/sentry-dotnet/issues/2316) ([#2800](https://github.com/getsentry/sentry-dotnet/pull/2800))
  - iOS profiling support (alpha). ([#2930](https://github.com/getsentry/sentry-dotnet/pull/2930))
- Native crash reporting on NativeAOT published apps (Windows, Linux, macOS). ([#2887](https://github.com/getsentry/sentry-dotnet/pull/2887))
- Support for [Spotlight](https://spotlightjs.com/), a debug tool for local development. ([#2961](https://github.com/getsentry/sentry-dotnet/pull/2961))
  - Enable it with the option `EnableSpotlight`
  - Optionally configure the URL to connect via `SpotlightUrl`. Defaults to `http://localhost:8969/stream`.

### MAUI

- Added screenshot capture support for errors. You can opt-in via `SentryMauiOptions.AttachScreenshots` ([#2965](https://github.com/getsentry/sentry-dotnet/pull/2965))
  - Supports Android and iOS only. Windows is not supported.
- App context now has `in_foreground`, indicating whether the app was in the foreground or the background. ([#2983](https://github.com/getsentry/sentry-dotnet/pull/2983))
- Android: When capturing unhandled exceptions, the SDK now can automatically attach `LogCat` to the event. You can opt-in via `SentryOptions.Android.LogCatIntegration` and configure `SentryOptions.Android.LogCatMaxLines`. ([#2926](https://github.com/getsentry/sentry-dotnet/pull/2926))
  - Available when targeting `net7.0-android` or later, on API level 23 or later.

#### Native AOT

Native AOT publishing support for .NET 8 has been added to Sentry for the following platforms:

- Windows
- Linux
- macOS
- Mac Catalyst
- iOS

There are some functional differences when publishing Native AOT:

- `StackTraceMode.Enhanced` is ignored because it's not available when publishing Native AOT. The mechanism to generate these enhanced stack traces relies heavily on reflection which isn't compatible with trimming.
- Reflection cannot be leveraged for JSON Serialization and you may need to use `SentryOptions.AddJsonSerializerContext` to supply a serialization context for types that you'd like to send to Sentry (e.g. in the `Span.Context`). ([#2732](https://github.com/getsentry/sentry-dotnet/pull/2732), [#2793](https://github.com/getsentry/sentry-dotnet/pull/2793))
- `Ben.Demystifier` is not available as it only runs in JIT mode.
- WinUI applications: When publishing Native AOT, Sentry isn't able to automatically register an unhandled exception handler because that relies on reflection. You'll need to [register the unhandled event handler manually](https://github.com/getsentry/sentry-dotnet/issues/2778) instead.
- For Azure Functions Workers, when AOT/Trimming is enabled we can't use reflection to read route data from the HttpTrigger so the route name will always be `/api/<FUNCTION_NAME>` ([#2920](https://github.com/getsentry/sentry-dotnet/pull/2920))

### Fixes

- Native integration logging on macOS ([#3079](https://github.com/getsentry/sentry-dotnet/pull/3079))
- The scope transaction is now correctly set for Otel transactions ([#3072](https://github.com/getsentry/sentry-dotnet/pull/3072))
- Fixed an issue with tag values in metrics not being properly serialized ([#3065](https://github.com/getsentry/sentry-dotnet/pull/3065))
- Moved the binding to MAUI events for breadcrumb creation from `WillFinishLaunching` to `FinishedLaunching`. This delays the initial instantiation of `app`. ([#3057](https://github.com/getsentry/sentry-dotnet/pull/3057))
- The SDK no longer adds the `WinUIUnhandledExceptionIntegration` on non-Windows platforms ([#3055](https://github.com/getsentry/sentry-dotnet/pull/3055))
- Stop Sentry for MacCatalyst from creating `default.profraw` in the app bundle using xcodebuild archive to build sentry-cocoa ([#2960](https://github.com/getsentry/sentry-dotnet/pull/2960))
- Workaround a .NET 8 NativeAOT crash on transaction finish. ([#2943](https://github.com/getsentry/sentry-dotnet/pull/2943))
- Reworked automatic breadcrumb creation for MAUI. ([#2900](https://github.com/getsentry/sentry-dotnet/pull/2900))
  - The SDK no longer uses reflection to bind to all public element events. This also fixes issues where the SDK would consume third-party events.
  - Added `CreateElementEventsBreadcrumbs` to the SentryMauiOptions to allow users to opt-in automatic breadcrumb creation for `BindingContextChanged`, `ChildAdded`, `ChildRemoved`, and `ParentChanged` on `Element`.
  - Reduced amount of automatic breadcrumbs by limiting the number of bindings created in `VisualElement`, `Window`, `Shell`, `Page`, and `Button`.
- Fixed Sentry SDK has not been initialized when using ASP.NET Core, Serilog, and OpenTelemetry ([#2911](https://github.com/getsentry/sentry-dotnet/pull/2911))
- Android native symbol upload ([#2876](https://github.com/getsentry/sentry-dotnet/pull/2876))
- `Sentry.Serilog` no longer throws if a disabled DSN is provided when initializing Sentry via the Serilog integration ([#2883](https://github.com/getsentry/sentry-dotnet/pull/2883))
- Don't add WinUI exception integration on mobile platforms ([#2821](https://github.com/getsentry/sentry-dotnet/pull/2821))
- `Transactions` are now getting enriched by the client instead of the hub ([#2838](https://github.com/getsentry/sentry-dotnet/pull/2838))
- Fixed an issue when using the SDK together with OpenTelemetry `1.5.0` and newer where the SDK would create transactions for itself. The fix is backward compatible. ([#3001](https://github.com/getsentry/sentry-dotnet/pull/3001))

### Dependencies

- Upgraded to NLog version 5. ([#2697](https://github.com/getsentry/sentry-dotnet/pull/2697))
- Integrate `sentry-native` as a static library in Native AOT builds to enable symbolication. ([#2704](https://github.com/getsentry/sentry-dotnet/pull/2704))


- Bump Cocoa SDK from v8.16.1 to v8.19.0 ([#2910](https://github.com/getsentry/sentry-dotnet/pull/2910), [#2936](https://github.com/getsentry/sentry-dotnet/pull/2936), [#2972](https://github.com/getsentry/sentry-dotnet/pull/2972), [#3005](https://github.com/getsentry/sentry-dotnet/pull/3005), [#3084](https://github.com/getsentry/sentry-dotnet/pull/3084))
  - [changelog](https://github.com/getsentry/sentry-cocoa/blob/main/CHANGELOG.md#8190)
  - [diff](https://github.com/getsentry/sentry-cocoa/compare/8.16.1...8.19.0)
- Bump Java SDK from v6.34.0 to v7.3.0 ([#2932](https://github.com/getsentry/sentry-dotnet/pull/2932), [#2979](https://github.com/getsentry/sentry-dotnet/pull/2979), [#3049](https://github.com/getsentry/sentry-dotnet/pull/3049), (https://github.com/getsentry/sentry-dotnet/pull/3098))
  - [changelog](https://github.com/getsentry/sentry-java/blob/main/CHANGELOG.md#730)
  - [diff](https://github.com/getsentry/sentry-java/compare/6.34.0...7.3.0)
- Bump Native SDK from v0.6.5 to v0.6.7 ([#2914](https://github.com/getsentry/sentry-dotnet/pull/2914), [#3029](https://github.com/getsentry/sentry-dotnet/pull/3029))
  - [changelog](https://github.com/getsentry/sentry-native/blob/master/CHANGELOG.md#070)
  - [diff](https://github.com/getsentry/sentry-native/compare/0.6.5...0.7.0)
- Bump CLI from v2.21.5 to v2.27.0 ([#2901](https://github.com/getsentry/sentry-dotnet/pull/2901), [#2915](https://github.com/getsentry/sentry-dotnet/pull/2915), [#2956](https://github.com/getsentry/sentry-dotnet/pull/2956), [#2985](https://github.com/getsentry/sentry-dotnet/pull/2985), [#2999](https://github.com/getsentry/sentry-dotnet/pull/2999), [#3012](https://github.com/getsentry/sentry-dotnet/pull/3012), [#3030](https://github.com/getsentry/sentry-dotnet/pull/3030), [#3059](https://github.com/getsentry/sentry-dotnet/pull/3059), [#3062](https://github.com/getsentry/sentry-dotnet/pull/3062), [#3073](https://github.com/getsentry/sentry-dotnet/pull/3073), [#3099](https://github.com/getsentry/sentry-dotnet/pull/3099))
  - [changelog](https://github.com/getsentry/sentry-cli/blob/master/CHANGELOG.md#2270)
  - [diff](https://github.com/getsentry/sentry-cli/compare/2.21.5...2.27.0)

## 3.41.4

### Fixes

- Fixed an issue when using the SDK together with Open Telemetry `1.5.0` and newer where the SDK would create transactions for itself. The fix is backward compatible. ([#3001](https://github.com/getsentry/sentry-dotnet/pull/3001))

## 3.41.3

### Fixes

- Fixed Sentry SDK has not been initialised when using ASP.NET Core, Serilog, and OpenTelemetry ([#2918](https://github.com/getsentry/sentry-dotnet/pull/2918))

## 3.41.2

### Fixes

- The SDK no longer fails to finish sessions while capturing an event. This fixes broken crash-free rates ([#2895](https://github.com/getsentry/sentry-dotnet/pull/2895))
- Ignore UnobservedTaskException for QUIC exceptions. See: https://github.com/dotnet/runtime/issues/80111 ([#2894](https://github.com/getsentry/sentry-dotnet/pull/2894))

### Dependencies

- Bump Cocoa SDK from v8.16.0 to v8.16.1 ([#2891](https://github.com/getsentry/sentry-dotnet/pull/2891))
  - [changelog](https://github.com/getsentry/sentry-cocoa/blob/main/CHANGELOG.md#8161)
  - [diff](https://github.com/getsentry/sentry-cocoa/compare/8.16.0...8.16.1)

## 3.41.1

### Fixes

- `CaptureFailedRequests` and `FailedRequestStatusCodes` are now getting respected by the Cocoa SDK. This is relevant for MAUI apps where requests are getting handled natively. ([#2826](https://github.com/getsentry/sentry-dotnet/issues/2826))
- Added `SentryOptions.AutoRegisterTracing` for users who need to control registration of Sentry's tracing middleware ([#2871](https://github.com/getsentry/sentry-dotnet/pull/2871))

### Dependencies

- Bump Cocoa SDK from v8.15.0 to v8.16.0 ([#2812](https://github.com/getsentry/sentry-dotnet/pull/2812), [#2816](https://github.com/getsentry/sentry-dotnet/pull/2816), [#2882](https://github.com/getsentry/sentry-dotnet/pull/2882))
  - [changelog](https://github.com/getsentry/sentry-cocoa/blob/main/CHANGELOG.md#8160)
  - [diff](https://github.com/getsentry/sentry-cocoa/compare/8.15.0...8.16.0)
- Bump CLI from v2.21.2 to v2.21.5 ([#2811](https://github.com/getsentry/sentry-dotnet/pull/2811), [#2834](https://github.com/getsentry/sentry-dotnet/pull/2834), [#2851](https://github.com/getsentry/sentry-dotnet/pull/2851))
  - [changelog](https://github.com/getsentry/sentry-cli/blob/master/CHANGELOG.md#2215)
  - [diff](https://github.com/getsentry/sentry-cli/compare/2.21.2...2.21.5)
- Bump Java SDK from v6.33.1 to v6.34.0 ([#2874](https://github.com/getsentry/sentry-dotnet/pull/2874))
  - [changelog](https://github.com/getsentry/sentry-java/blob/main/CHANGELOG.md#6340)
  - [diff](https://github.com/getsentry/sentry-java/compare/6.33.1...6.34.0)

## 3.41.0

### Features

- Speed up SDK init ([#2784](https://github.com/getsentry/sentry-dotnet/pull/2784))

### Fixes

- Fixed chaining on the IApplicationBuilder for methods like UseRouting and UseEndpoints ([#2726](https://github.com/getsentry/sentry-dotnet/pull/2726))

### Dependencies

- Bump Cocoa SDK from v8.13.0 to v8.15.0 ([#2722](https://github.com/getsentry/sentry-dotnet/pull/2722), [#2740](https://github.com/getsentry/sentry-dotnet/pull/2740), [#2746](https://github.com/getsentry/sentry-dotnet/pull/2746), [#2801](https://github.com/getsentry/sentry-dotnet/pull/2801))
  - [changelog](https://github.com/getsentry/sentry-cocoa/blob/main/CHANGELOG.md#8150)
  - [diff](https://github.com/getsentry/sentry-cocoa/compare/8.13.0...8.15.0)
- Bump Java SDK from v6.30.0 to v6.33.1 ([#2723](https://github.com/getsentry/sentry-dotnet/pull/2723), [#2741](https://github.com/getsentry/sentry-dotnet/pull/2741), [#2783](https://github.com/getsentry/sentry-dotnet/pull/2783), [#2803](https://github.com/getsentry/sentry-dotnet/pull/2803))
  - [changelog](https://github.com/getsentry/sentry-java/blob/main/CHANGELOG.md#6331)
  - [diff](https://github.com/getsentry/sentry-java/compare/6.30.0...6.33.1)

## 3.40.1

### Fixes

- ISentryUserFactory is now public so users can register their own implementations via DI ([#2719](https://github.com/getsentry/sentry-dotnet/pull/2719))

## 3.40.0

### Obsoletion

- `WithScope` and `WithScopeAsync` have been proven to not work correctly in desktop contexts when using a global scope. They are now deprecated in favor of the overloads of `CaptureEvent`, `CaptureMessage`, and `CaptureException`. Those methods provide a callback to a configurable scope. ([#2677](https://github.com/getsentry/sentry-dotnet/pull/2677))
- `StackFrame.InstructionOffset` has not been used in the SDK and has been ignored on the server for years. ([#2689](https://github.com/getsentry/sentry-dotnet/pull/2689))

### Features

- Release of Azure Functions (Isolated Worker/Out-of-Process) support ([#2686](https://github.com/getsentry/sentry-dotnet/pull/2686))

### Fixes

- Scope is now correctly applied to Transactions when using OpenTelemetry on ASP.NET Core ([#2690](https://github.com/getsentry/sentry-dotnet/pull/2690))

### Dependencies

- Bump CLI from v2.20.7 to v2.21.2 ([#2645](https://github.com/getsentry/sentry-dotnet/pull/2645), [#2647](https://github.com/getsentry/sentry-dotnet/pull/2647), [#2698](https://github.com/getsentry/sentry-dotnet/pull/2698))
  - [changelog](https://github.com/getsentry/sentry-cli/blob/master/CHANGELOG.md#2212)
  - [diff](https://github.com/getsentry/sentry-cli/compare/2.20.7...2.21.2)
- Bump Cocoa SDK from v8.12.0 to v8.13.0 ([#2653](https://github.com/getsentry/sentry-dotnet/pull/2653))
  - [changelog](https://github.com/getsentry/sentry-cocoa/blob/main/CHANGELOG.md#8130)
  - [diff](https://github.com/getsentry/sentry-cocoa/compare/8.12.0...8.13.0)
- Bump Java SDK from v6.29.0 to v6.30.0 ([#2685](https://github.com/getsentry/sentry-dotnet/pull/2685))
  - [changelog](https://github.com/getsentry/sentry-java/blob/main/CHANGELOG.md#6300)
  - [diff](https://github.com/getsentry/sentry-java/compare/6.29.0...6.30.0)

## 3.40.0-beta.0

### Features

- Reduced the memory footprint of `SpanId` by refactoring the ID generation ([#2619](https://github.com/getsentry/sentry-dotnet/pull/2619))
- Reduced the memory footprint of `SpanTracer` by initializing the tags lazily ([#2636](https://github.com/getsentry/sentry-dotnet/pull/2636))
- Added distributed tracing without performance for Azure Function Workers ([#2630](https://github.com/getsentry/sentry-dotnet/pull/2630))
- The SDK now provides and overload of `ContinueTrace` that accepts headers as `string` ([#2601](https://github.com/getsentry/sentry-dotnet/pull/2601))
- Sentry tracing middleware now gets configured automatically ([#2602](https://github.com/getsentry/sentry-dotnet/pull/2602))
- Added memory optimisations for GetLastActiveSpan ([#2642](https://github.com/getsentry/sentry-dotnet/pull/2642))

### Fixes

- Resolved issue identifying users with OpenTelemetry ([#2618](https://github.com/getsentry/sentry-dotnet/pull/2618))

### Azure Functions Beta

- Package name changed from `Sentry.AzureFunctions.Worker` to `Sentry.Azure.Functions.Worker`. Note AzureFunctions now is split by a `.`. ([#2637](https://github.com/getsentry/sentry-dotnet/pull/2637))

### Dependencies

- Bump CLI from v2.20.6 to v2.20.7 ([#2604](https://github.com/getsentry/sentry-dotnet/pull/2604))
  - [changelog](https://github.com/getsentry/sentry-cli/blob/master/CHANGELOG.md#2207)
  - [diff](https://github.com/getsentry/sentry-cli/compare/2.20.6...2.20.7)
- Bump Cocoa SDK from v8.11.0 to v8.12.0 ([#2640](https://github.com/getsentry/sentry-dotnet/pull/2640))
  - [changelog](https://github.com/getsentry/sentry-cocoa/blob/main/CHANGELOG.md#8120)
  - [diff](https://github.com/getsentry/sentry-cocoa/compare/8.11.0...8.12.0)

## 3.39.1

### Fixes

- Added Sentry.AspNet.csproj back to Sentry-CI-Build-macOS.slnf ([#2612](https://github.com/getsentry/sentry-dotnet/pull/2612))

## 3.39.0

### Features

- Added additional `DB` attributes to automatically generated spans like `name` and `provider` ([#2583](https://github.com/getsentry/sentry-dotnet/pull/2583))
- `Hints` now accept attachments provided as a file path via `AddAttachment` method ([#2585](https://github.com/getsentry/sentry-dotnet/pull/2585))

### Fixes

- Resolved an isse where the SDK would throw an exception while attempting to set the DynamicSamplingContext but the context exists already. ([#2592](https://github.com/getsentry/sentry-dotnet/pull/2592))

### Dependencies

- Bump CLI from v2.20.5 to v2.20.6 ([#2590](https://github.com/getsentry/sentry-dotnet/pull/2590))
  - [changelog](https://github.com/getsentry/sentry-cli/blob/master/CHANGELOG.md#2206)
  - [diff](https://github.com/getsentry/sentry-cli/compare/2.20.5...2.20.6)
- Bump Cocoa SDK from v8.10.0 to v8.11.0 ([#2594](https://github.com/getsentry/sentry-dotnet/pull/2594))
  - [changelog](https://github.com/getsentry/sentry-cocoa/blob/main/CHANGELOG.md#8110)
  - [diff](https://github.com/getsentry/sentry-cocoa/compare/8.10.0...8.11.0)
- Bump Java SDK from v6.28.0 to v6.29.0 ([#2599](https://github.com/getsentry/sentry-dotnet/pull/2599))
  - [changelog](https://github.com/getsentry/sentry-java/blob/main/CHANGELOG.md#6290)
  - [diff](https://github.com/getsentry/sentry-java/compare/6.28.0...6.29.0)

## 3.36.0

### Features

- Graphql client ([#2538](https://github.com/getsentry/sentry-dotnet/pull/2538))

### Fixes

- Android: Fix proguard/r8 mapping file upload ([#2574](https://github.com/getsentry/sentry-dotnet/pull/2574))

### Dependencies

- Bump Cocoa SDK from v8.9.5 to v8.10.0 ([#2546](https://github.com/getsentry/sentry-dotnet/pull/2546), [#2550](https://github.com/getsentry/sentry-dotnet/pull/2550))
  - [changelog](https://github.com/getsentry/sentry-cocoa/blob/main/CHANGELOG.md#8100)
  - [diff](https://github.com/getsentry/sentry-cocoa/compare/8.9.5...8.10.0)
- Bump gradle/gradle-build-action from 2.7.0 to 2.7.1 ([#2564](https://github.com/getsentry/sentry-dotnet/pull/2564))
  - [diff](https://github.com/gradle/gradle-build-action/compare/v2.7.0...v2.7.1)

## 3.35.1

### Fixes

- The SDK no longer creates transactions with their start date set to `Jan 01, 001` ([#2544](https://github.com/getsentry/sentry-dotnet/pull/2544))

### Dependencies

- Bump CLI from v2.20.4 to v2.20.5 ([#2539](https://github.com/getsentry/sentry-dotnet/pull/2539))
  - [changelog](https://github.com/getsentry/sentry-cli/blob/master/CHANGELOG.md#2205)
  - [diff](https://github.com/getsentry/sentry-cli/compare/2.20.4...2.20.5)
- Bump Cocoa SDK from v8.9.4 to v8.9.5 ([#2542](https://github.com/getsentry/sentry-dotnet/pull/2542))
  - [changelog](https://github.com/getsentry/sentry-cocoa/blob/main/CHANGELOG.md#895)
  - [diff](https://github.com/getsentry/sentry-cocoa/compare/8.9.4...8.9.5)

## 3.35.0

### Features

- Distributed tracing now works independently of the performance feature. This allows you to connect errors to other Sentry instrumented applications ([#2493](https://github.com/getsentry/sentry-dotnet/pull/2493))
- Added Sampling Decision to Trace Envelope Header ([#2495](https://github.com/getsentry/sentry-dotnet/pull/2495))
- Add MinimumEventLevel to Sentry.Log4Net and convert events below it to breadcrumbs ([#2505](https://github.com/getsentry/sentry-dotnet/pull/2505))
- Support transaction finishing automatically with 'idle timeout' (#2452)

### Fixes

- Fixed baggage propagation when an exception is thrown from middleware ([#2487](https://github.com/getsentry/sentry-dotnet/pull/2487))
- Fix Durable Functions preventing orchestrators from completing ([#2491](https://github.com/getsentry/sentry-dotnet/pull/2491))
- Re-enable HubTests.FlushOnDispose_SendsEnvelope ([#2492](https://github.com/getsentry/sentry-dotnet/pull/2492))
- Fixed SDK not sending exceptions via Blazor WebAssembly due to a `PlatformNotSupportedException` ([#2506](https://github.com/getsentry/sentry-dotnet/pull/2506))
- Align SDK with docs regarding session update for dropped events ([#2496](https://github.com/getsentry/sentry-dotnet/pull/2496))
- Introduced `HttpMessageHandler` in favor of the now deprecated `HttpClientHandler` on the options. This allows the SDK to support NSUrlSessionHandler on iOS ([#2503](https://github.com/getsentry/sentry-dotnet/pull/2503))
- Using `Activity.RecordException` now correctly updates the error status of OpenTelemetry Spans ([#2515](https://github.com/getsentry/sentry-dotnet/pull/2515))
- Fixed Transaction name not reporting correctly when using UseExceptionHandler ([#2511](https://github.com/getsentry/sentry-dotnet/pull/2511))
- log4net logging Level.All now maps to SentryLevel.Debug ([#2522]([url](https://github.com/getsentry/sentry-dotnet/pull/2522)))

### Dependencies

- Bump Java SDK from v6.25.1 to v6.28.0 ([#2484](https://github.com/getsentry/sentry-dotnet/pull/2484), [#2498](https://github.com/getsentry/sentry-dotnet/pull/2498), [#2517](https://github.com/getsentry/sentry-dotnet/pull/2517), [#2533](https://github.com/getsentry/sentry-dotnet/pull/2533))
  - [changelog](https://github.com/getsentry/sentry-java/blob/main/CHANGELOG.md#6280)
  - [diff](https://github.com/getsentry/sentry-java/compare/6.25.1...6.28.0)
- Bump CLI from v2.19.4 to v2.20.4 ([#2509](https://github.com/getsentry/sentry-dotnet/pull/2509), [#2518](https://github.com/getsentry/sentry-dotnet/pull/2518), [#2527](https://github.com/getsentry/sentry-dotnet/pull/2527), [#2530](https://github.com/getsentry/sentry-dotnet/pull/2530))
  - [changelog](https://github.com/getsentry/sentry-cli/blob/master/CHANGELOG.md#2204)
  - [diff](https://github.com/getsentry/sentry-cli/compare/2.19.4...2.20.4)
- Bump Cocoa SDK from v8.8.0 to v8.9.4 ([#2479](https://github.com/getsentry/sentry-dotnet/pull/2479), [#2483](https://github.com/getsentry/sentry-dotnet/pull/2483), [#2500](https://github.com/getsentry/sentry-dotnet/pull/2500), [#2510](https://github.com/getsentry/sentry-dotnet/pull/2510), [#2531](https://github.com/getsentry/sentry-dotnet/pull/2531))
  - [changelog](https://github.com/getsentry/sentry-cocoa/blob/main/CHANGELOG.md#894)
  - [diff](https://github.com/getsentry/sentry-cocoa/compare/8.8.0...8.9.4)

## 3.34.0

### Features

- OpenTelemetry Support ([#2453](https://github.com/getsentry/sentry-dotnet/pull/2453))
- Added a MSBuild property `SentryUploadAndroidProguardMapping` to automatically upload the Proguard mapping file when targeting Android ([#2455](https://github.com/getsentry/sentry-dotnet/pull/2455))
- Symbolication for Single File Apps ([#2425](https://github.com/getsentry/sentry-dotnet/pull/2425))
- Add binding to `SwiftAsyncStacktraces` on iOS ([#2436](https://github.com/getsentry/sentry-dotnet/pull/2436))

### Fixes

- Builds targeting Android with `r8` enabled no longer crash during SDK init. The package now contains the required proguard rules ([#2450](https://github.com/getsentry/sentry-dotnet/pull/2450))
- Fix Sentry logger options for MAUI and Azure Functions ([#2423](https://github.com/getsentry/sentry-dotnet/pull/2423))

### Dependencies

- Bump Cocoa SDK from v8.7.3 to v8.8.0 ([#2427](https://github.com/getsentry/sentry-dotnet/pull/2427), [#2430](https://github.com/getsentry/sentry-dotnet/pull/2430))
  - [changelog](https://github.com/getsentry/sentry-cocoa/blob/main/CHANGELOG.md#880)
  - [diff](https://github.com/getsentry/sentry-cocoa/compare/8.7.3...8.8.0)
- Bump CLI from v2.18.1 to v2.19.4 ([#2428](https://github.com/getsentry/sentry-dotnet/pull/2428), [#2431](https://github.com/getsentry/sentry-dotnet/pull/2431), [#2451](https://github.com/getsentry/sentry-dotnet/pull/2451), [#2454](https://github.com/getsentry/sentry-dotnet/pull/2454))
  - [changelog](https://github.com/getsentry/sentry-cli/blob/master/CHANGELOG.md#2194)
  - [diff](https://github.com/getsentry/sentry-cli/compare/2.18.1...2.19.4)
- Bump Java SDK from v6.22.0 to v6.25.1 ([#2429](https://github.com/getsentry/sentry-dotnet/pull/2429), [#2440](https://github.com/getsentry/sentry-dotnet/pull/2440), [#2458](https://github.com/getsentry/sentry-dotnet/pull/2458), [#2476](https://github.com/getsentry/sentry-dotnet/pull/2476))
  - [changelog](https://github.com/getsentry/sentry-java/blob/main/CHANGELOG.md#6251)
  - [diff](https://github.com/getsentry/sentry-java/compare/6.22.0...6.25.1)

## 3.33.1

### Fixes

- SentryHttpMessageHandler added when AddHttpClient is before UseSentry ([#2390](https://github.com/getsentry/sentry-dotnet/pull/2390))
- Set the native sdk name for Android ([#2389](https://github.com/getsentry/sentry-dotnet/pull/2389))
- Fix db connection spans not finishing ([#2398](https://github.com/getsentry/sentry-dotnet/pull/2398))
- Various .NET MAUI fixes / improvements ([#2403](https://github.com/getsentry/sentry-dotnet/pull/2403))
  - The battery level was being reported incorrectly due to percentage multiplier.
  - The device architecture (x64, arm64, etc.) is now reported
  - On Windows, the OS type is now reported as "Windows" instead of "WinUI".  Additionally, the OS display version (ex, "22H2") is now included.
  - `UIKit`, `ABI.Microsoft` and `WinRT`  frames are now marked "system" instead of "in app".
- Reduce debug files uploaded ([#2404](https://github.com/getsentry/sentry-dotnet/pull/2404))
- Fix system frames being marked as "in-app" ([#2408](https://github.com/getsentry/sentry-dotnet/pull/2408))
  - NOTE: This important fix corrects a value that is used during issue grouping, so you may receive new alerts for existing issues after deploying this update.
- DB Connection spans presented poorly ([#2409](https://github.com/getsentry/sentry-dotnet/pull/2409))
- Populate scope's Cookies property ([#2411](https://github.com/getsentry/sentry-dotnet/pull/2411))
- Fix UWP GateKeeper errors ([#2415](https://github.com/getsentry/sentry-dotnet/pull/2415))
- Fix sql client db name ([#2418](https://github.com/getsentry/sentry-dotnet/pull/2418))

### Dependencies

- Bump Cocoa SDK from v8.7.2 to v8.7.3 ([#2394](https://github.com/getsentry/sentry-dotnet/pull/2394))
  - [changelog](https://github.com/getsentry/sentry-cocoa/blob/main/CHANGELOG.md#873)
  - [diff](https://github.com/getsentry/sentry-cocoa/compare/8.7.2...8.7.3)
- Bump Java SDK from v6.19.1 to v6.22.0 ([#2395](https://github.com/getsentry/sentry-dotnet/pull/2395), [#2405](https://github.com/getsentry/sentry-dotnet/pull/2405), [#2417](https://github.com/getsentry/sentry-dotnet/pull/2417))
  - [changelog](https://github.com/getsentry/sentry-java/blob/main/CHANGELOG.md#6220)
  - [diff](https://github.com/getsentry/sentry-java/compare/6.19.1...6.22.0)

## 3.33.0

### Features

- .NET SDK changes for exception groups ([#2287](https://github.com/getsentry/sentry-dotnet/pull/2287))
  - This changes how `AggregateException` is handled.  Instead of filtering them out client-side, the SDK marks them as an "exception group",
    and adds includes data that represents the hierarchical structure of inner exceptions. Sentry now recognizes this server-side,
    improving the accuracy of the issue detail page.
  - Accordingly, the `KeepAggregateException` option is now obsolete and does nothing.  Please remove any usages of `KeepAggregateException`.
  - NOTE: If running Self-Hosted Sentry, you should wait to adopt this SDK update until after updating to the 23.6.0 (est. June 2023) release of Sentry.
    The effect of updating the SDK early will be as if `KeepAggregateException = true` was set.  That will not break anything, but may affect issue grouping and alerts.

### Fixes

- Status messages when uploading symbols or sources are improved. ([#2307](https://github.com/getsentry/sentry-dotnet/issues/2307))

### Dependencies

- Bump CLI from v2.18.0 to v2.18.1 ([#2386](https://github.com/getsentry/sentry-dotnet/pull/2386))
  - [changelog](https://github.com/getsentry/sentry-cli/blob/master/CHANGELOG.md#2181)
  - [diff](https://github.com/getsentry/sentry-cli/compare/2.18.0...2.18.1)

## 3.32.0

### Features

- Azure Functions (Isolated Worker/Out-of-Process) support ([#2346](https://github.com/getsentry/sentry-dotnet/pull/2346))
  - Initial `beta.1` release.  Please give it a try and let us know how it goes!
  - Documentation is TBD.  For now, see `/samples/Sentry.Samples.Azure.Functions.Worker`.

- Add `Hint` support  ([#2351](https://github.com/getsentry/sentry-dotnet/pull/2351))
  - Currently, this allows you to manipulate attachments in the various "before" event delegates.
  - Hints can also be used in event and transaction processors by implementing `ISentryEventProcessorWithHint` or `ISentryTransactionProcessorWithHint`, instead of `ISentryEventProcessor` or `ISentryTransactionProcessor`.
  - Note: Obsoletes the `BeforeSend`, `BeforeSendTransaction`, and `BeforeBreadcrumb` properties on the `SentryOptions` class.  They have been replaced with `SetBeforeSend`, `SetBeforeSendTransaction`, and `SetBeforeBreadcrumb` respectively.  Each one provides overloads both with and without a `Hint` object.

- Allow setting the active span on the scope ([#2364](https://github.com/getsentry/sentry-dotnet/pull/2364))
  - Note: Obsoletes the `Scope.GetSpan` method in favor of a `Scope.Span` property (which now has a setter as well).

- Remove authority from URLs sent to Sentry ([#2365](https://github.com/getsentry/sentry-dotnet/pull/2365))
- Add tag filters to `SentryOptions` ([#2367](https://github.com/getsentry/sentry-dotnet/pull/2367))

### Fixes

- Fix `EnableTracing` option conflict with `TracesSampleRate` ([#2368](https://github.com/getsentry/sentry-dotnet/pull/2368))
  - NOTE: This is a potentially breaking change, as the `TracesSampleRate` property has been made nullable.
    Though extremely uncommon, if you are _retrieving_ the `TracesSampleRate` property for some reason, you will need to account for nulls.
    However, there is no change to the behavior or _typical_ usage of either of these properties.

- CachedTransport gracefully handles malformed envelopes during processing  ([#2371](https://github.com/getsentry/sentry-dotnet/pull/2371))
- Remove extraneous iOS simulator resources when building MAUI apps using Visual Studio "Hot Restart" mode, to avoid hitting Windows max path  ([#2384](https://github.com/getsentry/sentry-dotnet/pull/2384))

### Dependencies

- Bump Cocoa SDK from v8.6.0 to v8.7.1 ([#2359](https://github.com/getsentry/sentry-dotnet/pull/2359), [#2370](https://github.com/getsentry/sentry-dotnet/pull/2370))
  - [changelog](https://github.com/getsentry/sentry-cocoa/blob/main/CHANGELOG.md#871)
  - [diff](https://github.com/getsentry/sentry-cocoa/compare/8.6.0...8.7.1)
- Bump Java SDK from v6.18.1 to v6.19.1 ([#2374](https://github.com/getsentry/sentry-dotnet/pull/2374), [#2381](https://github.com/getsentry/sentry-dotnet/pull/2381))
  - [changelog](https://github.com/getsentry/sentry-java/blob/main/CHANGELOG.md#6191)
  - [diff](https://github.com/getsentry/sentry-java/compare/6.18.1...6.19.1)
- Bump Cocoa SDK from v8.6.0 to v8.7.2 ([#2359](https://github.com/getsentry/sentry-dotnet/pull/2359), [#2370](https://github.com/getsentry/sentry-dotnet/pull/2370), [#2375](https://github.com/getsentry/sentry-dotnet/pull/2375))
  - [changelog](https://github.com/getsentry/sentry-cocoa/blob/main/CHANGELOG.md#872)
  - [diff](https://github.com/getsentry/sentry-cocoa/compare/8.6.0...8.7.2)
- Bump CLI from v2.17.5 to v2.18.0 ([#2380](https://github.com/getsentry/sentry-dotnet/pull/2380))
  - [changelog](https://github.com/getsentry/sentry-cli/blob/master/CHANGELOG.md#2180)
  - [diff](https://github.com/getsentry/sentry-cli/compare/2.17.5...2.18.0)

## 3.31.0

### Features

- Initial work to support profiling in a future release. ([#2206](https://github.com/getsentry/sentry-dotnet/pull/2206))
- Create a Sentry event for failed HTTP requests ([#2320](https://github.com/getsentry/sentry-dotnet/pull/2320))
- Improve `WithScope` and add `WithScopeAsync` ([#2303](https://github.com/getsentry/sentry-dotnet/pull/2303)) ([#2309](https://github.com/getsentry/sentry-dotnet/pull/2309))
- Build .NET Standard 2.1 for Unity ([#2328](https://github.com/getsentry/sentry-dotnet/pull/2328))
- Add `RemoveExceptionFilter`, `RemoveEventProcessor` and `RemoveTransactionProcessor` extension methods on `SentryOptions` ([#2331](https://github.com/getsentry/sentry-dotnet/pull/2331))
- Include Dynamic Sampling Context with error events, when there's a transaction ([#2332](https://github.com/getsentry/sentry-dotnet/pull/2332))

### Fixes

- Buffer payloads asynchronously when appropriate ([#2297](https://github.com/getsentry/sentry-dotnet/pull/2297))
- Restore `System.Reflection.Metadata` dependency for .NET Core 3 ([#2302](https://github.com/getsentry/sentry-dotnet/pull/2302))
- Capture open transactions on disabled hubs ([#2319](https://github.com/getsentry/sentry-dotnet/pull/2319))
- Remove session breadcrumbs ([#2333](https://github.com/getsentry/sentry-dotnet/pull/2333))
- Support synchronous `HttpClient.Send` in `SentryHttpMessageHandler` ([#2336](https://github.com/getsentry/sentry-dotnet/pull/2336))
- Fix ASP.NET Core issue with missing context when using capture methods that configure scope ([#2339](https://github.com/getsentry/sentry-dotnet/pull/2339))
- Improve debug file upload handling ([#2349](https://github.com/getsentry/sentry-dotnet/pull/2349))

### Dependencies

- Bump CLI from v2.17.0 to v2.17.5 ([#2298](https://github.com/getsentry/sentry-dotnet/pull/2298), [#2318](https://github.com/getsentry/sentry-dotnet/pull/2318), [#2321](https://github.com/getsentry/sentry-dotnet/pull/2321), [#2345](https://github.com/getsentry/sentry-dotnet/pull/2345))
  - [changelog](https://github.com/getsentry/sentry-cli/blob/master/CHANGELOG.md#2175)
  - [diff](https://github.com/getsentry/sentry-cli/compare/2.17.0...2.17.5)
- Bump Cocoa SDK from v8.4.0 to v8.6.0 ([#2310](https://github.com/getsentry/sentry-dotnet/pull/2310), [#2344](https://github.com/getsentry/sentry-dotnet/pull/2344))
  - [changelog](https://github.com/getsentry/sentry-cocoa/blob/main/CHANGELOG.md#860)
  - [diff](https://github.com/getsentry/sentry-cocoa/compare/8.4.0...8.6.0)
- Bump Java SDK from v6.17.0 to v6.18.1 ([#2338](https://github.com/getsentry/sentry-dotnet/pull/2338), [#2343](https://github.com/getsentry/sentry-dotnet/pull/2343))
  - [changelog](https://github.com/getsentry/sentry-java/blob/main/CHANGELOG.md#6181)
  - [diff](https://github.com/getsentry/sentry-java/compare/6.17.0...6.18.1)

## 3.30.0

### Features

- Add `FileDiagnosticLogger` to assist with debugging the SDK ([#2242](https://github.com/getsentry/sentry-dotnet/pull/2242))
- Attach stack trace when events have captured an exception without a stack trace ([#2266](https://github.com/getsentry/sentry-dotnet/pull/2266))
- Add `Scope.Clear` and `Scope.ClearBreadcrumbs` methods ([#2284](https://github.com/getsentry/sentry-dotnet/pull/2284))
- Improvements to exception mechanism data ([#2294](https://github.com/getsentry/sentry-dotnet/pull/2294))

### Fixes

- Normalize StackFrame in-app resolution for modules & function prefixes ([#2234](https://github.com/getsentry/sentry-dotnet/pull/2234))
- Calling `AddAspNet` more than once should not block all errors from being sent ([#2253](https://github.com/getsentry/sentry-dotnet/pull/2253))
- Fix Sentry CLI arguments when using custom URL or auth token parameters ([#2259](https://github.com/getsentry/sentry-dotnet/pull/2259))
- Sentry.AspNetCore fix transaction name when path base is used and route starts with a slash ([#2265](https://github.com/getsentry/sentry-dotnet/pull/2265))
- Fix Baggage header parsing in ASP.NET (Framework) ([#2293](https://github.com/getsentry/sentry-dotnet/pull/2293))

### Dependencies

- Bump Cocoa SDK from v8.3.0 to v8.4.0 ([#2237](https://github.com/getsentry/sentry-dotnet/pull/2237), [#2248](https://github.com/getsentry/sentry-dotnet/pull/2248), [#2251](https://github.com/getsentry/sentry-dotnet/pull/2251), [#2285](https://github.com/getsentry/sentry-dotnet/pull/2285))
  - [changelog](https://github.com/getsentry/sentry-cocoa/blob/main/CHANGELOG.md#840)
  - [diff](https://github.com/getsentry/sentry-cocoa/compare/8.3.0...8.4.0)

- Bump CLI from v2.14.4 to v2.17.0 ([#2238](https://github.com/getsentry/sentry-dotnet/pull/2238), [#2244](https://github.com/getsentry/sentry-dotnet/pull/2244), [#2252](https://github.com/getsentry/sentry-dotnet/pull/2252), [#2264](https://github.com/getsentry/sentry-dotnet/pull/2264), [#2292](https://github.com/getsentry/sentry-dotnet/pull/2292))
  - [changelog](https://github.com/getsentry/sentry-cli/blob/master/CHANGELOG.md#2170)
  - [diff](https://github.com/getsentry/sentry-cli/compare/2.14.4...2.17.0)

- Bump Java SDK from v6.15.0 to v6.17.0 ([#2243](https://github.com/getsentry/sentry-dotnet/pull/2243), [#2277](https://github.com/getsentry/sentry-dotnet/pull/2277))
  - [changelog](https://github.com/getsentry/sentry-java/blob/main/CHANGELOG.md#6170)
  - [diff](https://github.com/getsentry/sentry-java/compare/6.15.0...6.17.0)

## 3.29.1

### Fixes

- Get debug image for Full PDB format on Windows ([#2222](https://github.com/getsentry/sentry-dotnet/pull/2222))
- Fix debug files not uploading for `packages.config` nuget ([#2224](https://github.com/getsentry/sentry-dotnet/pull/2224))

### Dependencies

- Bump Cocoa SDK from v8.2.0 to v8.3.0 ([#2220](https://github.com/getsentry/sentry-dotnet/pull/2220))
  - [changelog](https://github.com/getsentry/sentry-cocoa/blob/main/CHANGELOG.md#830)
  - [diff](https://github.com/getsentry/sentry-cocoa/compare/8.2.0...8.3.0)

## 3.29.0

**Notice:** The `<SentryUploadSymbols>` MSBuild property previously defaulted to `true` for projects compiled in `Release` configuration.
It is now `false` by default.  To continue uploading symbols, you must opt-in by setting it to `true`.
See the [MSBuild Setup](https://docs.sentry.io/platforms/dotnet/configuration/msbuild/) docs for further details.

### Features

- Added basic functionality to support `View Hierarchy` ([#2163](https://github.com/getsentry/sentry-dotnet/pull/2163))
- Allow `SentryUploadSources` to work even when not uploading symbols ([#2197](https://github.com/getsentry/sentry-dotnet/pull/2197))
- Add support for `BeforeSendTransaction` ([#2188](https://github.com/getsentry/sentry-dotnet/pull/2188))
- Add `EnableTracing` option to simplify enabling tracing ([#2201](https://github.com/getsentry/sentry-dotnet/pull/2201))
- Make `SentryUploadSymbols` strictly opt-in ([#2216](https://github.com/getsentry/sentry-dotnet/pull/2216))

### Fixes

- Fix assembly not found on Android in Debug configuration ([#2175](https://github.com/getsentry/sentry-dotnet/pull/2175))
- Fix context object with circular reference prevents event from being sent ([#2210](https://github.com/getsentry/sentry-dotnet/pull/2210))

### Dependencies

- Bump Java SDK from v6.13.1 to v6.15.0 ([#2185](https://github.com/getsentry/sentry-dotnet/pull/2185), [#2207](https://github.com/getsentry/sentry-dotnet/pull/2207))
  - [changelog](https://github.com/getsentry/sentry-java/blob/main/CHANGELOG.md#6150)
  - [diff](https://github.com/getsentry/sentry-java/compare/6.13.1...6.15.0)
- Bump CLI from v2.12.0 to v2.14.4 ([#2187](https://github.com/getsentry/sentry-dotnet/pull/2187), [#2215](https://github.com/getsentry/sentry-dotnet/pull/2215))
  - [changelog](https://github.com/getsentry/sentry-cli/blob/master/CHANGELOG.md#2144)
  - [diff](https://github.com/getsentry/sentry-cli/compare/2.12.0...2.14.4)
- Bump Java SDK from v6.13.1 to v6.14.0 ([#2185](https://github.com/getsentry/sentry-dotnet/pull/2185))
  - [changelog](https://github.com/getsentry/sentry-java/blob/main/CHANGELOG.md#6140)
  - [diff](https://github.com/getsentry/sentry-java/compare/6.13.1...6.14.0)
- Bump CLI from v2.12.0 to v2.14.3 ([#2187](https://github.com/getsentry/sentry-dotnet/pull/2187), [#2208](https://github.com/getsentry/sentry-dotnet/pull/2208))
  - [changelog](https://github.com/getsentry/sentry-cli/blob/master/CHANGELOG.md#2143)
  - [diff](https://github.com/getsentry/sentry-cli/compare/2.12.0...2.14.3)
- Bump Cocoa SDK from v7.31.5 to v8.2.0 ([#2203](https://github.com/getsentry/sentry-dotnet/pull/2203))
  - [changelog](https://github.com/getsentry/sentry-cocoa/blob/main/CHANGELOG.md#820)
  - [diff](https://github.com/getsentry/sentry-cocoa/compare/7.31.5...8.2.0)

## 3.28.1

### Fixes

- Fix MAUI missing breadcrumbs for lifecycle and UI events ([#2170](https://github.com/getsentry/sentry-dotnet/pull/2170))
- Fix hybrid sdk names ([#2171](https://github.com/getsentry/sentry-dotnet/pull/2171))
- Fix ASP.NET sdk name ([#2172](https://github.com/getsentry/sentry-dotnet/pull/2172))

## 3.28.0

### Features

- Added `instruction_addr_adjustment` attribute to SentryStackTrace ([#2151](https://github.com/getsentry/sentry-dotnet/pull/2151))

### Fixes

- Workaround Visual Studio "Pair to Mac" issue (on Windows), and Update bundled Cocoa SDK to version 7.31.5 ([#2164](https://github.com/getsentry/sentry-dotnet/pull/2164))
- Sentry SDK assemblies no longer have PDBs embedded. Debug symbols are uploaded to `nuget.org` as `snupkg` packages  ([#2166](https://github.com/getsentry/sentry-dotnet/pull/2166))

### Dependencies

- Bump Java SDK from v6.13.0 to v6.13.1 ([#2168](https://github.com/getsentry/sentry-dotnet/pull/2168))
  - [changelog](https://github.com/getsentry/sentry-java/blob/main/CHANGELOG.md#6131)
  - [diff](https://github.com/getsentry/sentry-java/compare/6.13.0...6.13.1)

## 3.27.1

### Fixes

- Fix Sentry CLI MSBuild for Xamarin and NetFX ([#2154](https://github.com/getsentry/sentry-dotnet/pull/2154))
- Log aborted HTTP requests as debug instead of error ([#2155](https://github.com/getsentry/sentry-dotnet/pull/2155))

## 3.27.0

### Features

- Publish `Sentry.Android.AssemblyReader` as a separate nuget package (for reuse by `Sentry.Xamarin`) ([#2127](https://github.com/getsentry/sentry-dotnet/pull/2127))
- Improvements for Sentry CLI integration ([#2145](https://github.com/getsentry/sentry-dotnet/pull/2145))
- Update bundled Android SDK to version 6.13.0 ([#2147](https://github.com/getsentry/sentry-dotnet/pull/2147))

## 3.26.2

### Fixes

- Fix Sentry CLI integration on Windows ([#2123](https://github.com/getsentry/sentry-dotnet/pull/2123)) ([#2124](https://github.com/getsentry/sentry-dotnet/pull/2124))

## 3.26.1

### Fixes

- Fix issue with Sentry CLI msbuild properties ([#2119](https://github.com/getsentry/sentry-dotnet/pull/2119))

## 3.26.0

### Features

- Use Sentry CLI after build to upload symbols ([#2107](https://github.com/getsentry/sentry-dotnet/pull/2107))

### Fixes

- Logging info instead of warning when skipping debug images ([#2101](https://github.com/getsentry/sentry-dotnet/pull/2101))
- Fix unhandled exception not captured when hub disabled ([#2103](https://github.com/getsentry/sentry-dotnet/pull/2103))
- Fix Android support for Portable PDB format when app uses split APKs ([#2108](https://github.com/getsentry/sentry-dotnet/pull/2108))
- Fix session ending as crashed for unobserved task exceptions ([#2112](https://github.com/getsentry/sentry-dotnet/pull/2112))
- Set absolute path when stripping project path on stack frame ([#2117](https://github.com/getsentry/sentry-dotnet/pull/2117))

## 3.25.0

### Features

- Add support for Portable PDB format ([#2050](https://github.com/getsentry/sentry-dotnet/pull/2050))
- Update bundled Android SDK to version 6.10.0([#2095](https://github.com/getsentry/sentry-dotnet/pull/2095))
- Update bundled Cocoa SDK to version 7.31.4 ([#2096](https://github.com/getsentry/sentry-dotnet/pull/2096))

### Fixes

- Fix db warnings caused by transaction sampled out ([#2097](https://github.com/getsentry/sentry-dotnet/pull/2097))

## 3.24.1

### Fixes

- Fix missing stack trace on UnobservedTaskException ([#2067](https://github.com/getsentry/sentry-dotnet/pull/2067))
- Fix warning caused by db connection span closed prematurely ([#2068](https://github.com/getsentry/sentry-dotnet/pull/2068))
- Attach db connections to child spans correctly ([#2071](https://github.com/getsentry/sentry-dotnet/pull/2071))
- Improve MAUI event bindings ([#2089](https://github.com/getsentry/sentry-dotnet/pull/2089))

## 3.24.0

### Features

- Simplify API for flushing events ([#2030](https://github.com/getsentry/sentry-dotnet/pull/2030))
- Update bundled Cocoa SDK to version 7.31.1 ([#2053](https://github.com/getsentry/sentry-dotnet/pull/2053))
- Update bundled Android SDK to version 6.7.1 ([#2058](https://github.com/getsentry/sentry-dotnet/pull/2058))

### Fixes

- Update unobserved task exception integration ([#2034](https://github.com/getsentry/sentry-dotnet/pull/2034))
- Fix trace propagation targets setter ([#2035](https://github.com/getsentry/sentry-dotnet/pull/2035))
- Fix DiagnosticSource integration disabled incorrectly with TracesSampler ([#2039](https://github.com/getsentry/sentry-dotnet/pull/2039))
- Update transitive dependencies to resolve security warnings ([#2045](https://github.com/getsentry/sentry-dotnet/pull/2045))
- Fix issue with Hot Restart for iOS ([#2047](https://github.com/getsentry/sentry-dotnet/pull/2047))
- Fix `CacheDirectoryPath` option on MAUI ([#2055](https://github.com/getsentry/sentry-dotnet/pull/2055))

## 3.23.1

### Fixes

- Fix concurrency bug in caching transport ([#2026](https://github.com/getsentry/sentry-dotnet/pull/2026))

## 3.23.0

### Features

- Update bundled Android SDK to version 6.5.0 ([#1984](https://github.com/getsentry/sentry-dotnet/pull/1984))
- Update bundled Cocoa SDK to version 7.28.0 ([#1988](https://github.com/getsentry/sentry-dotnet/pull/1988))
- Allow custom processors to be added as a scoped dependency ([#1979](https://github.com/getsentry/sentry-dotnet/pull/1979))
- Support DI for custom transaction processors ([#1993](https://github.com/getsentry/sentry-dotnet/pull/1993))
- Mark Transaction as aborted when unhandled exception occurs ([#1996](https://github.com/getsentry/sentry-dotnet/pull/1996))
- Build Windows and Tizen targets for `Sentry.Maui` ([#2005](https://github.com/getsentry/sentry-dotnet/pull/2005))
- Add Custom Measurements API ([#2013](https://github.com/getsentry/sentry-dotnet/pull/2013))
- Add `ISpan.GetTransaction` convenience method ([#2014](https://github.com/getsentry/sentry-dotnet/pull/2014))

### Fixes

- Split Android and Cocoa bindings into separate projects ([#1983](https://github.com/getsentry/sentry-dotnet/pull/1983))
  - NuGet package `Sentry` now depends on `Sentry.Bindings.Android` for `net6.0-android` targets.
  - NuGet package `Sentry` now depends on `Sentry.Bindings.Cocoa` for `net6.0-ios` and `net6.0-maccatalyst` targets.
- Exclude EF error message from logging ([#1980](https://github.com/getsentry/sentry-dotnet/pull/1980))
- Ensure logs with lower levels are captured by `Sentry.Extensions.Logging` ([#1992](https://github.com/getsentry/sentry-dotnet/pull/1992))
- Fix bug with pre-formatted strings passed to diagnostic loggers ([#2004](https://github.com/getsentry/sentry-dotnet/pull/2004))
- Fix DI issue by binding to MAUI using lifecycle events ([#2006](https://github.com/getsentry/sentry-dotnet/pull/2006))
- Unhide `SentryEvent.Exception` ([#2011](https://github.com/getsentry/sentry-dotnet/pull/2011))
- Bump `Google.Cloud.Functions.Hosting` to version 1.1.0 ([#2015](https://github.com/getsentry/sentry-dotnet/pull/2015))
- Fix default host issue for the Sentry Tunnel middleware ([#2019](https://github.com/getsentry/sentry-dotnet/pull/2019))

## 3.22.0

### Features

- `SentryOptions.AttachStackTrace` is now enabled by default. ([#1907](https://github.com/getsentry/sentry-dotnet/pull/1907))
- Update Sentry Android SDK to version 6.4.1 ([#1911](https://github.com/getsentry/sentry-dotnet/pull/1911))
- Update Sentry Cocoa SDK to version 7.24.1 ([#1912](https://github.com/getsentry/sentry-dotnet/pull/1912))
- Add `TransactionNameSource` annotation ([#1910](https://github.com/getsentry/sentry-dotnet/pull/1910))
- Use URL path in transaction names instead of "Unknown Route" ([#1919](https://github.com/getsentry/sentry-dotnet/pull/1919))
  - NOTE: This change effectively ungroups transactions that were previously grouped together under "Unkown Route".
- Add `User.Segment` property ([#1920](https://github.com/getsentry/sentry-dotnet/pull/1920))
- Add support for custom `JsonConverter`s ([#1934](https://github.com/getsentry/sentry-dotnet/pull/1934))
- Support more types for message template tags in SentryLogger ([#1945](https://github.com/getsentry/sentry-dotnet/pull/1945))
- Support Dynamic Sampling ([#1953](https://github.com/getsentry/sentry-dotnet/pull/1953))

### Fixes

- Reduce lock contention when sampling ([#1915](https://github.com/getsentry/sentry-dotnet/pull/1915))
- Dont send transaction for OPTIONS web request ([#1921](https://github.com/getsentry/sentry-dotnet/pull/1921))
- Fix missing details when aggregate exception is filtered out ([#1922](https://github.com/getsentry/sentry-dotnet/pull/1922))
- Exception filters should consider child exceptions of an `AggregateException` ([#1924](https://github.com/getsentry/sentry-dotnet/pull/1924))
- Add Blazor WASM detection to set IsGlobalModeEnabled to true ([#1931](https://github.com/getsentry/sentry-dotnet/pull/1931))
- Respect Transaction.IsSampled in SqlListener ([#1933](https://github.com/getsentry/sentry-dotnet/pull/1933))
- Ignore null Context values ([#1942](https://github.com/getsentry/sentry-dotnet/pull/1942))
- Tags should not differ based on current culture ([#1949](https://github.com/getsentry/sentry-dotnet/pull/1949))
- Always recalculate payload length ([#1957](https://github.com/getsentry/sentry-dotnet/pull/1957))
- Fix issues with envelope deserialization ([#1965](https://github.com/getsentry/sentry-dotnet/pull/1965))
- Set default trace status to `ok` instead of `unknown_error` ([#1970](https://github.com/getsentry/sentry-dotnet/pull/1970))
- Fix reported error count on a crashed session update ([#1972](https://github.com/getsentry/sentry-dotnet/pull/1972))

## 3.21.0

Includes Sentry.Maui Preview 3

### Features

- Add ISentryTransactionProcessor ([#1862](https://github.com/getsentry/sentry-dotnet/pull/1862))
- Added 'integrations' to SdkVersion ([#1820](https://github.com/getsentry/sentry-dotnet/pull/1820))
- Updated Sentry Android SDK to version 6.3.0 ([#1826](https://github.com/getsentry/sentry-dotnet/pull/1826))
- Add the Sentry iOS SDK ([#1829](https://github.com/getsentry/sentry-dotnet/pull/1829))
- Enable Scope Sync for iOS ([#1834](https://github.com/getsentry/sentry-dotnet/pull/1834))
- Add API for deliberately crashing an app ([#1842](https://github.com/getsentry/sentry-dotnet/pull/1842))
- Add Mac Catalyst target ([#1848](https://github.com/getsentry/sentry-dotnet/pull/1848))
- Add `Distribution` properties ([#1851](https://github.com/getsentry/sentry-dotnet/pull/1851))
- Add and configure options for the iOS SDK ([#1849](https://github.com/getsentry/sentry-dotnet/pull/1849))
- Set default `Release` and `Distribution` for iOS and Android ([#1856](https://github.com/getsentry/sentry-dotnet/pull/1856))
- Apply WinUI 3 exception handler in Sentry core ([#1863](https://github.com/getsentry/sentry-dotnet/pull/1863))
- Copy context info from iOS ([#1884](https://github.com/getsentry/sentry-dotnet/pull/1884))

### Fixes

- Parse "Mono Unity IL2CPP" correctly in platform runtime name ([#1742](https://github.com/getsentry/sentry-dotnet/pull/1742))
- Fix logging loop with NLog sentry ([#1824](https://github.com/getsentry/sentry-dotnet/pull/1824))
- Fix logging loop with Serilog sentry ([#1828](https://github.com/getsentry/sentry-dotnet/pull/1828))
- Skip attachment if stream is empty ([#1854](https://github.com/getsentry/sentry-dotnet/pull/1854))
- Allow some mobile options to be modified from defaults ([#1857](https://github.com/getsentry/sentry-dotnet/pull/1857))
- Fix environment name casing issue ([#1861](https://github.com/getsentry/sentry-dotnet/pull/1861))
- Null check HttpContext in SystemWebVersionLocator ([#1881](https://github.com/getsentry/sentry-dotnet/pull/1881))
- Fix detection of .NET Framework 4.8.1 ([#1885](https://github.com/getsentry/sentry-dotnet/pull/1885))
- Flush caching transport with main flush ([#1890](https://github.com/getsentry/sentry-dotnet/pull/1890))
- Fix Sentry interfering with MAUI's focus events ([#1891](https://github.com/getsentry/sentry-dotnet/pull/1891))
- Stop using `server-os` and `server-runtime` ([#1893](https://github.com/getsentry/sentry-dotnet/pull/1893))

## 3.20.1

### Fixes

- URGENT: Fix events rejected due to duplicate `sent_at` header when offline caching is enabled through `CacheDirectoryPath` ([#1818](https://github.com/getsentry/sentry-dotnet/pull/1818))
- Fix null ref in aspnet TryGetTraceHeader ([#1807](https://github.com/getsentry/sentry-dotnet/pull/1807))

## 3.20.0

### Features

- Use `sent_at` instead of `sentry_timestamp` to reduce clock skew ([#1690](https://github.com/getsentry/sentry-dotnet/pull/1690))
- Send project root path with events ([#1739](https://github.com/getsentry/sentry-dotnet/pull/1739))

### Fixes

- Detect MVC versioning in route ([#1731](https://github.com/getsentry/sentry-dotnet/pull/1731))
- Fix error with `ConcurrentHashMap` on Android <= 9 ([#1761](https://github.com/getsentry/sentry-dotnet/pull/1761))
- Minor improvements to `BackgroundWorker` ([#1773](https://github.com/getsentry/sentry-dotnet/pull/1773))
- Make GzipRequestBodyHandler respect async ([#1776](https://github.com/getsentry/sentry-dotnet/pull/1776))
- Fix race condition in handling of `InitCacheFlushTimeout` ([#1784](https://github.com/getsentry/sentry-dotnet/pull/1784))
- Fix exceptions on background thread not reported in Unity ([#1794](https://github.com/getsentry/sentry-dotnet/pull/1794))

## 3.19.0

Includes Sentry.Maui Preview 2

### Features

- Expose `EnumerateChainedExceptions` ([#1733](https://github.com/getsentry/sentry-dotnet/pull/1733))
- Android Scope Sync ([#1737](https://github.com/getsentry/sentry-dotnet/pull/1737))
- Enable logging in MAUI ([#1738](https://github.com/getsentry/sentry-dotnet/pull/1738))
- Support `IntPtr` and `UIntPtr` serialization ([#1746](https://github.com/getsentry/sentry-dotnet/pull/1746))
- Log Warning when secret is detected in DSN ([#1749](https://github.com/getsentry/sentry-dotnet/pull/1749))
- Catch permission exceptions on Android ([#1750](https://github.com/getsentry/sentry-dotnet/pull/1750))
- Enable offline caching in MAUI ([#1753](https://github.com/getsentry/sentry-dotnet/pull/1753))
- Send client report when flushing queue ([#1757](https://github.com/getsentry/sentry-dotnet/pull/1757))

### Fixes

- Set MAUI minimum version ([#1728](https://github.com/getsentry/sentry-dotnet/pull/1728))
- Don't allow `SentryDiagnosticListenerIntegration` to be added multiple times ([#1748](https://github.com/getsentry/sentry-dotnet/pull/1748))
- Catch permission exceptions for MAUI ([#1750](https://github.com/getsentry/sentry-dotnet/pull/1750))
- Don't allow newlines in diagnostic logger messages ([#1756](https://github.com/getsentry/sentry-dotnet/pull/1756))

## 3.18.0

Includes Sentry.Maui Preview 1

### Features

- Move tunnel functionality into Sentry.AspNetCore ([#1645](https://github.com/getsentry/sentry-dotnet/pull/1645))
- Make `HttpContext` available for sampling decisions ([#1682](https://github.com/getsentry/sentry-dotnet/pull/1682))
- Send the .NET Runtime Identifier to Sentry ([#1708](https://github.com/getsentry/sentry-dotnet/pull/1708))
- Added a new `net6.0-android` target for the `Sentry` core library, which bundles the [Sentry Android SDK](https://docs.sentry.io/platforms/android/):
  - Initial .NET 6 Android support ([#1288](https://github.com/getsentry/sentry-dotnet/pull/1288))
  - Update Android Support ([#1669](https://github.com/getsentry/sentry-dotnet/pull/1669))
  - Update Sentry-Android to 6.0.0-rc.1 ([#1686](https://github.com/getsentry/sentry-dotnet/pull/1686))
  - Update Sentry-Android to 6.0.0 ([#1697](https://github.com/getsentry/sentry-dotnet/pull/1697))
  - Set Java/Android SDK options ([#1694](https://github.com/getsentry/sentry-dotnet/pull/1694))
  - Refactor and update Android options ([#1705](https://github.com/getsentry/sentry-dotnet/pull/1705))
  - Add Android OS information to the event context ([#1716](https://github.com/getsentry/sentry-dotnet/pull/1716))
- Added a new `Sentry.Maui` integration library for the [.NET MAUI](https://dotnet.microsoft.com/apps/maui) platform:
  - Initial MAUI support ([#1663](https://github.com/getsentry/sentry-dotnet/pull/1663))
  - Continue with adding MAUI support ([#1670](https://github.com/getsentry/sentry-dotnet/pull/1670))
  - MAUI events become extra context in Sentry events ([#1706](https://github.com/getsentry/sentry-dotnet/pull/1706))
  - Add options for PII breadcrumbs from MAUI events ([#1709](https://github.com/getsentry/sentry-dotnet/pull/1709))
  - Add device information to the event context ([#1713](https://github.com/getsentry/sentry-dotnet/pull/1713))
  - Add platform OS information to the event context ([#1717](https://github.com/getsentry/sentry-dotnet/pull/1717))

### Fixes

- Remove IInternalSdkIntegration ([#1656](https://github.com/getsentry/sentry-dotnet/pull/1656))
- On async Main, dont unregister unhandled exception before capturing crash  ([#321](https://github.com/getsentry/sentry-dotnet/issues/321))
- Handle BadHttpRequestException from Kestrel inside SentryTunnelMiddleware ([#1673](https://github.com/getsentry/sentry-dotnet/pull/1673))
- Improve timestamp precision of transactions and spans ([#1680](https://github.com/getsentry/sentry-dotnet/pull/1680))
- Flatten AggregateException ([#1672](https://github.com/getsentry/sentry-dotnet/pull/1672))
  - NOTE: This can affect grouping. You can keep the original behavior by setting the option `KeepAggregateException` to `true`.
- Serialize stack frame addresses as strings. ([#1692](https://github.com/getsentry/sentry-dotnet/pull/1692))
- Improve serialization perf and fix memory leak in `SentryEvent` ([#1693](https://github.com/getsentry/sentry-dotnet/pull/1693))
- Add type checking in contexts TryGetValue ([#1700](https://github.com/getsentry/sentry-dotnet/pull/1700))
- Restore serialization of the `Platform` name ([#1702](https://github.com/getsentry/sentry-dotnet/pull/1702))

## 3.17.1

### Fixes

- Rework how the `InitCacheFlushTimeout` option is implemented. ([#1644](https://github.com/getsentry/sentry-dotnet/pull/1644))
- Add retry logic to the caching transport when moving files back from the processing folder. ([#1649](https://github.com/getsentry/sentry-dotnet/pull/1649))

## 3.17.0

**Notice:** If you are using self-hosted Sentry, this version and forward requires either Sentry version >= [21.9.0](https://github.com/getsentry/relay/blob/master/CHANGELOG.md#2190), or you must manually disable sending client reports via the `SendClientReports` option.

### Features

- Collect and send Client Reports to Sentry, which contain counts of discarded events. ([#1556](https://github.com/getsentry/sentry-dotnet/pull/1556))
- Expose `ITransport` and `SentryOptions.Transport` public, to support using custom transports ([#1602](https://github.com/getsentry/sentry-dotnet/pull/1602))
- Android native crash support ([#1288](https://github.com/getsentry/sentry-dotnet/pull/1288))

### Fixes

- Workaround `System.Text.Json` issue with Unity IL2CPP. ([#1583](https://github.com/getsentry/sentry-dotnet/pull/1583))
- Demystify stack traces for exceptions that fire in a `BeforeSend` callback. ([#1587](https://github.com/getsentry/sentry-dotnet/pull/1587))
- Obsolete `Platform` and always write `csharp` ([#1610](https://github.com/getsentry/sentry-dotnet/pull/1610))
- Fix a minor issue in the caching transport related to recovery of files from previous session. ([#1617](https://github.com/getsentry/sentry-dotnet/pull/1617))
- Better DisableAppDomainProcessExitFlush docs ([#1634](https://github.com/getsentry/sentry-dotnet/pull/1634))

## 3.16.0

### Features

- Use a default value of 60 seconds if a `Retry-After` header is not present. ([#1537](https://github.com/getsentry/sentry-dotnet/pull/1537))
- Add new Protocol definitions for DebugImages and AddressMode ([#1513](https://github.com/getsentry/sentry-dotnet/pull/1513))
- Add `HttpTransport` extensibility and synchronous serialization support ([#1560](https://github.com/getsentry/sentry-dotnet/pull/1560))
- Add `UseAsyncFileIO` to Sentry options (enabled by default) ([#1564](https://github.com/getsentry/sentry-dotnet/pull/1564))

### Fixes

- Fix event dropped by bad attachment when no logger is set. ([#1557](https://github.com/getsentry/sentry-dotnet/pull/1557))
- Ignore zero properties for MemoryInfo ([#1531](https://github.com/getsentry/sentry-dotnet/pull/1531))
- Cleanup diagnostic source ([#1529](https://github.com/getsentry/sentry-dotnet/pull/1529))
- Remove confusing message Successfully sent cached envelope ([#1542](https://github.com/getsentry/sentry-dotnet/pull/1542))
- Fix infinite loop in SentryDatabaseLogging.UseBreadcrumbs ([#1543](https://github.com/getsentry/sentry-dotnet/pull/1543))
- GetFromRuntimeInformation() in try-catch  ([#1554](https://github.com/getsentry/sentry-dotnet/pull/1554))
- Make `Contexts` properties more thread-safe ([#1571](https://github.com/getsentry/sentry-dotnet/pull/1571))
- Fix `PlatformNotSupportedException` exception on `net6.0-maccatalyst` targets ([#1567](https://github.com/getsentry/sentry-dotnet/pull/1567))
- In ASP.Net Core, make sure that `SentrySdk.LastEventId` is accessible from exception handler pages ([#1573](https://github.com/getsentry/sentry-dotnet/pull/1573))

## 3.15.0

### Features

- Expose ConfigureAppFrame as a public static function. ([#1493](https://github.com/getsentry/sentry-dotnet/pull/1493))

### Fixes

- Make `SentryDiagnosticSubscriber._disposableListeners` thread safe ([#1506](https://github.com/getsentry/sentry-dotnet/pull/1506))
- Adjust database span names by replacing `_` to `.`. `db.query_compiler` becomes `db.query.compile`. ([#1502](https://github.com/getsentry/sentry-dotnet/pull/1502))

## 3.14.1

### Fixes

- Fix caching transport with attachments ([#1489](https://github.com/getsentry/sentry-dotnet/pull/1489))
- Revert Sentry in implicit usings ([#1490](https://github.com/getsentry/sentry-dotnet/pull/1490))

## 3.14.0

### Features

- Add the delegate TransactionNameProvider to allow the name definition from Unknown transactions on ASP.NET Core ([#1421](https://github.com/getsentry/sentry-dotnet/pull/1421))
- SentrySDK.WithScope is now obsolete in favour of overloads of CaptureEvent, CaptureMessage, CaptureException ([#1412](https://github.com/getsentry/sentry-dotnet/pull/1412))
- Add Sentry to global usings when ImplicitUsings is enabled (`<ImplicitUsings>true</ImplicitUsings>`) ([#1398](https://github.com/getsentry/sentry-dotnet/pull/1398))
- The implementation of the background worker can now be changed ([#1450](https://github.com/getsentry/sentry-dotnet/pull/1450))
- Map reg key 528449 to net48 ([#1465](https://github.com/getsentry/sentry-dotnet/pull/1465))
- Improve logging for failed JSON serialization ([#1473](https://github.com/getsentry/sentry-dotnet/pull/1473))

### Fixes

- Handle exception from crashedLastRun callback ([#1328](https://github.com/getsentry/sentry-dotnet/pull/1328))
- Reduced the logger noise from EF when not using Performance Monitoring ([#1441](https://github.com/getsentry/sentry-dotnet/pull/1441))
- Create CachingTransport directories in constructor to avoid DirectoryNotFoundException ([#1432](https://github.com/getsentry/sentry-dotnet/pull/1432))
- UnobservedTaskException is now considered as Unhandled ([#1447](https://github.com/getsentry/sentry-dotnet/pull/1447))
- Avoid calls the Thread.CurrentThread where possible ([#1466](https://github.com/getsentry/sentry-dotnet/pull/1466))
- Rename thread pool protocol keys to snake case ([#1472](https://github.com/getsentry/sentry-dotnet/pull/1472))
- Treat IOException as a network issue ([#1476](https://github.com/getsentry/sentry-dotnet/pull/1476))
- Fix incorrect sdk name in envelope header ([#1474](https://github.com/getsentry/sentry-dotnet/pull/1474))
- Use Trace.WriteLine for TraceDiagnosticLogger ([#1475](https://github.com/getsentry/sentry-dotnet/pull/1475))
- Remove Exception filters to work around Unity bug on 2019.4.35f IL2CPP ([#1486](https://github.com/getsentry/sentry-dotnet/pull/1486))

## 3.13.0

### Features

- Add CaptureLastError as an extension method to the Server class on ASP.NET ([#1411](https://github.com/getsentry/sentry-dotnet/pull/1411))
- Add IsDynamicCode* to events ([#1418](https://github.com/getsentry/sentry-dotnet/pull/1418))

### Fixes

- Dispose of client should only flush ([#1354](https://github.com/getsentry/sentry-dotnet/pull/1354))

## 3.12.3

### Fixes

- Events no longer get dropped because of non-serializable contexts or attachments ([#1401](https://github.com/getsentry/sentry-dotnet/pull/1401))
- Add MemoryInfo to sentry event ([#1337](https://github.com/getsentry/sentry-dotnet/pull/1337))
- Report ThreadPool stats ([#1399](https://github.com/getsentry/sentry-dotnet/pull/1399))

## 3.12.2

### Fixes

- log through serialization ([#1388](https://github.com/getsentry/sentry-dotnet/pull/1388))
- Attaching byte arrays to the scope no longer leads to ObjectDisposedException ([#1384](https://github.com/getsentry/sentry-dotnet/pull/1384))
- Operation cancel while flushing cache no longer logs an errors ([#1352](https://github.com/getsentry/sentry-dotnet/pull/1352))
- Dont fail for attachment read error ([#1378](https://github.com/getsentry/sentry-dotnet/pull/1378))
- Fix file locking in attachments ([#1377](https://github.com/getsentry/sentry-dotnet/pull/1377))

## 3.12.1

### Features

- Dont log "Ignoring request with Size" when null ([#1348](https://github.com/getsentry/sentry-dotnet/pull/1348))
- Move to stable v6 for `Microsoft.Extensions.*` packages ([#1347](https://github.com/getsentry/sentry-dotnet/pull/1347))
- bump Ben.Demystifier adding support for Microsoft.Bcl.AsyncInterfaces([#1349](https://github.com/getsentry/sentry-dotnet/pull/1349))

### Fixes

- Fix EF Core garbage collected messages and ordering ([#1368](https://github.com/getsentry/sentry-dotnet/pull/1368))
- Update X-Sentry-Auth header to include correct sdk name and version ([#1333](https://github.com/getsentry/sentry-dotnet/pull/1333))

## 3.12.0

### Features

- Add automatic spans to Entity Framework operations ([#1107](https://github.com/getsentry/sentry-dotnet/pull/1107))

### Fixes

- Avoid using the same connection Span for the same ConnectionId ([#1317](https://github.com/getsentry/sentry-dotnet/pull/1317))
- Finish unfinished Spans on Transaction completion ([#1296](https://github.com/getsentry/sentry-dotnet/pull/1296))

## 3.12.0-alpha.1

### Features

- .NET 6 specific targets ([#939](https://github.com/getsentry/sentry-dotnet/pull/939))

## 3.11.1

### Fixes

- Forward the IP of the client with whe tunnel middleware ([#1310](getsentry/sentry-dotnet/pull/1310))

## 3.11.0

### Features

- Sentry Sessions status as Breadcrumbs ([#1263](https://github.com/getsentry/sentry-dotnet/pull/1263))
- Enhance GCP Integraction with performance monitoring and revision number ([#1286](https://github.com/getsentry/sentry-dotnet/pull/1286))
- Bump Ben.Demystifier to support .NET 6 ([#1290](https://github.com/getsentry/sentry-dotnet/pull/1290))

### Fixes

- ASP.NET Core: Data from Scope in options should be applied on each request ([#1270](https://github.com/getsentry/sentry-dotnet/pull/1270))
- Add missing `ConfigureAwaits(false)` for `async using` ([#1276](https://github.com/getsentry/sentry-dotnet/pull/1276))
- Fix missing handled tag when events are logged via an ASP.NET Core pipeline logger ([#1284](getsentry/sentry-dotnet/pull/1284))

## 3.10.0

### Features

- Add additional primitive values as tags on SentryLogger ([#1246](https://github.com/getsentry/sentry-dotnet/pull/1246))

### Fixes

- Events are now sent on Google Gloud Functions Integration ([#1249](https://github.com/getsentry/sentry-dotnet/pull/1249))
- Cache envelope headers ([#1242](https://github.com/getsentry/sentry-dotnet/pull/1242))
- Avoid replacing Transaction Name on ASP.NET Core by null or empty ([#1215](https://github.com/getsentry/sentry-dotnet/pull/1215))
- Ignore DiagnosticSource Integration if no Sampling available ([#1238](https://github.com/getsentry/sentry-dotnet/pull/1238))

## 3.9.4

### Fixes

- Unity Android support: check for native crashes before closing session as Abnormal ([#1222](https://github.com/getsentry/sentry-dotnet/pull/1222))

## 3.9.3

### Fixes

- Add missing PathBase from ASP.NET Core ([#1198](https://github.com/getsentry/sentry-dotnet/pull/1198))
- Use fallback if route pattern is MVC ([#1188](https://github.com/getsentry/sentry-dotnet/pull/1188))
- Move UseSentryTracing to different namespace ([#1200](https://github.com/getsentry/sentry-dotnet/pull/1200))
- Prevent duplicate package reporting ([#1197](https://github.com/getsentry/sentry-dotnet/pull/1197))

## 3.9.2

### Fixes

- Exceptions from UnhandledExceptionIntegration were not marking sessions as crashed ([#1193](https://github.com/getsentry/sentry-dotnet/pull/1193))

## 3.9.1

### Fixes

- Removed braces from tag keys on DefaultSentryScopeStateProcessor ([#1183](https://github.com/getsentry/sentry-dotnet/pull/1183))
- Fix SQLClient unplanned behaviors ([#1179](https://github.com/getsentry/sentry-dotnet/pull/1179))
- Add fallback to Scope Stack from AspNet ([#1180](https://github.com/getsentry/sentry-dotnet/pull/1180))

## 3.9.0

### Features

- EF Core and SQLClient performance monitoring integration ([#1154](https://github.com/getsentry/sentry-dotnet/pull/1154))
- Improved SDK diagnostic logs ([#1161](https://github.com/getsentry/sentry-dotnet/pull/1161))
- Add Scope observer to SentryOptions ([#1153](https://github.com/getsentry/sentry-dotnet/pull/1153))

### Fixes

- Fix end session from Hub adapter not being passed to SentrySDK ([#1158](https://github.com/getsentry/sentry-dotnet/pull/1158))
- Installation id catches dir not exist([#1159](https://github.com/getsentry/sentry-dotnet/pull/1159))
- Set error status to transaction if http has exception and ok status ([#1143](https://github.com/getsentry/sentry-dotnet/pull/1143))
- Fix max breadcrumbs limit when MaxBreadcrumbs is zero or lower ([#1145](https://github.com/getsentry/sentry-dotnet/pull/1145))

## 3.8.3

### Features

- New package Sentry.Tunnel to proxy Sentry events ([#1133](https://github.com/getsentry/sentry-dotnet/pull/1133))

### Fixes

- Avoid serializing dangerous types ([#1134](https://github.com/getsentry/sentry-dotnet/pull/1134))
- Don't cancel cache flushing on init ([#1139](https://github.com/getsentry/sentry-dotnet/pull/1139))

## 3.8.2

### Fixes

- Add IsParentSampled to ITransactionContext ([#1128](https://github.com/getsentry/sentry-dotnet/pull/1128)
- Avoid warn in global mode ([#1132](https://github.com/getsentry/sentry-dotnet/pull/1132))
- Fix `ParentSampledId` being reset on `Transaction` ([#1130](https://github.com/getsentry/sentry-dotnet/pull/1130))

## 3.8.1

### Fixes

- Persisted Sessions logging ([#1125](https://github.com/getsentry/sentry-dotnet/pull/1125))
- Don't log an error when attempting to recover a persisted session but none exists ([#1123](https://github.com/getsentry/sentry-dotnet/pull/1123))

### Features

- Introduce scope stack abstraction to support global scope on desktop and mobile applications and `HttpContext`-backed scoped on legacy ASP.NET ([#1124](https://github.com/getsentry/sentry-dotnet/pull/1124))

## 3.8.0

### Fixes

- ASP.NET Core: fix handled not being set for Handled exceptions ([#1111](https://github.com/getsentry/sentry-dotnet/pull/1111))

### Features

- File system persistence for sessions ([#1105](https://github.com/getsentry/sentry-dotnet/pull/1105))

## 3.7.0

### Features

- Add HTTP request breadcrumb ([#1113](https://github.com/getsentry/sentry-dotnet/pull/1113))
- Integration for Google Cloud Functions ([#1085](https://github.com/getsentry/sentry-dotnet/pull/1085))
- Add ClearAttachments to Scope ([#1104](https://github.com/getsentry/sentry-dotnet/pull/1104))
- Add additional logging and additional fallback for installation ID ([#1103](https://github.com/getsentry/sentry-dotnet/pull/1103))

### Fixes

- Avoid Unhandled Exception on .NET 461 if the Registry Access threw an exception ([#1101](https://github.com/getsentry/sentry-dotnet/pull/1101))

## 3.6.1

### Fixes

- `IHub.ResumeSession()`: don't start a new session if pause wasn't called or if there is no active session ([#1089](https://github.com/getsentry/sentry-dotnet/pull/1089))
- Fixed incorrect order when getting the last active span ([#1094](https://github.com/getsentry/sentry-dotnet/pull/1094))
- Fix logger call in BackgroundWorker that caused a formatting exception in runtime ([#1092](https://github.com/getsentry/sentry-dotnet/pull/1092))

## 3.6.0

### Features

- Implement pause & resume session ([#1069](https://github.com/getsentry/sentry-dotnet/pull/1069))
- Add auto session tracking ([#1068](https://github.com/getsentry/sentry-dotnet/pull/1068))
- Add SDK information to envelope ([#1084](https://github.com/getsentry/sentry-dotnet/pull/1084))
- Add ReportAssembliesMode in favor of ReportAssemblies ([#1079](https://github.com/getsentry/sentry-dotnet/pull/1079))

### Fixes

- System.Text.Json 5.0.2 ([#1078](https://github.com/getsentry/sentry-dotnet/pull/1078))

## 3.6.0-alpha.2

### Features

- Extended Device and GPU protocol; public IJsonSerializable ([#1063](https://github.com/getsentry/sentry-dotnet/pull/1063))
- ASP.NET Core: Option `AdjustStandardEnvironmentNameCasing` to opt-out from lower casing env name. [#1057](https://github.com/getsentry/sentry-dotnet/pull/1057)
- Sessions: Improve exception check in `CaptureEvent(...)` for the purpose of reporting errors in session ([#1058](https://github.com/getsentry/sentry-dotnet/pull/1058))
- Introduce TraceDiagnosticLogger and obsolete DebugDiagnosticLogger ([#1048](https://github.com/getsentry/sentry-dotnet/pull/1048))

### Fixes

- Handle error thrown while trying to get `BootTime` on PS4 with IL2CPP ([#1062](https://github.com/getsentry/sentry-dotnet/pull/1062))
- Use SentryId for ISession.Id ([#1052](https://github.com/getsentry/sentry-dotnet/pull/1052))
- Add System.Reflection.Metadata as a dependency for netcoreapp3.0 target([#1064](https://github.com/getsentry/sentry-dotnet/pull/1064))

## 3.6.0-alpha.1

### Features

- Implemented client-mode release health ([#1013](https://github.com/getsentry/sentry-dotnet/pull/1013))

### Fixes

- Report lowercase staging environment for ASP.NET Core ([#1046](https://github.com/getsentry/sentry-unity/pull/1046))

## 3.5.0

### Features

- Report user IP address for ASP.NET Core ([#1045](https://github.com/getsentry/sentry-unity/pull/1045))

### Fixes

- Connect middleware exceptions to transactions ([#1043](https://github.com/getsentry/sentry-dotnet/pull/1043))
- Hub.IsEnabled set to false when Hub disposed ([#1021](https://github.com/getsentry/sentry-dotnet/pull/1021))

## 3.4.0

### Features

- Sentry.EntityFramework moved to this repository ([#1017](https://github.com/getsentry/sentry-dotnet/pull/1017))
- Additional `netstandard2.1` target added. Sample with .NET Core 3.1 console app.
- `UseBreadcrumbs` is called automatically by `AddEntityFramework`

### Fixes

- Normalize line breaks ([#1016](https://github.com/getsentry/sentry-dotnet/pull/1016))
- Finish span with exception in SentryHttpMessageHandler ([#1037](https://github.com/getsentry/sentry-dotnet/pull/1037))

## 3.4.0-beta.0

### Features

- Serilog: Add support for Serilog.Formatting.ITextFormatter ([#998](https://github.com/getsentry/sentry-dotnet/pull/998))
- simplify ifdef ([#1010](https://github.com/getsentry/sentry-dotnet/pull/1010))
- Use `DebugDiagnosticLogger` as the default logger for legacy ASP.NET ([#1012](https://github.com/getsentry/sentry-dotnet/pull/1012))
- Adjust parameter type in `AddBreadcrumb` to use `IReadOnlyDictionary<...>` instead of `Dictionary<...>` ([#1000](https://github.com/getsentry/sentry-dotnet/pull/1000))
- await dispose everywhere ([#1009](https://github.com/getsentry/sentry-dotnet/pull/1009))
- Further simplify transaction integration from legacy ASP.NET ([#1011](https://github.com/getsentry/sentry-dotnet/pull/1011))

## 3.3.5-beta.0

### Features

- Default environment to "debug" if running with debugger attached (#978)
- ASP.NET Classic: `HttpContext.StartSentryTransaction()` extension method (#996)

### Fixes

- Unity can have negative line numbers ([#994](https://github.com/getsentry/sentry-dotnet/pull/994))
- Fixed an issue where an attempt to deserialize `Device` with a non-system time zone failed ([#993](https://github.com/getsentry/sentry-dotnet/pull/993))

## 3.3.4

### Features

- Env var to keep large envelopes if they are rejected by Sentry (#957)

### Fixes

- serialize parent_span_id in contexts.trace (#958)

## 3.3.3

### Fixes

- boot time detection can fail in some cases (#955)

## 3.3.2

### Fixes

- Don't override Span/Transaction status on Finish(...) if status was not provided explicitly (#928) @Tyrrrz
- Fix startup time shows incorrect value on macOS/Linux. Opt-out available for IL2CPP. (#948)

## 3.3.1

### Fixes

- Move Description field from Transaction to Trace context (#924) @Tyrrrz
- Drop unfinished spans from transaction (#923) @Tyrrrz
- Don't dispose the SDK when UnobservedTaskException is captured (#925) @bruno-garcia
- Fix spans not inheriting TraceId from transaction (#922) @Tyrrrz

## 3.3.0

### Features

- Add StartupTime and Device.BootTime (#887) @lucas-zimerman
- Link events to currently active span (#909) @Tyrrrz
- Add useful contextual data to TransactionSamplingContext in ASP.NET Core integration (#910) @Tyrrrz

### Changes

- Limit max spans in transaction to 1000 (#908) @Tyrrrz

## 3.2.0

### Changes

- Changed the underlying implementation of `ITransaction` and `ISpan`. `IHub.CaptureTransaction` now takes a `Transaction` instead of `ITransaction`. (#880) @Tyrrrz
- Add IsParentSampled to TransactionContext (#885) @Tyrrrz
- Retrieve CurrentVersion for ASP.NET applications (#884) @lucas-zimerman
- Make description parameter nullable on `ISpan.StartChild(...)` and related methods (#900) @Tyrrrz
- Add Platform to Transaction, mimicking the same property on SentryEvent (#901) @Tyrrrz

## 3.1.0

### Features

- Adding TaskUnobservedTaskExceptionIntegration to default integrations and method to remove it (#870) @FilipNemec
- Enrich transactions with more data (#875) @Tyrrrz

### Fixes

- Don't add version prefix in release if it's already set (#877) @Tyrrrz

## 3.0.8

### Features

- Add AddSentryTag and AddSentryContext Extensions for exception class (#834) @lucas-zimerman
- Associate span exceptions with event exceptions (#848) @Tyrrrz
- MaxCacheItems option to control files on disk (#846) @Tyrrrz
- Move SentryHttpMessageHandlerBuilderFilter to Sentry.Extensions.Logging (#845) @Tyrrrz

### Fixes

- Fix CachingTransport throwing an exception when it can't move the files from the previous session (#871) @Tyrrrz

## 3.0.7

### Changes

- Don't write timezone_display_name if it's the same as the ID (#837) @Tyrrrz
- Serialize arbitrary objects in contexts (#838) @Tyrrrz

## 3.0.6

### Fixes

- Fix serialization of transactions when filesystem caching is enabled. (#815) @Tyrrrz
- Fix UWP not registering exceptions (#821) @lucas-zimerman
- Fix tracing middleware (#813) @Tyrrrz

## 3.0.5

### Changes

- Fix transaction sampling (#810) @Tyrrrz

## 3.0.4

### Changes

- Don't add logs coming from Sentry as breadcrumbs (fixes stack overflow exception) (#797) @Tyrrrz
- Consolidate logic for resolving hub (fixes bug "SENTRY_DSN is not defined") (#795) @Tyrrrz
- Add SetFingerprint overload that takes `params string[]` (#796) @Tyrrrz
- Create spans for outgoing HTTP requests (#802) @Tyrrrz
- Finish span on exception in SentryHttpMessageHandler (#806) @Tyrrrz
- Fix ObjectDisposedException caused by object reuse in RetryAfterHandler (#807) @Tyrrrz

## 3.0.3

### Changes

- Fix DI issues in ASP.NET Core + SentryHttpMessageHandlerBuilderFilter (#789) @Tyrrrz
- Fix incorrect NRT on SpanContext.ctor (#788) @Tyrrrz
- Remove the `Evaluate` error from the breadcrumb list (#790) @Tyrrrz
- Set default tracing sample rate to 0.0 (#791) @Tyrrrz

## 3.0.2

### Changes

- Add GetSpan() to IHub and SentrySdk (#782) @Tyrrrz
- Automatically start transactions from incoming trace in ASP.NET Core (#783) @Tyrrrz
- Automatically inject 'sentry-trace' on outgoing requests in ASP.NET Core (#784) @Tyrrrz

## 3.0.1

### Changes

- bump log4net 2.0.12 (#781) @bruno-garcia
- Fix Serilog version (#780) @bruno-garcia
- Move main Protocol types to Sentry namespace (#779) @bruno-garcia

## 3.0.0

### Changes

- Add support for dynamic transaction sampling. (#753) @Tyrrrz
- Integrate trace headers. (#758) @Tyrrrz
- Renamed Option `DiagnosticsLevel` to `DiagnosticLevel` (#759) @bruno-garcia
- Add additional data to transactions (#763) @Tyrrrz
- Improve transaction instrumentation on ASP.NET Core (#766) @Tyrrrz
- Add `Release` to `Scope` (#765) @Tyrrrz
- Don't fallback to `HttpContext.RequestPath` if a route is unknown (#767 #769) @kanadaj @Tyrrrz

## 3.0.0-beta.0

### Changes

- Add instruction_addr to SentryStackFrame. (#744) @lucas-zimerman
- Default stack trace format: Ben.Demystifier (#732) @bruno-garcia

## 3.0.0-alpha.11

### Changed

- Limit attachment size (#705)
- Separate tracing middleware (#737)
- Bring Transaction a bit more inline with Java SDK (#741)
- Sync transaction and transaction name on scope (#740)

## 3.0.0-alpha.10

- Disabled Mono StackTrace Factory. (#709) @lucas-zimerman
- Adds to the existing User Other dict rather than replacing (#729) @brettjenkins

## 3.0.0-alpha.9

- Handle non-json error response messages on HttpTransport. (#690) @lucas-zimerman
- Fix deadlock on missing ConfigureAwait into foreach loops. (#694) @lucas-zimerman
- Report gRPC sdk name (#700) @bruno-garcia

## 3.0.0-alpha.8

- Include parameters in stack frames. (#662) @Tyrrrz
- Remove CultureUIInfo if value is even with CultureInfo. (#671) @lucas-zimerman
- Make all fields on UserFeedback optional. (#660) @Tyrrrz
- Align transaction names with Java. (#659) @Tyrrrz
- Include assembly name in default release. (#682) @Tyrrrz
- Add support for attachments. (#670) @Tyrrrz
- Improve logging for relay errors. (#683) @Tyrrrz
- Report sentry.dotnet.aspnet on the new Sentry.AspNet package. (#681) @Tyrrrz
- Always send a default release. (#695) @Tyrrrz

## 3.0.0-alpha.7

- Ref moved SentryId from namespace Sentry.Protocol to Sentry (#643) @lucas-zimerman
- Ref renamed `CacheFlushTimeout` to `InitCacheFlushTimeout` (#638) @lucas-zimerman
- Add support for performance. ([#633](https://github.com/getsentry/sentry-dotnet/pull/633))
- Transaction (of type `string`) on Scope and Event now is called TransactionName. ([#633](https://github.com/getsentry/sentry-dotnet/pull/633))

## 3.0.0-alpha.6

- Abandon ValueTask #611
- Fix Cache deleted on HttpTransport exception. (#610) @lucas-zimerman
- Add `SentryScopeStateProcessor` #603
- Add net5.0 TFM to libraries #606
- Add more logging to CachingTransport #619
- Bump Microsoft.Bcl.AsyncInterfaces to 5.0.0 #618
- Bump `Microsoft.Bcl.AsyncInterfaces` to 5.0.0 #618
- `DefaultTags` moved from `SentryLoggingOptions` to `SentryOptions` (#637) @PureKrome
- `Sentry.Serilog` can accept DefaultTags (#637) @PureKrome

## 3.0.0-alpha.5

- Replaced `BaseScope` with `IScope`. (#590) @Tyrrrz
- Removed code coverage report from the test folder. (#592) @lucas-zimerman
- Add target framework NET5.0 on Sentry.csproj. Change the type of `Extra` where value parameter become nullable. @lucas-zimerman
- Implement envelope caching. (#576) @Tyrrrz
- Add a list of .NET Frameworks installed when available. (#531) @lucas-zimerman
- Parse Mono and IL2CPP stacktraces for Unity and Xamarin (#578) @bruno-garcia
- Update TFMs and dependency min version (#580) @bruno-garcia
- Run all tests on .NET 5 (#583) @bruno-garcia

## 3.0.0-alpha.4

- Add the client user ip if both SendDefaultPii and IsEnvironmentUser are set. (#1015) @lucas-zimerman
- Replace Task with ValueTask where possible. (#564) @Tyrrrz
- Add support for ASP.NET Core gRPC (#563) @Mitch528
- Push API docs to GitHub Pages GH Actions (#570) @bruno-garcia
- Refactor envelopes

## 3.0.0-alpha.3

- Add support for user feedback. (#559) @lucas-zimerman
- Add support for envelope deserialization (#558) @Tyrrrz
- Add package description and tags to Sentry.AspNet @Tyrrrz
- Fix internal url references for the new Sentry documentation. (#562) @lucas-zimerman

## 3.0.0-alpha.2

- Set the Environment setting to 'production' if none was provided. (#550) @PureKrome
- ASPNET.Core hosting environment is set to 'production' / 'development' (notice lower casing) if no custom options.Enviroment is set. (#554) @PureKrome
- Add most popular libraries to InAppExclude #555 (@bruno-garcia)
- Add support for individual rate limits.
- Extend `SentryOptions.BeforeBreadcrumb` signature to accept returning nullable values.
- Add support for envelope deserialization.

## 3.0.0-alpha.1

- Rename `LogEntry` to `SentryMessage`. Change type of `SentryEvent.Message` from `string` to `SentryMessage`.
- Change the type of `Gpu.VendorId` from `int` to `string`.
- Add support for envelopes.
- Publishing symbols package (snupkg) to nuget.org with sourcelink

## 3.0.0-alpha.0

- Move aspnet-classic integration to Sentry.AspNet (#528) @Tyrrrz
- Merge Sentry.Protocol into Sentry (#527) @Tyrrrz
- Framework and runtime info (#526) @bruno-garcia
- Add NRTS to Sentry.Extensions.Logging (#524) @Tyrrrz
- Add NRTs to Sentry.Serilog, Sentry.NLog, Sentry.Log4Net (#521) @Tyrrrz
- Add NRTs to Sentry.AspNetCore (#520) @Tyrrrz
- Fix CI build on GitHub Actions (#523) @Tyrrrz
- Add GitHubActionsTestLogger (#511) @Tyrrrz

We'd love to get feedback.

## 2.2.0-alpha

Add nullable reference types support (Sentry, Sentry.Protocol) (#509)
fix: Use ASP.NET Core endpoint FQDN (#485)
feat: Add integration to TaskScheduler.UnobservedTaskException (#481)

## 2.1.6

fix: aspnet fqdn (#485) @bruno-garcia
ref: wait on test the time needed (#484) @bruno-garcia
feat: Add integration to TaskScheduler.UnobservedTaskException (#481) @lucas-zimerman
build(deps): bump Serilog.AspNetCore from 3.2.0 to 3.4.0 (#477)  @dependabot-preview
Fix README typo (#480) @AndreasLangberg
build(deps): bump coverlet.msbuild from 2.8.1 to 2.9.0 (#462) @dependabot-preview
build(deps): bump Microsoft.Extensions.Logging.Debug @dependabot-preview
fix some spelling (#475) @SimonCropp
build(deps): bump Microsoft.Extensions.Configuration.Json (#467) @dependabot-preview

## 2.1.5

- fix: MEL don't init if enabled (#460) @bruno-garcia
- feat: Device Calendar, Timezone, CultureInfo (#457) @bruno-garcia
- ref: Log out debug disabled (#459) @bruno-garcia
- dep: Bump PlatformAbstractions (#458) @bruno-garcia
- feat: Exception filter (#456) @bruno-garcia

## 2.1.5-beta

- fix: MEL don't init if enabled (#460) @bruno-garcia
- feat: Device Calendar, Timezone, CultureInfo (#457) @bruno-garcia
- ref: Log out debug disabled (#459) @bruno-garcia
- dep: Bump PlatformAbstractions (#458) @bruno-garcia
- feat: Exception filter (#456) @bruno-garcia

## 2.1.4

- NLog SentryTarget - NLogDiagnosticLogger for writing to NLog InternalLogger (#450) @snakefoot
- fix: SentryScopeManager dispose message (#449) @bruno-garcia
- fix: dont use Sentry namespace on sample (#447) @bruno-garcia
- Remove obsolete API from benchmarks (#445) @bruno-garcia
- build(deps): bump Microsoft.Extensions.Logging.Debug from 2.1.1 to 3.1.4 (#421) @dependabot-preview
- build(deps): bump Microsoft.AspNetCore.Diagnostics from 2.1.1 to 2.2.0 (#431) @dependabot-preview
- build(deps): bump Microsoft.CodeAnalysis.CSharp.Workspaces from 3.1.0 to 3.6.0 (#437) @dependabot-preview

## 2.1.3

- SentryScopeManager - Fixed clone of Stack so it does not reverse order (#420) @snakefoot
- build(deps): bump Serilog.AspNetCore from 2.1.1 to 3.2.0 (#411) @dependabot-preview
- Removed dependency on System.Collections.Immutable (#405) @snakefoot
- Fix Sentry.Microsoft.Logging Filter now drops also breadcrumbs (#440)

## 2.1.2-beta5

Fix Background worker dispose logs error message (#408)
Fix sentry serilog extension method collapsing (#406)
Fix Sentry.Samples.NLog so NLog.config is valid (#404)

Thanks @snakefoot and @JimHume for the fixes

Add MVC route data extraction to ScopeExtensions.Populate() (#401)

## 2.1.2-beta3

Fixed ASP.NET System.Web catch HttpException to prevent the request processor from being unable to submit #397 (#398)

## 2.1.2-beta2

- Ignore WCF error and capture (#391)

### 2.1.2-beta

- Serilog Sentry sink does not load all options from IConfiguration (#380)
- UnhandledException sets Handled=false (#382)

## 2.1.1

Bug fix:  Don't overwrite server name set via configuration with machine name on ASP.NET Core #372

## 2.1.0

- Set score url to fully constructed url #367 Thanks @christopher-taormina-zocdoc
- Don't dedupe from inner exception #363 - Note this might change groupings. It's opt-in.
- Expose FlushAsync to intellisense #362
- Protocol monorepo #325 - new protocol version whenever there's a new SDK release

## 2.0.3

Expose httpHandler creation (#359)
NLog: possibility to override fingerprint using AdditionalGroupingKey (#358) @Shtannikov
Take ServerName from options (#356)

## 2.0.2

Add logger and category from Serilog SourceContext. (#316) @krisztiankocsis
Set DateFormatHandling.IsoDateFormat for serializer. Fixes #351 (#353)  @olsh

## 2.0.1

Removed `-beta` from dependencies.

## 2.0.0

- SentryTarget - GetTagsFromLogEvent with null check (#326)
- handled process corrupted (#328)
- sourcelink GA (#330)
- Adds ability to specify user values via NLog configuration (#336)
- Add option to ASP.NET Core to flush events after response complete (#288)
- Fixed race on `BackgroundWorker`  (#293)
- Exclude `Sentry.` frames from InApp (#272)
- NLog SentryTarget with less overhead for breadcrumb (#273)
- Logging on body not extracted (#246)
- Add support to DefaultTags for ASP.NET Core and M.E.Logging (#268)
- Don't use ValueTuple (#263)
- All public members were documented: #252
- Use EnableBuffering to keep request payload around: #250
- Serilog default levels: #237
- Removed dev dependency from external dependencies 4d92ab0
- Use new `Sentry.Protocol` 836fb07e
- Use new `Sentry.PlatformAbsrtractions` #226
- Debug logging for ASP.NET Classic #209
- Reading request body throws on ASP.NET Core 3 (#324)
- NLog: null check contextProp.Value during IncludeEventDataOnBreadcrumbs (#323)
- JsonSerializerSettings - ReferenceLoopHandling.Ignore (#312)
- Fixed error when reading request body affects collecting other request data (#299)
- `Microsoft.Extensions.Logging` `ConfigureScope` invocation. #208, #210, #224 Thanks @dbraillon
- `Sentry.Serilog` Verbose level. #213, #217. Thanks @kanadaj
- AppDomain.ProcessExit will close the SDK: #242
- Adds PublicApiAnalyzers to public projects: #234
- NLog: Utilizes Flush functionality in NLog target: #228
- NLog: Set the logger via the log event info in SentryTarget.Write, #227
- Multi-target .NET Core 3.0 (#308)

Major version bumped due to these breaking changes:

1. `Sentry.Protocol` version 2.0.0
   - Remove StackTrace from SentryEvent [#38](https://github.com/getsentry/sentry-dotnet-protocol/pull/38) - StackTrace is  either part of Thread or SentryException.
2. Removed `ContextLine` #223
3. Use `StackTrace` from `Threads` #222
4. `FlushAsync` added to `ISentryClient` #214

## 2.0.0-beta8

- SentryTarget - GetTagsFromLogEvent with null check (#326)
- handled process corrupted (#328)
- sourcelink GA (#330)
- Adds ability to specify user values via NLog configuration (#336)

## 2.0.0-beta7

Fixes:

- Reading request body throws on ASP.NET Core 3 (#324)
- NLog: null check contextProp.Value during IncludeEventDataOnBreadcrumbs (#323)
- JsonSerializerSettings - ReferenceLoopHandling.Ignore (#312)

Features:

- Multi-target .NET Core 3.0 (#308)

## 2.0.0-beta6

- Fixed error when reading request body affects collecting other request data (#299)

## 2.0.0-beta5

- Add option to ASP.NET Core to flush events after response complete (#288)
- Fixed race on `BackgroundWorker`  (#293)
- Exclude `Sentry.` frames from InApp (#272)
- NLog SentryTarget with less overhead for breadcrumb (#273)

## 2.0.0-beta4

- Logging on body not extracted (#246)
- Add support to DefaultTags for ASP.NET Core and M.E.Logging (#268)
- Don't use ValueTuple (#263)

## 2.0.0-beta3

- All public members were documented: #252
- Use EnableBuffering to keep request payload around: #250
- Serilog default levels: #237

Thanks @josh-degraw for:

- AppDomain.ProcessExit will close the SDK: #242
- Adds PublicApiAnalyzers to public projects: #234
- NLog: Utilizes Flush functionality in NLog target: #228
- NLog: Set the logger via the log event info in SentryTarget.Write, #227

## 2.0.0-beta2

- Removed dev dependency from external dependencies 4d92ab0
- Use new `Sentry.Protocol` 836fb07e
- Use new `Sentry.PlatformAbsrtractions` #226

## 2.0.0-beta

Major version bumped due to these breaking changes:

1. `Sentry.Protocol` version 2.0.0
   - Remove StackTrace from SentryEvent [#38](https://github.com/getsentry/sentry-dotnet-protocol/pull/38) - StackTrace is either part of Thread or SentryException.
2. Removed `ContextLine` #223
3. Use `StackTrace` from `Threads` #222
4. `FlushAsync` added to `ISentryClient` #214

Other Features:

- Debug logging for ASP.NET Classic #209

Fixes:

- `Microsoft.Extensions.Logging` `ConfigureScope` invocation. #208, #210, #224 Thanks @dbraillon
- `Sentry.Serilog` Verbose level. #213, #217. Thanks @kanadaj

## 1.2.1-beta

Fixes and improvements to the NLog integration: #207 by @josh-degraw

## 1.2.0

### Features

- Optionally skip module registrations #202 - (Thanks @josh-degraw)
- First NLog integration release #188 (Thanks @josh-degraw)
- Extensible stack trace #184 (Thanks @pengweiqhca)
- MaxRequestSize for ASP.NET and ASP.NET Core #174
- InAppInclude #171
- Overload to AddSentry #163 by (Thanks @f1nzer)
- ASP.NET Core AddSentry has now ConfigureScope: #160

### Bug fixes

- Don't override user #199
- Read the hub to take latest Client: 8f4b5ba

## 1.1.3-beta4

Bug fix: Don't override user  #199

## 1.1.3-beta3

- First NLog integration release #188 (Thanks @josh-degraw)
- Extensible stack trace #184 (Thanks @pengweiqhca)

## 1.1.3-beta2

Feature:

- MaxRequestSize for ASP.NET and ASP.NET Core #174
- InAppInclude #171

Fix: Diagnostic log order: #173 by @scolestock

## 1.1.3-beta

Fixed:

- Read the hub to take latest Client: 8f4b5ba1a3
- Uses Sentry.Protocol 1.0.4 4035e25

Feature

- Overload to `AddSentry` #163 by @F1nZeR
- ASP.NET Core `AddSentry` has now `ConfigureScope`: #160

## 1.1.2

Using [new version of the protocol with fixes and features](https://github.com/getsentry/sentry-dotnet-protocol/releases/tag/1.0.3).

Fixed:

ASP.NET Core integration issue when containers are built on the ServiceCollection after SDK is initialized (#157, #103 )

## 1.1.2-beta

Fixed:

- ASP.NET Core integration issue when containers are built on the ServiceCollection after SDK is initialized (#157, #103 )

## 1.1.1

Fixed:

- Serilog bug that self log would recurse #156

Feature:

- log4net environment via xml configuration #150 (Thanks Sébastien Pierre)

## 1.1.0

Includes all features and bug fixes of previous beta releases:

Features:

- Use log entry to improve grouping #125
- Use .NET Core SDK 2.1.401
- Make AddProcessors extension methods on Options public #115
- Format InternalsVisibleTo to avoid iOS issue: 94e28b3
- Serilog Integration #118, #145
- Capture methods return SentryId #139, #140
- MEL integration keeps properties as tags #146
- Sentry package Includes net461 target #135

Bug fixes:

- Disabled SDK throws on shutdown: #124
- Log4net only init if current hub is disabled #119

Thanks to our growing list of [contributors](https://github.com/getsentry/sentry-dotnet/graphs/contributors).

## 1.0.1-beta5

- Added `net461` target to Serilog package #148

## 1.0.1-beta4

- Serilog Integration #118, #145
- `Capture` methods return `SentryId` #139, #140
- MEL integration keeps properties as tags #146
- Revert reducing Json.NET requirements <https://github.com/getsentry/sentry-dotnet/commit/1aed4a5c76ead2f4d39f1c2979eda02d068bfacd>

Thanks to our growing [list of contributors](https://github.com/getsentry/sentry-dotnet/graphs/contributors).

## 1.0.1-beta3

Lowering Newtonsoft.Json requirements; #138

## 1.0.1-beta2

`Sentry` package Includes `net461` target #135

## 1.0.1-beta

Features:

- Use log entry to improve grouping #125
- Use .NET Core SDK 2.1.401
- Make `AddProcessors` extension methods on Options public  #115
- Format InternalsVisibleTo to avoid iOS issue: 94e28b3

Bug fixes:

- Disabled SDK throws on shutdown: #124
- Log4net only init if current hub is disabled #119

## 1.0.0

### First major release of the new .NET SDK

#### Main features

##### Sentry package

- Automatic Captures global unhandled exceptions (AppDomain)
- Scope management
- Duplicate events automatically dropped
- Events from the same exception automatically dropped
- Web proxy support
- HttpClient/HttpClientHandler configuration callback
- Compress request body
- Event sampling opt-in
- Event flooding protection (429 retry-after and internal bound queue)
- Release automatically set (AssemblyInformationalVersionAttribute, AssemblyVersion or env var)
- DSN discovered via environment variable
- Release (version) reported automatically
- CLS Compliant
- Strong named
- BeforeSend and BeforeBreadcrumb callbacks
- Event and Exception processors
- SourceLink (including PDB in nuget package)
- Device OS info sent
- Device Runtime info sent
- Enable SDK debug mode (opt-in)
- Attach stack trace for captured messages (opt-in)

##### Sentry.Extensions.Logging

- Includes all features from the `Sentry` package.
- BeginScope data added to Sentry scope, sent with events
- LogInformation or higher added as breadcrumb, sent with next events.
- LogError or higher automatically captures an event
- Minimal levels are configurable.

##### Sentry.AspNetCore

- Includes all features from the `Sentry` package.
- Includes all features from the `Sentry.Extensions.Logging` package.
- Easy ASP.NET Core integration, single line: `UseSentry`.
- Captures unhandled exceptions in the middleware pipeline
- Captures exceptions handled by the framework `UseExceptionHandler` and Error page display.
- Any event sent will include relevant application log messages
- RequestId as tag
- URL as tag
- Environment is automatically set (`IHostingEnvironment`)
- Request payload can be captured if opt-in
- Support for EventProcessors registered with DI
- Support for ExceptionProcessors registered with DI
- Captures logs from the request (using Microsoft.Extensions.Logging)
- Supports configuration system (e.g: appsettings.json)
- Server OS info sent
- Server Runtime info sent
- Request headers sent
- Request body compressed

All packages are:

- Strong named
- Tested on Windows, Linux and macOS
- Tested on .NET Core, .NET Framework and Mono

##### Learn more

- [Code samples](https://github.com/getsentry/sentry-dotnet/tree/master/samples)
- [Sentry docs](https://docs.sentry.io/quickstart/?platform=csharp)

Sample event using the log4net integration:
![Sample event in Sentry](https://github.com/getsentry/sentry-dotnet/blob/master/samples/Sentry.Samples.Log4Net/.assets/log4net-sample.gif?raw=true)

Download it directly from GitHub or using NuGet:

|      Integrations                 |        NuGet         |
| ----------------------------- | -------------------: |
|         **Sentry**            |    [![NuGet](https://img.shields.io/nuget/vpre/Sentry.svg)](https://www.nuget.org/packages/Sentry)   |
|     **Sentry.AspNetCore**     |   [![NuGet](https://img.shields.io/nuget/vpre/Sentry.AspNetCore.svg)](https://www.nuget.org/packages/Sentry.AspNetCore)   |
| **Sentry.Extensions.Logging** | [![NuGet](https://img.shields.io/nuget/vpre/Sentry.Extensions.Logging.svg)](https://www.nuget.org/packages/Sentry.Extensions.Logging)   |
| **Sentry.Log4Net** | [![NuGet](https://img.shields.io/nuget/vpre/Sentry.Log4Net.svg)](https://www.nuget.org/packages/Sentry.Log4Net)   |

## 1.0.0-rc2

Features and improvements:

- `SentrySdk.LastEventId` to get scoped id
- `BeforeBreadcrumb` to allow dropping or modifying a breadcrumb
- Event processors on scope #58
- Event processor as `Func<SentryEvent,SentryEvent>`

Bug fixes:

- #97 Sentry environment takes precedence over ASP.NET Core

Download it directly below from GitHub or using NuGet:

|      Integrations                 |        NuGet         |
| ----------------------------- | -------------------: |
|         **Sentry**            |    [![NuGet](https://img.shields.io/nuget/vpre/Sentry.svg)](https://www.nuget.org/packages/Sentry)   |
|     **Sentry.AspNetCore**     |   [![NuGet](https://img.shields.io/nuget/vpre/Sentry.AspNetCore.svg)](https://www.nuget.org/packages/Sentry.AspNetCore)   |
| **Sentry.Extensions.Logging** | [![NuGet](https://img.shields.io/nuget/vpre/Sentry.Extensions.Logging.svg)](https://www.nuget.org/packages/Sentry.Extensions.Logging)   |
| **Sentry.Log4Net** | [![NuGet](https://img.shields.io/nuget/vpre/Sentry.Log4Net.svg)](https://www.nuget.org/packages/Sentry.Log4Net)   |

## 1.0.0-rc

Features and improvements:

- Microsoft.Extensions.Logging (MEL) use framework configuration system #79 (Thanks @pengweiqhca)
- Use IOptions on Logging and ASP.NET Core integrations #81
- Send PII (personal identifier info, opt-in `SendDefaultPii`): #83
- When SDK is disabled SentryMiddleware passes through to next in pipeline: #84
- SDK diagnostic logging (option: `Debug`): #85
- Sending Stack trace for events without exception (like CaptureMessage, opt-in `AttachStackTrace`) #86

Bug fixes:

- MEL: Only call Init if DSN was provided <https://github.com/getsentry/sentry-dotnet/commit/097c6a9c6f4348d87282c92d9267879d90879e2a>
- Correct namespace for `AddSentry` <https://github.com/getsentry/sentry-dotnet/commit/2498ab4081f171dc78e7f74e4f1f781a557c5d4f>

Breaking changes:

The settings for HTTP and Worker have been moved to `SentryOptions`. There's no need to call `option.Http(h => h...)` anymore.
`option.Proxy` was renamed to `option.HttpProxy`.

[New sample](https://github.com/getsentry/sentry-dotnet/tree/master/samples/Sentry.Samples.GenericHost) using [GenericHost](https://docs.microsoft.com/en-us/aspnet/core/fundamentals/host/generic-host?view=aspnetcore-2.1)

Download it directly below from GitHub or using NuGet:

|      Integrations                 |        NuGet         |
| ----------------------------- | -------------------: |
|         **Sentry**            |    [![NuGet](https://img.shields.io/nuget/vpre/Sentry.svg)](https://www.nuget.org/packages/Sentry)   |
|     **Sentry.AspNetCore**     |   [![NuGet](https://img.shields.io/nuget/vpre/Sentry.AspNetCore.svg)](https://www.nuget.org/packages/Sentry.AspNetCore)   |
| **Sentry.Extensions.Logging** | [![NuGet](https://img.shields.io/nuget/vpre/Sentry.Extensions.Logging.svg)](https://www.nuget.org/packages/Sentry.Extensions.Logging)   |
| **Sentry.Log4Net** | [![NuGet](https://img.shields.io/nuget/vpre/Sentry.Log4Net.svg)](https://www.nuget.org/packages/Sentry.Log4Net)   |

## 0.0.1-preview5

Features:

- Support buffered gzip request #73
- Reduced dependencies from the ASP.NET Core integraiton
- InAppExclude configurable #75
- Duplicate event detects inner exceptions #76
- HttpClientHandler configuration callback #72
- Event sampling opt-in
- ASP.NET Core sends server name

Bug fixes:

- On-prem without chuncked support for gzip #71
- Exception.Data key is not string #77

**[Watch on youtube](https://www.youtube.com/watch?v=xK6a1goK_w0) how to use the ASP.NET Core integration**

Download it directly below from GitHub or using NuGet:

|      Integrations                 |        NuGet         |
| ----------------------------- | -------------------: |
|         **Sentry**            |    [![NuGet](https://img.shields.io/nuget/vpre/Sentry.svg)](https://www.nuget.org/packages/Sentry)   |
|     **Sentry.AspNetCore**     |   [![NuGet](https://img.shields.io/nuget/vpre/Sentry.AspNetCore.svg)](https://www.nuget.org/packages/Sentry.AspNetCore)   |
| **Sentry.Extensions.Logging** | [![NuGet](https://img.shields.io/nuget/vpre/Sentry.Extensions.Logging.svg)](https://www.nuget.org/packages/Sentry.Extensions.Logging)   |
| **Sentry.Log4Net** | [![NuGet](https://img.shields.io/nuget/vpre/Sentry.Log4Net.svg)](https://www.nuget.org/packages/Sentry.Log4Net)   |

## 0.0.1-preview4

Features:

- Using [Sentry Protocol](https://github.com/getsentry/sentry-dotnet-protocol) as a dependency
- Environment can be set via `SentryOptions` #49
- Compress request body (configurable: Fastest, Optimal, Off) #63
- log4net integration
- SDK honors Sentry's 429 HTTP Status with Retry After header #61

Bug fixes:

- `Init` pushes the first scope #55, #54
- `Exception.Data` copied to `SentryEvent.Data` while storing the index of originating error.
- Demangling code ensures Function name available #64
- ASP.NET Core integration throws when Serilog added #65, #68, #67

Improvements to [the docs](https://getsentry.github.io/sentry-dotnet) like:

- Release discovery
- `ConfigureScope` clarifications
- Documenting samples

### [Watch on youtube](https://www.youtube.com/watch?v=xK6a1goK_w0) how to use the ASP.NET Core integration

Download it directly from GitHub or using NuGet:

|      Integrations                 |        NuGet         |
| ----------------------------- | -------------------: |
|         **Sentry**            |    [![NuGet](https://img.shields.io/nuget/vpre/Sentry.svg)](https://www.nuget.org/packages/Sentry)   |
|     **Sentry.AspNetCore**     |   [![NuGet](https://img.shields.io/nuget/vpre/Sentry.AspNetCore.svg)](https://www.nuget.org/packages/Sentry.AspNetCore)   |
| **Sentry.Extensions.Logging** | [![NuGet](https://img.shields.io/nuget/vpre/Sentry.Extensions.Logging.svg)](https://www.nuget.org/packages/Sentry.Extensions.Logging)   |
| **Sentry.Log4Net** | [![NuGet](https://img.shields.io/nuget/vpre/Sentry.Log4Net.svg)](https://www.nuget.org/packages/Sentry.Log4Net)   |

## 0.0.1-preview3

This third preview includes bug fixes and more features. Test coverage increased to 96%

Features and improvements:

- Filter duplicate events/exceptions #43
- EventProcessors can be added (sample [1](https://github.com/getsentry/sentry-dotnet/blob/dbb5a3af054d0ca6f801de37fb7db3632ca2c65a/samples/Sentry.Samples.Console.Customized/Program.cs#L151), [2](https://github.com/getsentry/sentry-dotnet/blob/dbb5a3af054d0ca6f801de37fb7db3632ca2c65a/samples/Sentry.Samples.Console.Customized/Program.cs#L41))
- ExceptionProcessors can be added #36 (sample [1](https://github.com/getsentry/sentry-dotnet/blob/dbb5a3af054d0ca6f801de37fb7db3632ca2c65a/samples/Sentry.Samples.Console.Customized/Program.cs#L172), [2](https://github.com/getsentry/sentry-dotnet/blob/dbb5a3af054d0ca6f801de37fb7db3632ca2c65a/samples/Sentry.Samples.Console.Customized/Program.cs#L42))
- Release is automatically discovered/reported #35
- Contexts is a dictionary - allows custom data #37
- ASP.NET integration reports context as server: server-os, server-runtime #37
- Assemblies strong named #41
- Scope exposes IReadOnly members instead of Immutables
- Released a [documentation site](https://getsentry.github.io/sentry-dotnet/)

Bug fixes:

- Strong name
- Logger provider gets disposed/flushes events

[Watch on youtube](https://www.youtube.com/watch?v=xK6a1goK_w0) how to use the ASP.NET Core integration.

Download it directly from GitHub or using NuGet:

|      Integrations                 |        NuGet         |
| ----------------------------- | -------------------: |
|         **Sentry**            |    [![NuGet](https://img.shields.io/nuget/vpre/Sentry.svg)](https://www.nuget.org/packages/Sentry)   |
|     **Sentry.AspNetCore**     |   [![NuGet](https://img.shields.io/nuget/vpre/Sentry.AspNetCore.svg)](https://www.nuget.org/packages/Sentry.AspNetCore)   |
| **Sentry.Extensions.Logging** | [![NuGet](https://img.shields.io/nuget/vpre/Sentry.Extensions.Logging.svg)](https://www.nuget.org/packages/Sentry.Extensions.Logging)   |

## 0.0.1-preview2

This second release includes bug fixes and more features. Test coverage increased to 93%

Features and improvements:

- Added `CaptureMessage`
- `BeforeSend` callback errors are sent as breadcrumbs
- `ASP.NET Core` integration doesn't add tags added by `Microsoft.Extensions.Logging`
- SDK name is reported depending on the package added
- Integrations API allows user-defined SDK integration
- Unhandled exception handler can be configured via integrations
- Filter kestrel log eventid 13 (application error) when already captured by the middleware

Bugs fixed:

- Fixed #28
- HTTP Proxy set to HTTP message handler

Download it directly from GitHub or using NuGet:

|      Integrations                 |        NuGet         |
| ----------------------------- | -------------------: |
|         **Sentry**            |    [![NuGet](https://img.shields.io/nuget/vpre/Sentry.svg)](https://www.nuget.org/packages/Sentry)   |
|     **Sentry.AspNetCore**     |   [![NuGet](https://img.shields.io/nuget/vpre/Sentry.AspNetCore.svg)](https://www.nuget.org/packages/Sentry.AspNetCore)   |
| **Sentry.Extensions.Logging** | [![NuGet](https://img.shields.io/nuget/vpre/Sentry.Extensions.Logging.svg)](https://www.nuget.org/packages/Sentry.Extensions.Logging)   |

## 0.0.1-preview1

Our first preview of the SDK:

Main features:

- Easy ASP.NET Core integration, single line: `UseSentry`.
- Captures unhandled exceptions in the middleware pipeline
- Captures exceptions handled by the framework `UseExceptionHandler` and Error page display.
- Captures process-wide unhandled exceptions (AppDomain)
- Captures logger.Error or logger.Critical
- When an event is sent, data from the current request augments the event.
- Sends information about the server running the app (OS, Runtime, etc)
- Informational logs written by the app or framework augment events sent to Sentry
- Optional include of the request body
- HTTP Proxy configuration

Also available via NuGet:

[Sentry](https://www.nuget.org/packages/Sentry/0.0.1-preview1)
[Sentry.AspNetCore](https://www.nuget.org/packages/Sentry.AspNetCore/0.0.1-preview1)
[Sentry.Extensions.Logging](https://www.nuget.org/packages/Sentry.Extensions.Logging/0.0.1-preview1)<|MERGE_RESOLUTION|>--- conflicted
+++ resolved
@@ -2,15 +2,13 @@
 
 ## Unreleased
 
-<<<<<<< HEAD
+### Features
+
+- InApp includes/excludes can now be configured using regular expressions ([#3321](https://github.com/getsentry/sentry-dotnet/pull/3321))
+
 ### Fixes
 
 - Fixed memory leak in BackgroundWorker observed when using Sentry with Quartz and MySql ([#3355](https://github.com/getsentry/sentry-dotnet/pull/3355))
-=======
-### Features
-
-- InApp includes/excludes can now be configured using regular expressions ([#3321](https://github.com/getsentry/sentry-dotnet/pull/3321))
->>>>>>> 9884fdc7
 
 ### Dependencies
 
