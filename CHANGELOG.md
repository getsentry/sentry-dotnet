--- conflicted
+++ resolved
@@ -4,12 +4,9 @@
 
 ### Changes
 
-<<<<<<< HEAD
 - Rework transactions (#880) @Tyrrrz
-=======
 - Add IsParentSampled to TransactionContext (#885) @Tyrrrz
 - Retrieve CurrentVersion for ASP.NET applications (#884) @lucas-zimerman
->>>>>>> 69126250
 
 ## 3.1.0
 
