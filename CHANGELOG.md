# Changelog

<<<<<<< HEAD
## Unreleased

### Fixes

- "No service for type 'Sentry.IHub' has been registered" exception when using OpenTelemetry and initializing Sentry via `SentrySdk.Init` ([#3129](https://github.com/getsentry/sentry-dotnet/pull/3129))
=======
## 4.0.3

### Fixes

- To resolve conflicting types due to the SDK adding itself to the global usings: 
  - The class `Sentry.Constants` has been renamed to `Sentry.SentryConstants` ([#3125](https://github.com/getsentry/sentry-dotnet/pull/3125))
>>>>>>> 6cb50c94

## 4.0.2

### Fixes

- To resolve conflicting types due to the SDK adding itself to the global usings: 
  - The class `Sentry.Context` has been renamed to `Sentry.SentryContext` ([#3121](https://github.com/getsentry/sentry-dotnet/pull/3121))
  - The class `Sentry.Package` has been renamed to `Sentry.SentryPackage` ([#3121](https://github.com/getsentry/sentry-dotnet/pull/3121))
  - The class `Sentry.Request` has been renamed to `Sentry.SentryRequest` ([#3121](https://github.com/getsentry/sentry-dotnet/pull/3121))

### Dependencies

- Bump CLI from v2.27.0 to v2.28.0 ([#3119](https://github.com/getsentry/sentry-dotnet/pull/3119))
  - [changelog](https://github.com/getsentry/sentry-cli/blob/master/CHANGELOG.md#2280)
  - [diff](https://github.com/getsentry/sentry-cli/compare/2.27.0...2.28.0)

## 4.0.1

### Fixes 

- To resolve conflicting types due to the SDK adding itself to the global usings: 
  - The interface `Sentry.ISession` has been renamed to `Sentry.ISentrySession` ([#3110](https://github.com/getsentry/sentry-dotnet/pull/3110))
  - The interface `Sentry.IJsonSerializable` has been renamed to `Sentry.ISentryJsonSerializable` ([#3116](https://github.com/getsentry/sentry-dotnet/pull/3116))
  - The class `Sentry.Session` has been renamed to `Sentry.SentrySession` ([#3110](https://github.com/getsentry/sentry-dotnet/pull/3110))
  - The class `Sentry.Attachment` has been renamed to `Sentry.SentryAttachment` ([#3116](https://github.com/getsentry/sentry-dotnet/pull/3116))
  - The class `Sentry.Hint` has been renamed to `Sentry.SentryHint` ([#3116](https://github.com/getsentry/sentry-dotnet/pull/3116))

### Dependencies

- Bump Cocoa SDK from v8.19.0 to v8.20.0 ([#3107](https://github.com/getsentry/sentry-dotnet/pull/3107))
  - [changelog](https://github.com/getsentry/sentry-cocoa/blob/main/CHANGELOG.md#8200)
  - [diff](https://github.com/getsentry/sentry-cocoa/compare/8.19.0...8.20.0)

## 4.0.0

This major release includes many exciting new features including support for [Profiling](https://docs.sentry.io/platforms/dotnet/profiling/) and [Metrics](https://docs.sentry.io/platforms/dotnet/metrics/)(preview), [AOT](https://sentry.engineering/blog/should-you-could-you-aot) with [Native Crash Reporting](https://github.com/getsentry/sentry-dotnet/issues/2770), [Spotlight](https://spotlightjs.com/), Screenshots on MAUI and much more. Details about these features and other changes are below.

### .NET target framework changes

We're dropping support for some of the old target frameworks, please check this [GitHub Discussion](https://github.com/getsentry/sentry-dotnet/discussions/2776) for details on why.

- **Replace support for .NET Framework 4.6.1 with 4.6.2** ([#2786](https://github.com/getsentry/sentry-dotnet/pull/2786))

  .NET Framework 4.6.1 was announced on Nov 30, 2015. And went out of support over a year ago, on Apr 26, 2022.

- **Drop .NET Core 3.1 and .NET 5 support** ([#2787](https://github.com/getsentry/sentry-dotnet/pull/2787))

- **Dropped netstandard2.0 support for Sentry.AspNetCore** ([#2807](https://github.com/getsentry/sentry-dotnet/pull/2807))

- **Replace support for .NET 6 on mobile (e.g: `net6.0-android`) with .NET 7** ([#2624](https://github.com/getsentry/sentry-dotnet/pull/2604))

  .NET 6 on mobile has been out of support since May 2023 and with .NET 8, it's no longer possible to build .NET 6 Mobile specific targets.
  For that reason, we're moving the mobile-specific TFMs from `net6.0-platform` to `net7.0-platform`.

  Mobile apps still work on .NET 6 will pull the `Sentry` .NET 6, which offers the .NET-only features,
  without native/platform-specific bindings and SDKs. See [this ticket for more details](https://github.com/getsentry/sentry-dotnet/issues/2623).

- **MAUI dropped Tizen support** ([#2734](https://github.com/getsentry/sentry-dotnet/pull/2734))

### Sentry Self-hosted Compatibility

If you're using `sentry.io` this change does not affect you.
This SDK version is compatible with a self-hosted version of Sentry `22.12.0` or higher. If you are using an older version of [self-hosted Sentry](https://develop.sentry.dev/self-hosted/) (aka on-premise), you will need to [upgrade](https://develop.sentry.dev/self-hosted/releases/). 

### Significant change in behavior

- Transaction names for ASP.NET Core are now consistently named `HTTP-VERB /path` (e.g. `GET /home`). Previously, the leading forward slash was missing for some endpoints. ([#2808](https://github.com/getsentry/sentry-dotnet/pull/2808))
- Setting `SentryOptions.Dsn` to `null` now throws `ArgumentNullException` during initialization. ([#2655](https://github.com/getsentry/sentry-dotnet/pull/2655))
- Enable `CaptureFailedRequests` by default ([#2688](https://github.com/getsentry/sentry-dotnet/pull/2688))
- Added `Sentry` namespace to global usings when `ImplicitUsings` is enabled ([#3043](https://github.com/getsentry/sentry-dotnet/pull/3043))
If you have conflicts, you can opt out by adding the following to your `csproj`:
```
<PropertyGroup>
  <SentryImplicitUsings>false</SentryImplicitUsings>
</PropertyGroup>
```
- Transactions' spans are no longer automatically finished with the status `deadline_exceeded` by the transaction. This is now handled by the [Relay](https://github.com/getsentry/relay). 
  - Customers self hosting Sentry must use verion 22.12.0 or later ([#3013](https://github.com/getsentry/sentry-dotnet/pull/3013))
- The `User.IpAddress` is now set to `{{auto}}` by default, even when sendDefaultPII is disabled ([#2981](https://github.com/getsentry/sentry-dotnet/pull/2981))
  - The "Prevent Storing of IP Addresses" option in the "Security & Privacy" project settings on sentry.io can be used to control this instead
- The `DiagnosticLogger` signature for `LogWarning` changed to take the `exception` as the first parameter. That way it no longer gets mixed up with the TArgs. ([#2987](https://github.com/getsentry/sentry-dotnet/pull/2987))

### API breaking Changes

If you have compilation errors you can find the affected types or overloads missing in the changelog entries below.

#### Changed APIs

- Class renamed `Sentry.User` to `Sentry.SentryUser` ([#3015](https://github.com/getsentry/sentry-dotnet/pull/3015))
- Class renamed `Sentry.Runtime` to `Sentry.SentryRuntime` ([#3016](https://github.com/getsentry/sentry-dotnet/pull/3016))
- Class renamed `Sentry.Span` to `Sentry.SentrySpan` ([#3021](https://github.com/getsentry/sentry-dotnet/pull/3021))
- Class renamed `Sentry.Transaction` to `Sentry.SentryTransaction` ([#3023](https://github.com/getsentry/sentry-dotnet/pull/3023))
- Rename iOS and MacCatalyst platform-specific options from `Cocoa` to `Native` ([#2940](https://github.com/getsentry/sentry-dotnet/pull/2940))
- Rename iOS platform-specific options `EnableCocoaSdkTracing` to `EnableTracing` ([#2940](https://github.com/getsentry/sentry-dotnet/pull/2940))
- Rename Android platform-specific options from `Android` to `Native` ([#2940](https://github.com/getsentry/sentry-dotnet/pull/2940))
- Rename Android platform-specific options `EnableAndroidSdkTracing` and `EnableAndroidSdkBeforeSend` to `EnableTracing` and `EnableBeforeSend` respectively ([#2940](https://github.com/getsentry/sentry-dotnet/pull/2940))
- Rename iOS and MacCatalyst platform-specific options from `iOS` to `Cocoa` ([#2929](https://github.com/getsentry/sentry-dotnet/pull/2929))
- `ITransaction` has been renamed to `ITransactionTracer`. You will need to update any references to these interfaces in your code to use the new interface names ([#2731](https://github.com/getsentry/sentry-dotnet/pull/2731), [#2870](https://github.com/getsentry/sentry-dotnet/pull/2870))
- `DebugImage` and `DebugMeta` moved to `Sentry.Protocol` namespace. ([#2815](https://github.com/getsentry/sentry-dotnet/pull/2815))
- `SentryClient.Dispose` is no longer obsolete ([#2842](https://github.com/getsentry/sentry-dotnet/pull/2842))
- `ISentryClient.CaptureEvent` overloads have been replaced by a single method accepting optional `Hint` and `Scope` parameters. You will need to pass `hint` as a named parameter from code that calls `CaptureEvent` without passing a `scope` argument. ([#2749](https://github.com/getsentry/sentry-dotnet/pull/2749))
- `TransactionContext` and `SpanContext` constructors were updated. If you're constructing instances of these classes, you will need to adjust the order in which you pass parameters to these. ([#2694](https://github.com/getsentry/sentry-dotnet/pull/2694), [#2696](https://github.com/getsentry/sentry-dotnet/pull/2696))
- The `DiagnosticLogger` signature for `LogError` and `LogFatal` changed to take the `exception` as the first parameter. That way it no longer gets mixed up with the TArgs. The `DiagnosticLogger` now also receives an overload for `LogError` and `LogFatal` that accepts a message only. ([#2715](https://github.com/getsentry/sentry-dotnet/pull/2715))
- `Distribution` added to `IEventLike`. ([#2660](https://github.com/getsentry/sentry-dotnet/pull/2660))
- `StackFrame`'s `ImageAddress`, `InstructionAddress`, and `FunctionId` changed to `long?`. ([#2691](https://github.com/getsentry/sentry-dotnet/pull/2691))
- `DebugImage.ImageAddress` changed to `long?`. ([#2725](https://github.com/getsentry/sentry-dotnet/pull/2725))
- Contexts now inherit from `IDictionary` rather than `ConcurrentDictionary`. The specific dictionary being used is an implementation detail. ([#2729](https://github.com/getsentry/sentry-dotnet/pull/2729))
- The method used to configure a Sentry Sink for Serilog now has an additional overload. Calling `WriteTo.Sentry()` with no arguments will no longer attempt to initialize the SDK (it has optional arguments to configure the behavior of the Sink only). If you want to initialize Sentry at the same time you configure the Sentry Sink then you will need to use the overload of this method that accepts a DSN as the first parameter (e.g. `WriteTo.Sentry("https://d4d82fc1c2c4032a83f3a29aa3a3aff@fake-sentry.io:65535/2147483647")`). ([#2928](https://github.com/getsentry/sentry-dotnet/pull/2928))

#### Removed APIs

- SentrySinkExtensions.ConfigureSentrySerilogOptions is now internal. If you were using this method, please use one of the `SentrySinkExtensions.Sentry` extension methods instead. ([#2902](https://github.com/getsentry/sentry-dotnet/pull/2902))
- A number of `[Obsolete]` options have been removed ([#2841](https://github.com/getsentry/sentry-dotnet/pull/2841))
  - `BeforeSend` - use `SetBeforeSend` instead.
  - `BeforeSendTransaction` - use `SetBeforeSendTransaction` instead.
  - `BeforeBreadcrumb` - use `SetBeforeBreadcrumb` instead.
  - `CreateHttpClientHandler` - use `CreateHttpMessageHandler` instead.
  - `ReportAssemblies` - use `ReportAssembliesMode` instead.
  - `KeepAggregateException` - this property is no longer used and has no replacement.
  - `DisableTaskUnobservedTaskExceptionCapture` method has been renamed to `DisableUnobservedTaskExceptionCapture`.
  - `DebugDiagnosticLogger` - use `TraceDiagnosticLogger` instead.
- A number of iOS/Android-specific `[Obsolete]` options have been removed ([#2856](https://github.com/getsentry/sentry-dotnet/pull/2856))
  - `Distribution` - use `SentryOptions.Distribution` instead.
  - `EnableAutoPerformanceTracking` - use `SetBeforeSendTransaction` instead.
  - `EnableCoreDataTracking` - use `EnableCoreDataTracing` instead.
  - `EnableFileIOTracking` - use `EnableFileIOTracing` instead.
  - `EnableOutOfMemoryTracking` - use `EnableWatchdogTerminationTracking` instead.
  - `EnableUIViewControllerTracking` - use `EnableUIViewControllerTracing` instead.
  - `StitchAsyncCode` - no longer available.
  - `ProfilingTracesInterval` - no longer available.
  - `ProfilingEnabled` - use `ProfilesSampleRate` instead.
- Obsolete `SystemClock` constructor removed, use `SystemClock.Clock` instead. ([#2856](https://github.com/getsentry/sentry-dotnet/pull/2856))
- Obsolete `Runtime.Clone()` removed, this shouldn't have been public in the past and has no replacement. ([#2856](https://github.com/getsentry/sentry-dotnet/pull/2856))
- Obsolete `SentryException.Data` removed, use `SentryException.Mechanism.Data` instead. ([#2856](https://github.com/getsentry/sentry-dotnet/pull/2856))
- Obsolete `AssemblyExtensions` removed, this shouldn't have been public in the past and has no replacement. ([#2856](https://github.com/getsentry/sentry-dotnet/pull/2856))
- Obsolete `SentryDatabaseLogging.UseBreadcrumbs()` removed, it is called automatically and has no replacement. ([#2856](https://github.com/getsentry/sentry-dotnet/pull/2856))
- Obsolete `Scope.GetSpan()` removed, use `Span` property instead. ([#2856](https://github.com/getsentry/sentry-dotnet/pull/2856))
- Obsolete `IUserFactory` removed, use `ISentryUserFactory` instead. ([#2856](https://github.com/getsentry/sentry-dotnet/pull/2856), [#2840](https://github.com/getsentry/sentry-dotnet/pull/2840))
- `IHasMeasurements` has been removed, use `ISpanData` instead. ([#2659](https://github.com/getsentry/sentry-dotnet/pull/2659))
- `IHasBreadcrumbs` has been removed, use `IEventLike` instead. ([#2670](https://github.com/getsentry/sentry-dotnet/pull/2670))
- `ISpanContext` has been removed, use `ITraceContext` instead. ([#2668](https://github.com/getsentry/sentry-dotnet/pull/2668))
- `IHasTransactionNameSource` has been removed, use `ITransactionContext` instead. ([#2654](https://github.com/getsentry/sentry-dotnet/pull/2654))
- ([#2694](https://github.com/getsentry/sentry-dotnet/pull/2694))
- The unused `StackFrame.InstructionOffset` has been removed. ([#2691](https://github.com/getsentry/sentry-dotnet/pull/2691))
- The unused `Scope.Platform` property has been removed. ([#2695](https://github.com/getsentry/sentry-dotnet/pull/2695))
- The obsolete setter `Sentry.PlatformAbstractions.Runtime.Identifier` has been removed ([2764](https://github.com/getsentry/sentry-dotnet/pull/2764))
- `Sentry.Values<T>` is now internal as it is never exposed in the public API ([#2771](https://github.com/getsentry/sentry-dotnet/pull/2771))
- The `TracePropagationTarget` class has been removed, use the `SubstringOrRegexPattern` class instead. ([#2763](https://github.com/getsentry/sentry-dotnet/pull/2763))
- The `WithScope` and `WithScopeAsync` methods have been removed. We have discovered that these methods didn't work correctly in certain desktop contexts, especially when using a global scope. ([#2717](https://github.com/getsentry/sentry-dotnet/pull/2717))

  Replace your usage of `WithScope` with overloads of `Capture*` methods:

  - `SentrySdk.CaptureEvent(SentryEvent @event, Action<Scope> scopeCallback)`
  - `SentrySdk.CaptureMessage(string message, Action<Scope> scopeCallback)`
  - `SentrySdk.CaptureException(Exception exception, Action<Scope> scopeCallback)`

  ```c#
  // Before
  SentrySdk.WithScope(scope =>
  {
    scope.SetTag("key", "value");
    SentrySdk.CaptureEvent(new SentryEvent());
  });

  // After
  SentrySdk.CaptureEvent(new SentryEvent(), scope =>
  {
    // Configure your scope here
    scope.SetTag("key", "value");
  });
  ```

### Features

- Experimental pre-release availability of Metrics. We're exploring the use of Metrics in Sentry. The API will very likely change and we don't yet have any documentation. ([#2949](https://github.com/getsentry/sentry-dotnet/pull/2949))
  - `SentrySdk.Metrics.Set` now additionally accepts `string` as value ([#3092](https://github.com/getsentry/sentry-dotnet/pull/3092))
  - Timing metrics can now be captured with `SentrySdk.Metrics.StartTimer` ([#3075](https://github.com/getsentry/sentry-dotnet/pull/3075))
  - Added support for capturing built-in metrics from the `System.Diagnostics.Metrics` API ([#3052](https://github.com/getsentry/sentry-dotnet/pull/3052))
- `Sentry.Profiling` is now available as a package on [nuget](nuget.org). Be aware that profiling is in alpha and on servers the overhead could be high. Improving the experience for ASP.NET Core is tracked on [this issue](
https://github.com/getsentry/sentry-dotnet/issues/2316) ([#2800](https://github.com/getsentry/sentry-dotnet/pull/2800))
  - iOS profiling support (alpha). ([#2930](https://github.com/getsentry/sentry-dotnet/pull/2930))
- Native crash reporting on NativeAOT published apps (Windows, Linux, macOS). ([#2887](https://github.com/getsentry/sentry-dotnet/pull/2887))
- Support for [Spotlight](https://spotlightjs.com/), a debug tool for local development. ([#2961](https://github.com/getsentry/sentry-dotnet/pull/2961))
  - Enable it with the option `EnableSpotlight`
  - Optionally configure the URL to connect via `SpotlightUrl`. Defaults to `http://localhost:8969/stream`.

### MAUI

- Added screenshot capture support for errors. You can opt-in via `SentryMauiOptions.AttachScreenshots` ([#2965](https://github.com/getsentry/sentry-dotnet/pull/2965))
  - Supports Android and iOS only. Windows is not supported.
- App context now has `in_foreground`, indicating whether the app was in the foreground or the background. ([#2983](https://github.com/getsentry/sentry-dotnet/pull/2983))
- Android: When capturing unhandled exceptions, the SDK now can automatically attach `LogCat` to the event. You can opt-in via `SentryOptions.Android.LogCatIntegration` and configure `SentryOptions.Android.LogCatMaxLines`. ([#2926](https://github.com/getsentry/sentry-dotnet/pull/2926))
  - Available when targeting `net7.0-android` or later, on API level 23 or later.

#### Native AOT

Native AOT publishing support for .NET 8 has been added to Sentry for the following platforms:

- Windows
- Linux
- macOS
- Mac Catalyst
- iOS

There are some functional differences when publishing Native AOT:

- `StackTraceMode.Enhanced` is ignored because it's not available when publishing Native AOT. The mechanism to generate these enhanced stack traces relies heavily on reflection which isn't compatible with trimming.
- Reflection cannot be leveraged for JSON Serialization and you may need to use `SentryOptions.AddJsonSerializerContext` to supply a serialization context for types that you'd like to send to Sentry (e.g. in the `Span.Context`). ([#2732](https://github.com/getsentry/sentry-dotnet/pull/2732), [#2793](https://github.com/getsentry/sentry-dotnet/pull/2793))
- `Ben.Demystifier` is not available as it only runs in JIT mode.
- WinUI applications: When publishing Native AOT, Sentry isn't able to automatically register an unhandled exception handler because that relies on reflection. You'll need to [register the unhandled event handler manually](https://github.com/getsentry/sentry-dotnet/issues/2778) instead.
- For Azure Functions Workers, when AOT/Trimming is enabled we can't use reflection to read route data from the HttpTrigger so the route name will always be `/api/<FUNCTION_NAME>` ([#2920](https://github.com/getsentry/sentry-dotnet/pull/2920))

### Fixes

- Native integration logging on macOS ([#3079](https://github.com/getsentry/sentry-dotnet/pull/3079))
- The scope transaction is now correctly set for Otel transactions ([#3072](https://github.com/getsentry/sentry-dotnet/pull/3072))
- Fixed an issue with tag values in metrics not being properly serialized ([#3065](https://github.com/getsentry/sentry-dotnet/pull/3065))
- Moved the binding to MAUI events for breadcrumb creation from `WillFinishLaunching` to `FinishedLaunching`. This delays the initial instantiation of `app`. ([#3057](https://github.com/getsentry/sentry-dotnet/pull/3057))
- The SDK no longer adds the `WinUIUnhandledExceptionIntegration` on non-Windows platforms ([#3055](https://github.com/getsentry/sentry-dotnet/pull/3055))
- Stop Sentry for MacCatalyst from creating `default.profraw` in the app bundle using xcodebuild archive to build sentry-cocoa ([#2960](https://github.com/getsentry/sentry-dotnet/pull/2960))
- Workaround a .NET 8 NativeAOT crash on transaction finish. ([#2943](https://github.com/getsentry/sentry-dotnet/pull/2943))
- Reworked automatic breadcrumb creation for MAUI. ([#2900](https://github.com/getsentry/sentry-dotnet/pull/2900))
  - The SDK no longer uses reflection to bind to all public element events. This also fixes issues where the SDK would consume third-party events.
  - Added `CreateElementEventsBreadcrumbs` to the SentryMauiOptions to allow users to opt-in automatic breadcrumb creation for `BindingContextChanged`, `ChildAdded`, `ChildRemoved`, and `ParentChanged` on `Element`.
  - Reduced amount of automatic breadcrumbs by limiting the number of bindings created in `VisualElement`, `Window`, `Shell`, `Page`, and `Button`.
- Fixed Sentry SDK has not been initialized when using ASP.NET Core, Serilog, and OpenTelemetry ([#2911](https://github.com/getsentry/sentry-dotnet/pull/2911))
- Android native symbol upload ([#2876](https://github.com/getsentry/sentry-dotnet/pull/2876))
- `Sentry.Serilog` no longer throws if a disabled DSN is provided when initializing Sentry via the Serilog integration ([#2883](https://github.com/getsentry/sentry-dotnet/pull/2883))
- Don't add WinUI exception integration on mobile platforms ([#2821](https://github.com/getsentry/sentry-dotnet/pull/2821))
- `Transactions` are now getting enriched by the client instead of the hub ([#2838](https://github.com/getsentry/sentry-dotnet/pull/2838))
- Fixed an issue when using the SDK together with OpenTelemetry `1.5.0` and newer where the SDK would create transactions for itself. The fix is backward compatible. ([#3001](https://github.com/getsentry/sentry-dotnet/pull/3001))

### Dependencies

- Upgraded to NLog version 5. ([#2697](https://github.com/getsentry/sentry-dotnet/pull/2697))
- Integrate `sentry-native` as a static library in Native AOT builds to enable symbolication. ([#2704](https://github.com/getsentry/sentry-dotnet/pull/2704))


- Bump Cocoa SDK from v8.16.1 to v8.19.0 ([#2910](https://github.com/getsentry/sentry-dotnet/pull/2910), [#2936](https://github.com/getsentry/sentry-dotnet/pull/2936), [#2972](https://github.com/getsentry/sentry-dotnet/pull/2972), [#3005](https://github.com/getsentry/sentry-dotnet/pull/3005), [#3084](https://github.com/getsentry/sentry-dotnet/pull/3084))
  - [changelog](https://github.com/getsentry/sentry-cocoa/blob/main/CHANGELOG.md#8190)
  - [diff](https://github.com/getsentry/sentry-cocoa/compare/8.16.1...8.19.0)
- Bump Java SDK from v6.34.0 to v7.3.0 ([#2932](https://github.com/getsentry/sentry-dotnet/pull/2932), [#2979](https://github.com/getsentry/sentry-dotnet/pull/2979), [#3049](https://github.com/getsentry/sentry-dotnet/pull/3049), (https://github.com/getsentry/sentry-dotnet/pull/3098))
  - [changelog](https://github.com/getsentry/sentry-java/blob/main/CHANGELOG.md#730)
  - [diff](https://github.com/getsentry/sentry-java/compare/6.34.0...7.3.0)
- Bump Native SDK from v0.6.5 to v0.6.7 ([#2914](https://github.com/getsentry/sentry-dotnet/pull/2914), [#3029](https://github.com/getsentry/sentry-dotnet/pull/3029))
  - [changelog](https://github.com/getsentry/sentry-native/blob/master/CHANGELOG.md#070)
  - [diff](https://github.com/getsentry/sentry-native/compare/0.6.5...0.7.0)
- Bump CLI from v2.21.5 to v2.27.0 ([#2901](https://github.com/getsentry/sentry-dotnet/pull/2901), [#2915](https://github.com/getsentry/sentry-dotnet/pull/2915), [#2956](https://github.com/getsentry/sentry-dotnet/pull/2956), [#2985](https://github.com/getsentry/sentry-dotnet/pull/2985), [#2999](https://github.com/getsentry/sentry-dotnet/pull/2999), [#3012](https://github.com/getsentry/sentry-dotnet/pull/3012), [#3030](https://github.com/getsentry/sentry-dotnet/pull/3030), [#3059](https://github.com/getsentry/sentry-dotnet/pull/3059), [#3062](https://github.com/getsentry/sentry-dotnet/pull/3062), [#3073](https://github.com/getsentry/sentry-dotnet/pull/3073), [#3099](https://github.com/getsentry/sentry-dotnet/pull/3099))
  - [changelog](https://github.com/getsentry/sentry-cli/blob/master/CHANGELOG.md#2270)
  - [diff](https://github.com/getsentry/sentry-cli/compare/2.21.5...2.27.0)

## 3.41.4

### Fixes

- Fixed an issue when using the SDK together with Open Telemetry `1.5.0` and newer where the SDK would create transactions for itself. The fix is backward compatible. ([#3001](https://github.com/getsentry/sentry-dotnet/pull/3001))

## 3.41.3

### Fixes

- Fixed Sentry SDK has not been initialised when using ASP.NET Core, Serilog, and OpenTelemetry ([#2918](https://github.com/getsentry/sentry-dotnet/pull/2918))

## 3.41.2

### Fixes

- The SDK no longer fails to finish sessions while capturing an event. This fixes broken crash-free rates ([#2895](https://github.com/getsentry/sentry-dotnet/pull/2895))
- Ignore UnobservedTaskException for QUIC exceptions. See: https://github.com/dotnet/runtime/issues/80111 ([#2894](https://github.com/getsentry/sentry-dotnet/pull/2894))

### Dependencies

- Bump Cocoa SDK from v8.16.0 to v8.16.1 ([#2891](https://github.com/getsentry/sentry-dotnet/pull/2891))
  - [changelog](https://github.com/getsentry/sentry-cocoa/blob/main/CHANGELOG.md#8161)
  - [diff](https://github.com/getsentry/sentry-cocoa/compare/8.16.0...8.16.1)

## 3.41.1

### Fixes

- `CaptureFailedRequests` and `FailedRequestStatusCodes` are now getting respected by the Cocoa SDK. This is relevant for MAUI apps where requests are getting handled natively. ([#2826](https://github.com/getsentry/sentry-dotnet/issues/2826))
- Added `SentryOptions.AutoRegisterTracing` for users who need to control registration of Sentry's tracing middleware ([#2871](https://github.com/getsentry/sentry-dotnet/pull/2871))

### Dependencies

- Bump Cocoa SDK from v8.15.0 to v8.16.0 ([#2812](https://github.com/getsentry/sentry-dotnet/pull/2812), [#2816](https://github.com/getsentry/sentry-dotnet/pull/2816), [#2882](https://github.com/getsentry/sentry-dotnet/pull/2882))
  - [changelog](https://github.com/getsentry/sentry-cocoa/blob/main/CHANGELOG.md#8160)
  - [diff](https://github.com/getsentry/sentry-cocoa/compare/8.15.0...8.16.0)
- Bump CLI from v2.21.2 to v2.21.5 ([#2811](https://github.com/getsentry/sentry-dotnet/pull/2811), [#2834](https://github.com/getsentry/sentry-dotnet/pull/2834), [#2851](https://github.com/getsentry/sentry-dotnet/pull/2851))
  - [changelog](https://github.com/getsentry/sentry-cli/blob/master/CHANGELOG.md#2215)
  - [diff](https://github.com/getsentry/sentry-cli/compare/2.21.2...2.21.5)
- Bump Java SDK from v6.33.1 to v6.34.0 ([#2874](https://github.com/getsentry/sentry-dotnet/pull/2874))
  - [changelog](https://github.com/getsentry/sentry-java/blob/main/CHANGELOG.md#6340)
  - [diff](https://github.com/getsentry/sentry-java/compare/6.33.1...6.34.0)

## 3.41.0

### Features

- Speed up SDK init ([#2784](https://github.com/getsentry/sentry-dotnet/pull/2784))

### Fixes

- Fixed chaining on the IApplicationBuilder for methods like UseRouting and UseEndpoints ([#2726](https://github.com/getsentry/sentry-dotnet/pull/2726))

### Dependencies

- Bump Cocoa SDK from v8.13.0 to v8.15.0 ([#2722](https://github.com/getsentry/sentry-dotnet/pull/2722), [#2740](https://github.com/getsentry/sentry-dotnet/pull/2740), [#2746](https://github.com/getsentry/sentry-dotnet/pull/2746), [#2801](https://github.com/getsentry/sentry-dotnet/pull/2801))
  - [changelog](https://github.com/getsentry/sentry-cocoa/blob/main/CHANGELOG.md#8150)
  - [diff](https://github.com/getsentry/sentry-cocoa/compare/8.13.0...8.15.0)
- Bump Java SDK from v6.30.0 to v6.33.1 ([#2723](https://github.com/getsentry/sentry-dotnet/pull/2723), [#2741](https://github.com/getsentry/sentry-dotnet/pull/2741), [#2783](https://github.com/getsentry/sentry-dotnet/pull/2783), [#2803](https://github.com/getsentry/sentry-dotnet/pull/2803))
  - [changelog](https://github.com/getsentry/sentry-java/blob/main/CHANGELOG.md#6331)
  - [diff](https://github.com/getsentry/sentry-java/compare/6.30.0...6.33.1)

## 3.40.1

### Fixes

- ISentryUserFactory is now public so users can register their own implementations via DI ([#2719](https://github.com/getsentry/sentry-dotnet/pull/2719))

## 3.40.0

### Obsoletion

- `WithScope` and `WithScopeAsync` have been proven to not work correctly in desktop contexts when using a global scope. They are now deprecated in favor of the overloads of `CaptureEvent`, `CaptureMessage`, and `CaptureException`. Those methods provide a callback to a configurable scope. ([#2677](https://github.com/getsentry/sentry-dotnet/pull/2677))
- `StackFrame.InstructionOffset` has not been used in the SDK and has been ignored on the server for years. ([#2689](https://github.com/getsentry/sentry-dotnet/pull/2689))

### Features

- Release of Azure Functions (Isolated Worker/Out-of-Process) support ([#2686](https://github.com/getsentry/sentry-dotnet/pull/2686))

### Fixes

- Scope is now correctly applied to Transactions when using OpenTelemetry on ASP.NET Core ([#2690](https://github.com/getsentry/sentry-dotnet/pull/2690))

### Dependencies

- Bump CLI from v2.20.7 to v2.21.2 ([#2645](https://github.com/getsentry/sentry-dotnet/pull/2645), [#2647](https://github.com/getsentry/sentry-dotnet/pull/2647), [#2698](https://github.com/getsentry/sentry-dotnet/pull/2698))
  - [changelog](https://github.com/getsentry/sentry-cli/blob/master/CHANGELOG.md#2212)
  - [diff](https://github.com/getsentry/sentry-cli/compare/2.20.7...2.21.2)
- Bump Cocoa SDK from v8.12.0 to v8.13.0 ([#2653](https://github.com/getsentry/sentry-dotnet/pull/2653))
  - [changelog](https://github.com/getsentry/sentry-cocoa/blob/main/CHANGELOG.md#8130)
  - [diff](https://github.com/getsentry/sentry-cocoa/compare/8.12.0...8.13.0)
- Bump Java SDK from v6.29.0 to v6.30.0 ([#2685](https://github.com/getsentry/sentry-dotnet/pull/2685))
  - [changelog](https://github.com/getsentry/sentry-java/blob/main/CHANGELOG.md#6300)
  - [diff](https://github.com/getsentry/sentry-java/compare/6.29.0...6.30.0)

## 3.40.0-beta.0

### Features

- Reduced the memory footprint of `SpanId` by refactoring the ID generation ([#2619](https://github.com/getsentry/sentry-dotnet/pull/2619))
- Reduced the memory footprint of `SpanTracer` by initializing the tags lazily ([#2636](https://github.com/getsentry/sentry-dotnet/pull/2636))
- Added distributed tracing without performance for Azure Function Workers ([#2630](https://github.com/getsentry/sentry-dotnet/pull/2630))
- The SDK now provides and overload of `ContinueTrace` that accepts headers as `string` ([#2601](https://github.com/getsentry/sentry-dotnet/pull/2601))
- Sentry tracing middleware now gets configured automatically ([#2602](https://github.com/getsentry/sentry-dotnet/pull/2602))
- Added memory optimisations for GetLastActiveSpan ([#2642](https://github.com/getsentry/sentry-dotnet/pull/2642))

### Fixes

- Resolved issue identifying users with OpenTelemetry ([#2618](https://github.com/getsentry/sentry-dotnet/pull/2618))

### Azure Functions Beta

- Package name changed from `Sentry.AzureFunctions.Worker` to `Sentry.Azure.Functions.Worker`. Note AzureFunctions now is split by a `.`. ([#2637](https://github.com/getsentry/sentry-dotnet/pull/2637))

### Dependencies

- Bump CLI from v2.20.6 to v2.20.7 ([#2604](https://github.com/getsentry/sentry-dotnet/pull/2604))
  - [changelog](https://github.com/getsentry/sentry-cli/blob/master/CHANGELOG.md#2207)
  - [diff](https://github.com/getsentry/sentry-cli/compare/2.20.6...2.20.7)
- Bump Cocoa SDK from v8.11.0 to v8.12.0 ([#2640](https://github.com/getsentry/sentry-dotnet/pull/2640))
  - [changelog](https://github.com/getsentry/sentry-cocoa/blob/main/CHANGELOG.md#8120)
  - [diff](https://github.com/getsentry/sentry-cocoa/compare/8.11.0...8.12.0)

## 3.39.1

### Fixes

- Added Sentry.AspNet.csproj back to Sentry-CI-Build-macOS.slnf ([#2612](https://github.com/getsentry/sentry-dotnet/pull/2612))

## 3.39.0

### Features

- Added additional `DB` attributes to automatically generated spans like `name` and `provider` ([#2583](https://github.com/getsentry/sentry-dotnet/pull/2583))
- `Hints` now accept attachments provided as a file path via `AddAttachment` method ([#2585](https://github.com/getsentry/sentry-dotnet/pull/2585))

### Fixes

- Resolved an isse where the SDK would throw an exception while attempting to set the DynamicSamplingContext but the context exists already. ([#2592](https://github.com/getsentry/sentry-dotnet/pull/2592))

### Dependencies

- Bump CLI from v2.20.5 to v2.20.6 ([#2590](https://github.com/getsentry/sentry-dotnet/pull/2590))
  - [changelog](https://github.com/getsentry/sentry-cli/blob/master/CHANGELOG.md#2206)
  - [diff](https://github.com/getsentry/sentry-cli/compare/2.20.5...2.20.6)
- Bump Cocoa SDK from v8.10.0 to v8.11.0 ([#2594](https://github.com/getsentry/sentry-dotnet/pull/2594))
  - [changelog](https://github.com/getsentry/sentry-cocoa/blob/main/CHANGELOG.md#8110)
  - [diff](https://github.com/getsentry/sentry-cocoa/compare/8.10.0...8.11.0)
- Bump Java SDK from v6.28.0 to v6.29.0 ([#2599](https://github.com/getsentry/sentry-dotnet/pull/2599))
  - [changelog](https://github.com/getsentry/sentry-java/blob/main/CHANGELOG.md#6290)
  - [diff](https://github.com/getsentry/sentry-java/compare/6.28.0...6.29.0)

## 3.36.0

### Features

- Graphql client ([#2538](https://github.com/getsentry/sentry-dotnet/pull/2538))

### Fixes

- Android: Fix proguard/r8 mapping file upload ([#2574](https://github.com/getsentry/sentry-dotnet/pull/2574))

### Dependencies

- Bump Cocoa SDK from v8.9.5 to v8.10.0 ([#2546](https://github.com/getsentry/sentry-dotnet/pull/2546), [#2550](https://github.com/getsentry/sentry-dotnet/pull/2550))
  - [changelog](https://github.com/getsentry/sentry-cocoa/blob/main/CHANGELOG.md#8100)
  - [diff](https://github.com/getsentry/sentry-cocoa/compare/8.9.5...8.10.0)
- Bump gradle/gradle-build-action from 2.7.0 to 2.7.1 ([#2564](https://github.com/getsentry/sentry-dotnet/pull/2564))
  - [diff](https://github.com/gradle/gradle-build-action/compare/v2.7.0...v2.7.1)

## 3.35.1

### Fixes

- The SDK no longer creates transactions with their start date set to `Jan 01, 001` ([#2544](https://github.com/getsentry/sentry-dotnet/pull/2544))

### Dependencies

- Bump CLI from v2.20.4 to v2.20.5 ([#2539](https://github.com/getsentry/sentry-dotnet/pull/2539))
  - [changelog](https://github.com/getsentry/sentry-cli/blob/master/CHANGELOG.md#2205)
  - [diff](https://github.com/getsentry/sentry-cli/compare/2.20.4...2.20.5)
- Bump Cocoa SDK from v8.9.4 to v8.9.5 ([#2542](https://github.com/getsentry/sentry-dotnet/pull/2542))
  - [changelog](https://github.com/getsentry/sentry-cocoa/blob/main/CHANGELOG.md#895)
  - [diff](https://github.com/getsentry/sentry-cocoa/compare/8.9.4...8.9.5)

## 3.35.0

### Features

- Distributed tracing now works independently of the performance feature. This allows you to connect errors to other Sentry instrumented applications ([#2493](https://github.com/getsentry/sentry-dotnet/pull/2493))
- Added Sampling Decision to Trace Envelope Header ([#2495](https://github.com/getsentry/sentry-dotnet/pull/2495))
- Add MinimumEventLevel to Sentry.Log4Net and convert events below it to breadcrumbs ([#2505](https://github.com/getsentry/sentry-dotnet/pull/2505))
- Support transaction finishing automatically with 'idle timeout' (#2452)

### Fixes

- Fixed baggage propagation when an exception is thrown from middleware ([#2487](https://github.com/getsentry/sentry-dotnet/pull/2487))
- Fix Durable Functions preventing orchestrators from completing ([#2491](https://github.com/getsentry/sentry-dotnet/pull/2491))
- Re-enable HubTests.FlushOnDispose_SendsEnvelope ([#2492](https://github.com/getsentry/sentry-dotnet/pull/2492))
- Fixed SDK not sending exceptions via Blazor WebAssembly due to a `PlatformNotSupportedException` ([#2506](https://github.com/getsentry/sentry-dotnet/pull/2506))
- Align SDK with docs regarding session update for dropped events ([#2496](https://github.com/getsentry/sentry-dotnet/pull/2496))
- Introduced `HttpMessageHandler` in favor of the now deprecated `HttpClientHandler` on the options. This allows the SDK to support NSUrlSessionHandler on iOS ([#2503](https://github.com/getsentry/sentry-dotnet/pull/2503))
- Using `Activity.RecordException` now correctly updates the error status of OpenTelemetry Spans ([#2515](https://github.com/getsentry/sentry-dotnet/pull/2515))
- Fixed Transaction name not reporting correctly when using UseExceptionHandler ([#2511](https://github.com/getsentry/sentry-dotnet/pull/2511))
- log4net logging Level.All now maps to SentryLevel.Debug ([#2522]([url](https://github.com/getsentry/sentry-dotnet/pull/2522)))

### Dependencies

- Bump Java SDK from v6.25.1 to v6.28.0 ([#2484](https://github.com/getsentry/sentry-dotnet/pull/2484), [#2498](https://github.com/getsentry/sentry-dotnet/pull/2498), [#2517](https://github.com/getsentry/sentry-dotnet/pull/2517), [#2533](https://github.com/getsentry/sentry-dotnet/pull/2533))
  - [changelog](https://github.com/getsentry/sentry-java/blob/main/CHANGELOG.md#6280)
  - [diff](https://github.com/getsentry/sentry-java/compare/6.25.1...6.28.0)
- Bump CLI from v2.19.4 to v2.20.4 ([#2509](https://github.com/getsentry/sentry-dotnet/pull/2509), [#2518](https://github.com/getsentry/sentry-dotnet/pull/2518), [#2527](https://github.com/getsentry/sentry-dotnet/pull/2527), [#2530](https://github.com/getsentry/sentry-dotnet/pull/2530))
  - [changelog](https://github.com/getsentry/sentry-cli/blob/master/CHANGELOG.md#2204)
  - [diff](https://github.com/getsentry/sentry-cli/compare/2.19.4...2.20.4)
- Bump Cocoa SDK from v8.8.0 to v8.9.4 ([#2479](https://github.com/getsentry/sentry-dotnet/pull/2479), [#2483](https://github.com/getsentry/sentry-dotnet/pull/2483), [#2500](https://github.com/getsentry/sentry-dotnet/pull/2500), [#2510](https://github.com/getsentry/sentry-dotnet/pull/2510), [#2531](https://github.com/getsentry/sentry-dotnet/pull/2531))
  - [changelog](https://github.com/getsentry/sentry-cocoa/blob/main/CHANGELOG.md#894)
  - [diff](https://github.com/getsentry/sentry-cocoa/compare/8.8.0...8.9.4)

## 3.34.0

### Features

- OpenTelemetry Support ([#2453](https://github.com/getsentry/sentry-dotnet/pull/2453))
- Added a MSBuild property `SentryUploadAndroidProguardMapping` to automatically upload the Proguard mapping file when targeting Android ([#2455](https://github.com/getsentry/sentry-dotnet/pull/2455))
- Symbolication for Single File Apps ([#2425](https://github.com/getsentry/sentry-dotnet/pull/2425))
- Add binding to `SwiftAsyncStacktraces` on iOS ([#2436](https://github.com/getsentry/sentry-dotnet/pull/2436))

### Fixes

- Builds targeting Android with `r8` enabled no longer crash during SDK init. The package now contains the required proguard rules ([#2450](https://github.com/getsentry/sentry-dotnet/pull/2450))
- Fix Sentry logger options for MAUI and Azure Functions ([#2423](https://github.com/getsentry/sentry-dotnet/pull/2423))

### Dependencies

- Bump Cocoa SDK from v8.7.3 to v8.8.0 ([#2427](https://github.com/getsentry/sentry-dotnet/pull/2427), [#2430](https://github.com/getsentry/sentry-dotnet/pull/2430))
  - [changelog](https://github.com/getsentry/sentry-cocoa/blob/main/CHANGELOG.md#880)
  - [diff](https://github.com/getsentry/sentry-cocoa/compare/8.7.3...8.8.0)
- Bump CLI from v2.18.1 to v2.19.4 ([#2428](https://github.com/getsentry/sentry-dotnet/pull/2428), [#2431](https://github.com/getsentry/sentry-dotnet/pull/2431), [#2451](https://github.com/getsentry/sentry-dotnet/pull/2451), [#2454](https://github.com/getsentry/sentry-dotnet/pull/2454))
  - [changelog](https://github.com/getsentry/sentry-cli/blob/master/CHANGELOG.md#2194)
  - [diff](https://github.com/getsentry/sentry-cli/compare/2.18.1...2.19.4)
- Bump Java SDK from v6.22.0 to v6.25.1 ([#2429](https://github.com/getsentry/sentry-dotnet/pull/2429), [#2440](https://github.com/getsentry/sentry-dotnet/pull/2440), [#2458](https://github.com/getsentry/sentry-dotnet/pull/2458), [#2476](https://github.com/getsentry/sentry-dotnet/pull/2476))
  - [changelog](https://github.com/getsentry/sentry-java/blob/main/CHANGELOG.md#6251)
  - [diff](https://github.com/getsentry/sentry-java/compare/6.22.0...6.25.1)

## 3.33.1

### Fixes

- SentryHttpMessageHandler added when AddHttpClient is before UseSentry ([#2390](https://github.com/getsentry/sentry-dotnet/pull/2390))
- Set the native sdk name for Android ([#2389](https://github.com/getsentry/sentry-dotnet/pull/2389))
- Fix db connection spans not finishing ([#2398](https://github.com/getsentry/sentry-dotnet/pull/2398))
- Various .NET MAUI fixes / improvements ([#2403](https://github.com/getsentry/sentry-dotnet/pull/2403))
  - The battery level was being reported incorrectly due to percentage multiplier.
  - The device architecture (x64, arm64, etc.) is now reported
  - On Windows, the OS type is now reported as "Windows" instead of "WinUI".  Additionally, the OS display version (ex, "22H2") is now included.
  - `UIKit`, `ABI.Microsoft` and `WinRT`  frames are now marked "system" instead of "in app".
- Reduce debug files uploaded ([#2404](https://github.com/getsentry/sentry-dotnet/pull/2404))
- Fix system frames being marked as "in-app" ([#2408](https://github.com/getsentry/sentry-dotnet/pull/2408))
  - NOTE: This important fix corrects a value that is used during issue grouping, so you may receive new alerts for existing issues after deploying this update.
- DB Connection spans presented poorly ([#2409](https://github.com/getsentry/sentry-dotnet/pull/2409))
- Populate scope's Cookies property ([#2411](https://github.com/getsentry/sentry-dotnet/pull/2411))
- Fix UWP GateKeeper errors ([#2415](https://github.com/getsentry/sentry-dotnet/pull/2415))
- Fix sql client db name ([#2418](https://github.com/getsentry/sentry-dotnet/pull/2418))

### Dependencies

- Bump Cocoa SDK from v8.7.2 to v8.7.3 ([#2394](https://github.com/getsentry/sentry-dotnet/pull/2394))
  - [changelog](https://github.com/getsentry/sentry-cocoa/blob/main/CHANGELOG.md#873)
  - [diff](https://github.com/getsentry/sentry-cocoa/compare/8.7.2...8.7.3)
- Bump Java SDK from v6.19.1 to v6.22.0 ([#2395](https://github.com/getsentry/sentry-dotnet/pull/2395), [#2405](https://github.com/getsentry/sentry-dotnet/pull/2405), [#2417](https://github.com/getsentry/sentry-dotnet/pull/2417))
  - [changelog](https://github.com/getsentry/sentry-java/blob/main/CHANGELOG.md#6220)
  - [diff](https://github.com/getsentry/sentry-java/compare/6.19.1...6.22.0)

## 3.33.0

### Features

- .NET SDK changes for exception groups ([#2287](https://github.com/getsentry/sentry-dotnet/pull/2287))
  - This changes how `AggregateException` is handled.  Instead of filtering them out client-side, the SDK marks them as an "exception group",
    and adds includes data that represents the hierarchical structure of inner exceptions. Sentry now recognizes this server-side,
    improving the accuracy of the issue detail page.
  - Accordingly, the `KeepAggregateException` option is now obsolete and does nothing.  Please remove any usages of `KeepAggregateException`.
  - NOTE: If running Self-Hosted Sentry, you should wait to adopt this SDK update until after updating to the 23.6.0 (est. June 2023) release of Sentry.
    The effect of updating the SDK early will be as if `KeepAggregateException = true` was set.  That will not break anything, but may affect issue grouping and alerts.

### Fixes

- Status messages when uploading symbols or sources are improved. ([#2307](https://github.com/getsentry/sentry-dotnet/issues/2307))

### Dependencies

- Bump CLI from v2.18.0 to v2.18.1 ([#2386](https://github.com/getsentry/sentry-dotnet/pull/2386))
  - [changelog](https://github.com/getsentry/sentry-cli/blob/master/CHANGELOG.md#2181)
  - [diff](https://github.com/getsentry/sentry-cli/compare/2.18.0...2.18.1)

## 3.32.0

### Features

- Azure Functions (Isolated Worker/Out-of-Process) support ([#2346](https://github.com/getsentry/sentry-dotnet/pull/2346))
  - Initial `beta.1` release.  Please give it a try and let us know how it goes!
  - Documentation is TBD.  For now, see `/samples/Sentry.Samples.Azure.Functions.Worker`.

- Add `Hint` support  ([#2351](https://github.com/getsentry/sentry-dotnet/pull/2351))
  - Currently, this allows you to manipulate attachments in the various "before" event delegates.
  - Hints can also be used in event and transaction processors by implementing `ISentryEventProcessorWithHint` or `ISentryTransactionProcessorWithHint`, instead of `ISentryEventProcessor` or `ISentryTransactionProcessor`.
  - Note: Obsoletes the `BeforeSend`, `BeforeSendTransaction`, and `BeforeBreadcrumb` properties on the `SentryOptions` class.  They have been replaced with `SetBeforeSend`, `SetBeforeSendTransaction`, and `SetBeforeBreadcrumb` respectively.  Each one provides overloads both with and without a `Hint` object.

- Allow setting the active span on the scope ([#2364](https://github.com/getsentry/sentry-dotnet/pull/2364))
  - Note: Obsoletes the `Scope.GetSpan` method in favor of a `Scope.Span` property (which now has a setter as well).

- Remove authority from URLs sent to Sentry ([#2365](https://github.com/getsentry/sentry-dotnet/pull/2365))
- Add tag filters to `SentryOptions` ([#2367](https://github.com/getsentry/sentry-dotnet/pull/2367))

### Fixes

- Fix `EnableTracing` option conflict with `TracesSampleRate` ([#2368](https://github.com/getsentry/sentry-dotnet/pull/2368))
  - NOTE: This is a potentially breaking change, as the `TracesSampleRate` property has been made nullable.
    Though extremely uncommon, if you are _retrieving_ the `TracesSampleRate` property for some reason, you will need to account for nulls.
    However, there is no change to the behavior or _typical_ usage of either of these properties.

- CachedTransport gracefully handles malformed envelopes during processing  ([#2371](https://github.com/getsentry/sentry-dotnet/pull/2371))
- Remove extraneous iOS simulator resources when building MAUI apps using Visual Studio "Hot Restart" mode, to avoid hitting Windows max path  ([#2384](https://github.com/getsentry/sentry-dotnet/pull/2384))

### Dependencies

- Bump Cocoa SDK from v8.6.0 to v8.7.1 ([#2359](https://github.com/getsentry/sentry-dotnet/pull/2359), [#2370](https://github.com/getsentry/sentry-dotnet/pull/2370))
  - [changelog](https://github.com/getsentry/sentry-cocoa/blob/main/CHANGELOG.md#871)
  - [diff](https://github.com/getsentry/sentry-cocoa/compare/8.6.0...8.7.1)
- Bump Java SDK from v6.18.1 to v6.19.1 ([#2374](https://github.com/getsentry/sentry-dotnet/pull/2374), [#2381](https://github.com/getsentry/sentry-dotnet/pull/2381))
  - [changelog](https://github.com/getsentry/sentry-java/blob/main/CHANGELOG.md#6191)
  - [diff](https://github.com/getsentry/sentry-java/compare/6.18.1...6.19.1)
- Bump Cocoa SDK from v8.6.0 to v8.7.2 ([#2359](https://github.com/getsentry/sentry-dotnet/pull/2359), [#2370](https://github.com/getsentry/sentry-dotnet/pull/2370), [#2375](https://github.com/getsentry/sentry-dotnet/pull/2375))
  - [changelog](https://github.com/getsentry/sentry-cocoa/blob/main/CHANGELOG.md#872)
  - [diff](https://github.com/getsentry/sentry-cocoa/compare/8.6.0...8.7.2)
- Bump CLI from v2.17.5 to v2.18.0 ([#2380](https://github.com/getsentry/sentry-dotnet/pull/2380))
  - [changelog](https://github.com/getsentry/sentry-cli/blob/master/CHANGELOG.md#2180)
  - [diff](https://github.com/getsentry/sentry-cli/compare/2.17.5...2.18.0)

## 3.31.0

### Features

- Initial work to support profiling in a future release. ([#2206](https://github.com/getsentry/sentry-dotnet/pull/2206))
- Create a Sentry event for failed HTTP requests ([#2320](https://github.com/getsentry/sentry-dotnet/pull/2320))
- Improve `WithScope` and add `WithScopeAsync` ([#2303](https://github.com/getsentry/sentry-dotnet/pull/2303)) ([#2309](https://github.com/getsentry/sentry-dotnet/pull/2309))
- Build .NET Standard 2.1 for Unity ([#2328](https://github.com/getsentry/sentry-dotnet/pull/2328))
- Add `RemoveExceptionFilter`, `RemoveEventProcessor` and `RemoveTransactionProcessor` extension methods on `SentryOptions` ([#2331](https://github.com/getsentry/sentry-dotnet/pull/2331))
- Include Dynamic Sampling Context with error events, when there's a transaction ([#2332](https://github.com/getsentry/sentry-dotnet/pull/2332))

### Fixes

- Buffer payloads asynchronously when appropriate ([#2297](https://github.com/getsentry/sentry-dotnet/pull/2297))
- Restore `System.Reflection.Metadata` dependency for .NET Core 3 ([#2302](https://github.com/getsentry/sentry-dotnet/pull/2302))
- Capture open transactions on disabled hubs ([#2319](https://github.com/getsentry/sentry-dotnet/pull/2319))
- Remove session breadcrumbs ([#2333](https://github.com/getsentry/sentry-dotnet/pull/2333))
- Support synchronous `HttpClient.Send` in `SentryHttpMessageHandler` ([#2336](https://github.com/getsentry/sentry-dotnet/pull/2336))
- Fix ASP.NET Core issue with missing context when using capture methods that configure scope ([#2339](https://github.com/getsentry/sentry-dotnet/pull/2339))
- Improve debug file upload handling ([#2349](https://github.com/getsentry/sentry-dotnet/pull/2349))

### Dependencies

- Bump CLI from v2.17.0 to v2.17.5 ([#2298](https://github.com/getsentry/sentry-dotnet/pull/2298), [#2318](https://github.com/getsentry/sentry-dotnet/pull/2318), [#2321](https://github.com/getsentry/sentry-dotnet/pull/2321), [#2345](https://github.com/getsentry/sentry-dotnet/pull/2345))
  - [changelog](https://github.com/getsentry/sentry-cli/blob/master/CHANGELOG.md#2175)
  - [diff](https://github.com/getsentry/sentry-cli/compare/2.17.0...2.17.5)
- Bump Cocoa SDK from v8.4.0 to v8.6.0 ([#2310](https://github.com/getsentry/sentry-dotnet/pull/2310), [#2344](https://github.com/getsentry/sentry-dotnet/pull/2344))
  - [changelog](https://github.com/getsentry/sentry-cocoa/blob/main/CHANGELOG.md#860)
  - [diff](https://github.com/getsentry/sentry-cocoa/compare/8.4.0...8.6.0)
- Bump Java SDK from v6.17.0 to v6.18.1 ([#2338](https://github.com/getsentry/sentry-dotnet/pull/2338), [#2343](https://github.com/getsentry/sentry-dotnet/pull/2343))
  - [changelog](https://github.com/getsentry/sentry-java/blob/main/CHANGELOG.md#6181)
  - [diff](https://github.com/getsentry/sentry-java/compare/6.17.0...6.18.1)

## 3.30.0

### Features

- Add `FileDiagnosticLogger` to assist with debugging the SDK ([#2242](https://github.com/getsentry/sentry-dotnet/pull/2242))
- Attach stack trace when events have captured an exception without a stack trace ([#2266](https://github.com/getsentry/sentry-dotnet/pull/2266))
- Add `Scope.Clear` and `Scope.ClearBreadcrumbs` methods ([#2284](https://github.com/getsentry/sentry-dotnet/pull/2284))
- Improvements to exception mechanism data ([#2294](https://github.com/getsentry/sentry-dotnet/pull/2294))

### Fixes

- Normalize StackFrame in-app resolution for modules & function prefixes ([#2234](https://github.com/getsentry/sentry-dotnet/pull/2234))
- Calling `AddAspNet` more than once should not block all errors from being sent ([#2253](https://github.com/getsentry/sentry-dotnet/pull/2253))
- Fix Sentry CLI arguments when using custom URL or auth token parameters ([#2259](https://github.com/getsentry/sentry-dotnet/pull/2259))
- Sentry.AspNetCore fix transaction name when path base is used and route starts with a slash ([#2265](https://github.com/getsentry/sentry-dotnet/pull/2265))
- Fix Baggage header parsing in ASP.NET (Framework) ([#2293](https://github.com/getsentry/sentry-dotnet/pull/2293))

### Dependencies

- Bump Cocoa SDK from v8.3.0 to v8.4.0 ([#2237](https://github.com/getsentry/sentry-dotnet/pull/2237), [#2248](https://github.com/getsentry/sentry-dotnet/pull/2248), [#2251](https://github.com/getsentry/sentry-dotnet/pull/2251), [#2285](https://github.com/getsentry/sentry-dotnet/pull/2285))
  - [changelog](https://github.com/getsentry/sentry-cocoa/blob/main/CHANGELOG.md#840)
  - [diff](https://github.com/getsentry/sentry-cocoa/compare/8.3.0...8.4.0)

- Bump CLI from v2.14.4 to v2.17.0 ([#2238](https://github.com/getsentry/sentry-dotnet/pull/2238), [#2244](https://github.com/getsentry/sentry-dotnet/pull/2244), [#2252](https://github.com/getsentry/sentry-dotnet/pull/2252), [#2264](https://github.com/getsentry/sentry-dotnet/pull/2264), [#2292](https://github.com/getsentry/sentry-dotnet/pull/2292))
  - [changelog](https://github.com/getsentry/sentry-cli/blob/master/CHANGELOG.md#2170)
  - [diff](https://github.com/getsentry/sentry-cli/compare/2.14.4...2.17.0)

- Bump Java SDK from v6.15.0 to v6.17.0 ([#2243](https://github.com/getsentry/sentry-dotnet/pull/2243), [#2277](https://github.com/getsentry/sentry-dotnet/pull/2277))
  - [changelog](https://github.com/getsentry/sentry-java/blob/main/CHANGELOG.md#6170)
  - [diff](https://github.com/getsentry/sentry-java/compare/6.15.0...6.17.0)

## 3.29.1

### Fixes

- Get debug image for Full PDB format on Windows ([#2222](https://github.com/getsentry/sentry-dotnet/pull/2222))
- Fix debug files not uploading for `packages.config` nuget ([#2224](https://github.com/getsentry/sentry-dotnet/pull/2224))

### Dependencies

- Bump Cocoa SDK from v8.2.0 to v8.3.0 ([#2220](https://github.com/getsentry/sentry-dotnet/pull/2220))
  - [changelog](https://github.com/getsentry/sentry-cocoa/blob/main/CHANGELOG.md#830)
  - [diff](https://github.com/getsentry/sentry-cocoa/compare/8.2.0...8.3.0)

## 3.29.0

**Notice:** The `<SentryUploadSymbols>` MSBuild property previously defaulted to `true` for projects compiled in `Release` configuration.
It is now `false` by default.  To continue uploading symbols, you must opt-in by setting it to `true`.
See the [MSBuild Setup](https://docs.sentry.io/platforms/dotnet/configuration/msbuild/) docs for further details.

### Features

- Added basic functionality to support `View Hierarchy` ([#2163](https://github.com/getsentry/sentry-dotnet/pull/2163))
- Allow `SentryUploadSources` to work even when not uploading symbols ([#2197](https://github.com/getsentry/sentry-dotnet/pull/2197))
- Add support for `BeforeSendTransaction` ([#2188](https://github.com/getsentry/sentry-dotnet/pull/2188))
- Add `EnableTracing` option to simplify enabling tracing ([#2201](https://github.com/getsentry/sentry-dotnet/pull/2201))
- Make `SentryUploadSymbols` strictly opt-in ([#2216](https://github.com/getsentry/sentry-dotnet/pull/2216))

### Fixes

- Fix assembly not found on Android in Debug configuration ([#2175](https://github.com/getsentry/sentry-dotnet/pull/2175))
- Fix context object with circular reference prevents event from being sent ([#2210](https://github.com/getsentry/sentry-dotnet/pull/2210))

### Dependencies

- Bump Java SDK from v6.13.1 to v6.15.0 ([#2185](https://github.com/getsentry/sentry-dotnet/pull/2185), [#2207](https://github.com/getsentry/sentry-dotnet/pull/2207))
  - [changelog](https://github.com/getsentry/sentry-java/blob/main/CHANGELOG.md#6150)
  - [diff](https://github.com/getsentry/sentry-java/compare/6.13.1...6.15.0)
- Bump CLI from v2.12.0 to v2.14.4 ([#2187](https://github.com/getsentry/sentry-dotnet/pull/2187), [#2215](https://github.com/getsentry/sentry-dotnet/pull/2215))
  - [changelog](https://github.com/getsentry/sentry-cli/blob/master/CHANGELOG.md#2144)
  - [diff](https://github.com/getsentry/sentry-cli/compare/2.12.0...2.14.4)
- Bump Java SDK from v6.13.1 to v6.14.0 ([#2185](https://github.com/getsentry/sentry-dotnet/pull/2185))
  - [changelog](https://github.com/getsentry/sentry-java/blob/main/CHANGELOG.md#6140)
  - [diff](https://github.com/getsentry/sentry-java/compare/6.13.1...6.14.0)
- Bump CLI from v2.12.0 to v2.14.3 ([#2187](https://github.com/getsentry/sentry-dotnet/pull/2187), [#2208](https://github.com/getsentry/sentry-dotnet/pull/2208))
  - [changelog](https://github.com/getsentry/sentry-cli/blob/master/CHANGELOG.md#2143)
  - [diff](https://github.com/getsentry/sentry-cli/compare/2.12.0...2.14.3)
- Bump Cocoa SDK from v7.31.5 to v8.2.0 ([#2203](https://github.com/getsentry/sentry-dotnet/pull/2203))
  - [changelog](https://github.com/getsentry/sentry-cocoa/blob/main/CHANGELOG.md#820)
  - [diff](https://github.com/getsentry/sentry-cocoa/compare/7.31.5...8.2.0)

## 3.28.1

### Fixes

- Fix MAUI missing breadcrumbs for lifecycle and UI events ([#2170](https://github.com/getsentry/sentry-dotnet/pull/2170))
- Fix hybrid sdk names ([#2171](https://github.com/getsentry/sentry-dotnet/pull/2171))
- Fix ASP.NET sdk name ([#2172](https://github.com/getsentry/sentry-dotnet/pull/2172))

## 3.28.0

### Features

- Added `instruction_addr_adjustment` attribute to SentryStackTrace ([#2151](https://github.com/getsentry/sentry-dotnet/pull/2151))

### Fixes

- Workaround Visual Studio "Pair to Mac" issue (on Windows), and Update bundled Cocoa SDK to version 7.31.5 ([#2164](https://github.com/getsentry/sentry-dotnet/pull/2164))
- Sentry SDK assemblies no longer have PDBs embedded. Debug symbols are uploaded to `nuget.org` as `snupkg` packages  ([#2166](https://github.com/getsentry/sentry-dotnet/pull/2166))

### Dependencies

- Bump Java SDK from v6.13.0 to v6.13.1 ([#2168](https://github.com/getsentry/sentry-dotnet/pull/2168))
  - [changelog](https://github.com/getsentry/sentry-java/blob/main/CHANGELOG.md#6131)
  - [diff](https://github.com/getsentry/sentry-java/compare/6.13.0...6.13.1)

## 3.27.1

### Fixes

- Fix Sentry CLI MSBuild for Xamarin and NetFX ([#2154](https://github.com/getsentry/sentry-dotnet/pull/2154))
- Log aborted HTTP requests as debug instead of error ([#2155](https://github.com/getsentry/sentry-dotnet/pull/2155))

## 3.27.0

### Features

- Publish `Sentry.Android.AssemblyReader` as a separate nuget package (for reuse by `Sentry.Xamarin`) ([#2127](https://github.com/getsentry/sentry-dotnet/pull/2127))
- Improvements for Sentry CLI integration ([#2145](https://github.com/getsentry/sentry-dotnet/pull/2145))
- Update bundled Android SDK to version 6.13.0 ([#2147](https://github.com/getsentry/sentry-dotnet/pull/2147))

## 3.26.2

### Fixes

- Fix Sentry CLI integration on Windows ([#2123](https://github.com/getsentry/sentry-dotnet/pull/2123)) ([#2124](https://github.com/getsentry/sentry-dotnet/pull/2124))

## 3.26.1

### Fixes

- Fix issue with Sentry CLI msbuild properties ([#2119](https://github.com/getsentry/sentry-dotnet/pull/2119))

## 3.26.0

### Features

- Use Sentry CLI after build to upload symbols ([#2107](https://github.com/getsentry/sentry-dotnet/pull/2107))

### Fixes

- Logging info instead of warning when skipping debug images ([#2101](https://github.com/getsentry/sentry-dotnet/pull/2101))
- Fix unhandled exception not captured when hub disabled ([#2103](https://github.com/getsentry/sentry-dotnet/pull/2103))
- Fix Android support for Portable PDB format when app uses split APKs ([#2108](https://github.com/getsentry/sentry-dotnet/pull/2108))
- Fix session ending as crashed for unobserved task exceptions ([#2112](https://github.com/getsentry/sentry-dotnet/pull/2112))
- Set absolute path when stripping project path on stack frame ([#2117](https://github.com/getsentry/sentry-dotnet/pull/2117))

## 3.25.0

### Features

- Add support for Portable PDB format ([#2050](https://github.com/getsentry/sentry-dotnet/pull/2050))
- Update bundled Android SDK to version 6.10.0([#2095](https://github.com/getsentry/sentry-dotnet/pull/2095))
- Update bundled Cocoa SDK to version 7.31.4 ([#2096](https://github.com/getsentry/sentry-dotnet/pull/2096))

### Fixes

- Fix db warnings caused by transaction sampled out ([#2097](https://github.com/getsentry/sentry-dotnet/pull/2097))

## 3.24.1

### Fixes

- Fix missing stack trace on UnobservedTaskException ([#2067](https://github.com/getsentry/sentry-dotnet/pull/2067))
- Fix warning caused by db connection span closed prematurely ([#2068](https://github.com/getsentry/sentry-dotnet/pull/2068))
- Attach db connections to child spans correctly ([#2071](https://github.com/getsentry/sentry-dotnet/pull/2071))
- Improve MAUI event bindings ([#2089](https://github.com/getsentry/sentry-dotnet/pull/2089))

## 3.24.0

### Features

- Simplify API for flushing events ([#2030](https://github.com/getsentry/sentry-dotnet/pull/2030))
- Update bundled Cocoa SDK to version 7.31.1 ([#2053](https://github.com/getsentry/sentry-dotnet/pull/2053))
- Update bundled Android SDK to version 6.7.1 ([#2058](https://github.com/getsentry/sentry-dotnet/pull/2058))

### Fixes

- Update unobserved task exception integration ([#2034](https://github.com/getsentry/sentry-dotnet/pull/2034))
- Fix trace propagation targets setter ([#2035](https://github.com/getsentry/sentry-dotnet/pull/2035))
- Fix DiagnosticSource integration disabled incorrectly with TracesSampler ([#2039](https://github.com/getsentry/sentry-dotnet/pull/2039))
- Update transitive dependencies to resolve security warnings ([#2045](https://github.com/getsentry/sentry-dotnet/pull/2045))
- Fix issue with Hot Restart for iOS ([#2047](https://github.com/getsentry/sentry-dotnet/pull/2047))
- Fix `CacheDirectoryPath` option on MAUI ([#2055](https://github.com/getsentry/sentry-dotnet/pull/2055))

## 3.23.1

### Fixes

- Fix concurrency bug in caching transport ([#2026](https://github.com/getsentry/sentry-dotnet/pull/2026))

## 3.23.0

### Features

- Update bundled Android SDK to version 6.5.0 ([#1984](https://github.com/getsentry/sentry-dotnet/pull/1984))
- Update bundled Cocoa SDK to version 7.28.0 ([#1988](https://github.com/getsentry/sentry-dotnet/pull/1988))
- Allow custom processors to be added as a scoped dependency ([#1979](https://github.com/getsentry/sentry-dotnet/pull/1979))
- Support DI for custom transaction processors ([#1993](https://github.com/getsentry/sentry-dotnet/pull/1993))
- Mark Transaction as aborted when unhandled exception occurs ([#1996](https://github.com/getsentry/sentry-dotnet/pull/1996))
- Build Windows and Tizen targets for `Sentry.Maui` ([#2005](https://github.com/getsentry/sentry-dotnet/pull/2005))
- Add Custom Measurements API ([#2013](https://github.com/getsentry/sentry-dotnet/pull/2013))
- Add `ISpan.GetTransaction` convenience method ([#2014](https://github.com/getsentry/sentry-dotnet/pull/2014))

### Fixes

- Split Android and Cocoa bindings into separate projects ([#1983](https://github.com/getsentry/sentry-dotnet/pull/1983))
  - NuGet package `Sentry` now depends on `Sentry.Bindings.Android` for `net6.0-android` targets.
  - NuGet package `Sentry` now depends on `Sentry.Bindings.Cocoa` for `net6.0-ios` and `net6.0-maccatalyst` targets.
- Exclude EF error message from logging ([#1980](https://github.com/getsentry/sentry-dotnet/pull/1980))
- Ensure logs with lower levels are captured by `Sentry.Extensions.Logging` ([#1992](https://github.com/getsentry/sentry-dotnet/pull/1992))
- Fix bug with pre-formatted strings passed to diagnostic loggers ([#2004](https://github.com/getsentry/sentry-dotnet/pull/2004))
- Fix DI issue by binding to MAUI using lifecycle events ([#2006](https://github.com/getsentry/sentry-dotnet/pull/2006))
- Unhide `SentryEvent.Exception` ([#2011](https://github.com/getsentry/sentry-dotnet/pull/2011))
- Bump `Google.Cloud.Functions.Hosting` to version 1.1.0 ([#2015](https://github.com/getsentry/sentry-dotnet/pull/2015))
- Fix default host issue for the Sentry Tunnel middleware ([#2019](https://github.com/getsentry/sentry-dotnet/pull/2019))

## 3.22.0

### Features

- `SentryOptions.AttachStackTrace` is now enabled by default. ([#1907](https://github.com/getsentry/sentry-dotnet/pull/1907))
- Update Sentry Android SDK to version 6.4.1 ([#1911](https://github.com/getsentry/sentry-dotnet/pull/1911))
- Update Sentry Cocoa SDK to version 7.24.1 ([#1912](https://github.com/getsentry/sentry-dotnet/pull/1912))
- Add `TransactionNameSource` annotation ([#1910](https://github.com/getsentry/sentry-dotnet/pull/1910))
- Use URL path in transaction names instead of "Unknown Route" ([#1919](https://github.com/getsentry/sentry-dotnet/pull/1919))
  - NOTE: This change effectively ungroups transactions that were previously grouped together under "Unkown Route".
- Add `User.Segment` property ([#1920](https://github.com/getsentry/sentry-dotnet/pull/1920))
- Add support for custom `JsonConverter`s ([#1934](https://github.com/getsentry/sentry-dotnet/pull/1934))
- Support more types for message template tags in SentryLogger ([#1945](https://github.com/getsentry/sentry-dotnet/pull/1945))
- Support Dynamic Sampling ([#1953](https://github.com/getsentry/sentry-dotnet/pull/1953))

### Fixes

- Reduce lock contention when sampling ([#1915](https://github.com/getsentry/sentry-dotnet/pull/1915))
- Dont send transaction for OPTIONS web request ([#1921](https://github.com/getsentry/sentry-dotnet/pull/1921))
- Fix missing details when aggregate exception is filtered out ([#1922](https://github.com/getsentry/sentry-dotnet/pull/1922))
- Exception filters should consider child exceptions of an `AggregateException` ([#1924](https://github.com/getsentry/sentry-dotnet/pull/1924))
- Add Blazor WASM detection to set IsGlobalModeEnabled to true ([#1931](https://github.com/getsentry/sentry-dotnet/pull/1931))
- Respect Transaction.IsSampled in SqlListener ([#1933](https://github.com/getsentry/sentry-dotnet/pull/1933))
- Ignore null Context values ([#1942](https://github.com/getsentry/sentry-dotnet/pull/1942))
- Tags should not differ based on current culture ([#1949](https://github.com/getsentry/sentry-dotnet/pull/1949))
- Always recalculate payload length ([#1957](https://github.com/getsentry/sentry-dotnet/pull/1957))
- Fix issues with envelope deserialization ([#1965](https://github.com/getsentry/sentry-dotnet/pull/1965))
- Set default trace status to `ok` instead of `unknown_error` ([#1970](https://github.com/getsentry/sentry-dotnet/pull/1970))
- Fix reported error count on a crashed session update ([#1972](https://github.com/getsentry/sentry-dotnet/pull/1972))

## 3.21.0

Includes Sentry.Maui Preview 3

### Features

- Add ISentryTransactionProcessor ([#1862](https://github.com/getsentry/sentry-dotnet/pull/1862))
- Added 'integrations' to SdkVersion ([#1820](https://github.com/getsentry/sentry-dotnet/pull/1820))
- Updated Sentry Android SDK to version 6.3.0 ([#1826](https://github.com/getsentry/sentry-dotnet/pull/1826))
- Add the Sentry iOS SDK ([#1829](https://github.com/getsentry/sentry-dotnet/pull/1829))
- Enable Scope Sync for iOS ([#1834](https://github.com/getsentry/sentry-dotnet/pull/1834))
- Add API for deliberately crashing an app ([#1842](https://github.com/getsentry/sentry-dotnet/pull/1842))
- Add Mac Catalyst target ([#1848](https://github.com/getsentry/sentry-dotnet/pull/1848))
- Add `Distribution` properties ([#1851](https://github.com/getsentry/sentry-dotnet/pull/1851))
- Add and configure options for the iOS SDK ([#1849](https://github.com/getsentry/sentry-dotnet/pull/1849))
- Set default `Release` and `Distribution` for iOS and Android ([#1856](https://github.com/getsentry/sentry-dotnet/pull/1856))
- Apply WinUI 3 exception handler in Sentry core ([#1863](https://github.com/getsentry/sentry-dotnet/pull/1863))
- Copy context info from iOS ([#1884](https://github.com/getsentry/sentry-dotnet/pull/1884))

### Fixes

- Parse "Mono Unity IL2CPP" correctly in platform runtime name ([#1742](https://github.com/getsentry/sentry-dotnet/pull/1742))
- Fix logging loop with NLog sentry ([#1824](https://github.com/getsentry/sentry-dotnet/pull/1824))
- Fix logging loop with Serilog sentry ([#1828](https://github.com/getsentry/sentry-dotnet/pull/1828))
- Skip attachment if stream is empty ([#1854](https://github.com/getsentry/sentry-dotnet/pull/1854))
- Allow some mobile options to be modified from defaults ([#1857](https://github.com/getsentry/sentry-dotnet/pull/1857))
- Fix environment name casing issue ([#1861](https://github.com/getsentry/sentry-dotnet/pull/1861))
- Null check HttpContext in SystemWebVersionLocator ([#1881](https://github.com/getsentry/sentry-dotnet/pull/1881))
- Fix detection of .NET Framework 4.8.1 ([#1885](https://github.com/getsentry/sentry-dotnet/pull/1885))
- Flush caching transport with main flush ([#1890](https://github.com/getsentry/sentry-dotnet/pull/1890))
- Fix Sentry interfering with MAUI's focus events ([#1891](https://github.com/getsentry/sentry-dotnet/pull/1891))
- Stop using `server-os` and `server-runtime` ([#1893](https://github.com/getsentry/sentry-dotnet/pull/1893))

## 3.20.1

### Fixes

- URGENT: Fix events rejected due to duplicate `sent_at` header when offline caching is enabled through `CacheDirectoryPath` ([#1818](https://github.com/getsentry/sentry-dotnet/pull/1818))
- Fix null ref in aspnet TryGetTraceHeader ([#1807](https://github.com/getsentry/sentry-dotnet/pull/1807))

## 3.20.0

### Features

- Use `sent_at` instead of `sentry_timestamp` to reduce clock skew ([#1690](https://github.com/getsentry/sentry-dotnet/pull/1690))
- Send project root path with events ([#1739](https://github.com/getsentry/sentry-dotnet/pull/1739))

### Fixes

- Detect MVC versioning in route ([#1731](https://github.com/getsentry/sentry-dotnet/pull/1731))
- Fix error with `ConcurrentHashMap` on Android <= 9 ([#1761](https://github.com/getsentry/sentry-dotnet/pull/1761))
- Minor improvements to `BackgroundWorker` ([#1773](https://github.com/getsentry/sentry-dotnet/pull/1773))
- Make GzipRequestBodyHandler respect async ([#1776](https://github.com/getsentry/sentry-dotnet/pull/1776))
- Fix race condition in handling of `InitCacheFlushTimeout` ([#1784](https://github.com/getsentry/sentry-dotnet/pull/1784))
- Fix exceptions on background thread not reported in Unity ([#1794](https://github.com/getsentry/sentry-dotnet/pull/1794))

## 3.19.0

Includes Sentry.Maui Preview 2

### Features

- Expose `EnumerateChainedExceptions` ([#1733](https://github.com/getsentry/sentry-dotnet/pull/1733))
- Android Scope Sync ([#1737](https://github.com/getsentry/sentry-dotnet/pull/1737))
- Enable logging in MAUI ([#1738](https://github.com/getsentry/sentry-dotnet/pull/1738))
- Support `IntPtr` and `UIntPtr` serialization ([#1746](https://github.com/getsentry/sentry-dotnet/pull/1746))
- Log Warning when secret is detected in DSN ([#1749](https://github.com/getsentry/sentry-dotnet/pull/1749))
- Catch permission exceptions on Android ([#1750](https://github.com/getsentry/sentry-dotnet/pull/1750))
- Enable offline caching in MAUI ([#1753](https://github.com/getsentry/sentry-dotnet/pull/1753))
- Send client report when flushing queue ([#1757](https://github.com/getsentry/sentry-dotnet/pull/1757))

### Fixes

- Set MAUI minimum version ([#1728](https://github.com/getsentry/sentry-dotnet/pull/1728))
- Don't allow `SentryDiagnosticListenerIntegration` to be added multiple times ([#1748](https://github.com/getsentry/sentry-dotnet/pull/1748))
- Catch permission exceptions for MAUI ([#1750](https://github.com/getsentry/sentry-dotnet/pull/1750))
- Don't allow newlines in diagnostic logger messages ([#1756](https://github.com/getsentry/sentry-dotnet/pull/1756))

## 3.18.0

Includes Sentry.Maui Preview 1

### Features

- Move tunnel functionality into Sentry.AspNetCore ([#1645](https://github.com/getsentry/sentry-dotnet/pull/1645))
- Make `HttpContext` available for sampling decisions ([#1682](https://github.com/getsentry/sentry-dotnet/pull/1682))
- Send the .NET Runtime Identifier to Sentry ([#1708](https://github.com/getsentry/sentry-dotnet/pull/1708))
- Added a new `net6.0-android` target for the `Sentry` core library, which bundles the [Sentry Android SDK](https://docs.sentry.io/platforms/android/):
  - Initial .NET 6 Android support ([#1288](https://github.com/getsentry/sentry-dotnet/pull/1288))
  - Update Android Support ([#1669](https://github.com/getsentry/sentry-dotnet/pull/1669))
  - Update Sentry-Android to 6.0.0-rc.1 ([#1686](https://github.com/getsentry/sentry-dotnet/pull/1686))
  - Update Sentry-Android to 6.0.0 ([#1697](https://github.com/getsentry/sentry-dotnet/pull/1697))
  - Set Java/Android SDK options ([#1694](https://github.com/getsentry/sentry-dotnet/pull/1694))
  - Refactor and update Android options ([#1705](https://github.com/getsentry/sentry-dotnet/pull/1705))
  - Add Android OS information to the event context ([#1716](https://github.com/getsentry/sentry-dotnet/pull/1716))
- Added a new `Sentry.Maui` integration library for the [.NET MAUI](https://dotnet.microsoft.com/apps/maui) platform:
  - Initial MAUI support ([#1663](https://github.com/getsentry/sentry-dotnet/pull/1663))
  - Continue with adding MAUI support ([#1670](https://github.com/getsentry/sentry-dotnet/pull/1670))
  - MAUI events become extra context in Sentry events ([#1706](https://github.com/getsentry/sentry-dotnet/pull/1706))
  - Add options for PII breadcrumbs from MAUI events ([#1709](https://github.com/getsentry/sentry-dotnet/pull/1709))
  - Add device information to the event context ([#1713](https://github.com/getsentry/sentry-dotnet/pull/1713))
  - Add platform OS information to the event context ([#1717](https://github.com/getsentry/sentry-dotnet/pull/1717))

### Fixes

- Remove IInternalSdkIntegration ([#1656](https://github.com/getsentry/sentry-dotnet/pull/1656))
- On async Main, dont unregister unhandled exception before capturing crash  ([#321](https://github.com/getsentry/sentry-dotnet/issues/321))
- Handle BadHttpRequestException from Kestrel inside SentryTunnelMiddleware ([#1673](https://github.com/getsentry/sentry-dotnet/pull/1673))
- Improve timestamp precision of transactions and spans ([#1680](https://github.com/getsentry/sentry-dotnet/pull/1680))
- Flatten AggregateException ([#1672](https://github.com/getsentry/sentry-dotnet/pull/1672))
  - NOTE: This can affect grouping. You can keep the original behavior by setting the option `KeepAggregateException` to `true`.
- Serialize stack frame addresses as strings. ([#1692](https://github.com/getsentry/sentry-dotnet/pull/1692))
- Improve serialization perf and fix memory leak in `SentryEvent` ([#1693](https://github.com/getsentry/sentry-dotnet/pull/1693))
- Add type checking in contexts TryGetValue ([#1700](https://github.com/getsentry/sentry-dotnet/pull/1700))
- Restore serialization of the `Platform` name ([#1702](https://github.com/getsentry/sentry-dotnet/pull/1702))

## 3.17.1

### Fixes

- Rework how the `InitCacheFlushTimeout` option is implemented. ([#1644](https://github.com/getsentry/sentry-dotnet/pull/1644))
- Add retry logic to the caching transport when moving files back from the processing folder. ([#1649](https://github.com/getsentry/sentry-dotnet/pull/1649))

## 3.17.0

**Notice:** If you are using self-hosted Sentry, this version and forward requires either Sentry version >= [21.9.0](https://github.com/getsentry/relay/blob/master/CHANGELOG.md#2190), or you must manually disable sending client reports via the `SendClientReports` option.

### Features

- Collect and send Client Reports to Sentry, which contain counts of discarded events. ([#1556](https://github.com/getsentry/sentry-dotnet/pull/1556))
- Expose `ITransport` and `SentryOptions.Transport` public, to support using custom transports ([#1602](https://github.com/getsentry/sentry-dotnet/pull/1602))
- Android native crash support ([#1288](https://github.com/getsentry/sentry-dotnet/pull/1288))

### Fixes

- Workaround `System.Text.Json` issue with Unity IL2CPP. ([#1583](https://github.com/getsentry/sentry-dotnet/pull/1583))
- Demystify stack traces for exceptions that fire in a `BeforeSend` callback. ([#1587](https://github.com/getsentry/sentry-dotnet/pull/1587))
- Obsolete `Platform` and always write `csharp` ([#1610](https://github.com/getsentry/sentry-dotnet/pull/1610))
- Fix a minor issue in the caching transport related to recovery of files from previous session. ([#1617](https://github.com/getsentry/sentry-dotnet/pull/1617))
- Better DisableAppDomainProcessExitFlush docs ([#1634](https://github.com/getsentry/sentry-dotnet/pull/1634))

## 3.16.0

### Features

- Use a default value of 60 seconds if a `Retry-After` header is not present. ([#1537](https://github.com/getsentry/sentry-dotnet/pull/1537))
- Add new Protocol definitions for DebugImages and AddressMode ([#1513](https://github.com/getsentry/sentry-dotnet/pull/1513))
- Add `HttpTransport` extensibility and synchronous serialization support ([#1560](https://github.com/getsentry/sentry-dotnet/pull/1560))
- Add `UseAsyncFileIO` to Sentry options (enabled by default) ([#1564](https://github.com/getsentry/sentry-dotnet/pull/1564))

### Fixes

- Fix event dropped by bad attachment when no logger is set. ([#1557](https://github.com/getsentry/sentry-dotnet/pull/1557))
- Ignore zero properties for MemoryInfo ([#1531](https://github.com/getsentry/sentry-dotnet/pull/1531))
- Cleanup diagnostic source ([#1529](https://github.com/getsentry/sentry-dotnet/pull/1529))
- Remove confusing message Successfully sent cached envelope ([#1542](https://github.com/getsentry/sentry-dotnet/pull/1542))
- Fix infinite loop in SentryDatabaseLogging.UseBreadcrumbs ([#1543](https://github.com/getsentry/sentry-dotnet/pull/1543))
- GetFromRuntimeInformation() in try-catch  ([#1554](https://github.com/getsentry/sentry-dotnet/pull/1554))
- Make `Contexts` properties more thread-safe ([#1571](https://github.com/getsentry/sentry-dotnet/pull/1571))
- Fix `PlatformNotSupportedException` exception on `net6.0-maccatalyst` targets ([#1567](https://github.com/getsentry/sentry-dotnet/pull/1567))
- In ASP.Net Core, make sure that `SentrySdk.LastEventId` is accessible from exception handler pages ([#1573](https://github.com/getsentry/sentry-dotnet/pull/1573))

## 3.15.0

### Features

- Expose ConfigureAppFrame as a public static function. ([#1493](https://github.com/getsentry/sentry-dotnet/pull/1493))

### Fixes

- Make `SentryDiagnosticSubscriber._disposableListeners` thread safe ([#1506](https://github.com/getsentry/sentry-dotnet/pull/1506))
- Adjust database span names by replacing `_` to `.`. `db.query_compiler` becomes `db.query.compile`. ([#1502](https://github.com/getsentry/sentry-dotnet/pull/1502))

## 3.14.1

### Fixes

- Fix caching transport with attachments ([#1489](https://github.com/getsentry/sentry-dotnet/pull/1489))
- Revert Sentry in implicit usings ([#1490](https://github.com/getsentry/sentry-dotnet/pull/1490))

## 3.14.0

### Features

- Add the delegate TransactionNameProvider to allow the name definition from Unknown transactions on ASP.NET Core ([#1421](https://github.com/getsentry/sentry-dotnet/pull/1421))
- SentrySDK.WithScope is now obsolete in favour of overloads of CaptureEvent, CaptureMessage, CaptureException ([#1412](https://github.com/getsentry/sentry-dotnet/pull/1412))
- Add Sentry to global usings when ImplicitUsings is enabled (`<ImplicitUsings>true</ImplicitUsings>`) ([#1398](https://github.com/getsentry/sentry-dotnet/pull/1398))
- The implementation of the background worker can now be changed ([#1450](https://github.com/getsentry/sentry-dotnet/pull/1450))
- Map reg key 528449 to net48 ([#1465](https://github.com/getsentry/sentry-dotnet/pull/1465))
- Improve logging for failed JSON serialization ([#1473](https://github.com/getsentry/sentry-dotnet/pull/1473))

### Fixes

- Handle exception from crashedLastRun callback ([#1328](https://github.com/getsentry/sentry-dotnet/pull/1328))
- Reduced the logger noise from EF when not using Performance Monitoring ([#1441](https://github.com/getsentry/sentry-dotnet/pull/1441))
- Create CachingTransport directories in constructor to avoid DirectoryNotFoundException ([#1432](https://github.com/getsentry/sentry-dotnet/pull/1432))
- UnobservedTaskException is now considered as Unhandled ([#1447](https://github.com/getsentry/sentry-dotnet/pull/1447))
- Avoid calls the Thread.CurrentThread where possible ([#1466](https://github.com/getsentry/sentry-dotnet/pull/1466))
- Rename thread pool protocol keys to snake case ([#1472](https://github.com/getsentry/sentry-dotnet/pull/1472))
- Treat IOException as a network issue ([#1476](https://github.com/getsentry/sentry-dotnet/pull/1476))
- Fix incorrect sdk name in envelope header ([#1474](https://github.com/getsentry/sentry-dotnet/pull/1474))
- Use Trace.WriteLine for TraceDiagnosticLogger ([#1475](https://github.com/getsentry/sentry-dotnet/pull/1475))
- Remove Exception filters to work around Unity bug on 2019.4.35f IL2CPP ([#1486](https://github.com/getsentry/sentry-dotnet/pull/1486))

## 3.13.0

### Features

- Add CaptureLastError as an extension method to the Server class on ASP.NET ([#1411](https://github.com/getsentry/sentry-dotnet/pull/1411))
- Add IsDynamicCode* to events ([#1418](https://github.com/getsentry/sentry-dotnet/pull/1418))

### Fixes

- Dispose of client should only flush ([#1354](https://github.com/getsentry/sentry-dotnet/pull/1354))

## 3.12.3

### Fixes

- Events no longer get dropped because of non-serializable contexts or attachments ([#1401](https://github.com/getsentry/sentry-dotnet/pull/1401))
- Add MemoryInfo to sentry event ([#1337](https://github.com/getsentry/sentry-dotnet/pull/1337))
- Report ThreadPool stats ([#1399](https://github.com/getsentry/sentry-dotnet/pull/1399))

## 3.12.2

### Fixes

- log through serialization ([#1388](https://github.com/getsentry/sentry-dotnet/pull/1388))
- Attaching byte arrays to the scope no longer leads to ObjectDisposedException ([#1384](https://github.com/getsentry/sentry-dotnet/pull/1384))
- Operation cancel while flushing cache no longer logs an errors ([#1352](https://github.com/getsentry/sentry-dotnet/pull/1352))
- Dont fail for attachment read error ([#1378](https://github.com/getsentry/sentry-dotnet/pull/1378))
- Fix file locking in attachments ([#1377](https://github.com/getsentry/sentry-dotnet/pull/1377))

## 3.12.1

### Features

- Dont log "Ignoring request with Size" when null ([#1348](https://github.com/getsentry/sentry-dotnet/pull/1348))
- Move to stable v6 for `Microsoft.Extensions.*` packages ([#1347](https://github.com/getsentry/sentry-dotnet/pull/1347))
- bump Ben.Demystifier adding support for Microsoft.Bcl.AsyncInterfaces([#1349](https://github.com/getsentry/sentry-dotnet/pull/1349))

### Fixes

- Fix EF Core garbage collected messages and ordering ([#1368](https://github.com/getsentry/sentry-dotnet/pull/1368))
- Update X-Sentry-Auth header to include correct sdk name and version ([#1333](https://github.com/getsentry/sentry-dotnet/pull/1333))

## 3.12.0

### Features

- Add automatic spans to Entity Framework operations ([#1107](https://github.com/getsentry/sentry-dotnet/pull/1107))

### Fixes

- Avoid using the same connection Span for the same ConnectionId ([#1317](https://github.com/getsentry/sentry-dotnet/pull/1317))
- Finish unfinished Spans on Transaction completion ([#1296](https://github.com/getsentry/sentry-dotnet/pull/1296))

## 3.12.0-alpha.1

### Features

- .NET 6 specific targets ([#939](https://github.com/getsentry/sentry-dotnet/pull/939))

## 3.11.1

### Fixes

- Forward the IP of the client with whe tunnel middleware ([#1310](getsentry/sentry-dotnet/pull/1310))

## 3.11.0

### Features

- Sentry Sessions status as Breadcrumbs ([#1263](https://github.com/getsentry/sentry-dotnet/pull/1263))
- Enhance GCP Integraction with performance monitoring and revision number ([#1286](https://github.com/getsentry/sentry-dotnet/pull/1286))
- Bump Ben.Demystifier to support .NET 6 ([#1290](https://github.com/getsentry/sentry-dotnet/pull/1290))

### Fixes

- ASP.NET Core: Data from Scope in options should be applied on each request ([#1270](https://github.com/getsentry/sentry-dotnet/pull/1270))
- Add missing `ConfigureAwaits(false)` for `async using` ([#1276](https://github.com/getsentry/sentry-dotnet/pull/1276))
- Fix missing handled tag when events are logged via an ASP.NET Core pipeline logger ([#1284](getsentry/sentry-dotnet/pull/1284))

## 3.10.0

### Features

- Add additional primitive values as tags on SentryLogger ([#1246](https://github.com/getsentry/sentry-dotnet/pull/1246))

### Fixes

- Events are now sent on Google Gloud Functions Integration ([#1249](https://github.com/getsentry/sentry-dotnet/pull/1249))
- Cache envelope headers ([#1242](https://github.com/getsentry/sentry-dotnet/pull/1242))
- Avoid replacing Transaction Name on ASP.NET Core by null or empty ([#1215](https://github.com/getsentry/sentry-dotnet/pull/1215))
- Ignore DiagnosticSource Integration if no Sampling available ([#1238](https://github.com/getsentry/sentry-dotnet/pull/1238))

## 3.9.4

### Fixes

- Unity Android support: check for native crashes before closing session as Abnormal ([#1222](https://github.com/getsentry/sentry-dotnet/pull/1222))

## 3.9.3

### Fixes

- Add missing PathBase from ASP.NET Core ([#1198](https://github.com/getsentry/sentry-dotnet/pull/1198))
- Use fallback if route pattern is MVC ([#1188](https://github.com/getsentry/sentry-dotnet/pull/1188))
- Move UseSentryTracing to different namespace ([#1200](https://github.com/getsentry/sentry-dotnet/pull/1200))
- Prevent duplicate package reporting ([#1197](https://github.com/getsentry/sentry-dotnet/pull/1197))

## 3.9.2

### Fixes

- Exceptions from UnhandledExceptionIntegration were not marking sessions as crashed ([#1193](https://github.com/getsentry/sentry-dotnet/pull/1193))

## 3.9.1

### Fixes

- Removed braces from tag keys on DefaultSentryScopeStateProcessor ([#1183](https://github.com/getsentry/sentry-dotnet/pull/1183))
- Fix SQLClient unplanned behaviors ([#1179](https://github.com/getsentry/sentry-dotnet/pull/1179))
- Add fallback to Scope Stack from AspNet ([#1180](https://github.com/getsentry/sentry-dotnet/pull/1180))

## 3.9.0

### Features

- EF Core and SQLClient performance monitoring integration ([#1154](https://github.com/getsentry/sentry-dotnet/pull/1154))
- Improved SDK diagnostic logs ([#1161](https://github.com/getsentry/sentry-dotnet/pull/1161))
- Add Scope observer to SentryOptions ([#1153](https://github.com/getsentry/sentry-dotnet/pull/1153))

### Fixes

- Fix end session from Hub adapter not being passed to SentrySDK ([#1158](https://github.com/getsentry/sentry-dotnet/pull/1158))
- Installation id catches dir not exist([#1159](https://github.com/getsentry/sentry-dotnet/pull/1159))
- Set error status to transaction if http has exception and ok status ([#1143](https://github.com/getsentry/sentry-dotnet/pull/1143))
- Fix max breadcrumbs limit when MaxBreadcrumbs is zero or lower ([#1145](https://github.com/getsentry/sentry-dotnet/pull/1145))

## 3.8.3

### Features

- New package Sentry.Tunnel to proxy Sentry events ([#1133](https://github.com/getsentry/sentry-dotnet/pull/1133))

### Fixes

- Avoid serializing dangerous types ([#1134](https://github.com/getsentry/sentry-dotnet/pull/1134))
- Don't cancel cache flushing on init ([#1139](https://github.com/getsentry/sentry-dotnet/pull/1139))

## 3.8.2

### Fixes

- Add IsParentSampled to ITransactionContext ([#1128](https://github.com/getsentry/sentry-dotnet/pull/1128)
- Avoid warn in global mode ([#1132](https://github.com/getsentry/sentry-dotnet/pull/1132))
- Fix `ParentSampledId` being reset on `Transaction` ([#1130](https://github.com/getsentry/sentry-dotnet/pull/1130))

## 3.8.1

### Fixes

- Persisted Sessions logging ([#1125](https://github.com/getsentry/sentry-dotnet/pull/1125))
- Don't log an error when attempting to recover a persisted session but none exists ([#1123](https://github.com/getsentry/sentry-dotnet/pull/1123))

### Features

- Introduce scope stack abstraction to support global scope on desktop and mobile applications and `HttpContext`-backed scoped on legacy ASP.NET ([#1124](https://github.com/getsentry/sentry-dotnet/pull/1124))

## 3.8.0

### Fixes

- ASP.NET Core: fix handled not being set for Handled exceptions ([#1111](https://github.com/getsentry/sentry-dotnet/pull/1111))

### Features

- File system persistence for sessions ([#1105](https://github.com/getsentry/sentry-dotnet/pull/1105))

## 3.7.0

### Features

- Add HTTP request breadcrumb ([#1113](https://github.com/getsentry/sentry-dotnet/pull/1113))
- Integration for Google Cloud Functions ([#1085](https://github.com/getsentry/sentry-dotnet/pull/1085))
- Add ClearAttachments to Scope ([#1104](https://github.com/getsentry/sentry-dotnet/pull/1104))
- Add additional logging and additional fallback for installation ID ([#1103](https://github.com/getsentry/sentry-dotnet/pull/1103))

### Fixes

- Avoid Unhandled Exception on .NET 461 if the Registry Access threw an exception ([#1101](https://github.com/getsentry/sentry-dotnet/pull/1101))

## 3.6.1

### Fixes

- `IHub.ResumeSession()`: don't start a new session if pause wasn't called or if there is no active session ([#1089](https://github.com/getsentry/sentry-dotnet/pull/1089))
- Fixed incorrect order when getting the last active span ([#1094](https://github.com/getsentry/sentry-dotnet/pull/1094))
- Fix logger call in BackgroundWorker that caused a formatting exception in runtime ([#1092](https://github.com/getsentry/sentry-dotnet/pull/1092))

## 3.6.0

### Features

- Implement pause & resume session ([#1069](https://github.com/getsentry/sentry-dotnet/pull/1069))
- Add auto session tracking ([#1068](https://github.com/getsentry/sentry-dotnet/pull/1068))
- Add SDK information to envelope ([#1084](https://github.com/getsentry/sentry-dotnet/pull/1084))
- Add ReportAssembliesMode in favor of ReportAssemblies ([#1079](https://github.com/getsentry/sentry-dotnet/pull/1079))

### Fixes

- System.Text.Json 5.0.2 ([#1078](https://github.com/getsentry/sentry-dotnet/pull/1078))

## 3.6.0-alpha.2

### Features

- Extended Device and GPU protocol; public IJsonSerializable ([#1063](https://github.com/getsentry/sentry-dotnet/pull/1063))
- ASP.NET Core: Option `AdjustStandardEnvironmentNameCasing` to opt-out from lower casing env name. [#1057](https://github.com/getsentry/sentry-dotnet/pull/1057)
- Sessions: Improve exception check in `CaptureEvent(...)` for the purpose of reporting errors in session ([#1058](https://github.com/getsentry/sentry-dotnet/pull/1058))
- Introduce TraceDiagnosticLogger and obsolete DebugDiagnosticLogger ([#1048](https://github.com/getsentry/sentry-dotnet/pull/1048))

### Fixes

- Handle error thrown while trying to get `BootTime` on PS4 with IL2CPP ([#1062](https://github.com/getsentry/sentry-dotnet/pull/1062))
- Use SentryId for ISession.Id ([#1052](https://github.com/getsentry/sentry-dotnet/pull/1052))
- Add System.Reflection.Metadata as a dependency for netcoreapp3.0 target([#1064](https://github.com/getsentry/sentry-dotnet/pull/1064))

## 3.6.0-alpha.1

### Features

- Implemented client-mode release health ([#1013](https://github.com/getsentry/sentry-dotnet/pull/1013))

### Fixes

- Report lowercase staging environment for ASP.NET Core ([#1046](https://github.com/getsentry/sentry-unity/pull/1046))

## 3.5.0

### Features

- Report user IP address for ASP.NET Core ([#1045](https://github.com/getsentry/sentry-unity/pull/1045))

### Fixes

- Connect middleware exceptions to transactions ([#1043](https://github.com/getsentry/sentry-dotnet/pull/1043))
- Hub.IsEnabled set to false when Hub disposed ([#1021](https://github.com/getsentry/sentry-dotnet/pull/1021))

## 3.4.0

### Features

- Sentry.EntityFramework moved to this repository ([#1017](https://github.com/getsentry/sentry-dotnet/pull/1017))
- Additional `netstandard2.1` target added. Sample with .NET Core 3.1 console app.
- `UseBreadcrumbs` is called automatically by `AddEntityFramework`

### Fixes

- Normalize line breaks ([#1016](https://github.com/getsentry/sentry-dotnet/pull/1016))
- Finish span with exception in SentryHttpMessageHandler ([#1037](https://github.com/getsentry/sentry-dotnet/pull/1037))

## 3.4.0-beta.0

### Features

- Serilog: Add support for Serilog.Formatting.ITextFormatter ([#998](https://github.com/getsentry/sentry-dotnet/pull/998))
- simplify ifdef ([#1010](https://github.com/getsentry/sentry-dotnet/pull/1010))
- Use `DebugDiagnosticLogger` as the default logger for legacy ASP.NET ([#1012](https://github.com/getsentry/sentry-dotnet/pull/1012))
- Adjust parameter type in `AddBreadcrumb` to use `IReadOnlyDictionary<...>` instead of `Dictionary<...>` ([#1000](https://github.com/getsentry/sentry-dotnet/pull/1000))
- await dispose everywhere ([#1009](https://github.com/getsentry/sentry-dotnet/pull/1009))
- Further simplify transaction integration from legacy ASP.NET ([#1011](https://github.com/getsentry/sentry-dotnet/pull/1011))

## 3.3.5-beta.0

### Features

- Default environment to "debug" if running with debugger attached (#978)
- ASP.NET Classic: `HttpContext.StartSentryTransaction()` extension method (#996)

### Fixes

- Unity can have negative line numbers ([#994](https://github.com/getsentry/sentry-dotnet/pull/994))
- Fixed an issue where an attempt to deserialize `Device` with a non-system time zone failed ([#993](https://github.com/getsentry/sentry-dotnet/pull/993))

## 3.3.4

### Features

- Env var to keep large envelopes if they are rejected by Sentry (#957)

### Fixes

- serialize parent_span_id in contexts.trace (#958)

## 3.3.3

### Fixes

- boot time detection can fail in some cases (#955)

## 3.3.2

### Fixes

- Don't override Span/Transaction status on Finish(...) if status was not provided explicitly (#928) @Tyrrrz
- Fix startup time shows incorrect value on macOS/Linux. Opt-out available for IL2CPP. (#948)

## 3.3.1

### Fixes

- Move Description field from Transaction to Trace context (#924) @Tyrrrz
- Drop unfinished spans from transaction (#923) @Tyrrrz
- Don't dispose the SDK when UnobservedTaskException is captured (#925) @bruno-garcia
- Fix spans not inheriting TraceId from transaction (#922) @Tyrrrz

## 3.3.0

### Features

- Add StartupTime and Device.BootTime (#887) @lucas-zimerman
- Link events to currently active span (#909) @Tyrrrz
- Add useful contextual data to TransactionSamplingContext in ASP.NET Core integration (#910) @Tyrrrz

### Changes

- Limit max spans in transaction to 1000 (#908) @Tyrrrz

## 3.2.0

### Changes

- Changed the underlying implementation of `ITransaction` and `ISpan`. `IHub.CaptureTransaction` now takes a `Transaction` instead of `ITransaction`. (#880) @Tyrrrz
- Add IsParentSampled to TransactionContext (#885) @Tyrrrz
- Retrieve CurrentVersion for ASP.NET applications (#884) @lucas-zimerman
- Make description parameter nullable on `ISpan.StartChild(...)` and related methods (#900) @Tyrrrz
- Add Platform to Transaction, mimicking the same property on SentryEvent (#901) @Tyrrrz

## 3.1.0

### Features

- Adding TaskUnobservedTaskExceptionIntegration to default integrations and method to remove it (#870) @FilipNemec
- Enrich transactions with more data (#875) @Tyrrrz

### Fixes

- Don't add version prefix in release if it's already set (#877) @Tyrrrz

## 3.0.8

### Features

- Add AddSentryTag and AddSentryContext Extensions for exception class (#834) @lucas-zimerman
- Associate span exceptions with event exceptions (#848) @Tyrrrz
- MaxCacheItems option to control files on disk (#846) @Tyrrrz
- Move SentryHttpMessageHandlerBuilderFilter to Sentry.Extensions.Logging (#845) @Tyrrrz

### Fixes

- Fix CachingTransport throwing an exception when it can't move the files from the previous session (#871) @Tyrrrz

## 3.0.7

### Changes

- Don't write timezone_display_name if it's the same as the ID (#837) @Tyrrrz
- Serialize arbitrary objects in contexts (#838) @Tyrrrz

## 3.0.6

### Fixes

- Fix serialization of transactions when filesystem caching is enabled. (#815) @Tyrrrz
- Fix UWP not registering exceptions (#821) @lucas-zimerman
- Fix tracing middleware (#813) @Tyrrrz

## 3.0.5

### Changes

- Fix transaction sampling (#810) @Tyrrrz

## 3.0.4

### Changes

- Don't add logs coming from Sentry as breadcrumbs (fixes stack overflow exception) (#797) @Tyrrrz
- Consolidate logic for resolving hub (fixes bug "SENTRY_DSN is not defined") (#795) @Tyrrrz
- Add SetFingerprint overload that takes `params string[]` (#796) @Tyrrrz
- Create spans for outgoing HTTP requests (#802) @Tyrrrz
- Finish span on exception in SentryHttpMessageHandler (#806) @Tyrrrz
- Fix ObjectDisposedException caused by object reuse in RetryAfterHandler (#807) @Tyrrrz

## 3.0.3

### Changes

- Fix DI issues in ASP.NET Core + SentryHttpMessageHandlerBuilderFilter (#789) @Tyrrrz
- Fix incorrect NRT on SpanContext.ctor (#788) @Tyrrrz
- Remove the `Evaluate` error from the breadcrumb list (#790) @Tyrrrz
- Set default tracing sample rate to 0.0 (#791) @Tyrrrz

## 3.0.2

### Changes

- Add GetSpan() to IHub and SentrySdk (#782) @Tyrrrz
- Automatically start transactions from incoming trace in ASP.NET Core (#783) @Tyrrrz
- Automatically inject 'sentry-trace' on outgoing requests in ASP.NET Core (#784) @Tyrrrz

## 3.0.1

### Changes

- bump log4net 2.0.12 (#781) @bruno-garcia
- Fix Serilog version (#780) @bruno-garcia
- Move main Protocol types to Sentry namespace (#779) @bruno-garcia

## 3.0.0

### Changes

- Add support for dynamic transaction sampling. (#753) @Tyrrrz
- Integrate trace headers. (#758) @Tyrrrz
- Renamed Option `DiagnosticsLevel` to `DiagnosticLevel` (#759) @bruno-garcia
- Add additional data to transactions (#763) @Tyrrrz
- Improve transaction instrumentation on ASP.NET Core (#766) @Tyrrrz
- Add `Release` to `Scope` (#765) @Tyrrrz
- Don't fallback to `HttpContext.RequestPath` if a route is unknown (#767 #769) @kanadaj @Tyrrrz

## 3.0.0-beta.0

### Changes

- Add instruction_addr to SentryStackFrame. (#744) @lucas-zimerman
- Default stack trace format: Ben.Demystifier (#732) @bruno-garcia

## 3.0.0-alpha.11

### Changed

- Limit attachment size (#705)
- Separate tracing middleware (#737)
- Bring Transaction a bit more inline with Java SDK (#741)
- Sync transaction and transaction name on scope (#740)

## 3.0.0-alpha.10

- Disabled Mono StackTrace Factory. (#709) @lucas-zimerman
- Adds to the existing User Other dict rather than replacing (#729) @brettjenkins

## 3.0.0-alpha.9

- Handle non-json error response messages on HttpTransport. (#690) @lucas-zimerman
- Fix deadlock on missing ConfigureAwait into foreach loops. (#694) @lucas-zimerman
- Report gRPC sdk name (#700) @bruno-garcia

## 3.0.0-alpha.8

- Include parameters in stack frames. (#662) @Tyrrrz
- Remove CultureUIInfo if value is even with CultureInfo. (#671) @lucas-zimerman
- Make all fields on UserFeedback optional. (#660) @Tyrrrz
- Align transaction names with Java. (#659) @Tyrrrz
- Include assembly name in default release. (#682) @Tyrrrz
- Add support for attachments. (#670) @Tyrrrz
- Improve logging for relay errors. (#683) @Tyrrrz
- Report sentry.dotnet.aspnet on the new Sentry.AspNet package. (#681) @Tyrrrz
- Always send a default release. (#695) @Tyrrrz

## 3.0.0-alpha.7

- Ref moved SentryId from namespace Sentry.Protocol to Sentry (#643) @lucas-zimerman
- Ref renamed `CacheFlushTimeout` to `InitCacheFlushTimeout` (#638) @lucas-zimerman
- Add support for performance. ([#633](https://github.com/getsentry/sentry-dotnet/pull/633))
- Transaction (of type `string`) on Scope and Event now is called TransactionName. ([#633](https://github.com/getsentry/sentry-dotnet/pull/633))

## 3.0.0-alpha.6

- Abandon ValueTask #611
- Fix Cache deleted on HttpTransport exception. (#610) @lucas-zimerman
- Add `SentryScopeStateProcessor` #603
- Add net5.0 TFM to libraries #606
- Add more logging to CachingTransport #619
- Bump Microsoft.Bcl.AsyncInterfaces to 5.0.0 #618
- Bump `Microsoft.Bcl.AsyncInterfaces` to 5.0.0 #618
- `DefaultTags` moved from `SentryLoggingOptions` to `SentryOptions` (#637) @PureKrome
- `Sentry.Serilog` can accept DefaultTags (#637) @PureKrome

## 3.0.0-alpha.5

- Replaced `BaseScope` with `IScope`. (#590) @Tyrrrz
- Removed code coverage report from the test folder. (#592) @lucas-zimerman
- Add target framework NET5.0 on Sentry.csproj. Change the type of `Extra` where value parameter become nullable. @lucas-zimerman
- Implement envelope caching. (#576) @Tyrrrz
- Add a list of .NET Frameworks installed when available. (#531) @lucas-zimerman
- Parse Mono and IL2CPP stacktraces for Unity and Xamarin (#578) @bruno-garcia
- Update TFMs and dependency min version (#580) @bruno-garcia
- Run all tests on .NET 5 (#583) @bruno-garcia

## 3.0.0-alpha.4

- Add the client user ip if both SendDefaultPii and IsEnvironmentUser are set. (#1015) @lucas-zimerman
- Replace Task with ValueTask where possible. (#564) @Tyrrrz
- Add support for ASP.NET Core gRPC (#563) @Mitch528
- Push API docs to GitHub Pages GH Actions (#570) @bruno-garcia
- Refactor envelopes

## 3.0.0-alpha.3

- Add support for user feedback. (#559) @lucas-zimerman
- Add support for envelope deserialization (#558) @Tyrrrz
- Add package description and tags to Sentry.AspNet @Tyrrrz
- Fix internal url references for the new Sentry documentation. (#562) @lucas-zimerman

## 3.0.0-alpha.2

- Set the Environment setting to 'production' if none was provided. (#550) @PureKrome
- ASPNET.Core hosting environment is set to 'production' / 'development' (notice lower casing) if no custom options.Enviroment is set. (#554) @PureKrome
- Add most popular libraries to InAppExclude #555 (@bruno-garcia)
- Add support for individual rate limits.
- Extend `SentryOptions.BeforeBreadcrumb` signature to accept returning nullable values.
- Add support for envelope deserialization.

## 3.0.0-alpha.1

- Rename `LogEntry` to `SentryMessage`. Change type of `SentryEvent.Message` from `string` to `SentryMessage`.
- Change the type of `Gpu.VendorId` from `int` to `string`.
- Add support for envelopes.
- Publishing symbols package (snupkg) to nuget.org with sourcelink

## 3.0.0-alpha.0

- Move aspnet-classic integration to Sentry.AspNet (#528) @Tyrrrz
- Merge Sentry.Protocol into Sentry (#527) @Tyrrrz
- Framework and runtime info (#526) @bruno-garcia
- Add NRTS to Sentry.Extensions.Logging (#524) @Tyrrrz
- Add NRTs to Sentry.Serilog, Sentry.NLog, Sentry.Log4Net (#521) @Tyrrrz
- Add NRTs to Sentry.AspNetCore (#520) @Tyrrrz
- Fix CI build on GitHub Actions (#523) @Tyrrrz
- Add GitHubActionsTestLogger (#511) @Tyrrrz

We'd love to get feedback.

## 2.2.0-alpha

Add nullable reference types support (Sentry, Sentry.Protocol) (#509)
fix: Use ASP.NET Core endpoint FQDN (#485)
feat: Add integration to TaskScheduler.UnobservedTaskException (#481)

## 2.1.6

fix: aspnet fqdn (#485) @bruno-garcia
ref: wait on test the time needed (#484) @bruno-garcia
feat: Add integration to TaskScheduler.UnobservedTaskException (#481) @lucas-zimerman
build(deps): bump Serilog.AspNetCore from 3.2.0 to 3.4.0 (#477)  @dependabot-preview
Fix README typo (#480) @AndreasLangberg
build(deps): bump coverlet.msbuild from 2.8.1 to 2.9.0 (#462) @dependabot-preview
build(deps): bump Microsoft.Extensions.Logging.Debug @dependabot-preview
fix some spelling (#475) @SimonCropp
build(deps): bump Microsoft.Extensions.Configuration.Json (#467) @dependabot-preview

## 2.1.5

- fix: MEL don't init if enabled (#460) @bruno-garcia
- feat: Device Calendar, Timezone, CultureInfo (#457) @bruno-garcia
- ref: Log out debug disabled (#459) @bruno-garcia
- dep: Bump PlatformAbstractions (#458) @bruno-garcia
- feat: Exception filter (#456) @bruno-garcia

## 2.1.5-beta

- fix: MEL don't init if enabled (#460) @bruno-garcia
- feat: Device Calendar, Timezone, CultureInfo (#457) @bruno-garcia
- ref: Log out debug disabled (#459) @bruno-garcia
- dep: Bump PlatformAbstractions (#458) @bruno-garcia
- feat: Exception filter (#456) @bruno-garcia

## 2.1.4

- NLog SentryTarget - NLogDiagnosticLogger for writing to NLog InternalLogger (#450) @snakefoot
- fix: SentryScopeManager dispose message (#449) @bruno-garcia
- fix: dont use Sentry namespace on sample (#447) @bruno-garcia
- Remove obsolete API from benchmarks (#445) @bruno-garcia
- build(deps): bump Microsoft.Extensions.Logging.Debug from 2.1.1 to 3.1.4 (#421) @dependabot-preview
- build(deps): bump Microsoft.AspNetCore.Diagnostics from 2.1.1 to 2.2.0 (#431) @dependabot-preview
- build(deps): bump Microsoft.CodeAnalysis.CSharp.Workspaces from 3.1.0 to 3.6.0 (#437) @dependabot-preview

## 2.1.3

- SentryScopeManager - Fixed clone of Stack so it does not reverse order (#420) @snakefoot
- build(deps): bump Serilog.AspNetCore from 2.1.1 to 3.2.0 (#411) @dependabot-preview
- Removed dependency on System.Collections.Immutable (#405) @snakefoot
- Fix Sentry.Microsoft.Logging Filter now drops also breadcrumbs (#440)

## 2.1.2-beta5

Fix Background worker dispose logs error message (#408)
Fix sentry serilog extension method collapsing (#406)
Fix Sentry.Samples.NLog so NLog.config is valid (#404)

Thanks @snakefoot and @JimHume for the fixes

Add MVC route data extraction to ScopeExtensions.Populate() (#401)

## 2.1.2-beta3

Fixed ASP.NET System.Web catch HttpException to prevent the request processor from being unable to submit #397 (#398)

## 2.1.2-beta2

- Ignore WCF error and capture (#391)

### 2.1.2-beta

- Serilog Sentry sink does not load all options from IConfiguration (#380)
- UnhandledException sets Handled=false (#382)

## 2.1.1

Bug fix:  Don't overwrite server name set via configuration with machine name on ASP.NET Core #372

## 2.1.0

- Set score url to fully constructed url #367 Thanks @christopher-taormina-zocdoc
- Don't dedupe from inner exception #363 - Note this might change groupings. It's opt-in.
- Expose FlushAsync to intellisense #362
- Protocol monorepo #325 - new protocol version whenever there's a new SDK release

## 2.0.3

Expose httpHandler creation (#359)
NLog: possibility to override fingerprint using AdditionalGroupingKey (#358) @Shtannikov
Take ServerName from options (#356)

## 2.0.2

Add logger and category from Serilog SourceContext. (#316) @krisztiankocsis
Set DateFormatHandling.IsoDateFormat for serializer. Fixes #351 (#353)  @olsh

## 2.0.1

Removed `-beta` from dependencies.

## 2.0.0

- SentryTarget - GetTagsFromLogEvent with null check (#326)
- handled process corrupted (#328)
- sourcelink GA (#330)
- Adds ability to specify user values via NLog configuration (#336)
- Add option to ASP.NET Core to flush events after response complete (#288)
- Fixed race on `BackgroundWorker`  (#293)
- Exclude `Sentry.` frames from InApp (#272)
- NLog SentryTarget with less overhead for breadcrumb (#273)
- Logging on body not extracted (#246)
- Add support to DefaultTags for ASP.NET Core and M.E.Logging (#268)
- Don't use ValueTuple (#263)
- All public members were documented: #252
- Use EnableBuffering to keep request payload around: #250
- Serilog default levels: #237
- Removed dev dependency from external dependencies 4d92ab0
- Use new `Sentry.Protocol` 836fb07e
- Use new `Sentry.PlatformAbsrtractions` #226
- Debug logging for ASP.NET Classic #209
- Reading request body throws on ASP.NET Core 3 (#324)
- NLog: null check contextProp.Value during IncludeEventDataOnBreadcrumbs (#323)
- JsonSerializerSettings - ReferenceLoopHandling.Ignore (#312)
- Fixed error when reading request body affects collecting other request data (#299)
- `Microsoft.Extensions.Logging` `ConfigureScope` invocation. #208, #210, #224 Thanks @dbraillon
- `Sentry.Serilog` Verbose level. #213, #217. Thanks @kanadaj
- AppDomain.ProcessExit will close the SDK: #242
- Adds PublicApiAnalyzers to public projects: #234
- NLog: Utilizes Flush functionality in NLog target: #228
- NLog: Set the logger via the log event info in SentryTarget.Write, #227
- Multi-target .NET Core 3.0 (#308)

Major version bumped due to these breaking changes:

1. `Sentry.Protocol` version 2.0.0
   - Remove StackTrace from SentryEvent [#38](https://github.com/getsentry/sentry-dotnet-protocol/pull/38) - StackTrace is  either part of Thread or SentryException.
2. Removed `ContextLine` #223
3. Use `StackTrace` from `Threads` #222
4. `FlushAsync` added to `ISentryClient` #214

## 2.0.0-beta8

- SentryTarget - GetTagsFromLogEvent with null check (#326)
- handled process corrupted (#328)
- sourcelink GA (#330)
- Adds ability to specify user values via NLog configuration (#336)

## 2.0.0-beta7

Fixes:

- Reading request body throws on ASP.NET Core 3 (#324)
- NLog: null check contextProp.Value during IncludeEventDataOnBreadcrumbs (#323)
- JsonSerializerSettings - ReferenceLoopHandling.Ignore (#312)

Features:

- Multi-target .NET Core 3.0 (#308)

## 2.0.0-beta6

- Fixed error when reading request body affects collecting other request data (#299)

## 2.0.0-beta5

- Add option to ASP.NET Core to flush events after response complete (#288)
- Fixed race on `BackgroundWorker`  (#293)
- Exclude `Sentry.` frames from InApp (#272)
- NLog SentryTarget with less overhead for breadcrumb (#273)

## 2.0.0-beta4

- Logging on body not extracted (#246)
- Add support to DefaultTags for ASP.NET Core and M.E.Logging (#268)
- Don't use ValueTuple (#263)

## 2.0.0-beta3

- All public members were documented: #252
- Use EnableBuffering to keep request payload around: #250
- Serilog default levels: #237

Thanks @josh-degraw for:

- AppDomain.ProcessExit will close the SDK: #242
- Adds PublicApiAnalyzers to public projects: #234
- NLog: Utilizes Flush functionality in NLog target: #228
- NLog: Set the logger via the log event info in SentryTarget.Write, #227

## 2.0.0-beta2

- Removed dev dependency from external dependencies 4d92ab0
- Use new `Sentry.Protocol` 836fb07e
- Use new `Sentry.PlatformAbsrtractions` #226

## 2.0.0-beta

Major version bumped due to these breaking changes:

1. `Sentry.Protocol` version 2.0.0
   - Remove StackTrace from SentryEvent [#38](https://github.com/getsentry/sentry-dotnet-protocol/pull/38) - StackTrace is either part of Thread or SentryException.
2. Removed `ContextLine` #223
3. Use `StackTrace` from `Threads` #222
4. `FlushAsync` added to `ISentryClient` #214

Other Features:

- Debug logging for ASP.NET Classic #209

Fixes:

- `Microsoft.Extensions.Logging` `ConfigureScope` invocation. #208, #210, #224 Thanks @dbraillon
- `Sentry.Serilog` Verbose level. #213, #217. Thanks @kanadaj

## 1.2.1-beta

Fixes and improvements to the NLog integration: #207 by @josh-degraw

## 1.2.0

### Features

- Optionally skip module registrations #202 - (Thanks @josh-degraw)
- First NLog integration release #188 (Thanks @josh-degraw)
- Extensible stack trace #184 (Thanks @pengweiqhca)
- MaxRequestSize for ASP.NET and ASP.NET Core #174
- InAppInclude #171
- Overload to AddSentry #163 by (Thanks @f1nzer)
- ASP.NET Core AddSentry has now ConfigureScope: #160

### Bug fixes

- Don't override user #199
- Read the hub to take latest Client: 8f4b5ba

## 1.1.3-beta4

Bug fix: Don't override user  #199

## 1.1.3-beta3

- First NLog integration release #188 (Thanks @josh-degraw)
- Extensible stack trace #184 (Thanks @pengweiqhca)

## 1.1.3-beta2

Feature:

- MaxRequestSize for ASP.NET and ASP.NET Core #174
- InAppInclude #171

Fix: Diagnostic log order: #173 by @scolestock

## 1.1.3-beta

Fixed:

- Read the hub to take latest Client: 8f4b5ba1a3
- Uses Sentry.Protocol 1.0.4 4035e25

Feature

- Overload to `AddSentry` #163 by @F1nZeR
- ASP.NET Core `AddSentry` has now `ConfigureScope`: #160

## 1.1.2

Using [new version of the protocol with fixes and features](https://github.com/getsentry/sentry-dotnet-protocol/releases/tag/1.0.3).

Fixed:

ASP.NET Core integration issue when containers are built on the ServiceCollection after SDK is initialized (#157, #103 )

## 1.1.2-beta

Fixed:

- ASP.NET Core integration issue when containers are built on the ServiceCollection after SDK is initialized (#157, #103 )

## 1.1.1

Fixed:

- Serilog bug that self log would recurse #156

Feature:

- log4net environment via xml configuration #150 (Thanks Sébastien Pierre)

## 1.1.0

Includes all features and bug fixes of previous beta releases:

Features:

- Use log entry to improve grouping #125
- Use .NET Core SDK 2.1.401
- Make AddProcessors extension methods on Options public #115
- Format InternalsVisibleTo to avoid iOS issue: 94e28b3
- Serilog Integration #118, #145
- Capture methods return SentryId #139, #140
- MEL integration keeps properties as tags #146
- Sentry package Includes net461 target #135

Bug fixes:

- Disabled SDK throws on shutdown: #124
- Log4net only init if current hub is disabled #119

Thanks to our growing list of [contributors](https://github.com/getsentry/sentry-dotnet/graphs/contributors).

## 1.0.1-beta5

- Added `net461` target to Serilog package #148

## 1.0.1-beta4

- Serilog Integration #118, #145
- `Capture` methods return `SentryId` #139, #140
- MEL integration keeps properties as tags #146
- Revert reducing Json.NET requirements <https://github.com/getsentry/sentry-dotnet/commit/1aed4a5c76ead2f4d39f1c2979eda02d068bfacd>

Thanks to our growing [list of contributors](https://github.com/getsentry/sentry-dotnet/graphs/contributors).

## 1.0.1-beta3

Lowering Newtonsoft.Json requirements; #138

## 1.0.1-beta2

`Sentry` package Includes `net461` target #135

## 1.0.1-beta

Features:

- Use log entry to improve grouping #125
- Use .NET Core SDK 2.1.401
- Make `AddProcessors` extension methods on Options public  #115
- Format InternalsVisibleTo to avoid iOS issue: 94e28b3

Bug fixes:

- Disabled SDK throws on shutdown: #124
- Log4net only init if current hub is disabled #119

## 1.0.0

### First major release of the new .NET SDK

#### Main features

##### Sentry package

- Automatic Captures global unhandled exceptions (AppDomain)
- Scope management
- Duplicate events automatically dropped
- Events from the same exception automatically dropped
- Web proxy support
- HttpClient/HttpClientHandler configuration callback
- Compress request body
- Event sampling opt-in
- Event flooding protection (429 retry-after and internal bound queue)
- Release automatically set (AssemblyInformationalVersionAttribute, AssemblyVersion or env var)
- DSN discovered via environment variable
- Release (version) reported automatically
- CLS Compliant
- Strong named
- BeforeSend and BeforeBreadcrumb callbacks
- Event and Exception processors
- SourceLink (including PDB in nuget package)
- Device OS info sent
- Device Runtime info sent
- Enable SDK debug mode (opt-in)
- Attach stack trace for captured messages (opt-in)

##### Sentry.Extensions.Logging

- Includes all features from the `Sentry` package.
- BeginScope data added to Sentry scope, sent with events
- LogInformation or higher added as breadcrumb, sent with next events.
- LogError or higher automatically captures an event
- Minimal levels are configurable.

##### Sentry.AspNetCore

- Includes all features from the `Sentry` package.
- Includes all features from the `Sentry.Extensions.Logging` package.
- Easy ASP.NET Core integration, single line: `UseSentry`.
- Captures unhandled exceptions in the middleware pipeline
- Captures exceptions handled by the framework `UseExceptionHandler` and Error page display.
- Any event sent will include relevant application log messages
- RequestId as tag
- URL as tag
- Environment is automatically set (`IHostingEnvironment`)
- Request payload can be captured if opt-in
- Support for EventProcessors registered with DI
- Support for ExceptionProcessors registered with DI
- Captures logs from the request (using Microsoft.Extensions.Logging)
- Supports configuration system (e.g: appsettings.json)
- Server OS info sent
- Server Runtime info sent
- Request headers sent
- Request body compressed

All packages are:

- Strong named
- Tested on Windows, Linux and macOS
- Tested on .NET Core, .NET Framework and Mono

##### Learn more

- [Code samples](https://github.com/getsentry/sentry-dotnet/tree/master/samples)
- [Sentry docs](https://docs.sentry.io/quickstart/?platform=csharp)

Sample event using the log4net integration:
![Sample event in Sentry](https://github.com/getsentry/sentry-dotnet/blob/master/samples/Sentry.Samples.Log4Net/.assets/log4net-sample.gif?raw=true)

Download it directly from GitHub or using NuGet:

|      Integrations                 |        NuGet         |
| ----------------------------- | -------------------: |
|         **Sentry**            |    [![NuGet](https://img.shields.io/nuget/vpre/Sentry.svg)](https://www.nuget.org/packages/Sentry)   |
|     **Sentry.AspNetCore**     |   [![NuGet](https://img.shields.io/nuget/vpre/Sentry.AspNetCore.svg)](https://www.nuget.org/packages/Sentry.AspNetCore)   |
| **Sentry.Extensions.Logging** | [![NuGet](https://img.shields.io/nuget/vpre/Sentry.Extensions.Logging.svg)](https://www.nuget.org/packages/Sentry.Extensions.Logging)   |
| **Sentry.Log4Net** | [![NuGet](https://img.shields.io/nuget/vpre/Sentry.Log4Net.svg)](https://www.nuget.org/packages/Sentry.Log4Net)   |

## 1.0.0-rc2

Features and improvements:

- `SentrySdk.LastEventId` to get scoped id
- `BeforeBreadcrumb` to allow dropping or modifying a breadcrumb
- Event processors on scope #58
- Event processor as `Func<SentryEvent,SentryEvent>`

Bug fixes:

- #97 Sentry environment takes precedence over ASP.NET Core

Download it directly below from GitHub or using NuGet:

|      Integrations                 |        NuGet         |
| ----------------------------- | -------------------: |
|         **Sentry**            |    [![NuGet](https://img.shields.io/nuget/vpre/Sentry.svg)](https://www.nuget.org/packages/Sentry)   |
|     **Sentry.AspNetCore**     |   [![NuGet](https://img.shields.io/nuget/vpre/Sentry.AspNetCore.svg)](https://www.nuget.org/packages/Sentry.AspNetCore)   |
| **Sentry.Extensions.Logging** | [![NuGet](https://img.shields.io/nuget/vpre/Sentry.Extensions.Logging.svg)](https://www.nuget.org/packages/Sentry.Extensions.Logging)   |
| **Sentry.Log4Net** | [![NuGet](https://img.shields.io/nuget/vpre/Sentry.Log4Net.svg)](https://www.nuget.org/packages/Sentry.Log4Net)   |

## 1.0.0-rc

Features and improvements:

- Microsoft.Extensions.Logging (MEL) use framework configuration system #79 (Thanks @pengweiqhca)
- Use IOptions on Logging and ASP.NET Core integrations #81
- Send PII (personal identifier info, opt-in `SendDefaultPii`): #83
- When SDK is disabled SentryMiddleware passes through to next in pipeline: #84
- SDK diagnostic logging (option: `Debug`): #85
- Sending Stack trace for events without exception (like CaptureMessage, opt-in `AttachStackTrace`) #86

Bug fixes:

- MEL: Only call Init if DSN was provided <https://github.com/getsentry/sentry-dotnet/commit/097c6a9c6f4348d87282c92d9267879d90879e2a>
- Correct namespace for `AddSentry` <https://github.com/getsentry/sentry-dotnet/commit/2498ab4081f171dc78e7f74e4f1f781a557c5d4f>

Breaking changes:

The settings for HTTP and Worker have been moved to `SentryOptions`. There's no need to call `option.Http(h => h...)` anymore.
`option.Proxy` was renamed to `option.HttpProxy`.

[New sample](https://github.com/getsentry/sentry-dotnet/tree/master/samples/Sentry.Samples.GenericHost) using [GenericHost](https://docs.microsoft.com/en-us/aspnet/core/fundamentals/host/generic-host?view=aspnetcore-2.1)

Download it directly below from GitHub or using NuGet:

|      Integrations                 |        NuGet         |
| ----------------------------- | -------------------: |
|         **Sentry**            |    [![NuGet](https://img.shields.io/nuget/vpre/Sentry.svg)](https://www.nuget.org/packages/Sentry)   |
|     **Sentry.AspNetCore**     |   [![NuGet](https://img.shields.io/nuget/vpre/Sentry.AspNetCore.svg)](https://www.nuget.org/packages/Sentry.AspNetCore)   |
| **Sentry.Extensions.Logging** | [![NuGet](https://img.shields.io/nuget/vpre/Sentry.Extensions.Logging.svg)](https://www.nuget.org/packages/Sentry.Extensions.Logging)   |
| **Sentry.Log4Net** | [![NuGet](https://img.shields.io/nuget/vpre/Sentry.Log4Net.svg)](https://www.nuget.org/packages/Sentry.Log4Net)   |

## 0.0.1-preview5

Features:

- Support buffered gzip request #73
- Reduced dependencies from the ASP.NET Core integraiton
- InAppExclude configurable #75
- Duplicate event detects inner exceptions #76
- HttpClientHandler configuration callback #72
- Event sampling opt-in
- ASP.NET Core sends server name

Bug fixes:

- On-prem without chuncked support for gzip #71
- Exception.Data key is not string #77

**[Watch on youtube](https://www.youtube.com/watch?v=xK6a1goK_w0) how to use the ASP.NET Core integration**

Download it directly below from GitHub or using NuGet:

|      Integrations                 |        NuGet         |
| ----------------------------- | -------------------: |
|         **Sentry**            |    [![NuGet](https://img.shields.io/nuget/vpre/Sentry.svg)](https://www.nuget.org/packages/Sentry)   |
|     **Sentry.AspNetCore**     |   [![NuGet](https://img.shields.io/nuget/vpre/Sentry.AspNetCore.svg)](https://www.nuget.org/packages/Sentry.AspNetCore)   |
| **Sentry.Extensions.Logging** | [![NuGet](https://img.shields.io/nuget/vpre/Sentry.Extensions.Logging.svg)](https://www.nuget.org/packages/Sentry.Extensions.Logging)   |
| **Sentry.Log4Net** | [![NuGet](https://img.shields.io/nuget/vpre/Sentry.Log4Net.svg)](https://www.nuget.org/packages/Sentry.Log4Net)   |

## 0.0.1-preview4

Features:

- Using [Sentry Protocol](https://github.com/getsentry/sentry-dotnet-protocol) as a dependency
- Environment can be set via `SentryOptions` #49
- Compress request body (configurable: Fastest, Optimal, Off) #63
- log4net integration
- SDK honors Sentry's 429 HTTP Status with Retry After header #61

Bug fixes:

- `Init` pushes the first scope #55, #54
- `Exception.Data` copied to `SentryEvent.Data` while storing the index of originating error.
- Demangling code ensures Function name available #64
- ASP.NET Core integration throws when Serilog added #65, #68, #67

Improvements to [the docs](https://getsentry.github.io/sentry-dotnet) like:

- Release discovery
- `ConfigureScope` clarifications
- Documenting samples

### [Watch on youtube](https://www.youtube.com/watch?v=xK6a1goK_w0) how to use the ASP.NET Core integration

Download it directly from GitHub or using NuGet:

|      Integrations                 |        NuGet         |
| ----------------------------- | -------------------: |
|         **Sentry**            |    [![NuGet](https://img.shields.io/nuget/vpre/Sentry.svg)](https://www.nuget.org/packages/Sentry)   |
|     **Sentry.AspNetCore**     |   [![NuGet](https://img.shields.io/nuget/vpre/Sentry.AspNetCore.svg)](https://www.nuget.org/packages/Sentry.AspNetCore)   |
| **Sentry.Extensions.Logging** | [![NuGet](https://img.shields.io/nuget/vpre/Sentry.Extensions.Logging.svg)](https://www.nuget.org/packages/Sentry.Extensions.Logging)   |
| **Sentry.Log4Net** | [![NuGet](https://img.shields.io/nuget/vpre/Sentry.Log4Net.svg)](https://www.nuget.org/packages/Sentry.Log4Net)   |

## 0.0.1-preview3

This third preview includes bug fixes and more features. Test coverage increased to 96%

Features and improvements:

- Filter duplicate events/exceptions #43
- EventProcessors can be added (sample [1](https://github.com/getsentry/sentry-dotnet/blob/dbb5a3af054d0ca6f801de37fb7db3632ca2c65a/samples/Sentry.Samples.Console.Customized/Program.cs#L151), [2](https://github.com/getsentry/sentry-dotnet/blob/dbb5a3af054d0ca6f801de37fb7db3632ca2c65a/samples/Sentry.Samples.Console.Customized/Program.cs#L41))
- ExceptionProcessors can be added #36 (sample [1](https://github.com/getsentry/sentry-dotnet/blob/dbb5a3af054d0ca6f801de37fb7db3632ca2c65a/samples/Sentry.Samples.Console.Customized/Program.cs#L172), [2](https://github.com/getsentry/sentry-dotnet/blob/dbb5a3af054d0ca6f801de37fb7db3632ca2c65a/samples/Sentry.Samples.Console.Customized/Program.cs#L42))
- Release is automatically discovered/reported #35
- Contexts is a dictionary - allows custom data #37
- ASP.NET integration reports context as server: server-os, server-runtime #37
- Assemblies strong named #41
- Scope exposes IReadOnly members instead of Immutables
- Released a [documentation site](https://getsentry.github.io/sentry-dotnet/)

Bug fixes:

- Strong name
- Logger provider gets disposed/flushes events

[Watch on youtube](https://www.youtube.com/watch?v=xK6a1goK_w0) how to use the ASP.NET Core integration.

Download it directly from GitHub or using NuGet:

|      Integrations                 |        NuGet         |
| ----------------------------- | -------------------: |
|         **Sentry**            |    [![NuGet](https://img.shields.io/nuget/vpre/Sentry.svg)](https://www.nuget.org/packages/Sentry)   |
|     **Sentry.AspNetCore**     |   [![NuGet](https://img.shields.io/nuget/vpre/Sentry.AspNetCore.svg)](https://www.nuget.org/packages/Sentry.AspNetCore)   |
| **Sentry.Extensions.Logging** | [![NuGet](https://img.shields.io/nuget/vpre/Sentry.Extensions.Logging.svg)](https://www.nuget.org/packages/Sentry.Extensions.Logging)   |

## 0.0.1-preview2

This second release includes bug fixes and more features. Test coverage increased to 93%

Features and improvements:

- Added `CaptureMessage`
- `BeforeSend` callback errors are sent as breadcrumbs
- `ASP.NET Core` integration doesn't add tags added by `Microsoft.Extensions.Logging`
- SDK name is reported depending on the package added
- Integrations API allows user-defined SDK integration
- Unhandled exception handler can be configured via integrations
- Filter kestrel log eventid 13 (application error) when already captured by the middleware

Bugs fixed:

- Fixed #28
- HTTP Proxy set to HTTP message handler

Download it directly from GitHub or using NuGet:

|      Integrations                 |        NuGet         |
| ----------------------------- | -------------------: |
|         **Sentry**            |    [![NuGet](https://img.shields.io/nuget/vpre/Sentry.svg)](https://www.nuget.org/packages/Sentry)   |
|     **Sentry.AspNetCore**     |   [![NuGet](https://img.shields.io/nuget/vpre/Sentry.AspNetCore.svg)](https://www.nuget.org/packages/Sentry.AspNetCore)   |
| **Sentry.Extensions.Logging** | [![NuGet](https://img.shields.io/nuget/vpre/Sentry.Extensions.Logging.svg)](https://www.nuget.org/packages/Sentry.Extensions.Logging)   |

## 0.0.1-preview1

Our first preview of the SDK:

Main features:

- Easy ASP.NET Core integration, single line: `UseSentry`.
- Captures unhandled exceptions in the middleware pipeline
- Captures exceptions handled by the framework `UseExceptionHandler` and Error page display.
- Captures process-wide unhandled exceptions (AppDomain)
- Captures logger.Error or logger.Critical
- When an event is sent, data from the current request augments the event.
- Sends information about the server running the app (OS, Runtime, etc)
- Informational logs written by the app or framework augment events sent to Sentry
- Optional include of the request body
- HTTP Proxy configuration

Also available via NuGet:

[Sentry](https://www.nuget.org/packages/Sentry/0.0.1-preview1)
[Sentry.AspNetCore](https://www.nuget.org/packages/Sentry.AspNetCore/0.0.1-preview1)
[Sentry.Extensions.Logging](https://www.nuget.org/packages/Sentry.Extensions.Logging/0.0.1-preview1)<|MERGE_RESOLUTION|>--- conflicted
+++ resolved
@@ -1,19 +1,17 @@
 # Changelog
 
-<<<<<<< HEAD
 ## Unreleased
 
 ### Fixes
 
 - "No service for type 'Sentry.IHub' has been registered" exception when using OpenTelemetry and initializing Sentry via `SentrySdk.Init` ([#3129](https://github.com/getsentry/sentry-dotnet/pull/3129))
-=======
+
 ## 4.0.3
 
 ### Fixes
 
 - To resolve conflicting types due to the SDK adding itself to the global usings: 
   - The class `Sentry.Constants` has been renamed to `Sentry.SentryConstants` ([#3125](https://github.com/getsentry/sentry-dotnet/pull/3125))
->>>>>>> 6cb50c94
 
 ## 4.0.2
 
