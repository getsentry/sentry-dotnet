--- conflicted
+++ resolved
@@ -1,18 +1,13 @@
 # Changelog
 
-<<<<<<< HEAD
 ## Version Five
 
-### API Changes
-- The ITraceContext now includes an [Origin](https://develop.sentry.dev/sdk/telemetry/traces/trace-origin/), which is set automatically and is primarily used internally by the Sentry server ([#3564](https://github.com/getsentry/sentry-dotnet/pull/3564))
-
-=======
 ### API Changes
 
 - You should no longer pass `AndroidContext` as an argument to `SentrySdk.Init` ([#3562](https://github.com/getsentry/sentry-dotnet/pull/3562))
 - The `SentryUser.Segment` property has been deprecated. Consider sending this as a tag or additional data instead ([#3563](https://github.com/getsentry/sentry-dotnet/pull/3563))
- 
->>>>>>> 225fd1e9
+- The ITraceContext now includes an [Origin](https://develop.sentry.dev/sdk/telemetry/traces/trace-origin/), which is set automatically and is primarily used internally by the Sentry server ([#3564](https://github.com/getsentry/sentry-dotnet/pull/3564))
+
 ## 4.10.2
 
 ### Various fixes & improvements
