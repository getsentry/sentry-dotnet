--- conflicted
+++ resolved
@@ -2,11 +2,9 @@
 
 ## Unreleased
 
-<<<<<<< HEAD
 ### Features
 
 - Implement process and instance isolation so that multiple instances of the Sentry SDK can be instantiated inside the same process when using the Caching Transport ([#4498](https://github.com/getsentry/sentry-dotnet/pull/4498))
-=======
 ### BREAKING CHANGES
 
 - Spans and Transactions now implement `IDisposable` so that they can be used with `using` statements/declarations that will automatically finish the span with a status of OK when it passes out of scope, if it has not already been finished, to be consistent with `Activity` classes when using OpenTelemetry ([#4627](https://github.com/getsentry/sentry-dotnet/pull/4627))
@@ -139,7 +137,6 @@
   - [diff](https://github.com/getsentry/sentry-java/compare/8.21.1...8.22.0)
 
 ## 5.15.1
->>>>>>> 130650d8
 
 ### Fixes
 
