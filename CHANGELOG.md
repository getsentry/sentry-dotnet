--- conflicted
+++ resolved
@@ -2,16 +2,13 @@
 
 ## Unreleased
 
-<<<<<<< HEAD
 ### Fixes
 
 - Reduced noise created by automatically captured breadcrumbs on MAUI ([#2900](https://github.com/getsentry/sentry-dotnet/pull/2900))
 - The SDK no longer consumes third-party events on MAUI ([#2900](https://github.com/getsentry/sentry-dotnet/pull/2900))
-=======
 ### Features
 
 - Native crash reporting on NativeAOT published apps (Windows, Linux, macOS). ([#2887](https://github.com/getsentry/sentry-dotnet/pull/2887))
->>>>>>> 217c11ce
 
 ### API breaking Changes
 
