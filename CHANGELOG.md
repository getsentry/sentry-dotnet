# Changelog

## Unreleased

<<<<<<< HEAD
### Changes

- Drop unfinished spans from transaction (#923) @Tyrrrz
=======
### Fixes

- Don't dispose the SDK when UnobservedTaskException is captured (#925) @bruno-garcia
- Fix spans not inheriting TraceId from transaction (#922) @Tyrrrz
>>>>>>> ac5a4595

## 3.3.0

### Features

- Add StartupTime and Device.BootTime (#887) @lucas-zimerman
- Link events to currently active span (#909) @Tyrrrz
- Add useful contextual data to TransactionSamplingContext in ASP.NET Core integration (#910) @Tyrrrz

## 3.2.0

### Changes

- Changed the underlying implementation of `ITransaction` and `ISpan`. `IHub.CaptureTransaction` now takes a `Transaction` instead of `ITransaction`. (#880) @Tyrrrz
- Add IsParentSampled to TransactionContext (#885) @Tyrrrz
- Retrieve CurrentVersion for ASP.NET applications (#884) @lucas-zimerman
- Make description parameter nullable on `ISpan.StartChild(...)` and related methods (#900) @Tyrrrz
- Add Platform to Transaction, mimicking the same property on SentryEvent (#901) @Tyrrrz

## 3.1.0

### Features

- Adding TaskUnobservedTaskExceptionIntegration to default integrations and method to remove it (#870) @FilipNemec
- Enrich transactions with more data (#875) @Tyrrrz

### Fixes
- Don't add version prefix in release if it's already set (#877) @Tyrrrz

## 3.0.8

### Features

- Add AddSentryTag and AddSentryContext Extensions for exception class (#834) @lucas-zimerman
- Associate span exceptions with event exceptions (#848) @Tyrrrz
- MaxCacheItems option to control files on disk (#846) @Tyrrrz
- Move SentryHttpMessageHandlerBuilderFilter to Sentry.Extensions.Logging (#845) @Tyrrrz

### Fixes

- Fix CachingTransport throwing an exception when it can't move the files from the previous session (#871) @Tyrrrz

## 3.0.7

### Changes
- Don't write timezone_display_name if it's the same as the ID (#837) @Tyrrrz
- Serialize arbitrary objects in contexts (#838) @Tyrrrz

## 3.0.6

### Fixes

- Fix serialization of transactions when filesystem caching is enabled. (#815) @Tyrrrz
- Fix UWP not registering exceptions (#821) @lucas-zimerman
- Fix tracing middleware (#813) @Tyrrrz

## 3.0.5

### Changes

- Fix transaction sampling (#810) @Tyrrrz

## 3.0.4

### Changes

- Don't add logs coming from Sentry as breadcrumbs (fixes stack overflow exception) (#797) @Tyrrrz
- Consolidate logic for resolving hub (fixes bug "SENTRY_DSN is not defined") (#795) @Tyrrrz
- Add SetFingerprint overload that takes `params string[]` (#796) @Tyrrrz
- Create spans for outgoing HTTP requests (#802) @Tyrrrz
- Finish span on exception in SentryHttpMessageHandler (#806) @Tyrrrz
- Fix ObjectDisposedException caused by object reuse in RetryAfterHandler (#807) @Tyrrrz

## 3.0.3

### Changes

- Fix DI issues in ASP.NET Core + SentryHttpMessageHandlerBuilderFilter (#789) @Tyrrrz
- Fix incorrect NRT on SpanContext.ctor (#788) @Tyrrrz
- Remove the `Evaluate` error from the breadcrumb list (#790) @Tyrrrz
- Set default tracing sample rate to 0.0 (#791) @Tyrrrz

## 3.0.2

### Changes

- Add GetSpan() to IHub and SentrySdk (#782) @Tyrrrz
- Automatically start transactions from incoming trace in ASP.NET Core (#783) @Tyrrrz
- Automatically inject 'sentry-trace' on outgoing requests in ASP.NET Core (#784) @Tyrrrz

## 3.0.1

### Changes

- bump log4net 2.0.12 (#781) @bruno-garcia
- Fix Serilog version (#780) @bruno-garcia
- Move main Protocol types to Sentry namespace (#779) @bruno-garcia

## 3.0.0

### Changes

- Add support for dynamic transaction sampling. (#753) @Tyrrrz
- Integrate trace headers. (#758) @Tyrrrz
- Renamed Option `DiagnosticsLevel` to `DiagnosticLevel` (#759) @bruno-garcia
- Add additional data to transactions (#763) @Tyrrrz
- Improve transaction instrumentation on ASP.NET Core (#766) @Tyrrrz
- Add `Release` to `Scope` (#765) @Tyrrrz
- Don't fallback to `HttpContext.RequestPath` if a route is unknown (#767 #769) @kanadaj @Tyrrrz

## 3.0.0-beta.0

### Changes

- Add instruction_addr to SentryStackFrame. (#744) @lucas-zimerman
- Default stack trace format: Ben.Demystifier (#732) @bruno-garcia

## 3.0.0-alpha.11

### Changed

- Limit attachment size (#705)
- Separate tracing middleware (#737)
- Bring Transaction a bit more inline with Java SDK (#741)
- Sync transaction and transaction name on scope (#740)

## 3.0.0-alpha.10

- Disabled Mono StackTrace Factory. (#709) @lucas-zimerman
- Adds to the existing User Other dict rather than replacing (#729) @brettjenkins

## 3.0.0-alpha.9

- Handle non-json error response messages on HttpTransport. (#690) @lucas-zimerman
- Fix deadlock on missing ConfigureAwait into foreach loops. (#694) @lucas-zimerman
- Report gRPC sdk name (#700) @bruno-garcia

## 3.0.0-alpha.8

- Include parameters in stack frames. (#662) @Tyrrrz
- Remove CultureUIInfo if value is even with CultureInfo. (#671) @lucas-zimerman
- Make all fields on UserFeedback optional. (#660) @Tyrrrz
- Align transaction names with Java. (#659) @Tyrrrz
- Include assembly name in default release. (#682) @Tyrrrz
- Add support for attachments. (#670) @Tyrrrz
- Improve logging for relay errors. (#683) @Tyrrrz
- Report sentry.dotnet.aspnet on the new Sentry.AspNet package. (#681) @Tyrrrz
- Always send a default release. (#695) @Tyrrrz

## 3.0.0-alpha.7

* Ref moved SentryId from namespace Sentry.Protocol to Sentry (#643) @lucas-zimerman
* Ref renamed `CacheFlushTimeout` to `InitCacheFlushTimeout` (#638) @lucas-zimerman
* Add support for performance. ([#633](https://github.com/getsentry/sentry-dotnet/pull/633))
* Transaction (of type `string`) on Scope and Event now is called TransactionName. ([#633](https://github.com/getsentry/sentry-dotnet/pull/633))

## 3.0.0-alpha.6

* Abandon ValueTask #611
* Fix Cache deleted on HttpTransport exception. (#610) @lucas-zimerman
* Add `SentryScopeStateProcessor` #603
* Add net5.0 TFM to libraries #606
* Add more logging to CachingTransport #619
* Bump Microsoft.Bcl.AsyncInterfaces to 5.0.0 #618
* Bump `Microsoft.Bcl.AsyncInterfaces` to 5.0.0 #618
* `DefaultTags` moved from `SentryLoggingOptions` to `SentryOptions` (#637) @PureKrome
* `Sentry.Serilog` can accept DefaultTags (#637) @PureKrome 

## 3.0.0-alpha.5

* Replaced `BaseScope` with `IScope`. (#590) @Tyrrrz
* Removed code coverage report from the test folder. (#592) @lucas-zimerman
* Add target framework NET5.0 on Sentry.csproj. Change the type of `Extra` where value parameter become nullable. @lucas-zimerman 
* Implement envelope caching. (#576) @Tyrrrz
* Add a list of .NET Frameworks installed when available. (#531) @lucas-zimerman
* Parse Mono and IL2CPP stacktraces for Unity and Xamarin (#578) @bruno-garcia
* Update TFMs and dependency min version (#580) @bruno-garcia
* Run all tests on .NET 5 (#583) @bruno-garcia

## 3.0.0-alpha.4

* Add the client user ip if both SendDefaultPii and IsEnvironmentUser are set. (#1015) @lucas-zimerman
* Replace Task with ValueTask where possible. (#564) @Tyrrrz
* Add support for ASP.NET Core gRPC (#563) @Mitch528
* Push API docs to GitHub Pages GH Actions (#570) @bruno-garcia
* Refactor envelopes

## 3.0.0-alpha.3

* Add support for user feedback. (#559) @lucas-zimerman
* Add support for envelope deserialization (#558) @Tyrrrz
* Add package description and tags to Sentry.AspNet @Tyrrrz
* Fix internal url references for the new Sentry documentation. (#562) @lucas-zimerman

## 3.0.0-alpha.2

* Set the Environment setting to 'production' if none was provided. (#550) @PureKrome
* ASPNET.Core hosting environment is set to 'production' / 'development' (notice lower casing) if no custom options.Enviroment is set. (#554) @PureKrome
* Add most popular libraries to InAppExclude #555 (@bruno-garcia)
* Add support for individual rate limits.
* Extend `SentryOptions.BeforeBreadcrumb` signature to accept returning nullable values.
* Add support for envelope deserialization.

## 3.0.0-alpha.1

* Rename `LogEntry` to `SentryMessage`. Change type of `SentryEvent.Message` from `string` to `SentryMessage`.
* Change the type of `Gpu.VendorId` from `int` to `string`.
* Add support for envelopes.
* Publishing symbols package (snupkg) to nuget.org with sourcelink

## 3.0.0-alpha.0

* Move aspnet-classic integration to Sentry.AspNet (#528) @Tyrrrz
* Merge Sentry.Protocol into Sentry (#527) @Tyrrrz
* Framework and runtime info (#526) @bruno-garcia
* Add NRTS to Sentry.Extensions.Logging (#524) @Tyrrrz
* Add NRTs to Sentry.Serilog, Sentry.NLog, Sentry.Log4Net (#521) @Tyrrrz
* Add NRTs to Sentry.AspNetCore (#520) @Tyrrrz
* Fix CI build on GitHub Actions (#523) @Tyrrrz
* Add GitHubActionsTestLogger (#511) @Tyrrrz

We'd love to get feedback.

## 2.2.0-alpha

Add nullable reference types support (Sentry, Sentry.Protocol) (#509) 
fix: Use ASP.NET Core endpoint FQDN (#485) 
feat: Add integration to TaskScheduler.UnobservedTaskException (#481) 

## 2.1.6

fix: aspnet fqdn (#485) @bruno-garcia 
ref: wait on test the time needed (#484) @bruno-garcia
feat: Add integration to TaskScheduler.UnobservedTaskException (#481) @lucas-zimerman
build(deps): bump Serilog.AspNetCore from 3.2.0 to 3.4.0 (#477)  @dependabot-preview
Fix README typo (#480) @AndreasLangberg
build(deps): bump coverlet.msbuild from 2.8.1 to 2.9.0 (#462) @dependabot-preview
build(deps): bump Microsoft.Extensions.Logging.Debug @dependabot-preview
fix some spelling (#475) @SimonCropp
build(deps): bump Microsoft.Extensions.Configuration.Json (#467) @dependabot-preview

## 2.1.5

* fix: MEL don't init if enabled (#460) @bruno-garcia
* feat: Device Calendar, Timezone, CultureInfo (#457) @bruno-garcia
* ref: Log out debug disabled (#459) @bruno-garcia
* dep: Bump PlatformAbstractions (#458) @bruno-garcia
* feat: Exception filter (#456) @bruno-garcia

## 2.1.5-beta

* fix: MEL don't init if enabled (#460) @bruno-garcia
* feat: Device Calendar, Timezone, CultureInfo (#457) @bruno-garcia
* ref: Log out debug disabled (#459) @bruno-garcia
* dep: Bump PlatformAbstractions (#458) @bruno-garcia
* feat: Exception filter (#456) @bruno-garcia

## 2.1.4

* NLog SentryTarget - NLogDiagnosticLogger for writing to NLog InternalLogger (#450) @snakefoot
* fix: SentryScopeManager dispose message (#449) @bruno-garcia
* fix: dont use Sentry namespace on sample (#447) @bruno-garcia
* Remove obsolete API from benchmarks (#445) @bruno-garcia
* build(deps): bump Microsoft.Extensions.Logging.Debug from 2.1.1 to 3.1.4 (#421) @dependabot-preview
* build(deps): bump Microsoft.AspNetCore.Diagnostics from 2.1.1 to 2.2.0 (#431) @dependabot-preview
* build(deps): bump Microsoft.CodeAnalysis.CSharp.Workspaces from 3.1.0 to 3.6.0 (#437) @dependabot-preview

## 2.1.3

* SentryScopeManager - Fixed clone of Stack so it does not reverse order (#420) @snakefoot
* build(deps): bump Serilog.AspNetCore from 2.1.1 to 3.2.0 (#411) @dependabot-preview
* Removed dependency on System.Collections.Immutable (#405) @snakefoot
* Fix Sentry.Microsoft.Logging Filter now drops also breadcrumbs (#440) 

## 2.1.2-beta5

Fix Background worker dispose logs error message (#408) 
Fix sentry serilog extension method collapsing (#406) 
Fix Sentry.Samples.NLog so NLog.config is valid (#404) 

Thanks @snakefoot and @JimHume for the fixes

Add MVC route data extraction to ScopeExtensions.Populate() (#401)

## 2.1.2-beta3

Fixed ASP.NET System.Web catch HttpException to prevent the request processor from being unable to submit #397 (#398)

## 2.1.2-beta2

* Ignore WCF error and capture (#391) 

### 2.1.2-beta

* Serilog Sentry sink does not load all options from IConfiguration (#380)
* UnhandledException sets Handled=false (#382)

## 2.1.1

Bug fix:  Don't overwrite server name set via configuration with machine name on ASP.NET Core #372
 
## 2.1.0

* Set score url to fully constructed url #367 Thanks @christopher-taormina-zocdoc 
* Don't dedupe from inner exception #363 - Note this might change groupings. It's opt-in.
* Expose FlushAsync to intellisense #362
* Protocol monorepo #325 - new protocol version whenever there's a new SDK release

## 2.0.3

Expose httpHandler creation (#359)
NLog: possibility to override fingerprint using AdditionalGroupingKey (#358) @Shtannikov
Take ServerName from options (#356) 

## 2.0.2

Add logger and category from Serilog SourceContext. (#316) @krisztiankocsis
Set DateFormatHandling.IsoDateFormat for serializer. Fixes #351 (#353)  @olsh

## 2.0.1

Removed `-beta` from dependencies.

## 2.0.0

* SentryTarget - GetTagsFromLogEvent with null check (#326) 
* handled process corrupted (#328)
* sourcelink GA (#330)
* Adds ability to specify user values via NLog configuration (#336) 
* Add option to ASP.NET Core to flush events after response complete (#288)
* Fixed race on `BackgroundWorker`  (#293)
* Exclude `Sentry.` frames from InApp (#272)
* NLog SentryTarget with less overhead for breadcrumb (#273)
* Logging on body not extracted (#246)
* Add support to DefaultTags for ASP.NET Core and M.E.Logging (#268)
* Don't use ValueTuple (#263)
* All public members were documented: #252 
* Use EnableBuffering to keep request payload around: #250
* Serilog default levels: #237 
* Removed dev dependency from external dependencies 4d92ab0
* Use new `Sentry.Protocol` 836fb07e
* Use new `Sentry.PlatformAbsrtractions` #226
* Debug logging for ASP.NET Classic #209 
* Reading request body throws on ASP.NET Core 3 (#324)
* NLog: null check contextProp.Value during IncludeEventDataOnBreadcrumbs (#323) 
* JsonSerializerSettings - ReferenceLoopHandling.Ignore (#312) 
* Fixed error when reading request body affects collecting other request data (#299) 
* `Microsoft.Extensions.Logging` `ConfigureScope` invocation. #208, #210, #224 Thanks @dbraillon 
* `Sentry.Serilog` Verbose level. #213, #217. Thanks @kanadaj 
* AppDomain.ProcessExit will close the SDK: #242
* Adds PublicApiAnalyzers to public projects: #234
* NLog: Utilizes Flush functionality in NLog target: #228
* NLog: Set the logger via the log event info in SentryTarget.Write, #227 
* Multi-target .NET Core 3.0 (#308)

Major version bumped due to these breaking changes:
1. `Sentry.Protocol` version 2.0.0
* Remove StackTrace from SentryEvent [#38](https://github.com/getsentry/sentry-dotnet-protocol/pull/38) - StackTrace is either part of Thread or SentryException.
2. Removed `ContextLine` #223 
3. Use `StackTrace` from `Threads` #222 
4. `FlushAsync` added to `ISentryClient` #214 

## 2.0.0-beta8

* SentryTarget - GetTagsFromLogEvent with null check (#326) 
* handled process corrupted (#328)
* sourcelink GA (#330)
* Adds ability to specify user values via NLog configuration (#336) 

## 2.0.0-beta7

Fixes:

* Reading request body throws on ASP.NET Core 3 (#324)
* NLog: null check contextProp.Value during IncludeEventDataOnBreadcrumbs (#323) 
* JsonSerializerSettings - ReferenceLoopHandling.Ignore (#312) 

Features:

* Multi-target .NET Core 3.0 (#308)

## 2.0.0-beta6

* Fixed error when reading request body affects collecting other request data (#299) 

## 2.0.0-beta5

* Add option to ASP.NET Core to flush events after response complete (#288)
* Fixed race on `BackgroundWorker`  (#293)
* Exclude `Sentry.` frames from InApp (#272)
* NLog SentryTarget with less overhead for breadcrumb (#273)

## 2.0.0-beta4

* Logging on body not extracted (#246)
* Add support to DefaultTags for ASP.NET Core and M.E.Logging (#268)
* Don't use ValueTuple (#263)

## 2.0.0-beta3

* All public members were documented: #252 
* Use EnableBuffering to keep request payload around: #250
* Serilog default levels: #237 

Thanks @josh-degraw for:

* AppDomain.ProcessExit will close the SDK: #242
* Adds PublicApiAnalyzers to public projects: #234
* NLog: Utilizes Flush functionality in NLog target: #228
* NLog: Set the logger via the log event info in SentryTarget.Write, #227 

## 2.0.0-beta2

* Removed dev dependency from external dependencies 4d92ab0
* Use new `Sentry.Protocol` 836fb07e
* Use new `Sentry.PlatformAbsrtractions` #226

## 2.0.0-beta

Major version bumped due to these breaking changes:

1. `Sentry.Protocol` version 2.0.0
* Remove StackTrace from SentryEvent [#38](https://github.com/getsentry/sentry-dotnet-protocol/pull/38) - StackTrace is either part of Thread or SentryException.
2. Removed `ContextLine` #223 
3. Use `StackTrace` from `Threads` #222 
4. `FlushAsync` added to `ISentryClient` #214 


Other Features:

* Debug logging for ASP.NET Classic #209 

Fixes:

* `Microsoft.Extensions.Logging` `ConfigureScope` invocation. #208, #210, #224 Thanks @dbraillon 
* `Sentry.Serilog` Verbose level. #213, #217. Thanks @kanadaj 

## 1.2.1-beta

Fixes and improvements to the NLog integration: #207 by @josh-degraw 

## 1.2.0

### Features

* Optionally skip module registrations #202 - (Thanks @josh-degraw)
* First NLog integration release #188 (Thanks @josh-degraw)
* Extensible stack trace #184 (Thanks @pengweiqhca)
* MaxRequestSize for ASP.NET and ASP.NET Core #174
* InAppInclude #171
* Overload to AddSentry #163 by (Thanks @f1nzer)
* ASP.NET Core AddSentry has now ConfigureScope: #160

### Bug fixes

* Don't override user #199
* Read the hub to take latest Client: 8f4b5ba

## 1.1.3-beta4

Bug fix: Don't override user  #199

## 1.1.3-beta3

* First NLog integration release #188 (Thanks @josh-degraw)
* Extensible stack trace #184 (Thanks @pengweiqhca) 

## 1.1.3-beta2

Feature: 
* MaxRequestSize for ASP.NET and ASP.NET Core #174
* InAppInclude #171

Fix: Diagnostic log order: #173 by @scolestock

## 1.1.3-beta

Fixed: 
* Read the hub to take latest Client: 8f4b5ba1a3
* Uses Sentry.Protocol 1.0.4 4035e25

Feature
* Overload to `AddSentry` #163 by @F1nZeR 
* ASP.NET Core `AddSentry` has now `ConfigureScope`: #160 

## 1.1.2

Using [new version of the protocol with fixes and features](https://github.com/getsentry/sentry-dotnet-protocol/releases/tag/1.0.3).

Fixed:

ASP.NET Core integration issue when containers are built on the ServiceCollection after SDK is initialized (#157, #103 )

## 1.1.2-beta

Fixed:
* ASP.NET Core integration issue when containers are built on the ServiceCollection after SDK is initialized (#157, #103 )

## 1.1.1

Fixed:
* Serilog bug that self log would recurse #156 

Feature:
* log4net environment via xml configuration #150 (Thanks Sébastien Pierre)

## 1.1.0

Includes all features and bug fixes of previous beta releases:

Features:

* Use log entry to improve grouping #125
* Use .NET Core SDK 2.1.401
* Make AddProcessors extension methods on Options public #115
* Format InternalsVisibleTo to avoid iOS issue: 94e28b3
* Serilog Integration #118, #145
* Capture methods return SentryId #139, #140
* MEL integration keeps properties as tags #146
* Sentry package Includes net461 target #135

Bug fixes:

* Disabled SDK throws on shutdown: #124
* Log4net only init if current hub is disabled #119

Thanks to our growing list of [contributors](https://github.com/getsentry/sentry-dotnet/graphs/contributors).

## 1.0.1-beta5

* Added `net461` target to Serilog package #148 

## 1.0.1-beta4

* Serilog Integration #118, #145
* `Capture` methods return `SentryId` #139, #140 
* MEL integration keeps properties as tags #146 
* Revert reducing Json.NET requirements https://github.com/getsentry/sentry-dotnet/commit/1aed4a5c76ead2f4d39f1c2979eda02d068bfacd

Thanks to our growing [list of contributors](https://github.com/getsentry/sentry-dotnet/graphs/contributors).

## 1.0.1-beta3

Lowering Newtonsoft.Json requirements; #138

## 1.0.1-beta2

`Sentry` package Includes `net461` target #135

## 1.0.1-beta

Features: 
* Use log entry to improve grouping #125 
* Use .NET Core SDK 2.1.401
* Make `AddProcessors` extension methods on Options public  #115
* Format InternalsVisibleTo to avoid iOS issue: 94e28b3

Bug fixes: 
* Disabled SDK throws on shutdown: #124 
* Log4net only init if current hub is disabled #119

## 1.0.0

### First major release of the new .NET SDK.

#### Main features

##### Sentry package

* Automatic Captures global unhandled exceptions (AppDomain)
* Scope management
* Duplicate events automatically dropped
* Events from the same exception automatically dropped
* Web proxy support
* HttpClient/HttpClientHandler configuration callback
* Compress request body
* Event sampling opt-in
* Event flooding protection (429 retry-after and internal bound queue)
* Release automatically set (AssemblyInformationalVersionAttribute, AssemblyVersion or env var)
* DSN discovered via environment variable
* Release (version) reported automatically
* CLS Compliant
* Strong named
* BeforeSend and BeforeBreadcrumb callbacks
* Event and Exception processors
* SourceLink (including PDB in nuget package)
* Device OS info sent
* Device Runtime info sent
* Enable SDK debug mode (opt-in)
* Attach stack trace for captured messages (opt-in)

##### Sentry.Extensions.Logging

* Includes all features from the `Sentry` package.
* BeginScope data added to Sentry scope, sent with events
* LogInformation or higher added as breadcrumb, sent with next events.
* LogError or higher automatically captures an event
* Minimal levels are configurable.

##### Sentry.AspNetCore

* Includes all features from the `Sentry` package.
* Includes all features from the `Sentry.Extensions.Logging` package.
* Easy ASP.NET Core integration, single line: `UseSentry`.
* Captures unhandled exceptions in the middleware pipeline
* Captures exceptions handled by the framework `UseExceptionHandler` and Error page display.
* Any event sent will include relevant application log messages
* RequestId as tag
* URL as tag
* Environment is automatically set (`IHostingEnvironment`)
* Request payload can be captured if opt-in
* Support for EventProcessors registered with DI
* Support for ExceptionProcessors registered with DI
* Captures logs from the request (using Microsoft.Extensions.Logging)
* Supports configuration system (e.g: appsettings.json)
* Server OS info sent
* Server Runtime info sent
* Request headers sent
* Request body compressed

All packages are:
* Strong named
* Tested on Windows, Linux and macOS
* Tested on .NET Core, .NET Framework and Mono

##### Learn more:

* [Code samples](https://github.com/getsentry/sentry-dotnet/tree/master/samples)
* [Sentry docs](https://docs.sentry.io/quickstart/?platform=csharp)

Sample event using the log4net integration:
![Sample event in Sentry](https://github.com/getsentry/sentry-dotnet/blob/master/samples/Sentry.Samples.Log4Net/.assets/log4net-sample.gif?raw=true)

Download it directly from GitHub or using NuGet:

|      Integrations                 |        NuGet         |
| ----------------------------- | -------------------: |
|         **Sentry**            |    [![NuGet](https://img.shields.io/nuget/vpre/Sentry.svg)](https://www.nuget.org/packages/Sentry)   |
|     **Sentry.AspNetCore**     |   [![NuGet](https://img.shields.io/nuget/vpre/Sentry.AspNetCore.svg)](https://www.nuget.org/packages/Sentry.AspNetCore)   |
| **Sentry.Extensions.Logging** | [![NuGet](https://img.shields.io/nuget/vpre/Sentry.Extensions.Logging.svg)](https://www.nuget.org/packages/Sentry.Extensions.Logging)   |
| **Sentry.Log4Net** | [![NuGet](https://img.shields.io/nuget/vpre/Sentry.Log4Net.svg)](https://www.nuget.org/packages/Sentry.Log4Net)   |
# 1.0.0-rc2

Features and improvements:

* `SentrySdk.LastEventId` to get scoped id
* `BeforeBreadcrumb` to allow dropping or modifying a breadcrumb
* Event processors on scope #58 
* Event processor as `Func<SentryEvent,SentryEvent>`

Bug fixes:

* #97 Sentry environment takes precedence over ASP.NET Core

Download it directly below from GitHub or using NuGet:

|      Integrations                 |        NuGet         |
| ----------------------------- | -------------------: |
|         **Sentry**            |    [![NuGet](https://img.shields.io/nuget/vpre/Sentry.svg)](https://www.nuget.org/packages/Sentry)   |
|     **Sentry.AspNetCore**     |   [![NuGet](https://img.shields.io/nuget/vpre/Sentry.AspNetCore.svg)](https://www.nuget.org/packages/Sentry.AspNetCore)   |
| **Sentry.Extensions.Logging** | [![NuGet](https://img.shields.io/nuget/vpre/Sentry.Extensions.Logging.svg)](https://www.nuget.org/packages/Sentry.Extensions.Logging)   |
| **Sentry.Log4Net** | [![NuGet](https://img.shields.io/nuget/vpre/Sentry.Log4Net.svg)](https://www.nuget.org/packages/Sentry.Log4Net)   |
# 1.0.0-rc

Features and improvements:

* Microsoft.Extensions.Logging (MEL) use framework configuration system #79 (Thanks @pengweiqhca)
* Use IOptions on Logging and ASP.NET Core integrations #81
* Send PII (personal identifier info, opt-in `SendDefaultPii`): #83
* When SDK is disabled SentryMiddleware passes through to next in pipeline: #84
* SDK diagnostic logging (option: `Debug`): #85
* Sending Stack trace for events without exception (like CaptureMessage, opt-in `AttachStackTrace`) #86

Bug fixes:

* MEL: Only call Init if DSN was provided https://github.com/getsentry/sentry-dotnet/commit/097c6a9c6f4348d87282c92d9267879d90879e2a
* Correct namespace for `AddSentry` https://github.com/getsentry/sentry-dotnet/commit/2498ab4081f171dc78e7f74e4f1f781a557c5d4f

Breaking changes:

The settings for HTTP and Worker have been moved to `SentryOptions`. There's no need to call `option.Http(h => h...)` anymore.
`option.Proxy` was renamed to `option.HttpProxy`.

[New sample](https://github.com/getsentry/sentry-dotnet/tree/master/samples/Sentry.Samples.GenericHost) using [GenericHost](https://docs.microsoft.com/en-us/aspnet/core/fundamentals/host/generic-host?view=aspnetcore-2.1)

Download it directly below from GitHub or using NuGet:

|      Integrations                 |        NuGet         |
| ----------------------------- | -------------------: |
|         **Sentry**            |    [![NuGet](https://img.shields.io/nuget/vpre/Sentry.svg)](https://www.nuget.org/packages/Sentry)   |
|     **Sentry.AspNetCore**     |   [![NuGet](https://img.shields.io/nuget/vpre/Sentry.AspNetCore.svg)](https://www.nuget.org/packages/Sentry.AspNetCore)   |
| **Sentry.Extensions.Logging** | [![NuGet](https://img.shields.io/nuget/vpre/Sentry.Extensions.Logging.svg)](https://www.nuget.org/packages/Sentry.Extensions.Logging)   |
| **Sentry.Log4Net** | [![NuGet](https://img.shields.io/nuget/vpre/Sentry.Log4Net.svg)](https://www.nuget.org/packages/Sentry.Log4Net)   |
# 0.0.1-preview5

Features:

* Support buffered gzip request #73 
* Reduced dependencies from the ASP.NET Core integraiton
* InAppExclude configurable #75
* Duplicate event detects inner exceptions #76 
* HttpClientHandler configuration callback #72
* Event sampling opt-in
* ASP.NET Core sends server name

Bug fixes:

* On-prem without chuncked support for gzip #71 
* Exception.Data key is not string #77 

##### [Watch on youtube](https://www.youtube.com/watch?v=xK6a1goK_w0) how to use the ASP.NET Core integration.

Download it directly below from GitHub or using NuGet:

|      Integrations                 |        NuGet         |
| ----------------------------- | -------------------: |
|         **Sentry**            |    [![NuGet](https://img.shields.io/nuget/vpre/Sentry.svg)](https://www.nuget.org/packages/Sentry)   |
|     **Sentry.AspNetCore**     |   [![NuGet](https://img.shields.io/nuget/vpre/Sentry.AspNetCore.svg)](https://www.nuget.org/packages/Sentry.AspNetCore)   |
| **Sentry.Extensions.Logging** | [![NuGet](https://img.shields.io/nuget/vpre/Sentry.Extensions.Logging.svg)](https://www.nuget.org/packages/Sentry.Extensions.Logging)   |
| **Sentry.Log4Net** | [![NuGet](https://img.shields.io/nuget/vpre/Sentry.Log4Net.svg)](https://www.nuget.org/packages/Sentry.Log4Net)   |

## 0.0.1-preview4

Features:

* Using [Sentry Protocol](https://github.com/getsentry/sentry-dotnet-protocol) as a dependency
* Environment can be set via `SentryOptions` #49
* Compress request body (configurable: Fastest, Optimal, Off) #63
* log4net integration
* SDK honors Sentry's 429 HTTP Status with Retry After header #61

Bug fixes:

* `Init` pushes the first scope #55, #54 
* `Exception.Data` copied to `SentryEvent.Data` while storing the index of originating error.
* Demangling code ensures Function name available #64 
* ASP.NET Core integration throws when Serilog added #65, #68, #67

Improvements to [the docs](https://getsentry.github.io/sentry-dotnet) like:
* Release discovery
* `ConfigureScope` clarifications
* Documenting samples

### [Watch on youtube](https://www.youtube.com/watch?v=xK6a1goK_w0) how to use the ASP.NET Core integration.

Download it directly from GitHub or using NuGet:

|      Integrations                 |        NuGet         |
| ----------------------------- | -------------------: |
|         **Sentry**            |    [![NuGet](https://img.shields.io/nuget/vpre/Sentry.svg)](https://www.nuget.org/packages/Sentry)   |
|     **Sentry.AspNetCore**     |   [![NuGet](https://img.shields.io/nuget/vpre/Sentry.AspNetCore.svg)](https://www.nuget.org/packages/Sentry.AspNetCore)   |
| **Sentry.Extensions.Logging** | [![NuGet](https://img.shields.io/nuget/vpre/Sentry.Extensions.Logging.svg)](https://www.nuget.org/packages/Sentry.Extensions.Logging)   |
| **Sentry.Log4Net** | [![NuGet](https://img.shields.io/nuget/vpre/Sentry.Log4Net.svg)](https://www.nuget.org/packages/Sentry.Log4Net)   |

## 0.0.1-preview3

This third preview includes bug fixes and more features. Test coverage increased to 96%

Features and improvements:

* Filter duplicate events/exceptions #43 
* EventProcessors can be added (sample [1](https://github.com/getsentry/sentry-dotnet/blob/dbb5a3af054d0ca6f801de37fb7db3632ca2c65a/samples/Sentry.Samples.Console.Customized/Program.cs#L151), [2](https://github.com/getsentry/sentry-dotnet/blob/dbb5a3af054d0ca6f801de37fb7db3632ca2c65a/samples/Sentry.Samples.Console.Customized/Program.cs#L41))
* ExceptionProcessors can be added #36 (sample [1](https://github.com/getsentry/sentry-dotnet/blob/dbb5a3af054d0ca6f801de37fb7db3632ca2c65a/samples/Sentry.Samples.Console.Customized/Program.cs#L172), [2](https://github.com/getsentry/sentry-dotnet/blob/dbb5a3af054d0ca6f801de37fb7db3632ca2c65a/samples/Sentry.Samples.Console.Customized/Program.cs#L42))
* Release is automatically discovered/reported #35
* Contexts is a dictionary - allows custom data #37
* ASP.NET integration reports context as server: server-os, server-runtime #37
* Assemblies strong named #41
* Scope exposes IReadOnly members instead of Immutables
* Released a [documentation site](https://getsentry.github.io/sentry-dotnet/)

Bug fixes:

#46 Strong name
#40 Logger provider gets disposed/flushes events

[Watch on youtube](https://www.youtube.com/watch?v=xK6a1goK_w0) how to use the ASP.NET Core integration.

Download it directly from GitHub or using NuGet:

|      Integrations                 |        NuGet         |
| ----------------------------- | -------------------: |
|         **Sentry**            |    [![NuGet](https://img.shields.io/nuget/vpre/Sentry.svg)](https://www.nuget.org/packages/Sentry)   |
|     **Sentry.AspNetCore**     |   [![NuGet](https://img.shields.io/nuget/vpre/Sentry.AspNetCore.svg)](https://www.nuget.org/packages/Sentry.AspNetCore)   |
| **Sentry.Extensions.Logging** | [![NuGet](https://img.shields.io/nuget/vpre/Sentry.Extensions.Logging.svg)](https://www.nuget.org/packages/Sentry.Extensions.Logging)   |
## 0.0.1-preview2

This second release includes bug fixes and more features. Test coverage increased to 93%

Features and improvements:
* Added `CaptureMessage`
* `BeforeSend` callback errors are sent as breadcrumbs
* `ASP.NET Core` integration doesn't add tags added by `Microsoft.Extensions.Logging`
* SDK name is reported depending on the package added
* Integrations API allows user-defined SDK integration
* Unhandled exception handler can be configured via integrations
* Filter kestrel log eventid 13 (application error) when already captured by the middleware

Bugs fixed:
* Fixed #28
* HTTP Proxy set to HTTP message handler

Download it directly from GitHub or using NuGet:

|      Integrations                 |        NuGet         |
| ----------------------------- | -------------------: |
|         **Sentry**            |    [![NuGet](https://img.shields.io/nuget/vpre/Sentry.svg)](https://www.nuget.org/packages/Sentry)   |
|     **Sentry.AspNetCore**     |   [![NuGet](https://img.shields.io/nuget/vpre/Sentry.AspNetCore.svg)](https://www.nuget.org/packages/Sentry.AspNetCore)   |
| **Sentry.Extensions.Logging** | [![NuGet](https://img.shields.io/nuget/vpre/Sentry.Extensions.Logging.svg)](https://www.nuget.org/packages/Sentry.Extensions.Logging)   |

## 0.0.1-preview1

Our first preview of the SDK:

Main features:
* Easy ASP.NET Core integration, single line: `UseSentry`.
* Captures unhandled exceptions in the middleware pipeline
* Captures exceptions handled by the framework `UseExceptionHandler` and Error page display.
* Captures process-wide unhandled exceptions (AppDomain)
* Captures logger.Error or logger.Critical 
* When an event is sent, data from the current request augments the event.
* Sends information about the server running the app (OS, Runtime, etc)
* Informational logs written by the app or framework augment events sent to Sentry
* Optional include of the request body
* HTTP Proxy configuration

Also available via NuGet:

[Sentry](https://www.nuget.org/packages/Sentry/0.0.1-preview1)
[Sentry.AspNetCore](https://www.nuget.org/packages/Sentry.AspNetCore/0.0.1-preview1)
[Sentry.Extensions.Logging](https://www.nuget.org/packages/Sentry.Extensions.Logging/0.0.1-preview1)<|MERGE_RESOLUTION|>--- conflicted
+++ resolved
@@ -2,16 +2,11 @@
 
 ## Unreleased
 
-<<<<<<< HEAD
-### Changes
+### Fixes
 
 - Drop unfinished spans from transaction (#923) @Tyrrrz
-=======
-### Fixes
-
 - Don't dispose the SDK when UnobservedTaskException is captured (#925) @bruno-garcia
 - Fix spans not inheriting TraceId from transaction (#922) @Tyrrrz
->>>>>>> ac5a4595
 
 ## 3.3.0
 
