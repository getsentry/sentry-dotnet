# Changelog

## Unreleased

### Features

<<<<<<< HEAD
- Added `EnableBackpressureHandling` option for Automatic backpressure handling. When enabled this automatically reduces the sample rate when the SDK detects events being dropped. ([#4452](https://github.com/getsentry/sentry-dotnet/pull/4452))
=======
- Add (experimental) _Structured Logs_ integration for `Serilog` ([#4462](https://github.com/getsentry/sentry-dotnet/pull/4462))
>>>>>>> bc5c060f

### Fixes

- Upload linked PDBs to fix non-IL-stripped symbolication for iOS ([#4527](https://github.com/getsentry/sentry-dotnet/pull/4527))
- In MAUI Android apps, generate and inject UUID to APK and upload ProGuard mapping to Sentry with the UUID ([#4532](https://github.com/getsentry/sentry-dotnet/pull/4532))
- Fixed WASM0001 warning when building Blazor WebAssembly projects ([#4519](https://github.com/getsentry/sentry-dotnet/pull/4519))

### Dependencies

- Bump Cocoa SDK from v8.56.0 to v8.56.1 ([#4555](https://github.com/getsentry/sentry-dotnet/pull/4555))
  - [changelog](https://github.com/getsentry/sentry-cocoa/blob/main/CHANGELOG.md#8561)
  - [diff](https://github.com/getsentry/sentry-cocoa/compare/8.56.0...8.56.1)
- Bump Native SDK from v0.11.0 to v0.11.1 ([#4557](https://github.com/getsentry/sentry-dotnet/pull/4557))
  - [changelog](https://github.com/getsentry/sentry-native/blob/master/CHANGELOG.md#0111)
  - [diff](https://github.com/getsentry/sentry-native/compare/0.11.0...0.11.1)
- Bump CLI from v2.54.0 to v2.55.0 ([#4556](https://github.com/getsentry/sentry-dotnet/pull/4556))
  - [changelog](https://github.com/getsentry/sentry-cli/blob/master/CHANGELOG.md#2550)
  - [diff](https://github.com/getsentry/sentry-cli/compare/2.54.0...2.55.0)

### Dependencies

- Bump Java SDK from v8.21.1 to v8.22.0 ([#4552](https://github.com/getsentry/sentry-dotnet/pull/4552))
  - [changelog](https://github.com/getsentry/sentry-java/blob/main/CHANGELOG.md#8220)
  - [diff](https://github.com/getsentry/sentry-java/compare/8.21.1...8.22.0)

## 5.15.1

### Fixes

- Fail when building Blazor WASM with Profiling. We don't support profiling in Blazor WebAssembly projects. ([#4512](https://github.com/getsentry/sentry-dotnet/pull/4512))
- Do not overwrite user IP if it is set manually in ASP.NET sdk ([#4513](https://github.com/getsentry/sentry-dotnet/pull/4513))
- Fix `SentryOptions.Native.SuppressSignalAborts` and `SuppressExcBadAccess` on iOS ([#4521](https://github.com/getsentry/sentry-dotnet/pull/4521))

### Dependencies

- Bump Cocoa SDK from v8.55.1 to v8.56.0 ([#4528](https://github.com/getsentry/sentry-dotnet/pull/4528))
  - [changelog](https://github.com/getsentry/sentry-cocoa/blob/main/CHANGELOG.md#8560)
  - [diff](https://github.com/getsentry/sentry-cocoa/compare/8.55.1...8.56.0)
- Bump CLI from v2.53.0 to v2.54.0 ([#4541](https://github.com/getsentry/sentry-dotnet/pull/4541))
  - [changelog](https://github.com/getsentry/sentry-cli/blob/master/CHANGELOG.md#2540)
  - [diff](https://github.com/getsentry/sentry-cli/compare/2.53.0...2.54.0)
- Bump Native SDK from v0.10.1 to v0.11.0 ([#4542](https://github.com/getsentry/sentry-dotnet/pull/4542))
  - [changelog](https://github.com/getsentry/sentry-native/blob/master/CHANGELOG.md#0110)
  - [diff](https://github.com/getsentry/sentry-native/compare/0.10.1...0.11.0)

## 5.15.0

### Features

- Experimental _Structured Logs_:
  - Redesign SDK Logger APIs to allow usage of `params` ([#4451](https://github.com/getsentry/sentry-dotnet/pull/4451))
  - Shorten the `key` names of `Microsoft.Extensions.Logging` attributes ([#4450](https://github.com/getsentry/sentry-dotnet/pull/4450))

### Fixes

- Experimental _Structured Logs_:
  - Remove `IDisposable` from `SentryStructuredLogger`. Disposal is intended through the owning `IHub` instance ([#4424](https://github.com/getsentry/sentry-dotnet/pull/4424))
  - Ensure all buffered logs are sent to Sentry when the application terminates unexpectedly ([#4425](https://github.com/getsentry/sentry-dotnet/pull/4425))
  - `InvalidOperationException` potentially thrown during a race condition, especially in concurrent high-volume logging scenarios ([#4428](https://github.com/getsentry/sentry-dotnet/pull/4428))
- Blocking calls are no longer treated as unhandled crashes ([#4458](https://github.com/getsentry/sentry-dotnet/pull/4458))
- Only apply Session Replay masks to specific control types when necessary to avoid performance issues in MAUI apps with complex UIs ([#4445](https://github.com/getsentry/sentry-dotnet/pull/4445))
- De-duplicate Java.Lang.RuntimeException on Android ([#4509](https://github.com/getsentry/sentry-dotnet/pull/4509))
- Upload linked PDB to fix symbolication for Mac Catalyst ([#4503](https://github.com/getsentry/sentry-dotnet/pull/4503))

### Dependencies

- Bump sentry-cocoa from 8.39.0 to 8.55.1 ([#4442](https://github.com/getsentry/sentry-dotnet/pull/4442), [#4483](https://github.com/getsentry/sentry-dotnet/pull/4483), [#4485](https://github.com/getsentry/sentry-dotnet/pull/4485))
    - [changelog](https://github.com/getsentry/sentry-cocoa/blob/main/CHANGELOG.md#8551)
    - [diff](https://github.com/getsentry/sentry-cocoa/compare/8.39.0...8.55.1)
- Bump Native SDK from v0.9.1 to v0.10.1 ([#4436](https://github.com/getsentry/sentry-dotnet/pull/4436), [#4492](https://github.com/getsentry/sentry-dotnet/pull/4492))
  - [changelog](https://github.com/getsentry/sentry-native/blob/master/CHANGELOG.md#0101)
  - [diff](https://github.com/getsentry/sentry-native/compare/0.9.1...0.10.1)
- Bump CLI from v2.52.0 to v2.53.0 ([#4486](https://github.com/getsentry/sentry-dotnet/pull/4486))
  - [changelog](https://github.com/getsentry/sentry-cli/blob/master/CHANGELOG.md#2530)
  - [diff](https://github.com/getsentry/sentry-cli/compare/2.52.0...2.53.0)
- Bump Java SDK from v8.6.0 to v8.21.1 ([#4496](https://github.com/getsentry/sentry-dotnet/pull/4496), [#4502](https://github.com/getsentry/sentry-dotnet/pull/4502), [#4508](https://github.com/getsentry/sentry-dotnet/pull/4508))
  - [changelog](https://github.com/getsentry/sentry-java/blob/main/CHANGELOG.md#8211)
  - [diff](https://github.com/getsentry/sentry-java/compare/8.6.0...8.21.1)

## 5.14.1

### Fixes

- Crontabs now support day names (MON-SUN) and allow step values and ranges to be combined ([#4407](https://github.com/getsentry/sentry-dotnet/pull/4407))
- Ensure the correct Sentry Cocoa SDK framework version is used on iOS ([#4411](https://github.com/getsentry/sentry-dotnet/pull/4411))

### Dependencies

- Bump CLI from v2.50.2 to v2.52.0 ([#4419](https://github.com/getsentry/sentry-dotnet/pull/4419), [#4435](https://github.com/getsentry/sentry-dotnet/pull/4435), [#4444](https://github.com/getsentry/sentry-dotnet/pull/4444))
  - [changelog](https://github.com/getsentry/sentry-cli/blob/master/CHANGELOG.md#2520)
  - [diff](https://github.com/getsentry/sentry-cli/compare/2.50.2...2.52.0)

## 5.14.0

### Features

- Add _experimental_ support for [Sentry Structured Logging](https://docs.sentry.io/product/explore/logs/) ([#4308](https://github.com/getsentry/sentry-dotnet/pull/4308))
  - Structured-Logger API ([#4158](https://github.com/getsentry/sentry-dotnet/pull/4158))
  - Buffering and Batching ([#4310](https://github.com/getsentry/sentry-dotnet/pull/4310))
  - Integrations for `Sentry.Extensions.Logging`, `Sentry.AspNetCore` and `Sentry.Maui` ([#4193](https://github.com/getsentry/sentry-dotnet/pull/4193))

### Fixes

- Update `sample_rate` of _Dynamic Sampling Context (DSC)_ when making sampling decisions ([#4374](https://github.com/getsentry/sentry-dotnet/pull/4374))

## 5.13.0

### Features

- Sentry now includes an EXPERIMENTAL StringStackTraceFactory. This factory isn't as feature rich as the full `SentryStackTraceFactory`. However, it may provide better results if you are compiling your application AOT and not getting useful stack traces from the full stack trace factory. ([#4362](https://github.com/getsentry/sentry-dotnet/pull/4362))

### Fixes

- Source context for class libraries when running on Android in Release mode ([#4294](https://github.com/getsentry/sentry-dotnet/pull/4294))
- Native AOT: don't load SentryNative on unsupported platforms ([#4347](https://github.com/getsentry/sentry-dotnet/pull/4347))
- Fixed issue introduced in release 5.12.0 that might prevent other middleware or user code from reading request bodies ([#4373](https://github.com/getsentry/sentry-dotnet/pull/4373))
- SentryTunnelMiddleware overwrites the X-Forwarded-For header ([#4375](https://github.com/getsentry/sentry-dotnet/pull/4375))
- Native AOT support for `linux-musl-arm64` ([#4365](https://github.com/getsentry/sentry-dotnet/pull/4365))

### Dependencies

- Bump CLI from v2.47.0 to v2.50.2 ([#4348](https://github.com/getsentry/sentry-dotnet/pull/4348), [#4370](https://github.com/getsentry/sentry-dotnet/pull/4370), [#4378](https://github.com/getsentry/sentry-dotnet/pull/4378))
  - [changelog](https://github.com/getsentry/sentry-cli/blob/master/CHANGELOG.md#2502)
  - [diff](https://github.com/getsentry/sentry-cli/compare/2.47.0...2.50.2)

## 5.12.0

### API changes

- App Hang Tracking for iOS is now disabled by default, until this functionality is more stable. If you want to use it in your applications then you'll need to enable this manually. ([#4320](https://github.com/getsentry/sentry-dotnet/pull/4320))

### Features

- Added StartSpan and GetTransaction methods to the SentrySdk ([#4303](https://github.com/getsentry/sentry-dotnet/pull/4303))

### Fixes

- Avoid double reporting sessions on iOS and Android apps ([#4341](https://github.com/getsentry/sentry-dotnet/pull/4341))
- Sentry now decompresses Request bodies in ASP.NET Core when RequestDecompression middleware is enabled ([#4315](https://github.com/getsentry/sentry-dotnet/pull/4315))
- Custom ISentryEventProcessors are now run for native iOS events ([#4318](https://github.com/getsentry/sentry-dotnet/pull/4318))
- Crontab validation when capturing checkins ([#4314](https://github.com/getsentry/sentry-dotnet/pull/4314))
- Fixed an issue with the way Sentry detects build settings. This was causing Sentry to produce code that could fail at runtime in AOT compiled applications. ([#4333](https://github.com/getsentry/sentry-dotnet/pull/4333))
- Native AOT: link to static `lzma` on Linux/MUSL ([#4326](https://github.com/getsentry/sentry-dotnet/pull/4326))
- AppDomain.CurrentDomain.ProcessExit hook is now removed on shutdown ([#4323](https://github.com/getsentry/sentry-dotnet/pull/4323))

### Dependencies

- Bump Native SDK from v0.9.0 to v0.9.1 ([#4309](https://github.com/getsentry/sentry-dotnet/pull/4309))
  - [changelog](https://github.com/getsentry/sentry-native/blob/master/CHANGELOG.md#091)
  - [diff](https://github.com/getsentry/sentry-native/compare/0.9.0...0.9.1)
- Bump CLI from v2.46.0 to v2.47.0 ([#4332](https://github.com/getsentry/sentry-dotnet/pull/4332))
  - [changelog](https://github.com/getsentry/sentry-cli/blob/master/CHANGELOG.md#2470)
  - [diff](https://github.com/getsentry/sentry-cli/compare/2.46.0...2.47.0)

## 5.11.2

### Fixes

- Unsampled spans no longer propagate empty trace headers ([#4302](https://github.com/getsentry/sentry-dotnet/pull/4302))

## 5.11.1

### Fixes

- Fix linking of libsentry-native to avoid DllNotFoundException in Native AOT applications ([#4298](https://github.com/getsentry/sentry-dotnet/pull/4298))

## 5.11.0

### Features

- Added non-allocating `ConfigureScope` and `ConfigureScopeAsync` overloads ([#4244](https://github.com/getsentry/sentry-dotnet/pull/4244))
- Add .NET MAUI `AutomationId` element information to breadcrumbs ([#4248](https://github.com/getsentry/sentry-dotnet/pull/4248))
- The HTTP Response Status Code for spans instrumented using OpenTelemetry is now searchable ([#4283](https://github.com/getsentry/sentry-dotnet/pull/4283))

### Fixes

- The HTTP instrumentation uses the span created for the outgoing request in the sentry-trace header, fixing the parent-child relationship between client and server ([#4264](https://github.com/getsentry/sentry-dotnet/pull/4264))
- ExtraData not captured for Breadcrumbs in MauiEventsBinder ([#4254](https://github.com/getsentry/sentry-dotnet/pull/4254))
    - NOTE: Required breaking changes to the public API of `Sentry.Maui.BreadcrumbEvent`, while keeping an _Obsolete_ constructor for backward compatibility.
- InvalidOperationException sending attachments on Android with LLVM enabled ([#4276](https://github.com/getsentry/sentry-dotnet/pull/4276))
- When CaptureFeedback methods are called with invalid email addresses, the email address will be removed and, if Debug mode is enabled, a warning will be logged. This is done to avoid losing the Feedback altogether (Sentry would reject Feedback that has an invalid email address) ([#4284](https://github.com/getsentry/sentry-dotnet/pull/4284))

### Dependencies

- Bump the version of the .NET SDK that we use from 9.0.203 to 9.0.301 ([#4272](https://github.com/getsentry/sentry-dotnet/pull/4272))
  - Note that this also required we bump various Java dependencies (since version 9.0.300 of the Android workload requires newer versions of the these)
  - See https://docs.sentry.io/platforms/dotnet/troubleshooting/#detected-package-version-outside-of-dependency-constraint if you see NU1605, NU1608 and/or NU1107 warnings after upgrading   
- Bump Native SDK from v0.8.5 to v0.9.0 ([#4260](https://github.com/getsentry/sentry-dotnet/pull/4260))
  - [changelog](https://github.com/getsentry/sentry-native/blob/master/CHANGELOG.md#090)
  - [diff](https://github.com/getsentry/sentry-native/compare/0.8.5...0.9.0)

## 5.10.0

### Features

- Rename MemoryInfo.AllocatedBytes to MemoryInfo.TotalAllocatedBytes ([#4243](https://github.com/getsentry/sentry-dotnet/pull/4243))
- Replace libcurl with .NET HttpClient for sentry-native ([#4222](https://github.com/getsentry/sentry-dotnet/pull/4222))

### Fixes

- InvalidCastException in SentrySpanProcessor when using the Sentry.OpenTelemetry integration ([#4245](https://github.com/getsentry/sentry-dotnet/pull/4245))
- Fix InApp Exclude for frames without Module by checking against frame's Package ([#4236](https://github.com/getsentry/sentry-dotnet/pull/4236))

## 5.9.0

### Features

- Reduced memory pressure when sampling less than 100% of traces/transactions ([#4212](https://github.com/getsentry/sentry-dotnet/pull/4212))
- Add SentrySdk.SetTag ([#4232](https://github.com/getsentry/sentry-dotnet/pull/4232))

### Fixes

- Fixed symbolication for net9.0-android applications in Release config ([#4221](https://github.com/getsentry/sentry-dotnet/pull/4221))
- Support Linux arm64 on Native AOT ([#3700](https://github.com/getsentry/sentry-dotnet/pull/3700))
- Revert W3C traceparent support ([#4204](https://github.com/getsentry/sentry-dotnet/pull/4204))

### Dependencies

- Bump CLI from v2.45.0 to v2.46.0 ([#4226](https://github.com/getsentry/sentry-dotnet/pull/4226))
  - [changelog](https://github.com/getsentry/sentry-cli/blob/master/CHANGELOG.md#2460)
  - [diff](https://github.com/getsentry/sentry-cli/compare/2.45.0...2.46.0)

## 5.8.1

### Fixes

- Support musl on Linux ([#4188](https://github.com/getsentry/sentry-dotnet/pull/4188))
- Support for Windows ARM64 with Native AOT ([#4187](https://github.com/getsentry/sentry-dotnet/pull/4187))
- Addressed potential performance issue with Sentry.Maui ([#4219](https://github.com/getsentry/sentry-dotnet/pull/4219))
- Respect `SentryNative=false` at runtime ([#4220](https://github.com/getsentry/sentry-dotnet/pull/4220))

## 5.8.0

### Features

- .NET MAUI integration with CommunityToolkit.Mvvm Async Relay Commands can now be auto spanned with the new package Sentry.Maui.CommunityToolkit.Mvvm ([#4125](https://github.com/getsentry/sentry-dotnet/pull/4125))

### Fixes

- Revert "Bump Cocoa SDK from v8.39.0 to v8.46.0 (#4103)" ([#4202](https://github.com/getsentry/sentry-dotnet/pull/4202))
    - IMPORTANT: Fixes multiple issues running versions 5.6.x and 5.7.x of the Sentry SDK for .NET on iOS (initialising the SDK and sending data to Sentry)

### Dependencies

- Bump Native SDK from v0.8.4 to v0.8.5 ([#4189](https://github.com/getsentry/sentry-dotnet/pull/4189))
  - [changelog](https://github.com/getsentry/sentry-native/blob/master/CHANGELOG.md#085)
  - [diff](https://github.com/getsentry/sentry-native/compare/0.8.4...0.8.5)

## 5.7.0

### Features

- New source generator allows Sentry to see true build variables like PublishAot and PublishTrimmed to properly adapt checks in the Sentry SDK ([#4101](https://github.com/getsentry/sentry-dotnet/pull/4101))
- Auto breadcrumbs now include all .NET MAUI gesture recognizer events ([#4124](https://github.com/getsentry/sentry-dotnet/pull/4124))
- Associate replays with errors and traces on Android ([#4133](https://github.com/getsentry/sentry-dotnet/pull/4133))

### Fixes

- Redact Authorization headers before sending events to Sentry ([#4164](https://github.com/getsentry/sentry-dotnet/pull/4164))
- Remove Strong Naming from Sentry.Hangfire ([#4099](https://github.com/getsentry/sentry-dotnet/pull/4099))
- Increase `RequestSize.Small` threshold from 1 kB to 4 kB to match other SDKs ([#4177](https://github.com/getsentry/sentry-dotnet/pull/4177))

### Dependencies

- Bump CLI from v2.43.1 to v2.45.0 ([#4169](https://github.com/getsentry/sentry-dotnet/pull/4169), [#4179](https://github.com/getsentry/sentry-dotnet/pull/4179))
  - [changelog](https://github.com/getsentry/sentry-cli/blob/master/CHANGELOG.md#2450)
  - [diff](https://github.com/getsentry/sentry-cli/compare/2.43.1...2.45.0)

## 5.7.0-beta.0

### Features

- When setting a transaction on the scope, the SDK will attempt to sync the transaction's trace context with the SDK on the native layer. Finishing a transaction will now also start a new trace ([#4153](https://github.com/getsentry/sentry-dotnet/pull/4153))
- Added `CaptureFeedback` overload with `configureScope` parameter ([#4073](https://github.com/getsentry/sentry-dotnet/pull/4073))
- Custom SessionReplay masks in MAUI Android apps ([#4121](https://github.com/getsentry/sentry-dotnet/pull/4121))

### Fixes

- Work around iOS SHA1 bug ([#4143](https://github.com/getsentry/sentry-dotnet/pull/4143))
- Prevent Auto Breadcrumbs Event Binder from leaking and rebinding events  ([#4159](https://github.com/getsentry/sentry-dotnet/pull/4159))
- Fixes build error when building .NET Framework applications using Sentry 5.6.0: `MSB4185 :The function "IsWindows" on type "System.OperatingSystem" is not available` ([#4160](https://github.com/getsentry/sentry-dotnet/pull/4160))
- Added a `SentrySetCommitReleaseOptions` build property that can be specified separately from `SentryReleaseOptions` ([#4109](https://github.com/getsentry/sentry-dotnet/pull/4109))

### Dependencies

- Bump CLI from v2.43.0 to v2.43.1 ([#4151](https://github.com/getsentry/sentry-dotnet/pull/4151))
  - [changelog](https://github.com/getsentry/sentry-cli/blob/master/CHANGELOG.md#2431)
  - [diff](https://github.com/getsentry/sentry-cli/compare/2.43.0...2.43.1)

## 5.6.0

### Features

- Option to disable the SentryNative integration ([#4107](https://github.com/getsentry/sentry-dotnet/pull/4107), [#4134](https://github.com/getsentry/sentry-dotnet/pull/4134))
  - To disable it, add this msbuild property: `<SentryNative>false</SentryNative>`
- Reintroduced experimental support for Session Replay on Android ([#4097](https://github.com/getsentry/sentry-dotnet/pull/4097))
- If an incoming HTTP request has the `traceparent` header, it is now parsed and interpreted like the `sentry-trace` header. Outgoing requests now contain the `traceparent` header to facilitate integration with servesr that only support the [W3C Trace Context](https://www.w3.org/TR/trace-context/). ([#4084](https://github.com/getsentry/sentry-dotnet/pull/4084))

### Fixes

- Ensure user exception data is not removed by AspNetCoreExceptionProcessor ([#4016](https://github.com/getsentry/sentry-dotnet/pull/4106))
- Prevent users from disabling AndroidEnableAssemblyCompression which leads to untrappable crash ([#4089](https://github.com/getsentry/sentry-dotnet/pull/4089))
- Fixed MSVCRT build warning on Windows ([#4111](https://github.com/getsentry/sentry-dotnet/pull/4111))

### Dependencies

- Bump Cocoa SDK from v8.39.0 to v8.46.0 ([#4103](https://github.com/getsentry/sentry-dotnet/pull/4103))
    - [changelog](https://github.com/getsentry/sentry-cocoa/blob/main/CHANGELOG.md#8460)
    - [diff](https://github.com/getsentry/sentry-cocoa/compare/8.39.0...8.46.0)
- Bump Native SDK from v0.8.3 to v0.8.4 ([#4122](https://github.com/getsentry/sentry-dotnet/pull/4122))
  - [changelog](https://github.com/getsentry/sentry-native/blob/master/CHANGELOG.md#084)
  - [diff](https://github.com/getsentry/sentry-native/compare/0.8.3...0.8.4)

## 5.5.1

### Fixes

- Fix UWP Net Native compilation ([#4085](https://github.com/getsentry/sentry-dotnet/pull/4085))
- Sentry Java SDK dependencies are now detected and included in the Android bindings ([#4079](https://github.com/getsentry/sentry-dotnet/pull/4079))

## 5.5.0

### Features

- The `IScopeObserver` now has an `SetTrace` that allows observing changes to the scope's trace context. The SDK uses this to propagate the `trace ID` to `sentry-native`. This allows Sentry to connect errors coming from all layers of your application ([#4026](https://github.com/getsentry/sentry-dotnet/pull/4026))
- Exception.HResult is now included in the mechanism data for all exceptions ([#4029](https://github.com/getsentry/sentry-dotnet/pull/4029))

### Dependencies

- Bump Native SDK from v0.8.2 to v0.8.3 [#4072](https://github.com/getsentry/sentry-dotnet/pull/4072))
    - [changelog](https://github.com/getsentry/sentry-native/blob/master/CHANGELOG.md#083)
    - [diff](https://github.com/getsentry/sentry-native/compare/0.8.2...0.8.3)

### Fixes

- Fixed symbolication and source context for net9.0-android ([#4033](https://github.com/getsentry/sentry-dotnet/pull/4033))
- Single quotes added to the release name when using MS Build to create Sentry releases on Windows ([#4015](https://github.com/getsentry/sentry-dotnet/pull/4015))
- Target `net9.0` on Sentry.Google.Cloud.Functions to avoid conflict with Sentry.AspNetCore ([#4039](https://github.com/getsentry/sentry-dotnet/pull/4039))
- Changed default value for `SentryOptions.EnableAppHangTrackingV2` to `false` ([#4042](https://github.com/getsentry/sentry-dotnet/pull/4042))
- Missing MAUI `Shell` navigation breadcrumbs on iOS ([#4006](https://github.com/getsentry/sentry-dotnet/pull/4006))
- Prevent application crashes when capturing screenshots on iOS ([#4069](https://github.com/getsentry/sentry-dotnet/pull/4069))

### Dependencies

- Bump Native SDK from v0.8.1 to v0.8.2 ([#4050](https://github.com/getsentry/sentry-dotnet/pull/4050)
  - [changelog](https://github.com/getsentry/sentry-native/blob/master/CHANGELOG.md#082)
  - [diff](https://github.com/getsentry/sentry-native/compare/0.8.1...0.8.2)
- Bump CLI from v2.42.2 to v2.43.0 ([#4036](https://github.com/getsentry/sentry-dotnet/pull/4036), [#4049](https://github.com/getsentry/sentry-dotnet/pull/4049), [#4060](https://github.com/getsentry/sentry-dotnet/pull/4060), [#4062](https://github.com/getsentry/sentry-dotnet/pull/4062))
  - [changelog](https://github.com/getsentry/sentry-cli/blob/master/CHANGELOG.md#2430)
  - [diff](https://github.com/getsentry/sentry-cli/compare/2.42.2...2.43.0)
- Bump Java SDK from v7.20.1 to v8.6.0 ([#4075](https://github.com/getsentry/sentry-dotnet/pull/4075))
  - [changelog](https://github.com/getsentry/sentry-java/blob/main/CHANGELOG.md#860)
  - [diff](https://github.com/getsentry/sentry-java/compare/7.20.1...8.6.0)

## 5.4.0

### Enhancements

- Profiling: improve performance by subscribing only to necessary CLR events ([#3970](https://github.com/getsentry/sentry-dotnet/pull/3970))

### Fixes

- Unknown stack frames in profiles on .NET 8+ ([#3967](https://github.com/getsentry/sentry-dotnet/pull/3967))

## 5.3.0

### Features

- User Feedback can now be captured without errors/exceptions. Note that these APIs replace the older UserFeedback APIs, which have now been marked as obsolete (and will be removed in a future major version bump) ([#3981](https://github.com/getsentry/sentry-dotnet/pull/3981))

### Fixes

- Using SentryOptions.Native.SuppressExcBadAccess and SentryOptions.Native.SuppressSignalAborts, users can now block duplicate errors from native due to dotnet NullReferenceExceptions - Defaults to false ([#3998](https://github.com/getsentry/sentry-dotnet/pull/3998))
- Native iOS events are now exposed to the dotnet layer for users to hook through SentryOptions.BeforeSend and SentryOptions.OnCrashedLastRun ([#2102](https://github.com/getsentry/sentry-dotnet/pull/3958))
- Prevent crashes from occurring on Android during OnBeforeSend ([#4022](https://github.com/getsentry/sentry-dotnet/pull/4022))

### Dependencies

- Bump Native SDK from v0.8.0 to v0.8.1 ([#4014](https://github.com/getsentry/sentry-dotnet/pull/4014))
  - [changelog](https://github.com/getsentry/sentry-native/blob/master/CHANGELOG.md#081)
  - [diff](https://github.com/getsentry/sentry-native/compare/0.8.0...0.8.1)

## 5.2.0

### Features

- Users can now register their own MAUI controls for breadcrumb creation ([#3997](https://github.com/getsentry/sentry-dotnet/pull/3997))
- Serilog scope properties are now sent with Sentry events ([#3976](https://github.com/getsentry/sentry-dotnet/pull/3976))
- The sample seed used for sampling decisions is now propagated, for use in downstream custom trace samplers ([#3951](https://github.com/getsentry/sentry-dotnet/pull/3951))
- Add Azure Function UseSentry overloads for easier wire ups  ([#3971](https://github.com/getsentry/sentry-dotnet/pull/3971))

### Fixes

- Fix mismapped breadcrumb levels coming in from native to dotnet SDK ([#3993](https://github.com/getsentry/sentry-dotnet/pull/3993))
- Deduplicate profiling stack frames ([#3969](https://github.com/getsentry/sentry-dotnet/pull/3969))

### Dependencies

- Bump CLI from v2.41.1 to v2.42.2 ([#3979](https://github.com/getsentry/sentry-dotnet/pull/3979), [#4002](https://github.com/getsentry/sentry-dotnet/pull/4002))
  - [changelog](https://github.com/getsentry/sentry-cli/blob/master/CHANGELOG.md#2422)
  - [diff](https://github.com/getsentry/sentry-cli/compare/2.41.1...2.42.2)
- Bump Native SDK from v0.7.20 to v0.8.0 ([#4003](https://github.com/getsentry/sentry-dotnet/pull/4003))
  - [changelog](https://github.com/getsentry/sentry-native/blob/master/CHANGELOG.md#080)
  - [diff](https://github.com/getsentry/sentry-native/compare/0.7.20...0.8.0)

## 5.1.1

### Fixes

- Emit transaction.data inside contexts.trace.data ([#3936](https://github.com/getsentry/sentry-dotnet/pull/3936))
- Native SIGSEGV errors resulting from managed NullReferenceExceptions are now suppressed on Android ([#3903](https://github.com/getsentry/sentry-dotnet/pull/3903))
- OTel activities that are marked as not recorded are no longer sent to Sentry ([#3890](https://github.com/getsentry/sentry-dotnet/pull/3890))
- Fixed envelopes with oversized attachments getting stuck in __processing ([#3938](https://github.com/getsentry/sentry-dotnet/pull/3938))
- OperatingSystem will now return macOS as OS name instead of 'Darwin' as well as the proper version. ([#2710](https://github.com/getsentry/sentry-dotnet/pull/3956))
- Ignore null value on CocoaScopeObserver.SetTag ([#3948](https://github.com/getsentry/sentry-dotnet/pull/3948))

## 5.1.0

### Significant change in behavior
- The User.IpAddress is now only set to `{{auto}}` when `SendDefaultPii` is enabled. This change gives you control over IP address collection directly on the client ([#3893](https://github.com/getsentry/sentry-dotnet/pull/3893))

### Features

- .NET on iOS: Add experimental EnableAppHangTrackingV2 configuration flag to the options binding SDK ([#3877](https://github.com/getsentry/sentry-dotnet/pull/3877))
- Added `SentryOptions.DisableSentryHttpMessageHandler`. Useful if you're using `OpenTelemetry.Instrumentation.Http` and ending up with duplicate spans. ([#3879](https://github.com/getsentry/sentry-dotnet/pull/3879))

### Dependencies

- Bump Native SDK from v0.7.17 to v0.7.18 ([#3891](https://github.com/getsentry/sentry-dotnet/pull/3891))
  - [changelog](https://github.com/getsentry/sentry-native/blob/master/CHANGELOG.md#0718)
  - [diff](https://github.com/getsentry/sentry-native/compare/0.7.17...0.7.18)
### Fixes

- Prevent Native EXC_BAD_ACCESS signal errors from being captured when managed NullRefrenceExceptions occur ([#3909](https://github.com/getsentry/sentry-dotnet/pull/3909))
- Fixed duplicate SentryMauiEventProcessors ([#3905](https://github.com/getsentry/sentry-dotnet/pull/3905))
- Fixed invalid string.Format index in Debug logs for the DiagnosticSource integration ([#3923](https://github.com/getsentry/sentry-dotnet/pull/3923))

### Dependencies

- Bump Native SDK from v0.7.17 to v0.7.20 ([#3891](https://github.com/getsentry/sentry-dotnet/pull/3891), [#3908](https://github.com/getsentry/sentry-dotnet/pull/3908), [#3929](https://github.com/getsentry/sentry-dotnet/pull/3929))
  - [changelog](https://github.com/getsentry/sentry-native/blob/master/CHANGELOG.md#0720)
  - [diff](https://github.com/getsentry/sentry-native/compare/0.7.17...0.7.20)
- Bump Java SDK from v7.20.0 to v7.20.1 ([#3907](https://github.com/getsentry/sentry-dotnet/pull/3907))
  - [changelog](https://github.com/getsentry/sentry-java/blob/main/CHANGELOG.md#7201)
  - [diff](https://github.com/getsentry/sentry-java/compare/7.20.0...7.20.1)
- Bump CLI from v2.40.0 to v2.41.1 ([#3910](https://github.com/getsentry/sentry-dotnet/pull/3910))
  - [changelog](https://github.com/getsentry/sentry-cli/blob/master/CHANGELOG.md#2411)
  - [diff](https://github.com/getsentry/sentry-cli/compare/2.40.0...2.41.1)

## 5.0.1

### Fixes

- .NET Mobile: Disable and made obsolete the iOS Watchdog termination feature which is based on heuristics that don't work in .NET ([#3867](https://github.com/getsentry/sentry-dotnet/pull/3867))
- .NET on Android: NullReferenceException handled by Mono cause the app to crash (PR #3694) ([#3871](https://github.com/getsentry/sentry-dotnet/pull/3871))

### Dependencies

- Bump Native SDK from v0.7.16 to v0.7.17 ([#3857](https://github.com/getsentry/sentry-dotnet/pull/3857))
  - [changelog](https://github.com/getsentry/sentry-native/blob/master/CHANGELOG.md#0717)
  - [diff](https://github.com/getsentry/sentry-native/compare/0.7.16...0.7.17)
- Bump Java SDK from v7.19.0 to v7.20.0 ([#3866](https://github.com/getsentry/sentry-dotnet/pull/3866))
  - [changelog](https://github.com/getsentry/sentry-java/blob/main/CHANGELOG.md#7200)
  - [diff](https://github.com/getsentry/sentry-java/compare/7.19.0...7.20.0)
- Bump CLI from v2.39.1 to v2.40.0 ([#3869](https://github.com/getsentry/sentry-dotnet/pull/3869))
  - [changelog](https://github.com/getsentry/sentry-cli/blob/master/CHANGELOG.md#2400)
  - [diff](https://github.com/getsentry/sentry-cli/compare/2.39.1...2.40.0)

## 5.0.0

### API Changes

- Removed net6.0 and net7.0 TFMs as Microsoft has stopped supporting both of these now. If you need to target net6.0 or net7.0 then we recommend using version 4.x of the .NET SDK for Sentry. ([#3807](https://github.com/getsentry/sentry-dotnet/pull/3807))
- Sentry's Experimental Metrics feature has been deprecated and removed from the SDK. ([#3718](https://github.com/getsentry/sentry-dotnet/pull/3718))
- `SentryOptions.EnableTracing` has been removed. Instead, tracing should be enabled or disabled by setting the `SentryOptions.TracesSampleRate` or by using `SentryOptions.TracesSampler` to configure a sampling function ([#3569](https://github.com/getsentry/sentry-dotnet/pull/3569))
- Temporarily removed experimental Session Replay support ([#3827](https://github.com/getsentry/sentry-dotnet/pull/3827))
- You should no longer pass `AndroidContext` as an argument to `SentrySdk.Init` ([#3562](https://github.com/getsentry/sentry-dotnet/pull/3562))
- The `SentryUser.Segment` property has been deprecated. Consider sending this as a tag or additional data instead ([#3563](https://github.com/getsentry/sentry-dotnet/pull/3563))
- The ITraceContext now includes an [Origin](https://develop.sentry.dev/sdk/telemetry/traces/trace-origin/), which is set automatically and is primarily used internally by the Sentry server ([#3564](https://github.com/getsentry/sentry-dotnet/pull/3564))
- `Device.BatteryLevel` and `Device.ProcessorFrequency` are now stored as floats rather than ints, to align with the Cocoa and Java SDKs ([#3567](https://github.com/getsentry/sentry-dotnet/pull/3567))
- The `FailedRequestTargets`, `TagFilters` and `TracePropagationTargets` options have all been changed from `SubstringOrRegexPattern` to `IList<StringOrRegex>` ([#3566](https://github.com/getsentry/sentry-dotnet/pull/3566))
- `Scope.Transaction` is now always stored as an `AsyncLocal` also in [Global Mode](https://docs.sentry.io/platforms/dotnet/configuration/options/#is-global-mode-enabled), to prevent auto-instrumented spans from the UI ending up parented to transactions from a background task (or vice versa). ([#3596](https://github.com/getsentry/sentry-dotnet/pull/3596))

### Features
- Added support for `.NET 9` ([#3699](https://github.com/getsentry/sentry-dotnet/pull/3699))
- Heap dumps can be captured automatically when memory usage exceeds a configurable threshold. Note that this API is still experimental and may change based on user feedback. ([#3667](https://github.com/getsentry/sentry-dotnet/pull/3667))
- libsentrysupplemental.so now supports 16 KB page sizes on Android ([#3723](https://github.com/getsentry/sentry-dotnet/pull/3723))
- Added `SentryOptions` extension for profiling: `options.AddProfilingIntegration()` ([#3660](https://github.com/getsentry/sentry-dotnet/pull/3660))

### Fixes
- Address Trim warnings to enable AOT support, including support for MAUI specifically. ([#3841](https://github.com/getsentry/sentry-dotnet/pull/3841))
- Fixed JNI Error when accessing Android device data from multiple threads ([#3802](https://github.com/getsentry/sentry-dotnet/pull/3802))
- Android - fix bug that prevents logcat.log from getting attached to unhandled events (SIGSEGV Segfault) ([#3694](https://github.com/getsentry/sentry-dotnet/pull/3694))
- Fixed ArgumentNullException in FormRequestPayloadExtractor when handling invalid form data on ASP.NET ([#3734](https://github.com/getsentry/sentry-dotnet/pull/3734))
- Fixed NullReferenceException in SentryTraceHeader when parsing null or empty values ([#3757](https://github.com/getsentry/sentry-dotnet/pull/3757))
- Fix "System.ArgumentOutOfRangeException: Specified argument was out of the range of valid values. (Parameter 'idData')" error propagating OpenTelemetry span ids ([#3850](https://github.com/getsentry/sentry-dotnet/pull/3850))
- ArgumentNullException in FormRequestPayloadExtractor when handling invalid form data on ASP.NET ([#3734](https://github.com/getsentry/sentry-dotnet/pull/3734))
- Fixed crash when using NLog with FailedRequestStatusCodes options in a Maui app with Trimming enabled ([#3743](https://github.com/getsentry/sentry-dotnet/pull/3743))

### Dependencies

- Bump CLI from v2.38.2 to v2.39.1 ([#3782](https://github.com/getsentry/sentry-dotnet/pull/3782)) ([#3799](https://github.com/getsentry/sentry-dotnet/pull/3799))
  - [changelog](https://github.com/getsentry/sentry-cli/blob/master/CHANGELOG.md#2391)
  - [diff](https://github.com/getsentry/sentry-cli/compare/2.38.2...2.39.1)
- Bump Java SDK from v7.16.0 to v7.19.0 ([#3749](https://github.com/getsentry/sentry-dotnet/pull/3749), [#3771](https://github.com/getsentry/sentry-dotnet/pull/3771)) ([#3805](https://github.com/getsentry/sentry-dotnet/pull/3805), [#3844](https://github.com/getsentry/sentry-dotnet/pull/3844))
  - [changelog](https://github.com/getsentry/sentry-java/blob/main/CHANGELOG.md#7190)
  - [diff](https://github.com/getsentry/sentry-java/compare/7.16.0...7.19.0)
- Bump Cocoa SDK from v8.36.0 to v8.39.0 ([#3727](https://github.com/getsentry/sentry-dotnet/pull/3727))
    - [changelog](https://github.com/getsentry/sentry-cocoa/blob/main/CHANGELOG.md#8390)
    - [diff](https://github.com/getsentry/sentry-cocoa/compare/8.36.0...8.39.0)
- Bump Native SDK from v0.7.11 to v0.7.16 ([#3731](https://github.com/getsentry/sentry-dotnet/pull/3731), [#3770](https://github.com/getsentry/sentry-dotnet/pull/3770), [#3775](https://github.com/getsentry/sentry-dotnet/pull/3775), [#3779](https://github.com/getsentry/sentry-dotnet/pull/3779)) ([#3825](https://github.com/getsentry/sentry-dotnet/pull/3825))
  - [changelog](https://github.com/getsentry/sentry-native/blob/master/CHANGELOG.md#0716)
  - [diff](https://github.com/getsentry/sentry-native/compare/0.7.11...0.7.16)

## 4.13.0

### Features

- Limited experimental support for Session Replay Recording on Android ([#3552](https://github.com/getsentry/sentry-dotnet/pull/3552))

### Fixes

- When using OTel and ASP.NET Core the SDK could try to process OTel spans after the SDK had been closed ([#3726](https://github.com/getsentry/sentry-dotnet/pull/3726))

### Dependencies

- Bump CLI from v2.38.1 to v2.38.2 ([#3728](https://github.com/getsentry/sentry-dotnet/pull/3728))
  - [changelog](https://github.com/getsentry/sentry-cli/blob/master/CHANGELOG.md#2382)
  - [diff](https://github.com/getsentry/sentry-cli/compare/2.38.1...2.38.2)

## 4.12.2

### Fixes

- Events from NDK on Android will report sdk.name `sentry.native.android.dotnet` ([#3682](https://github.com/getsentry/sentry-dotnet/pull/3682))

### Features

- Android - allow logcat attachments to be previewed in Sentry ([#3711](https://github.com/getsentry/sentry-dotnet/pull/3711))
- Added a `SetBeforeScreenshotCapture` callback to the options: allowing the user to set an action before the screenshot is taken ([#3661](https://github.com/getsentry/sentry-dotnet/pull/3661))
- Make `Sentry.AspNetCore.Blazor.WebAssembly` generally available. ([#3674](https://github.com/getsentry/sentry-dotnet/pull/3674))

### Dependencies

- Bump Java SDK from v7.14.0 to v7.16.0 ([#3670](https://github.com/getsentry/sentry-dotnet/pull/3670), [#3707](https://github.com/getsentry/sentry-dotnet/pull/3707))
  - [changelog](https://github.com/getsentry/sentry-java/blob/main/CHANGELOG.md#7160)
  - [diff](https://github.com/getsentry/sentry-java/compare/7.14.0...7.16.0)
- Bump CLI from v2.37.0 to v2.38.1 ([#3702](https://github.com/getsentry/sentry-dotnet/pull/3702), [#3720](https://github.com/getsentry/sentry-dotnet/pull/3720))
  - [changelog](https://github.com/getsentry/sentry-cli/blob/master/CHANGELOG.md#2381)
  - [diff](https://github.com/getsentry/sentry-cli/compare/2.37.0...2.38.1)
- Bumped `System.Text.Json` from v6.0.8 to v6.0.10 ([#3704](https://github.com/getsentry/sentry-dotnet/pull/3704))
- Bump Native SDK from v0.7.10 to v0.7.11 ([#3715](https://github.com/getsentry/sentry-dotnet/pull/3715))
  - [changelog](https://github.com/getsentry/sentry-native/blob/master/CHANGELOG.md#0711)
  - [diff](https://github.com/getsentry/sentry-native/compare/0.7.10...0.7.11)

## 4.12.1

### Fixes

- Fixed "Failed to persist session" error on iOS ([#3655](https://github.com/getsentry/sentry-dotnet/pull/3655))

### Dependencies

- Bump CLI from v2.36.5 to v2.37.0 ([#3647](https://github.com/getsentry/sentry-dotnet/pull/3647), [#3664](https://github.com/getsentry/sentry-dotnet/pull/3664))
  - [changelog](https://github.com/getsentry/sentry-cli/blob/master/CHANGELOG.md#2370)
  - [diff](https://github.com/getsentry/sentry-cli/compare/2.36.5...2.37.0)

## 4.12.0

### Support for Xcode 16.0 (BREAKING CHANGE)

If you are using Xcode 16.0, you will need to update the SDK to version `4.12.0` or later.
If you are still using Xcode 15.4 or earlier, you need to continue to use version `4.11.0` or earlier.

Using Xcode 16 to build .NET applications targeting iOS and Mac Catalyst requires [.NET workload for iOS SDK version 18.0.8303](https://github.com/xamarin/xamarin-macios/releases/tag/dotnet-8.0.1xx-xcode16.0-8303). We [built the SDK version 4.12.0 using Xcode 16](https://github.com/getsentry/sentry-dotnet/pull/3635/files) in order to support this scenario. That, unfortunately, breaks folks using older version of Xcode.

As such, if you are using SDK version `4.12.x` and targeting iOS or Mac Catalyst, you will need to install and use Xcode 16 and `workload iOS SDK 18.0.8303`

Note that .NET 9 will also support Xcode 16, when it is released next month (Nov 2024).

### API Changes

- The `SentrySdk.Metrics` module is deprecated and will be removed in the next major release.
  Sentry will reject all metrics sent after October 7, 2024.
  Learn more: https://sentry.zendesk.com/hc/en-us/articles/26369339769883-Upcoming-API-Changes-to-Metrics  ([#3619](https://github.com/getsentry/sentry-dotnet/pull/3619))

### Fixes

- Fixed duplicate key exception for Hangfire jobs with AutomaticRetry ([#3631](https://github.com/getsentry/sentry-dotnet/pull/3631))

### Features

- Added a flag to options `DisableFileWrite` to allow users to opt-out of all file writing operations. Note that toggling this will affect features such as offline caching and auto-session tracking and release health as these rely on some file persistency ([#3614](https://github.com/getsentry/sentry-dotnet/pull/3614), [#3641](https://github.com/getsentry/sentry-dotnet/pull/3641))

### Dependencies

- Bump Native SDK from v0.7.9 to v0.7.10 ([#3623](https://github.com/getsentry/sentry-dotnet/pull/3623))
  - [changelog](https://github.com/getsentry/sentry-native/blob/master/CHANGELOG.md#0710)
  - [diff](https://github.com/getsentry/sentry-native/compare/0.7.9...0.7.10)
- Bump CLI from v2.36.1 to v2.36.5 ([#3624](https://github.com/getsentry/sentry-dotnet/pull/3624), [#3634](https://github.com/getsentry/sentry-dotnet/pull/3634), [#3642](https://github.com/getsentry/sentry-dotnet/pull/3642), [#3644](https://github.com/getsentry/sentry-dotnet/pull/3644))
  - [changelog](https://github.com/getsentry/sentry-cli/blob/master/CHANGELOG.md#2365)
  - [diff](https://github.com/getsentry/sentry-cli/compare/2.36.1...2.36.5)
- Update Perfview/TraceEvent to e343a0c ([#3492](https://github.com/getsentry/sentry-dotnet/pull/3492))

## 4.11.0

### Features

- All exceptions are now added as breadcrumbs on future events. Previously this was only the case for exceptions captured via the `Sentry.SeriLog` or `Sentry.Extensions.Logging` integrations. ([#3584](https://github.com/getsentry/sentry-dotnet/pull/3584))

### Fixes
- On mobile devices, the SDK no longer throws a `FormatException` for `ProcessorFrequency` when trying to report native events ([#3541](https://github.com/getsentry/sentry-dotnet/pull/3541))
- Add missing org parameter to the CLI release operations ([#3600](https://github.com/getsentry/sentry-dotnet/pull/3600))

### API Changes
- When the Sentry SDK is disabled, `SentrySdk.StartTransaction()` now returns a `NoOpTransaction`, which avoids unnecessary memory allocations ([#3581](https://github.com/getsentry/sentry-dotnet/pull/3581))

### Dependencies

- Bump Cocoa SDK from v8.35.0 to v8.36.0 ([#3570](https://github.com/getsentry/sentry-dotnet/pull/3570), [#3575](https://github.com/getsentry/sentry-dotnet/pull/3575))
  - [changelog](https://github.com/getsentry/sentry-cocoa/blob/main/CHANGELOG.md#8360)
  - [diff](https://github.com/getsentry/sentry-cocoa/compare/8.35.0...8.36.0)
- Bump CLI from v2.33.1 to v2.36.1 ([#3578](https://github.com/getsentry/sentry-dotnet/pull/3578), [#3599](https://github.com/getsentry/sentry-dotnet/pull/3599), [#3603](https://github.com/getsentry/sentry-dotnet/pull/3603), [#3606](https://github.com/getsentry/sentry-dotnet/pull/3606))
  - [changelog](https://github.com/getsentry/sentry-cli/blob/master/CHANGELOG.md#2361)
  - [diff](https://github.com/getsentry/sentry-cli/compare/2.33.1...2.36.1)
- Bump Native SDK from v0.7.8 to v0.7.9 ([#3577](https://github.com/getsentry/sentry-dotnet/pull/3577))
  - [changelog](https://github.com/getsentry/sentry-native/blob/master/CHANGELOG.md#079)
  - [diff](https://github.com/getsentry/sentry-native/compare/0.7.8...0.7.9)

## 4.10.2

### Various fixes & improvements

- fix: Prevent deadlock in `Hub.Dispose` (#3539) by @bitsandfoxes
- build(deps): bump github/codeql-action from 3.26.0 to 3.26.2 (#3543) by @dependabot

### Dependencies

- Bump Cocoa SDK from v8.34.0 to v8.35.0 ([#3548](https://github.com/getsentry/sentry-dotnet/pull/3548))
  - [changelog](https://github.com/getsentry/sentry-cocoa/blob/main/CHANGELOG.md#8350)
  - [diff](https://github.com/getsentry/sentry-cocoa/compare/8.34.0...8.35.0)

## Fixes

- Resolved a potential deadlock during SDK shutdown ([#3539](https://github.com/getsentry/sentry-dotnet/pull/3539))

## 4.10.1

### Fixes

- Unfinished spans are now correctly stored and retrieved by the CachingTransport ([#3533](https://github.com/getsentry/sentry-dotnet/pull/3533))

### Dependencies

- Bump Cocoa SDK from v8.33.0 to v8.34.0 ([#3535](https://github.com/getsentry/sentry-dotnet/pull/3535))
  - [changelog](https://github.com/getsentry/sentry-cocoa/blob/main/CHANGELOG.md#8340)
  - [diff](https://github.com/getsentry/sentry-cocoa/compare/8.33.0...8.34.0)

## 4.10.0

### Features

- Users can now automatically create releases and associated commits via sentry-cli and MSBuild properties ([#3462](https://github.com/getsentry/sentry-dotnet/pull/3462))
- `Sentry.AspNetCore.Blazor.WebAssembly` now targets .NET 8 specifically, allowing for proper dependency resolution ([#3501](https://github.com/getsentry/sentry-dotnet/pull/3501))

### Fixes

- When targeting `WPF`, `WinForms` or `Avalonia` with `PublishAot` enabled, the SDK no longers throws a `DllNotFoundException` trying to initialize `sentry-native` ([#3411](https://github.com/getsentry/sentry-dotnet/pull/3411))
Unable to load DLL sentry-native or one of its dependencies
- On mobile devices, the SDK no longer throws a `FormatException` when trying to report native events ([#3485](https://github.com/getsentry/sentry-dotnet/pull/3485))
- Race condition in `SentryMessageHandler` ([#3477](https://github.com/getsentry/sentry-dotnet/pull/3477))
- Decrease runtime diagnostics circular buffer when profiling, reducing memory usage ([#3491](https://github.com/getsentry/sentry-dotnet/pull/3491))
- The InstallationId is now resolved only once per application execution and any issues are logged as warnings instead of errors ([#3529](https://github.com/getsentry/sentry-dotnet/pull/3529))
- DisplayInfo now captured correctly on iOS and Mac Catalyst on non-UI threads ([#3521](https://github.com/getsentry/sentry-dotnet/pull/3521))

### Dependencies

- Bump CLI from v2.32.1 to v2.33.1 ([#3489](https://github.com/getsentry/sentry-dotnet/pull/3489), [#3497](https://github.com/getsentry/sentry-dotnet/pull/3497), [#3520](https://github.com/getsentry/sentry-dotnet/pull/3520))
  - [changelog](https://github.com/getsentry/sentry-cli/blob/master/CHANGELOG.md#2331)
  - [diff](https://github.com/getsentry/sentry-cli/compare/2.32.1...2.33.1)
- Bump Java SDK from v7.11.0 to v7.14.0 ([#3503](https://github.com/getsentry/sentry-dotnet/pull/3503), [#3532](https://github.com/getsentry/sentry-dotnet/pull/3532))
  - [changelog](https://github.com/getsentry/sentry-java/blob/main/CHANGELOG.md#7140)
  - [diff](https://github.com/getsentry/sentry-java/compare/7.11.0...7.14.0)
- Bump Cocoa SDK from v8.30.0 to v8.32.0 ([#3499](https://github.com/getsentry/sentry-dotnet/pull/3499))
  - [changelog](https://github.com/getsentry/sentry-cocoa/blob/main/CHANGELOG.md#8320)
  - [diff](https://github.com/getsentry/sentry-cocoa/compare/8.30.0...8.32.0)
- Bump Native SDK from v0.7.6 to v0.7.8 ([#3502](https://github.com/getsentry/sentry-dotnet/pull/3502), [#3527](https://github.com/getsentry/sentry-dotnet/pull/3527))
  - [changelog](https://github.com/getsentry/sentry-native/blob/master/CHANGELOG.md#078)
  - [diff](https://github.com/getsentry/sentry-native/compare/0.7.6...0.7.8)
- Bump Cocoa SDK from v8.30.0 to v8.33.0 ([#3499](https://github.com/getsentry/sentry-dotnet/pull/3499), [#3528](https://github.com/getsentry/sentry-dotnet/pull/3528))
  - [changelog](https://github.com/getsentry/sentry-cocoa/blob/main/CHANGELOG.md#8330)
  - [diff](https://github.com/getsentry/sentry-cocoa/compare/8.30.0...8.33.0)
- Bump Native SDK from v0.7.6 to v0.7.7 ([#3502](https://github.com/getsentry/sentry-dotnet/pull/3502))
  - [changelog](https://github.com/getsentry/sentry-native/blob/master/CHANGELOG.md#077)
  - [diff](https://github.com/getsentry/sentry-native/compare/0.7.6...0.7.7)
- Bump Java SDK from v7.11.0 to v7.13.0 ([#3515](https://github.com/getsentry/sentry-dotnet/pull/3515))
  - [changelog](https://github.com/getsentry/sentry-java/blob/main/CHANGELOG.md#7130)
  - [diff](https://github.com/getsentry/sentry-java/compare/7.11.0...7.13.0)

## 4.9.0

### Fixes

- Fixed envelopes getting stuck in processing when losing network connectivity ([#3438](https://github.com/getsentry/sentry-dotnet/pull/3438))

### Features

- Client reports now include dropped spans ([#3463](https://github.com/getsentry/sentry-dotnet/pull/3463))

### API Changes

- Removed SentrySdk.RunAsyncVoid ([#3466](https://github.com/getsentry/sentry-dotnet/pull/3466))

## 4.8.1

### Fixes

- The SDK no longer fails to create a trace root ([#3453](https://github.com/getsentry/sentry-dotnet/pull/3453))
- Removed `FirstChanceException` workaround for WinUI ([#3411](https://github.com/getsentry/sentry-dotnet/pull/3411))

### Dependencies

- Bump Java SDK from v7.10.0 to v7.11.0 ([#3459](https://github.com/getsentry/sentry-dotnet/pull/3459))
  - [changelog](https://github.com/getsentry/sentry-java/blob/main/CHANGELOG.md#7110)
  - [diff](https://github.com/getsentry/sentry-java/compare/7.10.0...7.11.0)

## 4.8.0

### Obsoletion

- Marked SentryUser.Segment as deprecated ([#3437](https://github.com/getsentry/sentry-dotnet/pull/3437))

### Features

- Added a new package `Sentry.AspNetCore.Blazor.WebAssembly`. This packages provides you with an extension to `WebAssemblyHostBuilder` to allow SDK configuration via the builder pattern. This package gives us an entry point and the ability to extend the SDKs support and out-of-the-box offering. You can follow the progress and leave feedback either ([here](https://github.com/getsentry/sentry-dotnet/issues/2329)) for extending the support for Blazor Server or ([here](https://github.com/getsentry/sentry-dotnet/issues/2021)) for Blazor WebAssembly support ([#3386](https://github.com/getsentry/sentry-dotnet/pull/3386))

### Fixes

- Debug logs are now visible for MAUI apps in Visual Studio when using Sentry's default DiagnosticLogger ([#3373](https://github.com/getsentry/sentry-dotnet/pull/3373))
- Fixed Monitor duration calculation ([#3420]https://github.com/getsentry/sentry-dotnet/pull/3420)
- Fixed null IServiceProvider in anonymous routes with OpenTelemetry ([#3401](https://github.com/getsentry/sentry-dotnet/pull/3401))
- Fixed Trim warnings in Sentry.DiagnosticSource and WinUIUnhandledException integrations ([#3410](https://github.com/getsentry/sentry-dotnet/pull/3410))
- Fixed memory leak when tracing is enabled ([#3432](https://github.com/getsentry/sentry-dotnet/pull/3432))
- `Scope.User.Id` now correctly defaults to the InstallationId unless it has been set otherwise ([#3425](https://github.com/getsentry/sentry-dotnet/pull/3425))

### Dependencies

- Bump CLI from v2.31.2 to v2.32.1 ([#3398](https://github.com/getsentry/sentry-dotnet/pull/3398))
  - [changelog](https://github.com/getsentry/sentry-cli/blob/master/CHANGELOG.md#2321)
  - [diff](https://github.com/getsentry/sentry-cli/compare/2.31.2...2.32.1)
- Bump Native SDK from v0.7.4 to v0.7.6 ([#3399](https://github.com/getsentry/sentry-dotnet/pull/3399), [#3418](https://github.com/getsentry/sentry-dotnet/pull/3418))
  - [changelog](https://github.com/getsentry/sentry-native/blob/master/CHANGELOG.md#076)
  - [diff](https://github.com/getsentry/sentry-native/compare/0.7.4...0.7.6)
- Bump Cocoa SDK from v8.26.0 to v8.30.0 ([#3408](https://github.com/getsentry/sentry-dotnet/pull/3408), [#3412](https://github.com/getsentry/sentry-dotnet/pull/3412), [#3430](https://github.com/getsentry/sentry-dotnet/pull/3430), [#3450](https://github.com/getsentry/sentry-dotnet/pull/3450))
  - [changelog](https://github.com/getsentry/sentry-cocoa/blob/main/CHANGELOG.md#8300)
  - [diff](https://github.com/getsentry/sentry-cocoa/compare/8.26.0...8.30.0)
- Bump Java SDK from v7.9.0 to v7.10.0 ([#3413](https://github.com/getsentry/sentry-dotnet/pull/3413))
  - [changelog](https://github.com/getsentry/sentry-java/blob/main/CHANGELOG.md#7100)
  - [diff](https://github.com/getsentry/sentry-java/compare/7.9.0...7.10.0)

## 4.7.0

### API Changes

- SentryOptions.EnableTracing has been marked as Obsolete ([#3381](https://github.com/getsentry/sentry-dotnet/pull/3381))

### Features

- The SDK now supports monitor upserting. You can programmatically set up your monitors via the options callback in `SentrySdk.CaptureCheckIn` ([#3330](https://github.com/getsentry/sentry-dotnet/pull/3330))
- Added an `SentrySdk.RunAsyncVoid` helper method that lets you capture exceptions from `async void` methods ([#3379](https://github.com/getsentry/sentry-dotnet/pull/3379))

### Fixes

- P/Invoke warning for GetWindowThreadProcessId no longer shows when using Sentry in UWP applications ([#3372](https://github.com/getsentry/sentry-dotnet/pull/3372))
- Fixed InvalidOperationException when pulling the HttpRequestUrl from Uri's with DangerousDisablePathAndQueryCanonicalization set to true ([#3393](https://github.com/getsentry/sentry-dotnet/pull/3393))

### Dependencies

- Update Perfview/TraceEvent to v3.1.10 (patched) ([#3382](https://github.com/getsentry/sentry-dotnet/pull/3382))
- Bump Native SDK from v0.7.2 to v0.7.4 ([#3385](https://github.com/getsentry/sentry-dotnet/pull/3385))
  - [changelog](https://github.com/getsentry/sentry-native/blob/master/CHANGELOG.md#074)
  - [diff](https://github.com/getsentry/sentry-native/compare/0.7.2...0.7.4)
- Bump Cocoa SDK from v8.25.2 to v8.26.0 ([#3364](https://github.com/getsentry/sentry-dotnet/pull/3364))
  - [changelog](https://github.com/getsentry/sentry-cocoa/blob/main/CHANGELOG.md#8260)
  - [diff](https://github.com/getsentry/sentry-cocoa/compare/8.25.2...8.26.0)

## 4.6.2

### Fixes

- Reverted changes to the SentryHttpMessageHandler and SentryGraphQLHttpMessageHandler to automatically create transactions for each request as this could negatively affect users' quota ([#3367](https://github.com/getsentry/sentry-dotnet/pull/3367))

## 4.6.1

### Fixes

- Fixed SentryHttpMessageHandler and SentryGraphQLHttpMessageHandler not creating spans when there is no active Transaction on the scope ([#3360](https://github.com/getsentry/sentry-dotnet/pull/3360))
- The SDK no longer (wrongly) initializes sentry-native on Blazor WASM builds with `RunAOTCompilation` enabled. ([#3363](https://github.com/getsentry/sentry-dotnet/pull/3363))
- HttpClient requests now show on the Requests dashboard in Sentry ([#3357](https://github.com/getsentry/sentry-dotnet/pull/3357))

### Dependencies

- Bump Hangfire from v1.8.7 to v1.8.12 ([#3361](https://github.com/getsentry/sentry-dotnet/pull/3361))

## 4.6.0

### Features

- Hints now accept `byte[]` as attachment ([#3352](https://github.com/getsentry/sentry-dotnet/pull/3352))
- InApp includes/excludes can now be configured using regular expressions ([#3321](https://github.com/getsentry/sentry-dotnet/pull/3321))

### Fixes

- Fixed memory leak in BackgroundWorker observed when using Sentry with Quartz and MySql ([#3355](https://github.com/getsentry/sentry-dotnet/pull/3355))

### Dependencies

- Bump CLI from v2.31.0 to v2.31.2 ([#3342](https://github.com/getsentry/sentry-dotnet/pull/3342), [#3345](https://github.com/getsentry/sentry-dotnet/pull/3345))
  - [changelog](https://github.com/getsentry/sentry-cli/blob/master/CHANGELOG.md#2312)
  - [diff](https://github.com/getsentry/sentry-cli/compare/2.31.0...2.31.2)
- Bump Cocoa SDK from v8.25.0 to v8.25.2 ([#3356](https://github.com/getsentry/sentry-dotnet/pull/3356))
  - [changelog](https://github.com/getsentry/sentry-cocoa/blob/main/CHANGELOG.md#8252)
  - [diff](https://github.com/getsentry/sentry-cocoa/compare/8.25.0...8.25.2)
- Bump Java SDK from v7.8.0 to v7.9.0 ([#3358](https://github.com/getsentry/sentry-dotnet/pull/3358))
  - [changelog](https://github.com/getsentry/sentry-java/blob/main/CHANGELOG.md#790)
  - [diff](https://github.com/getsentry/sentry-java/compare/7.8.0...7.9.0)

## 4.5.0

### Features

- Extended the SDK's CheckIn support by adding Release, Environment and Trace ID to the event. CheckIns created via the Hangfire integration now also automatically report their duration ([#3320](https://github.com/getsentry/sentry-dotnet/pull/3320))
- The SDK's performance API now works in conjunction with OpenTelemetry's instrumentation. This means that SentrySpans and OTel spans now show up in the same span-tree. ([#3288](https://github.com/getsentry/sentry-dotnet/pull/3288))

### Fixes

- `HttpResponse.Content` is no longer disposed by when using `SentryHttpFailedRequestHandler` on .NET Framework, which was causing an ObjectDisposedException when using Sentry with NSwag ([#3306](https://github.com/getsentry/sentry-dotnet/pull/3306))
- Fix BackgroundWorker exiting when OperationCanceledException is not from shutdown request ([3284](https://github.com/getsentry/sentry-dotnet/pull/3284))
- Envelopes with large attachments no longer get stuck in the queue when using `CacheDirectoryPath` ([#3328](https://github.com/getsentry/sentry-dotnet/pull/3328))

### Dependencies

- Bump Cocoa SDK from v8.21.0 to v8.25.0 ([#3339](https://github.com/getsentry/sentry-dotnet/pull/3339))
  - [changelog](https://github.com/getsentry/sentry-cocoa/blob/main/CHANGELOG.md#8250)
  - [diff](https://github.com/getsentry/sentry-cocoa/compare/8.21.0...8.25.0)

## 4.4.0

### Features

- Metrics now honor any Rate Limits set in HTTP headers returned by Sentry ([#3276](https://github.com/getsentry/sentry-dotnet/pull/3276))

### Fixes

- Fixed normalization for metric tag values for carriage return, line feed and tab characters ([#3281](https://github.com/getsentry/sentry-dotnet/pull/3281))

### Dependencies

- Bump Java SDK from v7.7.0 to v7.8.0 ([#3275](https://github.com/getsentry/sentry-dotnet/pull/3275))
  - [changelog](https://github.com/getsentry/sentry-java/blob/main/CHANGELOG.md#780)
  - [diff](https://github.com/getsentry/sentry-java/compare/7.7.0...7.8.0)

## 4.3.0

### Features

- EnableNetworkEventBreadcrumbs can now be set on the Native Android options ([#3267](https://github.com/getsentry/sentry-dotnet/pull/3267))
- Update normalization of metrics keys, tags and values ([#3271](https://github.com/getsentry/sentry-dotnet/pull/3271))

### Fixes

- Fix missing exception StackTraces in some situations ([#3215](https://github.com/getsentry/sentry-dotnet/pull/3215))
- Scopes now get applied to OTEL spans in ASP.NET Core ([#3221](https://github.com/getsentry/sentry-dotnet/pull/3221))
- Fixed InvalidCastException when setting the SampleRate on Android ([#3258](https://github.com/getsentry/sentry-dotnet/pull/3258))
- Fixed MAUI iOS build issue related to `SentryVersionNumber` and `SentryVersionString` ([#3278](https://github.com/getsentry/sentry-dotnet/pull/3278))

### API changes

- Removed `SentryOptionsExtensions` class - all the public methods moved directly to `SentryOptions` ([#3195](https://github.com/getsentry/sentry-dotnet/pull/3195))

### Dependencies

- Bump CLI from v2.30.0 to v2.31.0 ([#3214](https://github.com/getsentry/sentry-dotnet/pull/3214), [#3218](https://github.com/getsentry/sentry-dotnet/pull/3218), [#3242](https://github.com/getsentry/sentry-dotnet/pull/3242), [#3247](https://github.com/getsentry/sentry-dotnet/pull/3247))
  - [changelog](https://github.com/getsentry/sentry-cli/blob/master/CHANGELOG.md#2310)
  - [diff](https://github.com/getsentry/sentry-cli/compare/2.30.0...2.31.0)
- Bump Native SDK from v0.7.0 to v0.7.2 ([#3237](https://github.com/getsentry/sentry-dotnet/pull/3237), [#3256](https://github.com/getsentry/sentry-dotnet/pull/3256))
  - [changelog](https://github.com/getsentry/sentry-native/blob/master/CHANGELOG.md#072)
  - [diff](https://github.com/getsentry/sentry-native/compare/0.7.0...0.7.2)
- Bump Java SDK from v7.6.0 to v7.7.0 ([#3268](https://github.com/getsentry/sentry-dotnet/pull/3268))
  - [changelog](https://github.com/getsentry/sentry-java/blob/main/CHANGELOG.md#770)
  - [diff](https://github.com/getsentry/sentry-java/compare/7.6.0...7.7.0)

## 4.2.1

### Fixes

- Dynamic Sampling Context not propagated correctly for HttpClient spans ([#3208](https://github.com/getsentry/sentry-dotnet/pull/3208))

## 4.2.0

### Features

- ASP.NET Core: Blocking call detection. An event with the stack trace of the blocking call will be captured as event. ([#2709](https://github.com/getsentry/sentry-dotnet/pull/2709))
    - IMPORTANT: Verify this in test/staging before prod! Blocking calls in hot paths could create a lot of events for your Sentry project.
    - Opt-in via `options.CaptureBlockingCalls = true`
    - Disabled for specific code blocks with `using (new SuppressBlockingDetection())`
    - Doesn't detect everything. See original [Caveats described by Ben Adams](https://github.com/benaadams/Ben.BlockingDetector?tab=readme-ov-file#caveats).
- Added Crons support via `SentrySdk.CaptureCheckIn` and an integration with Hangfire ([#3128](https://github.com/getsentry/sentry-dotnet/pull/3128))
- Common tags set automatically for metrics and metrics summaries are attached to Spans ([#3191](https://github.com/getsentry/sentry-dotnet/pull/3191))

### API changes

- Removed `ScopeExtensions` class - all the public methods moved directly to `Scope` ([#3186](https://github.com/getsentry/sentry-dotnet/pull/3186))

### Fixes

- The Sentry Middleware on ASP.NET Core no longer throws an exception after having been initialized multiple times ([#3185](https://github.com/getsentry/sentry-dotnet/pull/3185))
- Empty strings are used instead of underscores to replace invalid metric tag values ([#3176](https://github.com/getsentry/sentry-dotnet/pull/3176))
- Filtered OpenTelemetry spans are garbage collected correctly ([#3198](https://github.com/getsentry/sentry-dotnet/pull/3198))

### Dependencies

- Bump Java SDK from v7.3.0 to v7.6.0 ([#3164](https://github.com/getsentry/sentry-dotnet/pull/3164), [#3204](https://github.com/getsentry/sentry-dotnet/pull/3204))
  - [changelog](https://github.com/getsentry/sentry-java/blob/main/CHANGELOG.md#760)
  - [diff](https://github.com/getsentry/sentry-java/compare/7.3.0...7.6.0)
- Bump Cocoa SDK from v8.20.0 to v8.21.0 ([#3194](https://github.com/getsentry/sentry-dotnet/pull/3194))
  - [changelog](https://github.com/getsentry/sentry-cocoa/blob/main/CHANGELOG.md#8210)
  - [diff](https://github.com/getsentry/sentry-cocoa/compare/8.20.0...8.21.0)
- Bump CLI from v2.28.6 to v2.30.0 ([#3193](https://github.com/getsentry/sentry-dotnet/pull/3193), [#3203](https://github.com/getsentry/sentry-dotnet/pull/3203))
  - [changelog](https://github.com/getsentry/sentry-cli/blob/master/CHANGELOG.md#2300)
  - [diff](https://github.com/getsentry/sentry-cli/compare/2.28.6...2.30.0)

## 4.1.2

### Fixes

- Metric unit names are now sanitized correctly. This was preventing some built in metrics from showing in the Sentry dashboard ([#3151](https://github.com/getsentry/sentry-dotnet/pull/3151))
- The Sentry OpenTelemetry integration no longer throws an exception with the SDK disabled ([#3156](https://github.com/getsentry/sentry-dotnet/pull/3156))

## 4.1.1

### Fixes

- The SDK can be disabled by setting `options.Dsn = "";` By convention, the SDK allows the DSN set to `string.Empty` to be overwritten by the environment. ([#3147](https://github.com/getsentry/sentry-dotnet/pull/3147))

### Dependencies

- Bump CLI from v2.28.0 to v2.28.6 ([#3145](https://github.com/getsentry/sentry-dotnet/pull/3145), [#3148](https://github.com/getsentry/sentry-dotnet/pull/3148))
  - [changelog](https://github.com/getsentry/sentry-cli/blob/master/CHANGELOG.md#2286)
  - [diff](https://github.com/getsentry/sentry-cli/compare/2.28.0...2.28.6)

## 4.1.0

### Features

- The SDK now automatically collects metrics coming from `OpenTelemetry.Instrumentation.Runtime` ([#3133](https://github.com/getsentry/sentry-dotnet/pull/3133))

### Fixes

- "No service for type 'Sentry.IHub' has been registered" exception when using OpenTelemetry and initializing Sentry via `SentrySdk.Init` ([#3129](https://github.com/getsentry/sentry-dotnet/pull/3129))

## 4.0.3

### Fixes

- To resolve conflicting types due to the SDK adding itself to the global usings:
  - The class `Sentry.Constants` has been renamed to `Sentry.SentryConstants` ([#3125](https://github.com/getsentry/sentry-dotnet/pull/3125))

## 4.0.2

### Fixes

- To resolve conflicting types due to the SDK adding itself to the global usings:
  - The class `Sentry.Context` has been renamed to `Sentry.SentryContext` ([#3121](https://github.com/getsentry/sentry-dotnet/pull/3121))
  - The class `Sentry.Package` has been renamed to `Sentry.SentryPackage` ([#3121](https://github.com/getsentry/sentry-dotnet/pull/3121))
  - The class `Sentry.Request` has been renamed to `Sentry.SentryRequest` ([#3121](https://github.com/getsentry/sentry-dotnet/pull/3121))

### Dependencies

- Bump CLI from v2.27.0 to v2.28.0 ([#3119](https://github.com/getsentry/sentry-dotnet/pull/3119))
  - [changelog](https://github.com/getsentry/sentry-cli/blob/master/CHANGELOG.md#2280)
  - [diff](https://github.com/getsentry/sentry-cli/compare/2.27.0...2.28.0)

## 4.0.1

### Fixes

- To resolve conflicting types due to the SDK adding itself to the global usings:
  - The interface `Sentry.ISession` has been renamed to `Sentry.ISentrySession` ([#3110](https://github.com/getsentry/sentry-dotnet/pull/3110))
  - The interface `Sentry.IJsonSerializable` has been renamed to `Sentry.ISentryJsonSerializable` ([#3116](https://github.com/getsentry/sentry-dotnet/pull/3116))
  - The class `Sentry.Session` has been renamed to `Sentry.SentrySession` ([#3110](https://github.com/getsentry/sentry-dotnet/pull/3110))
  - The class `Sentry.Attachment` has been renamed to `Sentry.SentryAttachment` ([#3116](https://github.com/getsentry/sentry-dotnet/pull/3116))
  - The class `Sentry.Hint` has been renamed to `Sentry.SentryHint` ([#3116](https://github.com/getsentry/sentry-dotnet/pull/3116))

### Dependencies

- Bump Cocoa SDK from v8.19.0 to v8.20.0 ([#3107](https://github.com/getsentry/sentry-dotnet/pull/3107))
  - [changelog](https://github.com/getsentry/sentry-cocoa/blob/main/CHANGELOG.md#8200)
  - [diff](https://github.com/getsentry/sentry-cocoa/compare/8.19.0...8.20.0)

## 4.0.0

This major release includes many exciting new features including support for [Profiling](https://docs.sentry.io/platforms/dotnet/profiling/) and [Metrics](https://docs.sentry.io/platforms/dotnet/metrics/)(preview), [AOT](https://sentry.engineering/blog/should-you-could-you-aot) with [Native Crash Reporting](https://github.com/getsentry/sentry-dotnet/issues/2770), [Spotlight](https://spotlightjs.com/), Screenshots on MAUI and much more. Details about these features and other changes are below.

### .NET target framework changes

We're dropping support for some of the old target frameworks, please check this [GitHub Discussion](https://github.com/getsentry/sentry-dotnet/discussions/2776) for details on why.

- **Replace support for .NET Framework 4.6.1 with 4.6.2** ([#2786](https://github.com/getsentry/sentry-dotnet/pull/2786))

  .NET Framework 4.6.1 was announced on Nov 30, 2015. And went out of support over a year ago, on Apr 26, 2022.

- **Drop .NET Core 3.1 and .NET 5 support** ([#2787](https://github.com/getsentry/sentry-dotnet/pull/2787))

- **Dropped netstandard2.0 support for Sentry.AspNetCore** ([#2807](https://github.com/getsentry/sentry-dotnet/pull/2807))

- **Replace support for .NET 6 on mobile (e.g: `net6.0-android`) with .NET 7** ([#2624](https://github.com/getsentry/sentry-dotnet/pull/2604))

  .NET 6 on mobile has been out of support since May 2023 and with .NET 8, it's no longer possible to build .NET 6 Mobile specific targets.
  For that reason, we're moving the mobile-specific TFMs from `net6.0-platform` to `net7.0-platform`.

  Mobile apps still work on .NET 6 will pull the `Sentry` .NET 6, which offers the .NET-only features,
  without native/platform-specific bindings and SDKs. See [this ticket for more details](https://github.com/getsentry/sentry-dotnet/issues/2623).

- **MAUI dropped Tizen support** ([#2734](https://github.com/getsentry/sentry-dotnet/pull/2734))

### Sentry Self-hosted Compatibility

If you're using `sentry.io` this change does not affect you.
This SDK version is compatible with a self-hosted version of Sentry `22.12.0` or higher. If you are using an older version of [self-hosted Sentry](https://develop.sentry.dev/self-hosted/) (aka on-premise), you will need to [upgrade](https://develop.sentry.dev/self-hosted/releases/).

### Significant change in behavior

- Transaction names for ASP.NET Core are now consistently named `HTTP-VERB /path` (e.g. `GET /home`). Previously, the leading forward slash was missing for some endpoints. ([#2808](https://github.com/getsentry/sentry-dotnet/pull/2808))
- Setting `SentryOptions.Dsn` to `null` now throws `ArgumentNullException` during initialization. ([#2655](https://github.com/getsentry/sentry-dotnet/pull/2655))
- Enable `CaptureFailedRequests` by default ([#2688](https://github.com/getsentry/sentry-dotnet/pull/2688))
- Added `Sentry` namespace to global usings when `ImplicitUsings` is enabled ([#3043](https://github.com/getsentry/sentry-dotnet/pull/3043))
If you have conflicts, you can opt out by adding the following to your `csproj`:
```
<PropertyGroup>
  <SentryImplicitUsings>false</SentryImplicitUsings>
</PropertyGroup>
```
- Transactions' spans are no longer automatically finished with the status `deadline_exceeded` by the transaction. This is now handled by the [Relay](https://github.com/getsentry/relay).
  - Customers self hosting Sentry must use verion 22.12.0 or later ([#3013](https://github.com/getsentry/sentry-dotnet/pull/3013))
- The `User.IpAddress` is now set to `{{auto}}` by default, even when sendDefaultPII is disabled ([#2981](https://github.com/getsentry/sentry-dotnet/pull/2981))
  - The "Prevent Storing of IP Addresses" option in the "Security & Privacy" project settings on sentry.io can be used to control this instead
- The `DiagnosticLogger` signature for `LogWarning` changed to take the `exception` as the first parameter. That way it no longer gets mixed up with the TArgs. ([#2987](https://github.com/getsentry/sentry-dotnet/pull/2987))

### API breaking Changes

If you have compilation errors you can find the affected types or overloads missing in the changelog entries below.

#### Changed APIs

- Class renamed `Sentry.User` to `Sentry.SentryUser` ([#3015](https://github.com/getsentry/sentry-dotnet/pull/3015))
- Class renamed `Sentry.Runtime` to `Sentry.SentryRuntime` ([#3016](https://github.com/getsentry/sentry-dotnet/pull/3016))
- Class renamed `Sentry.Span` to `Sentry.SentrySpan` ([#3021](https://github.com/getsentry/sentry-dotnet/pull/3021))
- Class renamed `Sentry.Transaction` to `Sentry.SentryTransaction` ([#3023](https://github.com/getsentry/sentry-dotnet/pull/3023))
- Rename iOS and MacCatalyst platform-specific options from `Cocoa` to `Native` ([#2940](https://github.com/getsentry/sentry-dotnet/pull/2940))
- Rename iOS platform-specific options `EnableCocoaSdkTracing` to `EnableTracing` ([#2940](https://github.com/getsentry/sentry-dotnet/pull/2940))
- Rename Android platform-specific options from `Android` to `Native` ([#2940](https://github.com/getsentry/sentry-dotnet/pull/2940))
- Rename Android platform-specific options `EnableAndroidSdkTracing` and `EnableAndroidSdkBeforeSend` to `EnableTracing` and `EnableBeforeSend` respectively ([#2940](https://github.com/getsentry/sentry-dotnet/pull/2940))
- Rename iOS and MacCatalyst platform-specific options from `iOS` to `Cocoa` ([#2929](https://github.com/getsentry/sentry-dotnet/pull/2929))
- `ITransaction` has been renamed to `ITransactionTracer`. You will need to update any references to these interfaces in your code to use the new interface names ([#2731](https://github.com/getsentry/sentry-dotnet/pull/2731), [#2870](https://github.com/getsentry/sentry-dotnet/pull/2870))
- `DebugImage` and `DebugMeta` moved to `Sentry.Protocol` namespace. ([#2815](https://github.com/getsentry/sentry-dotnet/pull/2815))
- `SentryClient.Dispose` is no longer obsolete ([#2842](https://github.com/getsentry/sentry-dotnet/pull/2842))
- `ISentryClient.CaptureEvent` overloads have been replaced by a single method accepting optional `Hint` and `Scope` parameters. You will need to pass `hint` as a named parameter from code that calls `CaptureEvent` without passing a `scope` argument. ([#2749](https://github.com/getsentry/sentry-dotnet/pull/2749))
- `TransactionContext` and `SpanContext` constructors were updated. If you're constructing instances of these classes, you will need to adjust the order in which you pass parameters to these. ([#2694](https://github.com/getsentry/sentry-dotnet/pull/2694), [#2696](https://github.com/getsentry/sentry-dotnet/pull/2696))
- The `DiagnosticLogger` signature for `LogError` and `LogFatal` changed to take the `exception` as the first parameter. That way it no longer gets mixed up with the TArgs. The `DiagnosticLogger` now also receives an overload for `LogError` and `LogFatal` that accepts a message only. ([#2715](https://github.com/getsentry/sentry-dotnet/pull/2715))
- `Distribution` added to `IEventLike`. ([#2660](https://github.com/getsentry/sentry-dotnet/pull/2660))
- `StackFrame`'s `ImageAddress`, `InstructionAddress`, and `FunctionId` changed to `long?`. ([#2691](https://github.com/getsentry/sentry-dotnet/pull/2691))
- `DebugImage.ImageAddress` changed to `long?`. ([#2725](https://github.com/getsentry/sentry-dotnet/pull/2725))
- Contexts now inherit from `IDictionary` rather than `ConcurrentDictionary`. The specific dictionary being used is an implementation detail. ([#2729](https://github.com/getsentry/sentry-dotnet/pull/2729))
- The method used to configure a Sentry Sink for Serilog now has an additional overload. Calling `WriteTo.Sentry()` with no arguments will no longer attempt to initialize the SDK (it has optional arguments to configure the behavior of the Sink only). If you want to initialize Sentry at the same time you configure the Sentry Sink then you will need to use the overload of this method that accepts a DSN as the first parameter (e.g. `WriteTo.Sentry("https://d4d82fc1c2c4032a83f3a29aa3a3aff@fake-sentry.io:65535/2147483647")`). ([#2928](https://github.com/getsentry/sentry-dotnet/pull/2928))

#### Removed APIs

- SentrySinkExtensions.ConfigureSentrySerilogOptions is now internal. If you were using this method, please use one of the `SentrySinkExtensions.Sentry` extension methods instead. ([#2902](https://github.com/getsentry/sentry-dotnet/pull/2902))
- A number of `[Obsolete]` options have been removed ([#2841](https://github.com/getsentry/sentry-dotnet/pull/2841))
  - `BeforeSend` - use `SetBeforeSend` instead.
  - `BeforeSendTransaction` - use `SetBeforeSendTransaction` instead.
  - `BeforeBreadcrumb` - use `SetBeforeBreadcrumb` instead.
  - `CreateHttpClientHandler` - use `CreateHttpMessageHandler` instead.
  - `ReportAssemblies` - use `ReportAssembliesMode` instead.
  - `KeepAggregateException` - this property is no longer used and has no replacement.
  - `DisableTaskUnobservedTaskExceptionCapture` method has been renamed to `DisableUnobservedTaskExceptionCapture`.
  - `DebugDiagnosticLogger` - use `TraceDiagnosticLogger` instead.
- A number of iOS/Android-specific `[Obsolete]` options have been removed ([#2856](https://github.com/getsentry/sentry-dotnet/pull/2856))
  - `Distribution` - use `SentryOptions.Distribution` instead.
  - `EnableAutoPerformanceTracking` - use `SetBeforeSendTransaction` instead.
  - `EnableCoreDataTracking` - use `EnableCoreDataTracing` instead.
  - `EnableFileIOTracking` - use `EnableFileIOTracing` instead.
  - `EnableOutOfMemoryTracking` - use `EnableWatchdogTerminationTracking` instead.
  - `EnableUIViewControllerTracking` - use `EnableUIViewControllerTracing` instead.
  - `StitchAsyncCode` - no longer available.
  - `ProfilingTracesInterval` - no longer available.
  - `ProfilingEnabled` - use `ProfilesSampleRate` instead.
- Obsolete `SystemClock` constructor removed, use `SystemClock.Clock` instead. ([#2856](https://github.com/getsentry/sentry-dotnet/pull/2856))
- Obsolete `Runtime.Clone()` removed, this shouldn't have been public in the past and has no replacement. ([#2856](https://github.com/getsentry/sentry-dotnet/pull/2856))
- Obsolete `SentryException.Data` removed, use `SentryException.Mechanism.Data` instead. ([#2856](https://github.com/getsentry/sentry-dotnet/pull/2856))
- Obsolete `AssemblyExtensions` removed, this shouldn't have been public in the past and has no replacement. ([#2856](https://github.com/getsentry/sentry-dotnet/pull/2856))
- Obsolete `SentryDatabaseLogging.UseBreadcrumbs()` removed, it is called automatically and has no replacement. ([#2856](https://github.com/getsentry/sentry-dotnet/pull/2856))
- Obsolete `Scope.GetSpan()` removed, use `Span` property instead. ([#2856](https://github.com/getsentry/sentry-dotnet/pull/2856))
- Obsolete `IUserFactory` removed, use `ISentryUserFactory` instead. ([#2856](https://github.com/getsentry/sentry-dotnet/pull/2856), [#2840](https://github.com/getsentry/sentry-dotnet/pull/2840))
- `IHasMeasurements` has been removed, use `ISpanData` instead. ([#2659](https://github.com/getsentry/sentry-dotnet/pull/2659))
- `IHasBreadcrumbs` has been removed, use `IEventLike` instead. ([#2670](https://github.com/getsentry/sentry-dotnet/pull/2670))
- `ISpanContext` has been removed, use `ITraceContext` instead. ([#2668](https://github.com/getsentry/sentry-dotnet/pull/2668))
- `IHasTransactionNameSource` has been removed, use `ITransactionContext` instead. ([#2654](https://github.com/getsentry/sentry-dotnet/pull/2654))
- ([#2694](https://github.com/getsentry/sentry-dotnet/pull/2694))
- The unused `StackFrame.InstructionOffset` has been removed. ([#2691](https://github.com/getsentry/sentry-dotnet/pull/2691))
- The unused `Scope.Platform` property has been removed. ([#2695](https://github.com/getsentry/sentry-dotnet/pull/2695))
- The obsolete setter `Sentry.PlatformAbstractions.Runtime.Identifier` has been removed ([2764](https://github.com/getsentry/sentry-dotnet/pull/2764))
- `Sentry.Values<T>` is now internal as it is never exposed in the public API ([#2771](https://github.com/getsentry/sentry-dotnet/pull/2771))
- The `TracePropagationTarget` class has been removed, use the `SubstringOrRegexPattern` class instead. ([#2763](https://github.com/getsentry/sentry-dotnet/pull/2763))
- The `WithScope` and `WithScopeAsync` methods have been removed. We have discovered that these methods didn't work correctly in certain desktop contexts, especially when using a global scope. ([#2717](https://github.com/getsentry/sentry-dotnet/pull/2717))

  Replace your usage of `WithScope` with overloads of `Capture*` methods:

  - `SentrySdk.CaptureEvent(SentryEvent @event, Action<Scope> scopeCallback)`
  - `SentrySdk.CaptureMessage(string message, Action<Scope> scopeCallback)`
  - `SentrySdk.CaptureException(Exception exception, Action<Scope> scopeCallback)`

  ```c#
  // Before
  SentrySdk.WithScope(scope =>
  {
    scope.SetTag("key", "value");
    SentrySdk.CaptureEvent(new SentryEvent());
  });

  // After
  SentrySdk.CaptureEvent(new SentryEvent(), scope =>
  {
    // Configure your scope here
    scope.SetTag("key", "value");
  });
  ```

### Features

- Experimental pre-release availability of Metrics. We're exploring the use of Metrics in Sentry. The API will very likely change and we don't yet have any documentation. ([#2949](https://github.com/getsentry/sentry-dotnet/pull/2949))
  - `SentrySdk.Metrics.Set` now additionally accepts `string` as value ([#3092](https://github.com/getsentry/sentry-dotnet/pull/3092))
  - Timing metrics can now be captured with `SentrySdk.Metrics.StartTimer` ([#3075](https://github.com/getsentry/sentry-dotnet/pull/3075))
  - Added support for capturing built-in metrics from the `System.Diagnostics.Metrics` API ([#3052](https://github.com/getsentry/sentry-dotnet/pull/3052))
- `Sentry.Profiling` is now available as a package on [nuget](nuget.org). Be aware that profiling is in alpha and on servers the overhead could be high. Improving the experience for ASP.NET Core is tracked on [this issue](
https://github.com/getsentry/sentry-dotnet/issues/2316) ([#2800](https://github.com/getsentry/sentry-dotnet/pull/2800))
  - iOS profiling support (alpha). ([#2930](https://github.com/getsentry/sentry-dotnet/pull/2930))
- Native crash reporting on NativeAOT published apps (Windows, Linux, macOS). ([#2887](https://github.com/getsentry/sentry-dotnet/pull/2887))
- Support for [Spotlight](https://spotlightjs.com/), a debug tool for local development. ([#2961](https://github.com/getsentry/sentry-dotnet/pull/2961))
  - Enable it with the option `EnableSpotlight`
  - Optionally configure the URL to connect via `SpotlightUrl`. Defaults to `http://localhost:8969/stream`.

### MAUI

- Added screenshot capture support for errors. You can opt-in via `SentryMauiOptions.AttachScreenshots` ([#2965](https://github.com/getsentry/sentry-dotnet/pull/2965))
  - Supports Android and iOS only. Windows is not supported.
- App context now has `in_foreground`, indicating whether the app was in the foreground or the background. ([#2983](https://github.com/getsentry/sentry-dotnet/pull/2983))
- Android: When capturing unhandled exceptions, the SDK now can automatically attach `LogCat` to the event. You can opt-in via `SentryOptions.Android.LogCatIntegration` and configure `SentryOptions.Android.LogCatMaxLines`. ([#2926](https://github.com/getsentry/sentry-dotnet/pull/2926))
  - Available when targeting `net7.0-android` or later, on API level 23 or later.

#### Native AOT

Native AOT publishing support for .NET 8 has been added to Sentry for the following platforms:

- Windows
- Linux
- macOS
- Mac Catalyst
- iOS

There are some functional differences when publishing Native AOT:

- `StackTraceMode.Enhanced` is ignored because it's not available when publishing Native AOT. The mechanism to generate these enhanced stack traces relies heavily on reflection which isn't compatible with trimming.
- Reflection cannot be leveraged for JSON Serialization and you may need to use `SentryOptions.AddJsonSerializerContext` to supply a serialization context for types that you'd like to send to Sentry (e.g. in the `Span.Context`). ([#2732](https://github.com/getsentry/sentry-dotnet/pull/2732), [#2793](https://github.com/getsentry/sentry-dotnet/pull/2793))
- `Ben.Demystifier` is not available as it only runs in JIT mode.
- WinUI applications: When publishing Native AOT, Sentry isn't able to automatically register an unhandled exception handler because that relies on reflection. You'll need to [register the unhandled event handler manually](https://github.com/getsentry/sentry-dotnet/issues/2778) instead.
- For Azure Functions Workers, when AOT/Trimming is enabled we can't use reflection to read route data from the HttpTrigger so the route name will always be `/api/<FUNCTION_NAME>` ([#2920](https://github.com/getsentry/sentry-dotnet/pull/2920))

### Fixes

- Native integration logging on macOS ([#3079](https://github.com/getsentry/sentry-dotnet/pull/3079))
- The scope transaction is now correctly set for Otel transactions ([#3072](https://github.com/getsentry/sentry-dotnet/pull/3072))
- Fixed an issue with tag values in metrics not being properly serialized ([#3065](https://github.com/getsentry/sentry-dotnet/pull/3065))
- Moved the binding to MAUI events for breadcrumb creation from `WillFinishLaunching` to `FinishedLaunching`. This delays the initial instantiation of `app`. ([#3057](https://github.com/getsentry/sentry-dotnet/pull/3057))
- The SDK no longer adds the `WinUIUnhandledExceptionIntegration` on non-Windows platforms ([#3055](https://github.com/getsentry/sentry-dotnet/pull/3055))
- Stop Sentry for MacCatalyst from creating `default.profraw` in the app bundle using xcodebuild archive to build sentry-cocoa ([#2960](https://github.com/getsentry/sentry-dotnet/pull/2960))
- Workaround a .NET 8 NativeAOT crash on transaction finish. ([#2943](https://github.com/getsentry/sentry-dotnet/pull/2943))
- Reworked automatic breadcrumb creation for MAUI. ([#2900](https://github.com/getsentry/sentry-dotnet/pull/2900))
  - The SDK no longer uses reflection to bind to all public element events. This also fixes issues where the SDK would consume third-party events.
  - Added `CreateElementEventsBreadcrumbs` to the SentryMauiOptions to allow users to opt-in automatic breadcrumb creation for `BindingContextChanged`, `ChildAdded`, `ChildRemoved`, and `ParentChanged` on `Element`.
  - Reduced amount of automatic breadcrumbs by limiting the number of bindings created in `VisualElement`, `Window`, `Shell`, `Page`, and `Button`.
- Fixed Sentry SDK has not been initialized when using ASP.NET Core, Serilog, and OpenTelemetry ([#2911](https://github.com/getsentry/sentry-dotnet/pull/2911))
- Android native symbol upload ([#2876](https://github.com/getsentry/sentry-dotnet/pull/2876))
- `Sentry.Serilog` no longer throws if a disabled DSN is provided when initializing Sentry via the Serilog integration ([#2883](https://github.com/getsentry/sentry-dotnet/pull/2883))
- Don't add WinUI exception integration on mobile platforms ([#2821](https://github.com/getsentry/sentry-dotnet/pull/2821))
- `Transactions` are now getting enriched by the client instead of the hub ([#2838](https://github.com/getsentry/sentry-dotnet/pull/2838))
- Fixed an issue when using the SDK together with OpenTelemetry `1.5.0` and newer where the SDK would create transactions for itself. The fix is backward compatible. ([#3001](https://github.com/getsentry/sentry-dotnet/pull/3001))

### Dependencies

- Upgraded to NLog version 5. ([#2697](https://github.com/getsentry/sentry-dotnet/pull/2697))
- Integrate `sentry-native` as a static library in Native AOT builds to enable symbolication. ([#2704](https://github.com/getsentry/sentry-dotnet/pull/2704))


- Bump Cocoa SDK from v8.16.1 to v8.19.0 ([#2910](https://github.com/getsentry/sentry-dotnet/pull/2910), [#2936](https://github.com/getsentry/sentry-dotnet/pull/2936), [#2972](https://github.com/getsentry/sentry-dotnet/pull/2972), [#3005](https://github.com/getsentry/sentry-dotnet/pull/3005), [#3084](https://github.com/getsentry/sentry-dotnet/pull/3084))
  - [changelog](https://github.com/getsentry/sentry-cocoa/blob/main/CHANGELOG.md#8190)
  - [diff](https://github.com/getsentry/sentry-cocoa/compare/8.16.1...8.19.0)
- Bump Java SDK from v6.34.0 to v7.3.0 ([#2932](https://github.com/getsentry/sentry-dotnet/pull/2932), [#2979](https://github.com/getsentry/sentry-dotnet/pull/2979), [#3049](https://github.com/getsentry/sentry-dotnet/pull/3049), (https://github.com/getsentry/sentry-dotnet/pull/3098))
  - [changelog](https://github.com/getsentry/sentry-java/blob/main/CHANGELOG.md#730)
  - [diff](https://github.com/getsentry/sentry-java/compare/6.34.0...7.3.0)
- Bump Native SDK from v0.6.5 to v0.6.7 ([#2914](https://github.com/getsentry/sentry-dotnet/pull/2914), [#3029](https://github.com/getsentry/sentry-dotnet/pull/3029))
  - [changelog](https://github.com/getsentry/sentry-native/blob/master/CHANGELOG.md#070)
  - [diff](https://github.com/getsentry/sentry-native/compare/0.6.5...0.7.0)
- Bump CLI from v2.21.5 to v2.27.0 ([#2901](https://github.com/getsentry/sentry-dotnet/pull/2901), [#2915](https://github.com/getsentry/sentry-dotnet/pull/2915), [#2956](https://github.com/getsentry/sentry-dotnet/pull/2956), [#2985](https://github.com/getsentry/sentry-dotnet/pull/2985), [#2999](https://github.com/getsentry/sentry-dotnet/pull/2999), [#3012](https://github.com/getsentry/sentry-dotnet/pull/3012), [#3030](https://github.com/getsentry/sentry-dotnet/pull/3030), [#3059](https://github.com/getsentry/sentry-dotnet/pull/3059), [#3062](https://github.com/getsentry/sentry-dotnet/pull/3062), [#3073](https://github.com/getsentry/sentry-dotnet/pull/3073), [#3099](https://github.com/getsentry/sentry-dotnet/pull/3099))
  - [changelog](https://github.com/getsentry/sentry-cli/blob/master/CHANGELOG.md#2270)
  - [diff](https://github.com/getsentry/sentry-cli/compare/2.21.5...2.27.0)

## 3.41.4

### Fixes

- Fixed an issue when using the SDK together with Open Telemetry `1.5.0` and newer where the SDK would create transactions for itself. The fix is backward compatible. ([#3001](https://github.com/getsentry/sentry-dotnet/pull/3001))

## 3.41.3

### Fixes

- Fixed Sentry SDK has not been initialised when using ASP.NET Core, Serilog, and OpenTelemetry ([#2918](https://github.com/getsentry/sentry-dotnet/pull/2918))

## 3.41.2

### Fixes

- The SDK no longer fails to finish sessions while capturing an event. This fixes broken crash-free rates ([#2895](https://github.com/getsentry/sentry-dotnet/pull/2895))
- Ignore UnobservedTaskException for QUIC exceptions. See: https://github.com/dotnet/runtime/issues/80111 ([#2894](https://github.com/getsentry/sentry-dotnet/pull/2894))

### Dependencies

- Bump Cocoa SDK from v8.16.0 to v8.16.1 ([#2891](https://github.com/getsentry/sentry-dotnet/pull/2891))
  - [changelog](https://github.com/getsentry/sentry-cocoa/blob/main/CHANGELOG.md#8161)
  - [diff](https://github.com/getsentry/sentry-cocoa/compare/8.16.0...8.16.1)

## 3.41.1

### Fixes

- `CaptureFailedRequests` and `FailedRequestStatusCodes` are now getting respected by the Cocoa SDK. This is relevant for MAUI apps where requests are getting handled natively. ([#2826](https://github.com/getsentry/sentry-dotnet/issues/2826))
- Added `SentryOptions.AutoRegisterTracing` for users who need to control registration of Sentry's tracing middleware ([#2871](https://github.com/getsentry/sentry-dotnet/pull/2871))

### Dependencies

- Bump Cocoa SDK from v8.15.0 to v8.16.0 ([#2812](https://github.com/getsentry/sentry-dotnet/pull/2812), [#2816](https://github.com/getsentry/sentry-dotnet/pull/2816), [#2882](https://github.com/getsentry/sentry-dotnet/pull/2882))
  - [changelog](https://github.com/getsentry/sentry-cocoa/blob/main/CHANGELOG.md#8160)
  - [diff](https://github.com/getsentry/sentry-cocoa/compare/8.15.0...8.16.0)
- Bump CLI from v2.21.2 to v2.21.5 ([#2811](https://github.com/getsentry/sentry-dotnet/pull/2811), [#2834](https://github.com/getsentry/sentry-dotnet/pull/2834), [#2851](https://github.com/getsentry/sentry-dotnet/pull/2851))
  - [changelog](https://github.com/getsentry/sentry-cli/blob/master/CHANGELOG.md#2215)
  - [diff](https://github.com/getsentry/sentry-cli/compare/2.21.2...2.21.5)
- Bump Java SDK from v6.33.1 to v6.34.0 ([#2874](https://github.com/getsentry/sentry-dotnet/pull/2874))
  - [changelog](https://github.com/getsentry/sentry-java/blob/main/CHANGELOG.md#6340)
  - [diff](https://github.com/getsentry/sentry-java/compare/6.33.1...6.34.0)

## 3.41.0

### Features

- Speed up SDK init ([#2784](https://github.com/getsentry/sentry-dotnet/pull/2784))

### Fixes

- Fixed chaining on the IApplicationBuilder for methods like UseRouting and UseEndpoints ([#2726](https://github.com/getsentry/sentry-dotnet/pull/2726))

### Dependencies

- Bump Cocoa SDK from v8.13.0 to v8.15.0 ([#2722](https://github.com/getsentry/sentry-dotnet/pull/2722), [#2740](https://github.com/getsentry/sentry-dotnet/pull/2740), [#2746](https://github.com/getsentry/sentry-dotnet/pull/2746), [#2801](https://github.com/getsentry/sentry-dotnet/pull/2801))
  - [changelog](https://github.com/getsentry/sentry-cocoa/blob/main/CHANGELOG.md#8150)
  - [diff](https://github.com/getsentry/sentry-cocoa/compare/8.13.0...8.15.0)
- Bump Java SDK from v6.30.0 to v6.33.1 ([#2723](https://github.com/getsentry/sentry-dotnet/pull/2723), [#2741](https://github.com/getsentry/sentry-dotnet/pull/2741), [#2783](https://github.com/getsentry/sentry-dotnet/pull/2783), [#2803](https://github.com/getsentry/sentry-dotnet/pull/2803))
  - [changelog](https://github.com/getsentry/sentry-java/blob/main/CHANGELOG.md#6331)
  - [diff](https://github.com/getsentry/sentry-java/compare/6.30.0...6.33.1)

## 3.40.1

### Fixes

- ISentryUserFactory is now public so users can register their own implementations via DI ([#2719](https://github.com/getsentry/sentry-dotnet/pull/2719))

## 3.40.0

### Obsoletion

- `WithScope` and `WithScopeAsync` have been proven to not work correctly in desktop contexts when using a global scope. They are now deprecated in favor of the overloads of `CaptureEvent`, `CaptureMessage`, and `CaptureException`. Those methods provide a callback to a configurable scope. ([#2677](https://github.com/getsentry/sentry-dotnet/pull/2677))
- `StackFrame.InstructionOffset` has not been used in the SDK and has been ignored on the server for years. ([#2689](https://github.com/getsentry/sentry-dotnet/pull/2689))

### Features

- Release of Azure Functions (Isolated Worker/Out-of-Process) support ([#2686](https://github.com/getsentry/sentry-dotnet/pull/2686))

### Fixes

- Scope is now correctly applied to Transactions when using OpenTelemetry on ASP.NET Core ([#2690](https://github.com/getsentry/sentry-dotnet/pull/2690))

### Dependencies

- Bump CLI from v2.20.7 to v2.21.2 ([#2645](https://github.com/getsentry/sentry-dotnet/pull/2645), [#2647](https://github.com/getsentry/sentry-dotnet/pull/2647), [#2698](https://github.com/getsentry/sentry-dotnet/pull/2698))
  - [changelog](https://github.com/getsentry/sentry-cli/blob/master/CHANGELOG.md#2212)
  - [diff](https://github.com/getsentry/sentry-cli/compare/2.20.7...2.21.2)
- Bump Cocoa SDK from v8.12.0 to v8.13.0 ([#2653](https://github.com/getsentry/sentry-dotnet/pull/2653))
  - [changelog](https://github.com/getsentry/sentry-cocoa/blob/main/CHANGELOG.md#8130)
  - [diff](https://github.com/getsentry/sentry-cocoa/compare/8.12.0...8.13.0)
- Bump Java SDK from v6.29.0 to v6.30.0 ([#2685](https://github.com/getsentry/sentry-dotnet/pull/2685))
  - [changelog](https://github.com/getsentry/sentry-java/blob/main/CHANGELOG.md#6300)
  - [diff](https://github.com/getsentry/sentry-java/compare/6.29.0...6.30.0)

## 3.40.0-beta.0

### Features

- Reduced the memory footprint of `SpanId` by refactoring the ID generation ([#2619](https://github.com/getsentry/sentry-dotnet/pull/2619))
- Reduced the memory footprint of `SpanTracer` by initializing the tags lazily ([#2636](https://github.com/getsentry/sentry-dotnet/pull/2636))
- Added distributed tracing without performance for Azure Function Workers ([#2630](https://github.com/getsentry/sentry-dotnet/pull/2630))
- The SDK now provides and overload of `ContinueTrace` that accepts headers as `string` ([#2601](https://github.com/getsentry/sentry-dotnet/pull/2601))
- Sentry tracing middleware now gets configured automatically ([#2602](https://github.com/getsentry/sentry-dotnet/pull/2602))
- Added memory optimisations for GetLastActiveSpan ([#2642](https://github.com/getsentry/sentry-dotnet/pull/2642))

### Fixes

- Resolved issue identifying users with OpenTelemetry ([#2618](https://github.com/getsentry/sentry-dotnet/pull/2618))

### Azure Functions Beta

- Package name changed from `Sentry.AzureFunctions.Worker` to `Sentry.Azure.Functions.Worker`. Note AzureFunctions now is split by a `.`. ([#2637](https://github.com/getsentry/sentry-dotnet/pull/2637))

### Dependencies

- Bump CLI from v2.20.6 to v2.20.7 ([#2604](https://github.com/getsentry/sentry-dotnet/pull/2604))
  - [changelog](https://github.com/getsentry/sentry-cli/blob/master/CHANGELOG.md#2207)
  - [diff](https://github.com/getsentry/sentry-cli/compare/2.20.6...2.20.7)
- Bump Cocoa SDK from v8.11.0 to v8.12.0 ([#2640](https://github.com/getsentry/sentry-dotnet/pull/2640))
  - [changelog](https://github.com/getsentry/sentry-cocoa/blob/main/CHANGELOG.md#8120)
  - [diff](https://github.com/getsentry/sentry-cocoa/compare/8.11.0...8.12.0)

## 3.39.1

### Fixes

- Added Sentry.AspNet.csproj back to Sentry-CI-Build-macOS.slnf ([#2612](https://github.com/getsentry/sentry-dotnet/pull/2612))

## 3.39.0

### Features

- Added additional `DB` attributes to automatically generated spans like `name` and `provider` ([#2583](https://github.com/getsentry/sentry-dotnet/pull/2583))
- `Hints` now accept attachments provided as a file path via `AddAttachment` method ([#2585](https://github.com/getsentry/sentry-dotnet/pull/2585))

### Fixes

- Resolved an issue where the SDK would throw an exception while attempting to set the DynamicSamplingContext but the context exists already. ([#2592](https://github.com/getsentry/sentry-dotnet/pull/2592))

### Dependencies

- Bump CLI from v2.20.5 to v2.20.6 ([#2590](https://github.com/getsentry/sentry-dotnet/pull/2590))
  - [changelog](https://github.com/getsentry/sentry-cli/blob/master/CHANGELOG.md#2206)
  - [diff](https://github.com/getsentry/sentry-cli/compare/2.20.5...2.20.6)
- Bump Cocoa SDK from v8.10.0 to v8.11.0 ([#2594](https://github.com/getsentry/sentry-dotnet/pull/2594))
  - [changelog](https://github.com/getsentry/sentry-cocoa/blob/main/CHANGELOG.md#8110)
  - [diff](https://github.com/getsentry/sentry-cocoa/compare/8.10.0...8.11.0)
- Bump Java SDK from v6.28.0 to v6.29.0 ([#2599](https://github.com/getsentry/sentry-dotnet/pull/2599))
  - [changelog](https://github.com/getsentry/sentry-java/blob/main/CHANGELOG.md#6290)
  - [diff](https://github.com/getsentry/sentry-java/compare/6.28.0...6.29.0)

## 3.36.0

### Features

- Graphql client ([#2538](https://github.com/getsentry/sentry-dotnet/pull/2538))

### Fixes

- Android: Fix proguard/r8 mapping file upload ([#2574](https://github.com/getsentry/sentry-dotnet/pull/2574))

### Dependencies

- Bump Cocoa SDK from v8.9.5 to v8.10.0 ([#2546](https://github.com/getsentry/sentry-dotnet/pull/2546), [#2550](https://github.com/getsentry/sentry-dotnet/pull/2550))
  - [changelog](https://github.com/getsentry/sentry-cocoa/blob/main/CHANGELOG.md#8100)
  - [diff](https://github.com/getsentry/sentry-cocoa/compare/8.9.5...8.10.0)
- Bump gradle/gradle-build-action from 2.7.0 to 2.7.1 ([#2564](https://github.com/getsentry/sentry-dotnet/pull/2564))
  - [diff](https://github.com/gradle/gradle-build-action/compare/v2.7.0...v2.7.1)

## 3.35.1

### Fixes

- The SDK no longer creates transactions with their start date set to `Jan 01, 001` ([#2544](https://github.com/getsentry/sentry-dotnet/pull/2544))

### Dependencies

- Bump CLI from v2.20.4 to v2.20.5 ([#2539](https://github.com/getsentry/sentry-dotnet/pull/2539))
  - [changelog](https://github.com/getsentry/sentry-cli/blob/master/CHANGELOG.md#2205)
  - [diff](https://github.com/getsentry/sentry-cli/compare/2.20.4...2.20.5)
- Bump Cocoa SDK from v8.9.4 to v8.9.5 ([#2542](https://github.com/getsentry/sentry-dotnet/pull/2542))
  - [changelog](https://github.com/getsentry/sentry-cocoa/blob/main/CHANGELOG.md#895)
  - [diff](https://github.com/getsentry/sentry-cocoa/compare/8.9.4...8.9.5)

## 3.35.0

### Features

- Distributed tracing now works independently of the performance feature. This allows you to connect errors to other Sentry instrumented applications ([#2493](https://github.com/getsentry/sentry-dotnet/pull/2493))
- Added Sampling Decision to Trace Envelope Header ([#2495](https://github.com/getsentry/sentry-dotnet/pull/2495))
- Add MinimumEventLevel to Sentry.Log4Net and convert events below it to breadcrumbs ([#2505](https://github.com/getsentry/sentry-dotnet/pull/2505))
- Support transaction finishing automatically with 'idle timeout' (#2452)

### Fixes

- Fixed baggage propagation when an exception is thrown from middleware ([#2487](https://github.com/getsentry/sentry-dotnet/pull/2487))
- Fix Durable Functions preventing orchestrators from completing ([#2491](https://github.com/getsentry/sentry-dotnet/pull/2491))
- Re-enable HubTests.FlushOnDispose_SendsEnvelope ([#2492](https://github.com/getsentry/sentry-dotnet/pull/2492))
- Fixed SDK not sending exceptions via Blazor WebAssembly due to a `PlatformNotSupportedException` ([#2506](https://github.com/getsentry/sentry-dotnet/pull/2506))
- Align SDK with docs regarding session update for dropped events ([#2496](https://github.com/getsentry/sentry-dotnet/pull/2496))
- Introduced `HttpMessageHandler` in favor of the now deprecated `HttpClientHandler` on the options. This allows the SDK to support NSUrlSessionHandler on iOS ([#2503](https://github.com/getsentry/sentry-dotnet/pull/2503))
- Using `Activity.RecordException` now correctly updates the error status of OpenTelemetry Spans ([#2515](https://github.com/getsentry/sentry-dotnet/pull/2515))
- Fixed Transaction name not reporting correctly when using UseExceptionHandler ([#2511](https://github.com/getsentry/sentry-dotnet/pull/2511))
- log4net logging Level.All now maps to SentryLevel.Debug ([#2522]([url](https://github.com/getsentry/sentry-dotnet/pull/2522)))

### Dependencies

- Bump Java SDK from v6.25.1 to v6.28.0 ([#2484](https://github.com/getsentry/sentry-dotnet/pull/2484), [#2498](https://github.com/getsentry/sentry-dotnet/pull/2498), [#2517](https://github.com/getsentry/sentry-dotnet/pull/2517), [#2533](https://github.com/getsentry/sentry-dotnet/pull/2533))
  - [changelog](https://github.com/getsentry/sentry-java/blob/main/CHANGELOG.md#6280)
  - [diff](https://github.com/getsentry/sentry-java/compare/6.25.1...6.28.0)
- Bump CLI from v2.19.4 to v2.20.4 ([#2509](https://github.com/getsentry/sentry-dotnet/pull/2509), [#2518](https://github.com/getsentry/sentry-dotnet/pull/2518), [#2527](https://github.com/getsentry/sentry-dotnet/pull/2527), [#2530](https://github.com/getsentry/sentry-dotnet/pull/2530))
  - [changelog](https://github.com/getsentry/sentry-cli/blob/master/CHANGELOG.md#2204)
  - [diff](https://github.com/getsentry/sentry-cli/compare/2.19.4...2.20.4)
- Bump Cocoa SDK from v8.8.0 to v8.9.4 ([#2479](https://github.com/getsentry/sentry-dotnet/pull/2479), [#2483](https://github.com/getsentry/sentry-dotnet/pull/2483), [#2500](https://github.com/getsentry/sentry-dotnet/pull/2500), [#2510](https://github.com/getsentry/sentry-dotnet/pull/2510), [#2531](https://github.com/getsentry/sentry-dotnet/pull/2531))
  - [changelog](https://github.com/getsentry/sentry-cocoa/blob/main/CHANGELOG.md#894)
  - [diff](https://github.com/getsentry/sentry-cocoa/compare/8.8.0...8.9.4)

## 3.34.0

### Features

- OpenTelemetry Support ([#2453](https://github.com/getsentry/sentry-dotnet/pull/2453))
- Added a MSBuild property `SentryUploadAndroidProguardMapping` to automatically upload the Proguard mapping file when targeting Android ([#2455](https://github.com/getsentry/sentry-dotnet/pull/2455))
- Symbolication for Single File Apps ([#2425](https://github.com/getsentry/sentry-dotnet/pull/2425))
- Add binding to `SwiftAsyncStacktraces` on iOS ([#2436](https://github.com/getsentry/sentry-dotnet/pull/2436))

### Fixes

- Builds targeting Android with `r8` enabled no longer crash during SDK init. The package now contains the required proguard rules ([#2450](https://github.com/getsentry/sentry-dotnet/pull/2450))
- Fix Sentry logger options for MAUI and Azure Functions ([#2423](https://github.com/getsentry/sentry-dotnet/pull/2423))

### Dependencies

- Bump Cocoa SDK from v8.7.3 to v8.8.0 ([#2427](https://github.com/getsentry/sentry-dotnet/pull/2427), [#2430](https://github.com/getsentry/sentry-dotnet/pull/2430))
  - [changelog](https://github.com/getsentry/sentry-cocoa/blob/main/CHANGELOG.md#880)
  - [diff](https://github.com/getsentry/sentry-cocoa/compare/8.7.3...8.8.0)
- Bump CLI from v2.18.1 to v2.19.4 ([#2428](https://github.com/getsentry/sentry-dotnet/pull/2428), [#2431](https://github.com/getsentry/sentry-dotnet/pull/2431), [#2451](https://github.com/getsentry/sentry-dotnet/pull/2451), [#2454](https://github.com/getsentry/sentry-dotnet/pull/2454))
  - [changelog](https://github.com/getsentry/sentry-cli/blob/master/CHANGELOG.md#2194)
  - [diff](https://github.com/getsentry/sentry-cli/compare/2.18.1...2.19.4)
- Bump Java SDK from v6.22.0 to v6.25.1 ([#2429](https://github.com/getsentry/sentry-dotnet/pull/2429), [#2440](https://github.com/getsentry/sentry-dotnet/pull/2440), [#2458](https://github.com/getsentry/sentry-dotnet/pull/2458), [#2476](https://github.com/getsentry/sentry-dotnet/pull/2476))
  - [changelog](https://github.com/getsentry/sentry-java/blob/main/CHANGELOG.md#6251)
  - [diff](https://github.com/getsentry/sentry-java/compare/6.22.0...6.25.1)

## 3.33.1

### Fixes

- SentryHttpMessageHandler added when AddHttpClient is before UseSentry ([#2390](https://github.com/getsentry/sentry-dotnet/pull/2390))
- Set the native sdk name for Android ([#2389](https://github.com/getsentry/sentry-dotnet/pull/2389))
- Fix db connection spans not finishing ([#2398](https://github.com/getsentry/sentry-dotnet/pull/2398))
- Various .NET MAUI fixes / improvements ([#2403](https://github.com/getsentry/sentry-dotnet/pull/2403))
  - The battery level was being reported incorrectly due to percentage multiplier.
  - The device architecture (x64, arm64, etc.) is now reported
  - On Windows, the OS type is now reported as "Windows" instead of "WinUI".  Additionally, the OS display version (ex, "22H2") is now included.
  - `UIKit`, `ABI.Microsoft` and `WinRT`  frames are now marked "system" instead of "in app".
- Reduce debug files uploaded ([#2404](https://github.com/getsentry/sentry-dotnet/pull/2404))
- Fix system frames being marked as "in-app" ([#2408](https://github.com/getsentry/sentry-dotnet/pull/2408))
  - NOTE: This important fix corrects a value that is used during issue grouping, so you may receive new alerts for existing issues after deploying this update.
- DB Connection spans presented poorly ([#2409](https://github.com/getsentry/sentry-dotnet/pull/2409))
- Populate scope's Cookies property ([#2411](https://github.com/getsentry/sentry-dotnet/pull/2411))
- Fix UWP GateKeeper errors ([#2415](https://github.com/getsentry/sentry-dotnet/pull/2415))
- Fix sql client db name ([#2418](https://github.com/getsentry/sentry-dotnet/pull/2418))

### Dependencies

- Bump Cocoa SDK from v8.7.2 to v8.7.3 ([#2394](https://github.com/getsentry/sentry-dotnet/pull/2394))
  - [changelog](https://github.com/getsentry/sentry-cocoa/blob/main/CHANGELOG.md#873)
  - [diff](https://github.com/getsentry/sentry-cocoa/compare/8.7.2...8.7.3)
- Bump Java SDK from v6.19.1 to v6.22.0 ([#2395](https://github.com/getsentry/sentry-dotnet/pull/2395), [#2405](https://github.com/getsentry/sentry-dotnet/pull/2405), [#2417](https://github.com/getsentry/sentry-dotnet/pull/2417))
  - [changelog](https://github.com/getsentry/sentry-java/blob/main/CHANGELOG.md#6220)
  - [diff](https://github.com/getsentry/sentry-java/compare/6.19.1...6.22.0)

## 3.33.0

### Features

- .NET SDK changes for exception groups ([#2287](https://github.com/getsentry/sentry-dotnet/pull/2287))
  - This changes how `AggregateException` is handled.  Instead of filtering them out client-side, the SDK marks them as an "exception group",
    and adds includes data that represents the hierarchical structure of inner exceptions. Sentry now recognizes this server-side,
    improving the accuracy of the issue detail page.
  - Accordingly, the `KeepAggregateException` option is now obsolete and does nothing.  Please remove any usages of `KeepAggregateException`.
  - NOTE: If running Self-Hosted Sentry, you should wait to adopt this SDK update until after updating to the 23.6.0 (est. June 2023) release of Sentry.
    The effect of updating the SDK early will be as if `KeepAggregateException = true` was set.  That will not break anything, but may affect issue grouping and alerts.

### Fixes

- Status messages when uploading symbols or sources are improved. ([#2307](https://github.com/getsentry/sentry-dotnet/issues/2307))

### Dependencies

- Bump CLI from v2.18.0 to v2.18.1 ([#2386](https://github.com/getsentry/sentry-dotnet/pull/2386))
  - [changelog](https://github.com/getsentry/sentry-cli/blob/master/CHANGELOG.md#2181)
  - [diff](https://github.com/getsentry/sentry-cli/compare/2.18.0...2.18.1)

## 3.32.0

### Features

- Azure Functions (Isolated Worker/Out-of-Process) support ([#2346](https://github.com/getsentry/sentry-dotnet/pull/2346))
  - Initial `beta.1` release.  Please give it a try and let us know how it goes!
  - Documentation is TBD.  For now, see `/samples/Sentry.Samples.Azure.Functions.Worker`.

- Add `Hint` support  ([#2351](https://github.com/getsentry/sentry-dotnet/pull/2351))
  - Currently, this allows you to manipulate attachments in the various "before" event delegates.
  - Hints can also be used in event and transaction processors by implementing `ISentryEventProcessorWithHint` or `ISentryTransactionProcessorWithHint`, instead of `ISentryEventProcessor` or `ISentryTransactionProcessor`.
  - Note: Obsoletes the `BeforeSend`, `BeforeSendTransaction`, and `BeforeBreadcrumb` properties on the `SentryOptions` class.  They have been replaced with `SetBeforeSend`, `SetBeforeSendTransaction`, and `SetBeforeBreadcrumb` respectively.  Each one provides overloads both with and without a `Hint` object.

- Allow setting the active span on the scope ([#2364](https://github.com/getsentry/sentry-dotnet/pull/2364))
  - Note: Obsoletes the `Scope.GetSpan` method in favor of a `Scope.Span` property (which now has a setter as well).

- Remove authority from URLs sent to Sentry ([#2365](https://github.com/getsentry/sentry-dotnet/pull/2365))
- Add tag filters to `SentryOptions` ([#2367](https://github.com/getsentry/sentry-dotnet/pull/2367))

### Fixes

- Fix `EnableTracing` option conflict with `TracesSampleRate` ([#2368](https://github.com/getsentry/sentry-dotnet/pull/2368))
  - NOTE: This is a potentially breaking change, as the `TracesSampleRate` property has been made nullable.
    Though extremely uncommon, if you are _retrieving_ the `TracesSampleRate` property for some reason, you will need to account for nulls.
    However, there is no change to the behavior or _typical_ usage of either of these properties.

- CachedTransport gracefully handles malformed envelopes during processing  ([#2371](https://github.com/getsentry/sentry-dotnet/pull/2371))
- Remove extraneous iOS simulator resources when building MAUI apps using Visual Studio "Hot Restart" mode, to avoid hitting Windows max path  ([#2384](https://github.com/getsentry/sentry-dotnet/pull/2384))

### Dependencies

- Bump Cocoa SDK from v8.6.0 to v8.7.1 ([#2359](https://github.com/getsentry/sentry-dotnet/pull/2359), [#2370](https://github.com/getsentry/sentry-dotnet/pull/2370))
  - [changelog](https://github.com/getsentry/sentry-cocoa/blob/main/CHANGELOG.md#871)
  - [diff](https://github.com/getsentry/sentry-cocoa/compare/8.6.0...8.7.1)
- Bump Java SDK from v6.18.1 to v6.19.1 ([#2374](https://github.com/getsentry/sentry-dotnet/pull/2374), [#2381](https://github.com/getsentry/sentry-dotnet/pull/2381))
  - [changelog](https://github.com/getsentry/sentry-java/blob/main/CHANGELOG.md#6191)
  - [diff](https://github.com/getsentry/sentry-java/compare/6.18.1...6.19.1)
- Bump Cocoa SDK from v8.6.0 to v8.7.2 ([#2359](https://github.com/getsentry/sentry-dotnet/pull/2359), [#2370](https://github.com/getsentry/sentry-dotnet/pull/2370), [#2375](https://github.com/getsentry/sentry-dotnet/pull/2375))
  - [changelog](https://github.com/getsentry/sentry-cocoa/blob/main/CHANGELOG.md#872)
  - [diff](https://github.com/getsentry/sentry-cocoa/compare/8.6.0...8.7.2)
- Bump CLI from v2.17.5 to v2.18.0 ([#2380](https://github.com/getsentry/sentry-dotnet/pull/2380))
  - [changelog](https://github.com/getsentry/sentry-cli/blob/master/CHANGELOG.md#2180)
  - [diff](https://github.com/getsentry/sentry-cli/compare/2.17.5...2.18.0)

## 3.31.0

### Features

- Initial work to support profiling in a future release. ([#2206](https://github.com/getsentry/sentry-dotnet/pull/2206))
- Create a Sentry event for failed HTTP requests ([#2320](https://github.com/getsentry/sentry-dotnet/pull/2320))
- Improve `WithScope` and add `WithScopeAsync` ([#2303](https://github.com/getsentry/sentry-dotnet/pull/2303)) ([#2309](https://github.com/getsentry/sentry-dotnet/pull/2309))
- Build .NET Standard 2.1 for Unity ([#2328](https://github.com/getsentry/sentry-dotnet/pull/2328))
- Add `RemoveExceptionFilter`, `RemoveEventProcessor` and `RemoveTransactionProcessor` extension methods on `SentryOptions` ([#2331](https://github.com/getsentry/sentry-dotnet/pull/2331))
- Include Dynamic Sampling Context with error events, when there's a transaction ([#2332](https://github.com/getsentry/sentry-dotnet/pull/2332))

### Fixes

- Buffer payloads asynchronously when appropriate ([#2297](https://github.com/getsentry/sentry-dotnet/pull/2297))
- Restore `System.Reflection.Metadata` dependency for .NET Core 3 ([#2302](https://github.com/getsentry/sentry-dotnet/pull/2302))
- Capture open transactions on disabled hubs ([#2319](https://github.com/getsentry/sentry-dotnet/pull/2319))
- Remove session breadcrumbs ([#2333](https://github.com/getsentry/sentry-dotnet/pull/2333))
- Support synchronous `HttpClient.Send` in `SentryHttpMessageHandler` ([#2336](https://github.com/getsentry/sentry-dotnet/pull/2336))
- Fix ASP.NET Core issue with missing context when using capture methods that configure scope ([#2339](https://github.com/getsentry/sentry-dotnet/pull/2339))
- Improve debug file upload handling ([#2349](https://github.com/getsentry/sentry-dotnet/pull/2349))

### Dependencies

- Bump CLI from v2.17.0 to v2.17.5 ([#2298](https://github.com/getsentry/sentry-dotnet/pull/2298), [#2318](https://github.com/getsentry/sentry-dotnet/pull/2318), [#2321](https://github.com/getsentry/sentry-dotnet/pull/2321), [#2345](https://github.com/getsentry/sentry-dotnet/pull/2345))
  - [changelog](https://github.com/getsentry/sentry-cli/blob/master/CHANGELOG.md#2175)
  - [diff](https://github.com/getsentry/sentry-cli/compare/2.17.0...2.17.5)
- Bump Cocoa SDK from v8.4.0 to v8.6.0 ([#2310](https://github.com/getsentry/sentry-dotnet/pull/2310), [#2344](https://github.com/getsentry/sentry-dotnet/pull/2344))
  - [changelog](https://github.com/getsentry/sentry-cocoa/blob/main/CHANGELOG.md#860)
  - [diff](https://github.com/getsentry/sentry-cocoa/compare/8.4.0...8.6.0)
- Bump Java SDK from v6.17.0 to v6.18.1 ([#2338](https://github.com/getsentry/sentry-dotnet/pull/2338), [#2343](https://github.com/getsentry/sentry-dotnet/pull/2343))
  - [changelog](https://github.com/getsentry/sentry-java/blob/main/CHANGELOG.md#6181)
  - [diff](https://github.com/getsentry/sentry-java/compare/6.17.0...6.18.1)

## 3.30.0

### Features

- Add `FileDiagnosticLogger` to assist with debugging the SDK ([#2242](https://github.com/getsentry/sentry-dotnet/pull/2242))
- Attach stack trace when events have captured an exception without a stack trace ([#2266](https://github.com/getsentry/sentry-dotnet/pull/2266))
- Add `Scope.Clear` and `Scope.ClearBreadcrumbs` methods ([#2284](https://github.com/getsentry/sentry-dotnet/pull/2284))
- Improvements to exception mechanism data ([#2294](https://github.com/getsentry/sentry-dotnet/pull/2294))

### Fixes

- Normalize StackFrame in-app resolution for modules & function prefixes ([#2234](https://github.com/getsentry/sentry-dotnet/pull/2234))
- Calling `AddAspNet` more than once should not block all errors from being sent ([#2253](https://github.com/getsentry/sentry-dotnet/pull/2253))
- Fix Sentry CLI arguments when using custom URL or auth token parameters ([#2259](https://github.com/getsentry/sentry-dotnet/pull/2259))
- Sentry.AspNetCore fix transaction name when path base is used and route starts with a slash ([#2265](https://github.com/getsentry/sentry-dotnet/pull/2265))
- Fix Baggage header parsing in ASP.NET (Framework) ([#2293](https://github.com/getsentry/sentry-dotnet/pull/2293))

### Dependencies

- Bump Cocoa SDK from v8.3.0 to v8.4.0 ([#2237](https://github.com/getsentry/sentry-dotnet/pull/2237), [#2248](https://github.com/getsentry/sentry-dotnet/pull/2248), [#2251](https://github.com/getsentry/sentry-dotnet/pull/2251), [#2285](https://github.com/getsentry/sentry-dotnet/pull/2285))
  - [changelog](https://github.com/getsentry/sentry-cocoa/blob/main/CHANGELOG.md#840)
  - [diff](https://github.com/getsentry/sentry-cocoa/compare/8.3.0...8.4.0)

- Bump CLI from v2.14.4 to v2.17.0 ([#2238](https://github.com/getsentry/sentry-dotnet/pull/2238), [#2244](https://github.com/getsentry/sentry-dotnet/pull/2244), [#2252](https://github.com/getsentry/sentry-dotnet/pull/2252), [#2264](https://github.com/getsentry/sentry-dotnet/pull/2264), [#2292](https://github.com/getsentry/sentry-dotnet/pull/2292))
  - [changelog](https://github.com/getsentry/sentry-cli/blob/master/CHANGELOG.md#2170)
  - [diff](https://github.com/getsentry/sentry-cli/compare/2.14.4...2.17.0)

- Bump Java SDK from v6.15.0 to v6.17.0 ([#2243](https://github.com/getsentry/sentry-dotnet/pull/2243), [#2277](https://github.com/getsentry/sentry-dotnet/pull/2277))
  - [changelog](https://github.com/getsentry/sentry-java/blob/main/CHANGELOG.md#6170)
  - [diff](https://github.com/getsentry/sentry-java/compare/6.15.0...6.17.0)

## 3.29.1

### Fixes

- Get debug image for Full PDB format on Windows ([#2222](https://github.com/getsentry/sentry-dotnet/pull/2222))
- Fix debug files not uploading for `packages.config` nuget ([#2224](https://github.com/getsentry/sentry-dotnet/pull/2224))

### Dependencies

- Bump Cocoa SDK from v8.2.0 to v8.3.0 ([#2220](https://github.com/getsentry/sentry-dotnet/pull/2220))
  - [changelog](https://github.com/getsentry/sentry-cocoa/blob/main/CHANGELOG.md#830)
  - [diff](https://github.com/getsentry/sentry-cocoa/compare/8.2.0...8.3.0)

## 3.29.0

**Notice:** The `<SentryUploadSymbols>` MSBuild property previously defaulted to `true` for projects compiled in `Release` configuration.
It is now `false` by default.  To continue uploading symbols, you must opt-in by setting it to `true`.
See the [MSBuild Setup](https://docs.sentry.io/platforms/dotnet/configuration/msbuild/) docs for further details.

### Features

- Added basic functionality to support `View Hierarchy` ([#2163](https://github.com/getsentry/sentry-dotnet/pull/2163))
- Allow `SentryUploadSources` to work even when not uploading symbols ([#2197](https://github.com/getsentry/sentry-dotnet/pull/2197))
- Add support for `BeforeSendTransaction` ([#2188](https://github.com/getsentry/sentry-dotnet/pull/2188))
- Add `EnableTracing` option to simplify enabling tracing ([#2201](https://github.com/getsentry/sentry-dotnet/pull/2201))
- Make `SentryUploadSymbols` strictly opt-in ([#2216](https://github.com/getsentry/sentry-dotnet/pull/2216))

### Fixes

- Fix assembly not found on Android in Debug configuration ([#2175](https://github.com/getsentry/sentry-dotnet/pull/2175))
- Fix context object with circular reference prevents event from being sent ([#2210](https://github.com/getsentry/sentry-dotnet/pull/2210))

### Dependencies

- Bump Java SDK from v6.13.1 to v6.15.0 ([#2185](https://github.com/getsentry/sentry-dotnet/pull/2185), [#2207](https://github.com/getsentry/sentry-dotnet/pull/2207))
  - [changelog](https://github.com/getsentry/sentry-java/blob/main/CHANGELOG.md#6150)
  - [diff](https://github.com/getsentry/sentry-java/compare/6.13.1...6.15.0)
- Bump CLI from v2.12.0 to v2.14.4 ([#2187](https://github.com/getsentry/sentry-dotnet/pull/2187), [#2215](https://github.com/getsentry/sentry-dotnet/pull/2215))
  - [changelog](https://github.com/getsentry/sentry-cli/blob/master/CHANGELOG.md#2144)
  - [diff](https://github.com/getsentry/sentry-cli/compare/2.12.0...2.14.4)
- Bump Java SDK from v6.13.1 to v6.14.0 ([#2185](https://github.com/getsentry/sentry-dotnet/pull/2185))
  - [changelog](https://github.com/getsentry/sentry-java/blob/main/CHANGELOG.md#6140)
  - [diff](https://github.com/getsentry/sentry-java/compare/6.13.1...6.14.0)
- Bump CLI from v2.12.0 to v2.14.3 ([#2187](https://github.com/getsentry/sentry-dotnet/pull/2187), [#2208](https://github.com/getsentry/sentry-dotnet/pull/2208))
  - [changelog](https://github.com/getsentry/sentry-cli/blob/master/CHANGELOG.md#2143)
  - [diff](https://github.com/getsentry/sentry-cli/compare/2.12.0...2.14.3)
- Bump Cocoa SDK from v7.31.5 to v8.2.0 ([#2203](https://github.com/getsentry/sentry-dotnet/pull/2203))
  - [changelog](https://github.com/getsentry/sentry-cocoa/blob/main/CHANGELOG.md#820)
  - [diff](https://github.com/getsentry/sentry-cocoa/compare/7.31.5...8.2.0)

## 3.28.1

### Fixes

- Fix MAUI missing breadcrumbs for lifecycle and UI events ([#2170](https://github.com/getsentry/sentry-dotnet/pull/2170))
- Fix hybrid sdk names ([#2171](https://github.com/getsentry/sentry-dotnet/pull/2171))
- Fix ASP.NET sdk name ([#2172](https://github.com/getsentry/sentry-dotnet/pull/2172))

## 3.28.0

### Features

- Added `instruction_addr_adjustment` attribute to SentryStackTrace ([#2151](https://github.com/getsentry/sentry-dotnet/pull/2151))

### Fixes

- Workaround Visual Studio "Pair to Mac" issue (on Windows), and Update bundled Cocoa SDK to version 7.31.5 ([#2164](https://github.com/getsentry/sentry-dotnet/pull/2164))
- Sentry SDK assemblies no longer have PDBs embedded. Debug symbols are uploaded to `nuget.org` as `snupkg` packages  ([#2166](https://github.com/getsentry/sentry-dotnet/pull/2166))

### Dependencies

- Bump Java SDK from v6.13.0 to v6.13.1 ([#2168](https://github.com/getsentry/sentry-dotnet/pull/2168))
  - [changelog](https://github.com/getsentry/sentry-java/blob/main/CHANGELOG.md#6131)
  - [diff](https://github.com/getsentry/sentry-java/compare/6.13.0...6.13.1)

## 3.27.1

### Fixes

- Fix Sentry CLI MSBuild for Xamarin and NetFX ([#2154](https://github.com/getsentry/sentry-dotnet/pull/2154))
- Log aborted HTTP requests as debug instead of error ([#2155](https://github.com/getsentry/sentry-dotnet/pull/2155))

## 3.27.0

### Features

- Publish `Sentry.Android.AssemblyReader` as a separate nuget package (for reuse by `Sentry.Xamarin`) ([#2127](https://github.com/getsentry/sentry-dotnet/pull/2127))
- Improvements for Sentry CLI integration ([#2145](https://github.com/getsentry/sentry-dotnet/pull/2145))
- Update bundled Android SDK to version 6.13.0 ([#2147](https://github.com/getsentry/sentry-dotnet/pull/2147))

## 3.26.2

### Fixes

- Fix Sentry CLI integration on Windows ([#2123](https://github.com/getsentry/sentry-dotnet/pull/2123)) ([#2124](https://github.com/getsentry/sentry-dotnet/pull/2124))

## 3.26.1

### Fixes

- Fix issue with Sentry CLI msbuild properties ([#2119](https://github.com/getsentry/sentry-dotnet/pull/2119))

## 3.26.0

### Features

- Use Sentry CLI after build to upload symbols ([#2107](https://github.com/getsentry/sentry-dotnet/pull/2107))

### Fixes

- Logging info instead of warning when skipping debug images ([#2101](https://github.com/getsentry/sentry-dotnet/pull/2101))
- Fix unhandled exception not captured when hub disabled ([#2103](https://github.com/getsentry/sentry-dotnet/pull/2103))
- Fix Android support for Portable PDB format when app uses split APKs ([#2108](https://github.com/getsentry/sentry-dotnet/pull/2108))
- Fix session ending as crashed for unobserved task exceptions ([#2112](https://github.com/getsentry/sentry-dotnet/pull/2112))
- Set absolute path when stripping project path on stack frame ([#2117](https://github.com/getsentry/sentry-dotnet/pull/2117))

## 3.25.0

### Features

- Add support for Portable PDB format ([#2050](https://github.com/getsentry/sentry-dotnet/pull/2050))
- Update bundled Android SDK to version 6.10.0([#2095](https://github.com/getsentry/sentry-dotnet/pull/2095))
- Update bundled Cocoa SDK to version 7.31.4 ([#2096](https://github.com/getsentry/sentry-dotnet/pull/2096))

### Fixes

- Fix db warnings caused by transaction sampled out ([#2097](https://github.com/getsentry/sentry-dotnet/pull/2097))

## 3.24.1

### Fixes

- Fix missing stack trace on UnobservedTaskException ([#2067](https://github.com/getsentry/sentry-dotnet/pull/2067))
- Fix warning caused by db connection span closed prematurely ([#2068](https://github.com/getsentry/sentry-dotnet/pull/2068))
- Attach db connections to child spans correctly ([#2071](https://github.com/getsentry/sentry-dotnet/pull/2071))
- Improve MAUI event bindings ([#2089](https://github.com/getsentry/sentry-dotnet/pull/2089))

## 3.24.0

### Features

- Simplify API for flushing events ([#2030](https://github.com/getsentry/sentry-dotnet/pull/2030))
- Update bundled Cocoa SDK to version 7.31.1 ([#2053](https://github.com/getsentry/sentry-dotnet/pull/2053))
- Update bundled Android SDK to version 6.7.1 ([#2058](https://github.com/getsentry/sentry-dotnet/pull/2058))

### Fixes

- Update unobserved task exception integration ([#2034](https://github.com/getsentry/sentry-dotnet/pull/2034))
- Fix trace propagation targets setter ([#2035](https://github.com/getsentry/sentry-dotnet/pull/2035))
- Fix DiagnosticSource integration disabled incorrectly with TracesSampler ([#2039](https://github.com/getsentry/sentry-dotnet/pull/2039))
- Update transitive dependencies to resolve security warnings ([#2045](https://github.com/getsentry/sentry-dotnet/pull/2045))
- Fix issue with Hot Restart for iOS ([#2047](https://github.com/getsentry/sentry-dotnet/pull/2047))
- Fix `CacheDirectoryPath` option on MAUI ([#2055](https://github.com/getsentry/sentry-dotnet/pull/2055))

## 3.23.1

### Fixes

- Fix concurrency bug in caching transport ([#2026](https://github.com/getsentry/sentry-dotnet/pull/2026))

## 3.23.0

### Features

- Update bundled Android SDK to version 6.5.0 ([#1984](https://github.com/getsentry/sentry-dotnet/pull/1984))
- Update bundled Cocoa SDK to version 7.28.0 ([#1988](https://github.com/getsentry/sentry-dotnet/pull/1988))
- Allow custom processors to be added as a scoped dependency ([#1979](https://github.com/getsentry/sentry-dotnet/pull/1979))
- Support DI for custom transaction processors ([#1993](https://github.com/getsentry/sentry-dotnet/pull/1993))
- Mark Transaction as aborted when unhandled exception occurs ([#1996](https://github.com/getsentry/sentry-dotnet/pull/1996))
- Build Windows and Tizen targets for `Sentry.Maui` ([#2005](https://github.com/getsentry/sentry-dotnet/pull/2005))
- Add Custom Measurements API ([#2013](https://github.com/getsentry/sentry-dotnet/pull/2013))
- Add `ISpan.GetTransaction` convenience method ([#2014](https://github.com/getsentry/sentry-dotnet/pull/2014))

### Fixes

- Split Android and Cocoa bindings into separate projects ([#1983](https://github.com/getsentry/sentry-dotnet/pull/1983))
  - NuGet package `Sentry` now depends on `Sentry.Bindings.Android` for `net6.0-android` targets.
  - NuGet package `Sentry` now depends on `Sentry.Bindings.Cocoa` for `net6.0-ios` and `net6.0-maccatalyst` targets.
- Exclude EF error message from logging ([#1980](https://github.com/getsentry/sentry-dotnet/pull/1980))
- Ensure logs with lower levels are captured by `Sentry.Extensions.Logging` ([#1992](https://github.com/getsentry/sentry-dotnet/pull/1992))
- Fix bug with pre-formatted strings passed to diagnostic loggers ([#2004](https://github.com/getsentry/sentry-dotnet/pull/2004))
- Fix DI issue by binding to MAUI using lifecycle events ([#2006](https://github.com/getsentry/sentry-dotnet/pull/2006))
- Unhide `SentryEvent.Exception` ([#2011](https://github.com/getsentry/sentry-dotnet/pull/2011))
- Bump `Google.Cloud.Functions.Hosting` to version 1.1.0 ([#2015](https://github.com/getsentry/sentry-dotnet/pull/2015))
- Fix default host issue for the Sentry Tunnel middleware ([#2019](https://github.com/getsentry/sentry-dotnet/pull/2019))

## 3.22.0

### Features

- `SentryOptions.AttachStackTrace` is now enabled by default. ([#1907](https://github.com/getsentry/sentry-dotnet/pull/1907))
- Update Sentry Android SDK to version 6.4.1 ([#1911](https://github.com/getsentry/sentry-dotnet/pull/1911))
- Update Sentry Cocoa SDK to version 7.24.1 ([#1912](https://github.com/getsentry/sentry-dotnet/pull/1912))
- Add `TransactionNameSource` annotation ([#1910](https://github.com/getsentry/sentry-dotnet/pull/1910))
- Use URL path in transaction names instead of "Unknown Route" ([#1919](https://github.com/getsentry/sentry-dotnet/pull/1919))
  - NOTE: This change effectively ungroups transactions that were previously grouped together under "Unkown Route".
- Add `User.Segment` property ([#1920](https://github.com/getsentry/sentry-dotnet/pull/1920))
- Add support for custom `JsonConverter`s ([#1934](https://github.com/getsentry/sentry-dotnet/pull/1934))
- Support more types for message template tags in SentryLogger ([#1945](https://github.com/getsentry/sentry-dotnet/pull/1945))
- Support Dynamic Sampling ([#1953](https://github.com/getsentry/sentry-dotnet/pull/1953))

### Fixes

- Reduce lock contention when sampling ([#1915](https://github.com/getsentry/sentry-dotnet/pull/1915))
- Dont send transaction for OPTIONS web request ([#1921](https://github.com/getsentry/sentry-dotnet/pull/1921))
- Fix missing details when aggregate exception is filtered out ([#1922](https://github.com/getsentry/sentry-dotnet/pull/1922))
- Exception filters should consider child exceptions of an `AggregateException` ([#1924](https://github.com/getsentry/sentry-dotnet/pull/1924))
- Add Blazor WASM detection to set IsGlobalModeEnabled to true ([#1931](https://github.com/getsentry/sentry-dotnet/pull/1931))
- Respect Transaction.IsSampled in SqlListener ([#1933](https://github.com/getsentry/sentry-dotnet/pull/1933))
- Ignore null Context values ([#1942](https://github.com/getsentry/sentry-dotnet/pull/1942))
- Tags should not differ based on current culture ([#1949](https://github.com/getsentry/sentry-dotnet/pull/1949))
- Always recalculate payload length ([#1957](https://github.com/getsentry/sentry-dotnet/pull/1957))
- Fix issues with envelope deserialization ([#1965](https://github.com/getsentry/sentry-dotnet/pull/1965))
- Set default trace status to `ok` instead of `unknown_error` ([#1970](https://github.com/getsentry/sentry-dotnet/pull/1970))
- Fix reported error count on a crashed session update ([#1972](https://github.com/getsentry/sentry-dotnet/pull/1972))

## 3.21.0

Includes Sentry.Maui Preview 3

### Features

- Add ISentryTransactionProcessor ([#1862](https://github.com/getsentry/sentry-dotnet/pull/1862))
- Added 'integrations' to SdkVersion ([#1820](https://github.com/getsentry/sentry-dotnet/pull/1820))
- Updated Sentry Android SDK to version 6.3.0 ([#1826](https://github.com/getsentry/sentry-dotnet/pull/1826))
- Add the Sentry iOS SDK ([#1829](https://github.com/getsentry/sentry-dotnet/pull/1829))
- Enable Scope Sync for iOS ([#1834](https://github.com/getsentry/sentry-dotnet/pull/1834))
- Add API for deliberately crashing an app ([#1842](https://github.com/getsentry/sentry-dotnet/pull/1842))
- Add Mac Catalyst target ([#1848](https://github.com/getsentry/sentry-dotnet/pull/1848))
- Add `Distribution` properties ([#1851](https://github.com/getsentry/sentry-dotnet/pull/1851))
- Add and configure options for the iOS SDK ([#1849](https://github.com/getsentry/sentry-dotnet/pull/1849))
- Set default `Release` and `Distribution` for iOS and Android ([#1856](https://github.com/getsentry/sentry-dotnet/pull/1856))
- Apply WinUI 3 exception handler in Sentry core ([#1863](https://github.com/getsentry/sentry-dotnet/pull/1863))
- Copy context info from iOS ([#1884](https://github.com/getsentry/sentry-dotnet/pull/1884))

### Fixes

- Parse "Mono Unity IL2CPP" correctly in platform runtime name ([#1742](https://github.com/getsentry/sentry-dotnet/pull/1742))
- Fix logging loop with NLog sentry ([#1824](https://github.com/getsentry/sentry-dotnet/pull/1824))
- Fix logging loop with Serilog sentry ([#1828](https://github.com/getsentry/sentry-dotnet/pull/1828))
- Skip attachment if stream is empty ([#1854](https://github.com/getsentry/sentry-dotnet/pull/1854))
- Allow some mobile options to be modified from defaults ([#1857](https://github.com/getsentry/sentry-dotnet/pull/1857))
- Fix environment name casing issue ([#1861](https://github.com/getsentry/sentry-dotnet/pull/1861))
- Null check HttpContext in SystemWebVersionLocator ([#1881](https://github.com/getsentry/sentry-dotnet/pull/1881))
- Fix detection of .NET Framework 4.8.1 ([#1885](https://github.com/getsentry/sentry-dotnet/pull/1885))
- Flush caching transport with main flush ([#1890](https://github.com/getsentry/sentry-dotnet/pull/1890))
- Fix Sentry interfering with MAUI's focus events ([#1891](https://github.com/getsentry/sentry-dotnet/pull/1891))
- Stop using `server-os` and `server-runtime` ([#1893](https://github.com/getsentry/sentry-dotnet/pull/1893))

## 3.20.1

### Fixes

- URGENT: Fix events rejected due to duplicate `sent_at` header when offline caching is enabled through `CacheDirectoryPath` ([#1818](https://github.com/getsentry/sentry-dotnet/pull/1818))
- Fix null ref in aspnet TryGetTraceHeader ([#1807](https://github.com/getsentry/sentry-dotnet/pull/1807))

## 3.20.0

### Features

- Use `sent_at` instead of `sentry_timestamp` to reduce clock skew ([#1690](https://github.com/getsentry/sentry-dotnet/pull/1690))
- Send project root path with events ([#1739](https://github.com/getsentry/sentry-dotnet/pull/1739))

### Fixes

- Detect MVC versioning in route ([#1731](https://github.com/getsentry/sentry-dotnet/pull/1731))
- Fix error with `ConcurrentHashMap` on Android <= 9 ([#1761](https://github.com/getsentry/sentry-dotnet/pull/1761))
- Minor improvements to `BackgroundWorker` ([#1773](https://github.com/getsentry/sentry-dotnet/pull/1773))
- Make GzipRequestBodyHandler respect async ([#1776](https://github.com/getsentry/sentry-dotnet/pull/1776))
- Fix race condition in handling of `InitCacheFlushTimeout` ([#1784](https://github.com/getsentry/sentry-dotnet/pull/1784))
- Fix exceptions on background thread not reported in Unity ([#1794](https://github.com/getsentry/sentry-dotnet/pull/1794))

## 3.19.0

Includes Sentry.Maui Preview 2

### Features

- Expose `EnumerateChainedExceptions` ([#1733](https://github.com/getsentry/sentry-dotnet/pull/1733))
- Android Scope Sync ([#1737](https://github.com/getsentry/sentry-dotnet/pull/1737))
- Enable logging in MAUI ([#1738](https://github.com/getsentry/sentry-dotnet/pull/1738))
- Support `IntPtr` and `UIntPtr` serialization ([#1746](https://github.com/getsentry/sentry-dotnet/pull/1746))
- Log Warning when secret is detected in DSN ([#1749](https://github.com/getsentry/sentry-dotnet/pull/1749))
- Catch permission exceptions on Android ([#1750](https://github.com/getsentry/sentry-dotnet/pull/1750))
- Enable offline caching in MAUI ([#1753](https://github.com/getsentry/sentry-dotnet/pull/1753))
- Send client report when flushing queue ([#1757](https://github.com/getsentry/sentry-dotnet/pull/1757))

### Fixes

- Set MAUI minimum version ([#1728](https://github.com/getsentry/sentry-dotnet/pull/1728))
- Don't allow `SentryDiagnosticListenerIntegration` to be added multiple times ([#1748](https://github.com/getsentry/sentry-dotnet/pull/1748))
- Catch permission exceptions for MAUI ([#1750](https://github.com/getsentry/sentry-dotnet/pull/1750))
- Don't allow newlines in diagnostic logger messages ([#1756](https://github.com/getsentry/sentry-dotnet/pull/1756))

## 3.18.0

Includes Sentry.Maui Preview 1

### Features

- Move tunnel functionality into Sentry.AspNetCore ([#1645](https://github.com/getsentry/sentry-dotnet/pull/1645))
- Make `HttpContext` available for sampling decisions ([#1682](https://github.com/getsentry/sentry-dotnet/pull/1682))
- Send the .NET Runtime Identifier to Sentry ([#1708](https://github.com/getsentry/sentry-dotnet/pull/1708))
- Added a new `net6.0-android` target for the `Sentry` core library, which bundles the [Sentry Android SDK](https://docs.sentry.io/platforms/android/):
  - Initial .NET 6 Android support ([#1288](https://github.com/getsentry/sentry-dotnet/pull/1288))
  - Update Android Support ([#1669](https://github.com/getsentry/sentry-dotnet/pull/1669))
  - Update Sentry-Android to 6.0.0-rc.1 ([#1686](https://github.com/getsentry/sentry-dotnet/pull/1686))
  - Update Sentry-Android to 6.0.0 ([#1697](https://github.com/getsentry/sentry-dotnet/pull/1697))
  - Set Java/Android SDK options ([#1694](https://github.com/getsentry/sentry-dotnet/pull/1694))
  - Refactor and update Android options ([#1705](https://github.com/getsentry/sentry-dotnet/pull/1705))
  - Add Android OS information to the event context ([#1716](https://github.com/getsentry/sentry-dotnet/pull/1716))
- Added a new `Sentry.Maui` integration library for the [.NET MAUI](https://dotnet.microsoft.com/apps/maui) platform:
  - Initial MAUI support ([#1663](https://github.com/getsentry/sentry-dotnet/pull/1663))
  - Continue with adding MAUI support ([#1670](https://github.com/getsentry/sentry-dotnet/pull/1670))
  - MAUI events become extra context in Sentry events ([#1706](https://github.com/getsentry/sentry-dotnet/pull/1706))
  - Add options for PII breadcrumbs from MAUI events ([#1709](https://github.com/getsentry/sentry-dotnet/pull/1709))
  - Add device information to the event context ([#1713](https://github.com/getsentry/sentry-dotnet/pull/1713))
  - Add platform OS information to the event context ([#1717](https://github.com/getsentry/sentry-dotnet/pull/1717))

### Fixes

- Remove IInternalSdkIntegration ([#1656](https://github.com/getsentry/sentry-dotnet/pull/1656))
- On async Main, dont unregister unhandled exception before capturing crash  ([#321](https://github.com/getsentry/sentry-dotnet/issues/321))
- Handle BadHttpRequestException from Kestrel inside SentryTunnelMiddleware ([#1673](https://github.com/getsentry/sentry-dotnet/pull/1673))
- Improve timestamp precision of transactions and spans ([#1680](https://github.com/getsentry/sentry-dotnet/pull/1680))
- Flatten AggregateException ([#1672](https://github.com/getsentry/sentry-dotnet/pull/1672))
  - NOTE: This can affect grouping. You can keep the original behavior by setting the option `KeepAggregateException` to `true`.
- Serialize stack frame addresses as strings. ([#1692](https://github.com/getsentry/sentry-dotnet/pull/1692))
- Improve serialization perf and fix memory leak in `SentryEvent` ([#1693](https://github.com/getsentry/sentry-dotnet/pull/1693))
- Add type checking in contexts TryGetValue ([#1700](https://github.com/getsentry/sentry-dotnet/pull/1700))
- Restore serialization of the `Platform` name ([#1702](https://github.com/getsentry/sentry-dotnet/pull/1702))

## 3.17.1

### Fixes

- Rework how the `InitCacheFlushTimeout` option is implemented. ([#1644](https://github.com/getsentry/sentry-dotnet/pull/1644))
- Add retry logic to the caching transport when moving files back from the processing folder. ([#1649](https://github.com/getsentry/sentry-dotnet/pull/1649))

## 3.17.0

**Notice:** If you are using self-hosted Sentry, this version and forward requires either Sentry version >= [21.9.0](https://github.com/getsentry/relay/blob/master/CHANGELOG.md#2190), or you must manually disable sending client reports via the `SendClientReports` option.

### Features

- Collect and send Client Reports to Sentry, which contain counts of discarded events. ([#1556](https://github.com/getsentry/sentry-dotnet/pull/1556))
- Expose `ITransport` and `SentryOptions.Transport` public, to support using custom transports ([#1602](https://github.com/getsentry/sentry-dotnet/pull/1602))
- Android native crash support ([#1288](https://github.com/getsentry/sentry-dotnet/pull/1288))

### Fixes

- Workaround `System.Text.Json` issue with Unity IL2CPP. ([#1583](https://github.com/getsentry/sentry-dotnet/pull/1583))
- Demystify stack traces for exceptions that fire in a `BeforeSend` callback. ([#1587](https://github.com/getsentry/sentry-dotnet/pull/1587))
- Obsolete `Platform` and always write `csharp` ([#1610](https://github.com/getsentry/sentry-dotnet/pull/1610))
- Fix a minor issue in the caching transport related to recovery of files from previous session. ([#1617](https://github.com/getsentry/sentry-dotnet/pull/1617))
- Better DisableAppDomainProcessExitFlush docs ([#1634](https://github.com/getsentry/sentry-dotnet/pull/1634))

## 3.16.0

### Features

- Use a default value of 60 seconds if a `Retry-After` header is not present. ([#1537](https://github.com/getsentry/sentry-dotnet/pull/1537))
- Add new Protocol definitions for DebugImages and AddressMode ([#1513](https://github.com/getsentry/sentry-dotnet/pull/1513))
- Add `HttpTransport` extensibility and synchronous serialization support ([#1560](https://github.com/getsentry/sentry-dotnet/pull/1560))
- Add `UseAsyncFileIO` to Sentry options (enabled by default) ([#1564](https://github.com/getsentry/sentry-dotnet/pull/1564))

### Fixes

- Fix event dropped by bad attachment when no logger is set. ([#1557](https://github.com/getsentry/sentry-dotnet/pull/1557))
- Ignore zero properties for MemoryInfo ([#1531](https://github.com/getsentry/sentry-dotnet/pull/1531))
- Cleanup diagnostic source ([#1529](https://github.com/getsentry/sentry-dotnet/pull/1529))
- Remove confusing message Successfully sent cached envelope ([#1542](https://github.com/getsentry/sentry-dotnet/pull/1542))
- Fix infinite loop in SentryDatabaseLogging.UseBreadcrumbs ([#1543](https://github.com/getsentry/sentry-dotnet/pull/1543))
- GetFromRuntimeInformation() in try-catch  ([#1554](https://github.com/getsentry/sentry-dotnet/pull/1554))
- Make `Contexts` properties more thread-safe ([#1571](https://github.com/getsentry/sentry-dotnet/pull/1571))
- Fix `PlatformNotSupportedException` exception on `net6.0-maccatalyst` targets ([#1567](https://github.com/getsentry/sentry-dotnet/pull/1567))
- In ASP.Net Core, make sure that `SentrySdk.LastEventId` is accessible from exception handler pages ([#1573](https://github.com/getsentry/sentry-dotnet/pull/1573))

## 3.15.0

### Features

- Expose ConfigureAppFrame as a public static function. ([#1493](https://github.com/getsentry/sentry-dotnet/pull/1493))

### Fixes

- Make `SentryDiagnosticSubscriber._disposableListeners` thread safe ([#1506](https://github.com/getsentry/sentry-dotnet/pull/1506))
- Adjust database span names by replacing `_` to `.`. `db.query_compiler` becomes `db.query.compile`. ([#1502](https://github.com/getsentry/sentry-dotnet/pull/1502))

## 3.14.1

### Fixes

- Fix caching transport with attachments ([#1489](https://github.com/getsentry/sentry-dotnet/pull/1489))
- Revert Sentry in implicit usings ([#1490](https://github.com/getsentry/sentry-dotnet/pull/1490))

## 3.14.0

### Features

- Add the delegate TransactionNameProvider to allow the name definition from Unknown transactions on ASP.NET Core ([#1421](https://github.com/getsentry/sentry-dotnet/pull/1421))
- SentrySDK.WithScope is now obsolete in favour of overloads of CaptureEvent, CaptureMessage, CaptureException ([#1412](https://github.com/getsentry/sentry-dotnet/pull/1412))
- Add Sentry to global usings when ImplicitUsings is enabled (`<ImplicitUsings>true</ImplicitUsings>`) ([#1398](https://github.com/getsentry/sentry-dotnet/pull/1398))
- The implementation of the background worker can now be changed ([#1450](https://github.com/getsentry/sentry-dotnet/pull/1450))
- Map reg key 528449 to net48 ([#1465](https://github.com/getsentry/sentry-dotnet/pull/1465))
- Improve logging for failed JSON serialization ([#1473](https://github.com/getsentry/sentry-dotnet/pull/1473))

### Fixes

- Handle exception from crashedLastRun callback ([#1328](https://github.com/getsentry/sentry-dotnet/pull/1328))
- Reduced the logger noise from EF when not using Performance Monitoring ([#1441](https://github.com/getsentry/sentry-dotnet/pull/1441))
- Create CachingTransport directories in constructor to avoid DirectoryNotFoundException ([#1432](https://github.com/getsentry/sentry-dotnet/pull/1432))
- UnobservedTaskException is now considered as Unhandled ([#1447](https://github.com/getsentry/sentry-dotnet/pull/1447))
- Avoid calls the Thread.CurrentThread where possible ([#1466](https://github.com/getsentry/sentry-dotnet/pull/1466))
- Rename thread pool protocol keys to snake case ([#1472](https://github.com/getsentry/sentry-dotnet/pull/1472))
- Treat IOException as a network issue ([#1476](https://github.com/getsentry/sentry-dotnet/pull/1476))
- Fix incorrect sdk name in envelope header ([#1474](https://github.com/getsentry/sentry-dotnet/pull/1474))
- Use Trace.WriteLine for TraceDiagnosticLogger ([#1475](https://github.com/getsentry/sentry-dotnet/pull/1475))
- Remove Exception filters to work around Unity bug on 2019.4.35f IL2CPP ([#1486](https://github.com/getsentry/sentry-dotnet/pull/1486))

## 3.13.0

### Features

- Add CaptureLastError as an extension method to the Server class on ASP.NET ([#1411](https://github.com/getsentry/sentry-dotnet/pull/1411))
- Add IsDynamicCode* to events ([#1418](https://github.com/getsentry/sentry-dotnet/pull/1418))

### Fixes

- Dispose of client should only flush ([#1354](https://github.com/getsentry/sentry-dotnet/pull/1354))

## 3.12.3

### Fixes

- Events no longer get dropped because of non-serializable contexts or attachments ([#1401](https://github.com/getsentry/sentry-dotnet/pull/1401))
- Add MemoryInfo to sentry event ([#1337](https://github.com/getsentry/sentry-dotnet/pull/1337))
- Report ThreadPool stats ([#1399](https://github.com/getsentry/sentry-dotnet/pull/1399))

## 3.12.2

### Fixes

- log through serialization ([#1388](https://github.com/getsentry/sentry-dotnet/pull/1388))
- Attaching byte arrays to the scope no longer leads to ObjectDisposedException ([#1384](https://github.com/getsentry/sentry-dotnet/pull/1384))
- Operation cancel while flushing cache no longer logs an errors ([#1352](https://github.com/getsentry/sentry-dotnet/pull/1352))
- Dont fail for attachment read error ([#1378](https://github.com/getsentry/sentry-dotnet/pull/1378))
- Fix file locking in attachments ([#1377](https://github.com/getsentry/sentry-dotnet/pull/1377))

## 3.12.1

### Features

- Dont log "Ignoring request with Size" when null ([#1348](https://github.com/getsentry/sentry-dotnet/pull/1348))
- Move to stable v6 for `Microsoft.Extensions.*` packages ([#1347](https://github.com/getsentry/sentry-dotnet/pull/1347))
- bump Ben.Demystifier adding support for Microsoft.Bcl.AsyncInterfaces([#1349](https://github.com/getsentry/sentry-dotnet/pull/1349))

### Fixes

- Fix EF Core garbage collected messages and ordering ([#1368](https://github.com/getsentry/sentry-dotnet/pull/1368))
- Update X-Sentry-Auth header to include correct sdk name and version ([#1333](https://github.com/getsentry/sentry-dotnet/pull/1333))

## 3.12.0

### Features

- Add automatic spans to Entity Framework operations ([#1107](https://github.com/getsentry/sentry-dotnet/pull/1107))

### Fixes

- Avoid using the same connection Span for the same ConnectionId ([#1317](https://github.com/getsentry/sentry-dotnet/pull/1317))
- Finish unfinished Spans on Transaction completion ([#1296](https://github.com/getsentry/sentry-dotnet/pull/1296))

## 3.12.0-alpha.1

### Features

- .NET 6 specific targets ([#939](https://github.com/getsentry/sentry-dotnet/pull/939))

## 3.11.1

### Fixes

- Forward the IP of the client with whe tunnel middleware ([#1310](getsentry/sentry-dotnet/pull/1310))

## 3.11.0

### Features

- Sentry Sessions status as Breadcrumbs ([#1263](https://github.com/getsentry/sentry-dotnet/pull/1263))
- Enhance GCP Integraction with performance monitoring and revision number ([#1286](https://github.com/getsentry/sentry-dotnet/pull/1286))
- Bump Ben.Demystifier to support .NET 6 ([#1290](https://github.com/getsentry/sentry-dotnet/pull/1290))

### Fixes

- ASP.NET Core: Data from Scope in options should be applied on each request ([#1270](https://github.com/getsentry/sentry-dotnet/pull/1270))
- Add missing `ConfigureAwaits(false)` for `async using` ([#1276](https://github.com/getsentry/sentry-dotnet/pull/1276))
- Fix missing handled tag when events are logged via an ASP.NET Core pipeline logger ([#1284](getsentry/sentry-dotnet/pull/1284))

## 3.10.0

### Features

- Add additional primitive values as tags on SentryLogger ([#1246](https://github.com/getsentry/sentry-dotnet/pull/1246))

### Fixes

- Events are now sent on Google Gloud Functions Integration ([#1249](https://github.com/getsentry/sentry-dotnet/pull/1249))
- Cache envelope headers ([#1242](https://github.com/getsentry/sentry-dotnet/pull/1242))
- Avoid replacing Transaction Name on ASP.NET Core by null or empty ([#1215](https://github.com/getsentry/sentry-dotnet/pull/1215))
- Ignore DiagnosticSource Integration if no Sampling available ([#1238](https://github.com/getsentry/sentry-dotnet/pull/1238))

## 3.9.4

### Fixes

- Unity Android support: check for native crashes before closing session as Abnormal ([#1222](https://github.com/getsentry/sentry-dotnet/pull/1222))

## 3.9.3

### Fixes

- Add missing PathBase from ASP.NET Core ([#1198](https://github.com/getsentry/sentry-dotnet/pull/1198))
- Use fallback if route pattern is MVC ([#1188](https://github.com/getsentry/sentry-dotnet/pull/1188))
- Move UseSentryTracing to different namespace ([#1200](https://github.com/getsentry/sentry-dotnet/pull/1200))
- Prevent duplicate package reporting ([#1197](https://github.com/getsentry/sentry-dotnet/pull/1197))

## 3.9.2

### Fixes

- Exceptions from UnhandledExceptionIntegration were not marking sessions as crashed ([#1193](https://github.com/getsentry/sentry-dotnet/pull/1193))

## 3.9.1

### Fixes

- Removed braces from tag keys on DefaultSentryScopeStateProcessor ([#1183](https://github.com/getsentry/sentry-dotnet/pull/1183))
- Fix SQLClient unplanned behaviors ([#1179](https://github.com/getsentry/sentry-dotnet/pull/1179))
- Add fallback to Scope Stack from AspNet ([#1180](https://github.com/getsentry/sentry-dotnet/pull/1180))

## 3.9.0

### Features

- EF Core and SQLClient performance monitoring integration ([#1154](https://github.com/getsentry/sentry-dotnet/pull/1154))
- Improved SDK diagnostic logs ([#1161](https://github.com/getsentry/sentry-dotnet/pull/1161))
- Add Scope observer to SentryOptions ([#1153](https://github.com/getsentry/sentry-dotnet/pull/1153))

### Fixes

- Fix end session from Hub adapter not being passed to SentrySDK ([#1158](https://github.com/getsentry/sentry-dotnet/pull/1158))
- Installation id catches dir not exist([#1159](https://github.com/getsentry/sentry-dotnet/pull/1159))
- Set error status to transaction if http has exception and ok status ([#1143](https://github.com/getsentry/sentry-dotnet/pull/1143))
- Fix max breadcrumbs limit when MaxBreadcrumbs is zero or lower ([#1145](https://github.com/getsentry/sentry-dotnet/pull/1145))

## 3.8.3

### Features

- New package Sentry.Tunnel to proxy Sentry events ([#1133](https://github.com/getsentry/sentry-dotnet/pull/1133))

### Fixes

- Avoid serializing dangerous types ([#1134](https://github.com/getsentry/sentry-dotnet/pull/1134))
- Don't cancel cache flushing on init ([#1139](https://github.com/getsentry/sentry-dotnet/pull/1139))

## 3.8.2

### Fixes

- Add IsParentSampled to ITransactionContext ([#1128](https://github.com/getsentry/sentry-dotnet/pull/1128)
- Avoid warn in global mode ([#1132](https://github.com/getsentry/sentry-dotnet/pull/1132))
- Fix `ParentSampledId` being reset on `Transaction` ([#1130](https://github.com/getsentry/sentry-dotnet/pull/1130))

## 3.8.1

### Fixes

- Persisted Sessions logging ([#1125](https://github.com/getsentry/sentry-dotnet/pull/1125))
- Don't log an error when attempting to recover a persisted session but none exists ([#1123](https://github.com/getsentry/sentry-dotnet/pull/1123))

### Features

- Introduce scope stack abstraction to support global scope on desktop and mobile applications and `HttpContext`-backed scoped on legacy ASP.NET ([#1124](https://github.com/getsentry/sentry-dotnet/pull/1124))

## 3.8.0

### Fixes

- ASP.NET Core: fix handled not being set for Handled exceptions ([#1111](https://github.com/getsentry/sentry-dotnet/pull/1111))

### Features

- File system persistence for sessions ([#1105](https://github.com/getsentry/sentry-dotnet/pull/1105))

## 3.7.0

### Features

- Add HTTP request breadcrumb ([#1113](https://github.com/getsentry/sentry-dotnet/pull/1113))
- Integration for Google Cloud Functions ([#1085](https://github.com/getsentry/sentry-dotnet/pull/1085))
- Add ClearAttachments to Scope ([#1104](https://github.com/getsentry/sentry-dotnet/pull/1104))
- Add additional logging and additional fallback for installation ID ([#1103](https://github.com/getsentry/sentry-dotnet/pull/1103))

### Fixes

- Avoid Unhandled Exception on .NET 461 if the Registry Access threw an exception ([#1101](https://github.com/getsentry/sentry-dotnet/pull/1101))

## 3.6.1

### Fixes

- `IHub.ResumeSession()`: don't start a new session if pause wasn't called or if there is no active session ([#1089](https://github.com/getsentry/sentry-dotnet/pull/1089))
- Fixed incorrect order when getting the last active span ([#1094](https://github.com/getsentry/sentry-dotnet/pull/1094))
- Fix logger call in BackgroundWorker that caused a formatting exception in runtime ([#1092](https://github.com/getsentry/sentry-dotnet/pull/1092))

## 3.6.0

### Features

- Implement pause & resume session ([#1069](https://github.com/getsentry/sentry-dotnet/pull/1069))
- Add auto session tracking ([#1068](https://github.com/getsentry/sentry-dotnet/pull/1068))
- Add SDK information to envelope ([#1084](https://github.com/getsentry/sentry-dotnet/pull/1084))
- Add ReportAssembliesMode in favor of ReportAssemblies ([#1079](https://github.com/getsentry/sentry-dotnet/pull/1079))

### Fixes

- System.Text.Json 5.0.2 ([#1078](https://github.com/getsentry/sentry-dotnet/pull/1078))

## 3.6.0-alpha.2

### Features

- Extended Device and GPU protocol; public IJsonSerializable ([#1063](https://github.com/getsentry/sentry-dotnet/pull/1063))
- ASP.NET Core: Option `AdjustStandardEnvironmentNameCasing` to opt-out from lower casing env name. [#1057](https://github.com/getsentry/sentry-dotnet/pull/1057)
- Sessions: Improve exception check in `CaptureEvent(...)` for the purpose of reporting errors in session ([#1058](https://github.com/getsentry/sentry-dotnet/pull/1058))
- Introduce TraceDiagnosticLogger and obsolete DebugDiagnosticLogger ([#1048](https://github.com/getsentry/sentry-dotnet/pull/1048))

### Fixes

- Handle error thrown while trying to get `BootTime` on PS4 with IL2CPP ([#1062](https://github.com/getsentry/sentry-dotnet/pull/1062))
- Use SentryId for ISession.Id ([#1052](https://github.com/getsentry/sentry-dotnet/pull/1052))
- Add System.Reflection.Metadata as a dependency for netcoreapp3.0 target([#1064](https://github.com/getsentry/sentry-dotnet/pull/1064))

## 3.6.0-alpha.1

### Features

- Implemented client-mode release health ([#1013](https://github.com/getsentry/sentry-dotnet/pull/1013))

### Fixes

- Report lowercase staging environment for ASP.NET Core ([#1046](https://github.com/getsentry/sentry-unity/pull/1046))

## 3.5.0

### Features

- Report user IP address for ASP.NET Core ([#1045](https://github.com/getsentry/sentry-unity/pull/1045))

### Fixes

- Connect middleware exceptions to transactions ([#1043](https://github.com/getsentry/sentry-dotnet/pull/1043))
- Hub.IsEnabled set to false when Hub disposed ([#1021](https://github.com/getsentry/sentry-dotnet/pull/1021))

## 3.4.0

### Features

- Sentry.EntityFramework moved to this repository ([#1017](https://github.com/getsentry/sentry-dotnet/pull/1017))
- Additional `netstandard2.1` target added. Sample with .NET Core 3.1 console app.
- `UseBreadcrumbs` is called automatically by `AddEntityFramework`

### Fixes

- Normalize line breaks ([#1016](https://github.com/getsentry/sentry-dotnet/pull/1016))
- Finish span with exception in SentryHttpMessageHandler ([#1037](https://github.com/getsentry/sentry-dotnet/pull/1037))

## 3.4.0-beta.0

### Features

- Serilog: Add support for Serilog.Formatting.ITextFormatter ([#998](https://github.com/getsentry/sentry-dotnet/pull/998))
- simplify ifdef ([#1010](https://github.com/getsentry/sentry-dotnet/pull/1010))
- Use `DebugDiagnosticLogger` as the default logger for legacy ASP.NET ([#1012](https://github.com/getsentry/sentry-dotnet/pull/1012))
- Adjust parameter type in `AddBreadcrumb` to use `IReadOnlyDictionary<...>` instead of `Dictionary<...>` ([#1000](https://github.com/getsentry/sentry-dotnet/pull/1000))
- await dispose everywhere ([#1009](https://github.com/getsentry/sentry-dotnet/pull/1009))
- Further simplify transaction integration from legacy ASP.NET ([#1011](https://github.com/getsentry/sentry-dotnet/pull/1011))

## 3.3.5-beta.0

### Features

- Default environment to "debug" if running with debugger attached (#978)
- ASP.NET Classic: `HttpContext.StartSentryTransaction()` extension method (#996)

### Fixes

- Unity can have negative line numbers ([#994](https://github.com/getsentry/sentry-dotnet/pull/994))
- Fixed an issue where an attempt to deserialize `Device` with a non-system time zone failed ([#993](https://github.com/getsentry/sentry-dotnet/pull/993))

## 3.3.4

### Features

- Env var to keep large envelopes if they are rejected by Sentry (#957)

### Fixes

- serialize parent_span_id in contexts.trace (#958)

## 3.3.3

### Fixes

- boot time detection can fail in some cases (#955)

## 3.3.2

### Fixes

- Don't override Span/Transaction status on Finish(...) if status was not provided explicitly (#928) @Tyrrrz
- Fix startup time shows incorrect value on macOS/Linux. Opt-out available for IL2CPP. (#948)

## 3.3.1

### Fixes

- Move Description field from Transaction to Trace context (#924) @Tyrrrz
- Drop unfinished spans from transaction (#923) @Tyrrrz
- Don't dispose the SDK when UnobservedTaskException is captured (#925) @bruno-garcia
- Fix spans not inheriting TraceId from transaction (#922) @Tyrrrz

## 3.3.0

### Features

- Add StartupTime and Device.BootTime (#887) @lucas-zimerman
- Link events to currently active span (#909) @Tyrrrz
- Add useful contextual data to TransactionSamplingContext in ASP.NET Core integration (#910) @Tyrrrz

### Changes

- Limit max spans in transaction to 1000 (#908) @Tyrrrz

## 3.2.0

### Changes

- Changed the underlying implementation of `ITransaction` and `ISpan`. `IHub.CaptureTransaction` now takes a `Transaction` instead of `ITransaction`. (#880) @Tyrrrz
- Add IsParentSampled to TransactionContext (#885) @Tyrrrz
- Retrieve CurrentVersion for ASP.NET applications (#884) @lucas-zimerman
- Make description parameter nullable on `ISpan.StartChild(...)` and related methods (#900) @Tyrrrz
- Add Platform to Transaction, mimicking the same property on SentryEvent (#901) @Tyrrrz

## 3.1.0

### Features

- Adding TaskUnobservedTaskExceptionIntegration to default integrations and method to remove it (#870) @FilipNemec
- Enrich transactions with more data (#875) @Tyrrrz

### Fixes

- Don't add version prefix in release if it's already set (#877) @Tyrrrz

## 3.0.8

### Features

- Add AddSentryTag and AddSentryContext Extensions for exception class (#834) @lucas-zimerman
- Associate span exceptions with event exceptions (#848) @Tyrrrz
- MaxCacheItems option to control files on disk (#846) @Tyrrrz
- Move SentryHttpMessageHandlerBuilderFilter to Sentry.Extensions.Logging (#845) @Tyrrrz

### Fixes

- Fix CachingTransport throwing an exception when it can't move the files from the previous session (#871) @Tyrrrz

## 3.0.7

### Changes

- Don't write timezone_display_name if it's the same as the ID (#837) @Tyrrrz
- Serialize arbitrary objects in contexts (#838) @Tyrrrz

## 3.0.6

### Fixes

- Fix serialization of transactions when filesystem caching is enabled. (#815) @Tyrrrz
- Fix UWP not registering exceptions (#821) @lucas-zimerman
- Fix tracing middleware (#813) @Tyrrrz

## 3.0.5

### Changes

- Fix transaction sampling (#810) @Tyrrrz

## 3.0.4

### Changes

- Don't add logs coming from Sentry as breadcrumbs (fixes stack overflow exception) (#797) @Tyrrrz
- Consolidate logic for resolving hub (fixes bug "SENTRY_DSN is not defined") (#795) @Tyrrrz
- Add SetFingerprint overload that takes `params string[]` (#796) @Tyrrrz
- Create spans for outgoing HTTP requests (#802) @Tyrrrz
- Finish span on exception in SentryHttpMessageHandler (#806) @Tyrrrz
- Fix ObjectDisposedException caused by object reuse in RetryAfterHandler (#807) @Tyrrrz

## 3.0.3

### Changes

- Fix DI issues in ASP.NET Core + SentryHttpMessageHandlerBuilderFilter (#789) @Tyrrrz
- Fix incorrect NRT on SpanContext.ctor (#788) @Tyrrrz
- Remove the `Evaluate` error from the breadcrumb list (#790) @Tyrrrz
- Set default tracing sample rate to 0.0 (#791) @Tyrrrz

## 3.0.2

### Changes

- Add GetSpan() to IHub and SentrySdk (#782) @Tyrrrz
- Automatically start transactions from incoming trace in ASP.NET Core (#783) @Tyrrrz
- Automatically inject 'sentry-trace' on outgoing requests in ASP.NET Core (#784) @Tyrrrz

## 3.0.1

### Changes

- bump log4net 2.0.12 (#781) @bruno-garcia
- Fix Serilog version (#780) @bruno-garcia
- Move main Protocol types to Sentry namespace (#779) @bruno-garcia

## 3.0.0

### Changes

- Add support for dynamic transaction sampling. (#753) @Tyrrrz
- Integrate trace headers. (#758) @Tyrrrz
- Renamed Option `DiagnosticsLevel` to `DiagnosticLevel` (#759) @bruno-garcia
- Add additional data to transactions (#763) @Tyrrrz
- Improve transaction instrumentation on ASP.NET Core (#766) @Tyrrrz
- Add `Release` to `Scope` (#765) @Tyrrrz
- Don't fallback to `HttpContext.RequestPath` if a route is unknown (#767 #769) @kanadaj @Tyrrrz

## 3.0.0-beta.0

### Changes

- Add instruction_addr to SentryStackFrame. (#744) @lucas-zimerman
- Default stack trace format: Ben.Demystifier (#732) @bruno-garcia

## 3.0.0-alpha.11

### Changed

- Limit attachment size (#705)
- Separate tracing middleware (#737)
- Bring Transaction a bit more inline with Java SDK (#741)
- Sync transaction and transaction name on scope (#740)

## 3.0.0-alpha.10

- Disabled Mono StackTrace Factory. (#709) @lucas-zimerman
- Adds to the existing User Other dict rather than replacing (#729) @brettjenkins

## 3.0.0-alpha.9

- Handle non-json error response messages on HttpTransport. (#690) @lucas-zimerman
- Fix deadlock on missing ConfigureAwait into foreach loops. (#694) @lucas-zimerman
- Report gRPC sdk name (#700) @bruno-garcia

## 3.0.0-alpha.8

- Include parameters in stack frames. (#662) @Tyrrrz
- Remove CultureUIInfo if value is even with CultureInfo. (#671) @lucas-zimerman
- Make all fields on UserFeedback optional. (#660) @Tyrrrz
- Align transaction names with Java. (#659) @Tyrrrz
- Include assembly name in default release. (#682) @Tyrrrz
- Add support for attachments. (#670) @Tyrrrz
- Improve logging for relay errors. (#683) @Tyrrrz
- Report sentry.dotnet.aspnet on the new Sentry.AspNet package. (#681) @Tyrrrz
- Always send a default release. (#695) @Tyrrrz

## 3.0.0-alpha.7

- Ref moved SentryId from namespace Sentry.Protocol to Sentry (#643) @lucas-zimerman
- Ref renamed `CacheFlushTimeout` to `InitCacheFlushTimeout` (#638) @lucas-zimerman
- Add support for performance. ([#633](https://github.com/getsentry/sentry-dotnet/pull/633))
- Transaction (of type `string`) on Scope and Event now is called TransactionName. ([#633](https://github.com/getsentry/sentry-dotnet/pull/633))

## 3.0.0-alpha.6

- Abandon ValueTask #611
- Fix Cache deleted on HttpTransport exception. (#610) @lucas-zimerman
- Add `SentryScopeStateProcessor` #603
- Add net5.0 TFM to libraries #606
- Add more logging to CachingTransport #619
- Bump Microsoft.Bcl.AsyncInterfaces to 5.0.0 #618
- Bump `Microsoft.Bcl.AsyncInterfaces` to 5.0.0 #618
- `DefaultTags` moved from `SentryLoggingOptions` to `SentryOptions` (#637) @PureKrome
- `Sentry.Serilog` can accept DefaultTags (#637) @PureKrome

## 3.0.0-alpha.5

- Replaced `BaseScope` with `IScope`. (#590) @Tyrrrz
- Removed code coverage report from the test folder. (#592) @lucas-zimerman
- Add target framework NET5.0 on Sentry.csproj. Change the type of `Extra` where value parameter become nullable. @lucas-zimerman
- Implement envelope caching. (#576) @Tyrrrz
- Add a list of .NET Frameworks installed when available. (#531) @lucas-zimerman
- Parse Mono and IL2CPP stacktraces for Unity and Xamarin (#578) @bruno-garcia
- Update TFMs and dependency min version (#580) @bruno-garcia
- Run all tests on .NET 5 (#583) @bruno-garcia

## 3.0.0-alpha.4

- Add the client user ip if both SendDefaultPii and IsEnvironmentUser are set. (#1015) @lucas-zimerman
- Replace Task with ValueTask where possible. (#564) @Tyrrrz
- Add support for ASP.NET Core gRPC (#563) @Mitch528
- Push API docs to GitHub Pages GH Actions (#570) @bruno-garcia
- Refactor envelopes

## 3.0.0-alpha.3

- Add support for user feedback. (#559) @lucas-zimerman
- Add support for envelope deserialization (#558) @Tyrrrz
- Add package description and tags to Sentry.AspNet @Tyrrrz
- Fix internal url references for the new Sentry documentation. (#562) @lucas-zimerman

## 3.0.0-alpha.2

- Set the Environment setting to 'production' if none was provided. (#550) @PureKrome
- ASPNET.Core hosting environment is set to 'production' / 'development' (notice lower casing) if no custom options.Enviroment is set. (#554) @PureKrome
- Add most popular libraries to InAppExclude #555 (@bruno-garcia)
- Add support for individual rate limits.
- Extend `SentryOptions.BeforeBreadcrumb` signature to accept returning nullable values.
- Add support for envelope deserialization.

## 3.0.0-alpha.1

- Rename `LogEntry` to `SentryMessage`. Change type of `SentryEvent.Message` from `string` to `SentryMessage`.
- Change the type of `Gpu.VendorId` from `int` to `string`.
- Add support for envelopes.
- Publishing symbols package (snupkg) to nuget.org with sourcelink

## 3.0.0-alpha.0

- Move aspnet-classic integration to Sentry.AspNet (#528) @Tyrrrz
- Merge Sentry.Protocol into Sentry (#527) @Tyrrrz
- Framework and runtime info (#526) @bruno-garcia
- Add NRTS to Sentry.Extensions.Logging (#524) @Tyrrrz
- Add NRTs to Sentry.Serilog, Sentry.NLog, Sentry.Log4Net (#521) @Tyrrrz
- Add NRTs to Sentry.AspNetCore (#520) @Tyrrrz
- Fix CI build on GitHub Actions (#523) @Tyrrrz
- Add GitHubActionsTestLogger (#511) @Tyrrrz

We'd love to get feedback.

## 2.2.0-alpha

Add nullable reference types support (Sentry, Sentry.Protocol) (#509)
fix: Use ASP.NET Core endpoint FQDN (#485)
feat: Add integration to TaskScheduler.UnobservedTaskException (#481)

## 2.1.6

fix: aspnet fqdn (#485) @bruno-garcia
ref: wait on test the time needed (#484) @bruno-garcia
feat: Add integration to TaskScheduler.UnobservedTaskException (#481) @lucas-zimerman
build(deps): bump Serilog.AspNetCore from 3.2.0 to 3.4.0 (#477)  @dependabot-preview
Fix README typo (#480) @AndreasLangberg
build(deps): bump coverlet.msbuild from 2.8.1 to 2.9.0 (#462) @dependabot-preview
build(deps): bump Microsoft.Extensions.Logging.Debug @dependabot-preview
fix some spelling (#475) @SimonCropp
build(deps): bump Microsoft.Extensions.Configuration.Json (#467) @dependabot-preview

## 2.1.5

- fix: MEL don't init if enabled (#460) @bruno-garcia
- feat: Device Calendar, Timezone, CultureInfo (#457) @bruno-garcia
- ref: Log out debug disabled (#459) @bruno-garcia
- dep: Bump PlatformAbstractions (#458) @bruno-garcia
- feat: Exception filter (#456) @bruno-garcia

## 2.1.5-beta

- fix: MEL don't init if enabled (#460) @bruno-garcia
- feat: Device Calendar, Timezone, CultureInfo (#457) @bruno-garcia
- ref: Log out debug disabled (#459) @bruno-garcia
- dep: Bump PlatformAbstractions (#458) @bruno-garcia
- feat: Exception filter (#456) @bruno-garcia

## 2.1.4

- NLog SentryTarget - NLogDiagnosticLogger for writing to NLog InternalLogger (#450) @snakefoot
- fix: SentryScopeManager dispose message (#449) @bruno-garcia
- fix: dont use Sentry namespace on sample (#447) @bruno-garcia
- Remove obsolete API from benchmarks (#445) @bruno-garcia
- build(deps): bump Microsoft.Extensions.Logging.Debug from 2.1.1 to 3.1.4 (#421) @dependabot-preview
- build(deps): bump Microsoft.AspNetCore.Diagnostics from 2.1.1 to 2.2.0 (#431) @dependabot-preview
- build(deps): bump Microsoft.CodeAnalysis.CSharp.Workspaces from 3.1.0 to 3.6.0 (#437) @dependabot-preview

## 2.1.3

- SentryScopeManager - Fixed clone of Stack so it does not reverse order (#420) @snakefoot
- build(deps): bump Serilog.AspNetCore from 2.1.1 to 3.2.0 (#411) @dependabot-preview
- Removed dependency on System.Collections.Immutable (#405) @snakefoot
- Fix Sentry.Microsoft.Logging Filter now drops also breadcrumbs (#440)

## 2.1.2-beta5

Fix Background worker dispose logs error message (#408)
Fix sentry serilog extension method collapsing (#406)
Fix Sentry.Samples.NLog so NLog.config is valid (#404)

Thanks @snakefoot and @JimHume for the fixes

Add MVC route data extraction to ScopeExtensions.Populate() (#401)

## 2.1.2-beta3

Fixed ASP.NET System.Web catch HttpException to prevent the request processor from being unable to submit #397 (#398)

## 2.1.2-beta2

- Ignore WCF error and capture (#391)

### 2.1.2-beta

- Serilog Sentry sink does not load all options from IConfiguration (#380)
- UnhandledException sets Handled=false (#382)

## 2.1.1

Bug fix:  Don't overwrite server name set via configuration with machine name on ASP.NET Core #372

## 2.1.0

- Set score url to fully constructed url #367 Thanks @christopher-taormina-zocdoc
- Don't dedupe from inner exception #363 - Note this might change groupings. It's opt-in.
- Expose FlushAsync to intellisense #362
- Protocol monorepo #325 - new protocol version whenever there's a new SDK release

## 2.0.3

Expose httpHandler creation (#359)
NLog: possibility to override fingerprint using AdditionalGroupingKey (#358) @Shtannikov
Take ServerName from options (#356)

## 2.0.2

Add logger and category from Serilog SourceContext. (#316) @krisztiankocsis
Set DateFormatHandling.IsoDateFormat for serializer. Fixes #351 (#353)  @olsh

## 2.0.1

Removed `-beta` from dependencies.

## 2.0.0

- SentryTarget - GetTagsFromLogEvent with null check (#326)
- handled process corrupted (#328)
- sourcelink GA (#330)
- Adds ability to specify user values via NLog configuration (#336)
- Add option to ASP.NET Core to flush events after response complete (#288)
- Fixed race on `BackgroundWorker`  (#293)
- Exclude `Sentry.` frames from InApp (#272)
- NLog SentryTarget with less overhead for breadcrumb (#273)
- Logging on body not extracted (#246)
- Add support to DefaultTags for ASP.NET Core and M.E.Logging (#268)
- Don't use ValueTuple (#263)
- All public members were documented: #252
- Use EnableBuffering to keep request payload around: #250
- Serilog default levels: #237
- Removed dev dependency from external dependencies 4d92ab0
- Use new `Sentry.Protocol` 836fb07e
- Use new `Sentry.PlatformAbsrtractions` #226
- Debug logging for ASP.NET Classic #209
- Reading request body throws on ASP.NET Core 3 (#324)
- NLog: null check contextProp.Value during IncludeEventDataOnBreadcrumbs (#323)
- JsonSerializerSettings - ReferenceLoopHandling.Ignore (#312)
- Fixed error when reading request body affects collecting other request data (#299)
- `Microsoft.Extensions.Logging` `ConfigureScope` invocation. #208, #210, #224 Thanks @dbraillon
- `Sentry.Serilog` Verbose level. #213, #217. Thanks @kanadaj
- AppDomain.ProcessExit will close the SDK: #242
- Adds PublicApiAnalyzers to public projects: #234
- NLog: Utilizes Flush functionality in NLog target: #228
- NLog: Set the logger via the log event info in SentryTarget.Write, #227
- Multi-target .NET Core 3.0 (#308)

Major version bumped due to these breaking changes:

1. `Sentry.Protocol` version 2.0.0
   - Remove StackTrace from SentryEvent [#38](https://github.com/getsentry/sentry-dotnet-protocol/pull/38) - StackTrace is  either part of Thread or SentryException.
2. Removed `ContextLine` #223
3. Use `StackTrace` from `Threads` #222
4. `FlushAsync` added to `ISentryClient` #214

## 2.0.0-beta8

- SentryTarget - GetTagsFromLogEvent with null check (#326)
- handled process corrupted (#328)
- sourcelink GA (#330)
- Adds ability to specify user values via NLog configuration (#336)

## 2.0.0-beta7

Fixes:

- Reading request body throws on ASP.NET Core 3 (#324)
- NLog: null check contextProp.Value during IncludeEventDataOnBreadcrumbs (#323)
- JsonSerializerSettings - ReferenceLoopHandling.Ignore (#312)

Features:

- Multi-target .NET Core 3.0 (#308)

## 2.0.0-beta6

- Fixed error when reading request body affects collecting other request data (#299)

## 2.0.0-beta5

- Add option to ASP.NET Core to flush events after response complete (#288)
- Fixed race on `BackgroundWorker`  (#293)
- Exclude `Sentry.` frames from InApp (#272)
- NLog SentryTarget with less overhead for breadcrumb (#273)

## 2.0.0-beta4

- Logging on body not extracted (#246)
- Add support to DefaultTags for ASP.NET Core and M.E.Logging (#268)
- Don't use ValueTuple (#263)

## 2.0.0-beta3

- All public members were documented: #252
- Use EnableBuffering to keep request payload around: #250
- Serilog default levels: #237

Thanks @josh-degraw for:

- AppDomain.ProcessExit will close the SDK: #242
- Adds PublicApiAnalyzers to public projects: #234
- NLog: Utilizes Flush functionality in NLog target: #228
- NLog: Set the logger via the log event info in SentryTarget.Write, #227

## 2.0.0-beta2

- Removed dev dependency from external dependencies 4d92ab0
- Use new `Sentry.Protocol` 836fb07e
- Use new `Sentry.PlatformAbsrtractions` #226

## 2.0.0-beta

Major version bumped due to these breaking changes:

1. `Sentry.Protocol` version 2.0.0
   - Remove StackTrace from SentryEvent [#38](https://github.com/getsentry/sentry-dotnet-protocol/pull/38) - StackTrace is either part of Thread or SentryException.
2. Removed `ContextLine` #223
3. Use `StackTrace` from `Threads` #222
4. `FlushAsync` added to `ISentryClient` #214

Other Features:

- Debug logging for ASP.NET Classic #209

Fixes:

- `Microsoft.Extensions.Logging` `ConfigureScope` invocation. #208, #210, #224 Thanks @dbraillon
- `Sentry.Serilog` Verbose level. #213, #217. Thanks @kanadaj

## 1.2.1-beta

Fixes and improvements to the NLog integration: #207 by @josh-degraw

## 1.2.0

### Features

- Optionally skip module registrations #202 - (Thanks @josh-degraw)
- First NLog integration release #188 (Thanks @josh-degraw)
- Extensible stack trace #184 (Thanks @pengweiqhca)
- MaxRequestSize for ASP.NET and ASP.NET Core #174
- InAppInclude #171
- Overload to AddSentry #163 by (Thanks @f1nzer)
- ASP.NET Core AddSentry has now ConfigureScope: #160

### Bug fixes

- Don't override user #199
- Read the hub to take latest Client: 8f4b5ba

## 1.1.3-beta4

Bug fix: Don't override user  #199

## 1.1.3-beta3

- First NLog integration release #188 (Thanks @josh-degraw)
- Extensible stack trace #184 (Thanks @pengweiqhca)

## 1.1.3-beta2

Feature:

- MaxRequestSize for ASP.NET and ASP.NET Core #174
- InAppInclude #171

Fix: Diagnostic log order: #173 by @scolestock

## 1.1.3-beta

Fixed:

- Read the hub to take latest Client: 8f4b5ba1a3
- Uses Sentry.Protocol 1.0.4 4035e25

Feature

- Overload to `AddSentry` #163 by @F1nZeR
- ASP.NET Core `AddSentry` has now `ConfigureScope`: #160

## 1.1.2

Using [new version of the protocol with fixes and features](https://github.com/getsentry/sentry-dotnet-protocol/releases/tag/1.0.3).

Fixed:

ASP.NET Core integration issue when containers are built on the ServiceCollection after SDK is initialized (#157, #103 )

## 1.1.2-beta

Fixed:

- ASP.NET Core integration issue when containers are built on the ServiceCollection after SDK is initialized (#157, #103 )

## 1.1.1

Fixed:

- Serilog bug that self log would recurse #156

Feature:

- log4net environment via xml configuration #150 (Thanks Sébastien Pierre)

## 1.1.0

Includes all features and bug fixes of previous beta releases:

Features:

- Use log entry to improve grouping #125
- Use .NET Core SDK 2.1.401
- Make AddProcessors extension methods on Options public #115
- Format InternalsVisibleTo to avoid iOS issue: 94e28b3
- Serilog Integration #118, #145
- Capture methods return SentryId #139, #140
- MEL integration keeps properties as tags #146
- Sentry package Includes net461 target #135

Bug fixes:

- Disabled SDK throws on shutdown: #124
- Log4net only init if current hub is disabled #119

Thanks to our growing list of [contributors](https://github.com/getsentry/sentry-dotnet/graphs/contributors).

## 1.0.1-beta5

- Added `net461` target to Serilog package #148

## 1.0.1-beta4

- Serilog Integration #118, #145
- `Capture` methods return `SentryId` #139, #140
- MEL integration keeps properties as tags #146
- Revert reducing Json.NET requirements <https://github.com/getsentry/sentry-dotnet/commit/1aed4a5c76ead2f4d39f1c2979eda02d068bfacd>

Thanks to our growing [list of contributors](https://github.com/getsentry/sentry-dotnet/graphs/contributors).

## 1.0.1-beta3

Lowering Newtonsoft.Json requirements; #138

## 1.0.1-beta2

`Sentry` package Includes `net461` target #135

## 1.0.1-beta

Features:

- Use log entry to improve grouping #125
- Use .NET Core SDK 2.1.401
- Make `AddProcessors` extension methods on Options public  #115
- Format InternalsVisibleTo to avoid iOS issue: 94e28b3

Bug fixes:

- Disabled SDK throws on shutdown: #124
- Log4net only init if current hub is disabled #119

## 1.0.0

### First major release of the new .NET SDK

#### Main features

##### Sentry package

- Automatic Captures global unhandled exceptions (AppDomain)
- Scope management
- Duplicate events automatically dropped
- Events from the same exception automatically dropped
- Web proxy support
- HttpClient/HttpClientHandler configuration callback
- Compress request body
- Event sampling opt-in
- Event flooding protection (429 retry-after and internal bound queue)
- Release automatically set (AssemblyInformationalVersionAttribute, AssemblyVersion or env var)
- DSN discovered via environment variable
- Release (version) reported automatically
- CLS Compliant
- Strong named
- BeforeSend and BeforeBreadcrumb callbacks
- Event and Exception processors
- SourceLink (including PDB in nuget package)
- Device OS info sent
- Device Runtime info sent
- Enable SDK debug mode (opt-in)
- Attach stack trace for captured messages (opt-in)

##### Sentry.Extensions.Logging

- Includes all features from the `Sentry` package.
- BeginScope data added to Sentry scope, sent with events
- LogInformation or higher added as breadcrumb, sent with next events.
- LogError or higher automatically captures an event
- Minimal levels are configurable.

##### Sentry.AspNetCore

- Includes all features from the `Sentry` package.
- Includes all features from the `Sentry.Extensions.Logging` package.
- Easy ASP.NET Core integration, single line: `UseSentry`.
- Captures unhandled exceptions in the middleware pipeline
- Captures exceptions handled by the framework `UseExceptionHandler` and Error page display.
- Any event sent will include relevant application log messages
- RequestId as tag
- URL as tag
- Environment is automatically set (`IHostingEnvironment`)
- Request payload can be captured if opt-in
- Support for EventProcessors registered with DI
- Support for ExceptionProcessors registered with DI
- Captures logs from the request (using Microsoft.Extensions.Logging)
- Supports configuration system (e.g: appsettings.json)
- Server OS info sent
- Server Runtime info sent
- Request headers sent
- Request body compressed

All packages are:

- Strong named
- Tested on Windows, Linux and macOS
- Tested on .NET Core, .NET Framework and Mono

##### Learn more

- [Code samples](https://github.com/getsentry/sentry-dotnet/tree/master/samples)
- [Sentry docs](https://docs.sentry.io/quickstart/?platform=csharp)

Sample event using the log4net integration:
![Sample event in Sentry](https://github.com/getsentry/sentry-dotnet/blob/master/samples/Sentry.Samples.Log4Net/.assets/log4net-sample.gif?raw=true)

Download it directly from GitHub or using NuGet:

|      Integrations                 |        NuGet         |
| ----------------------------- | -------------------: |
|         **Sentry**            |    [![NuGet](https://img.shields.io/nuget/vpre/Sentry.svg)](https://www.nuget.org/packages/Sentry)   |
|     **Sentry.AspNetCore**     |   [![NuGet](https://img.shields.io/nuget/vpre/Sentry.AspNetCore.svg)](https://www.nuget.org/packages/Sentry.AspNetCore)   |
| **Sentry.Extensions.Logging** | [![NuGet](https://img.shields.io/nuget/vpre/Sentry.Extensions.Logging.svg)](https://www.nuget.org/packages/Sentry.Extensions.Logging)   |
| **Sentry.Log4Net** | [![NuGet](https://img.shields.io/nuget/vpre/Sentry.Log4Net.svg)](https://www.nuget.org/packages/Sentry.Log4Net)   |

## 1.0.0-rc2

Features and improvements:

- `SentrySdk.LastEventId` to get scoped id
- `BeforeBreadcrumb` to allow dropping or modifying a breadcrumb
- Event processors on scope #58
- Event processor as `Func<SentryEvent,SentryEvent>`

Bug fixes:

- #97 Sentry environment takes precedence over ASP.NET Core

Download it directly below from GitHub or using NuGet:

|      Integrations                 |        NuGet         |
| ----------------------------- | -------------------: |
|         **Sentry**            |    [![NuGet](https://img.shields.io/nuget/vpre/Sentry.svg)](https://www.nuget.org/packages/Sentry)   |
|     **Sentry.AspNetCore**     |   [![NuGet](https://img.shields.io/nuget/vpre/Sentry.AspNetCore.svg)](https://www.nuget.org/packages/Sentry.AspNetCore)   |
| **Sentry.Extensions.Logging** | [![NuGet](https://img.shields.io/nuget/vpre/Sentry.Extensions.Logging.svg)](https://www.nuget.org/packages/Sentry.Extensions.Logging)   |
| **Sentry.Log4Net** | [![NuGet](https://img.shields.io/nuget/vpre/Sentry.Log4Net.svg)](https://www.nuget.org/packages/Sentry.Log4Net)   |

## 1.0.0-rc

Features and improvements:

- Microsoft.Extensions.Logging (MEL) use framework configuration system #79 (Thanks @pengweiqhca)
- Use IOptions on Logging and ASP.NET Core integrations #81
- Send PII (personal identifier info, opt-in `SendDefaultPii`): #83
- When SDK is disabled SentryMiddleware passes through to next in pipeline: #84
- SDK diagnostic logging (option: `Debug`): #85
- Sending Stack trace for events without exception (like CaptureMessage, opt-in `AttachStackTrace`) #86

Bug fixes:

- MEL: Only call Init if DSN was provided <https://github.com/getsentry/sentry-dotnet/commit/097c6a9c6f4348d87282c92d9267879d90879e2a>
- Correct namespace for `AddSentry` <https://github.com/getsentry/sentry-dotnet/commit/2498ab4081f171dc78e7f74e4f1f781a557c5d4f>

Breaking changes:

The settings for HTTP and Worker have been moved to `SentryOptions`. There's no need to call `option.Http(h => h...)` anymore.
`option.Proxy` was renamed to `option.HttpProxy`.

[New sample](https://github.com/getsentry/sentry-dotnet/tree/master/samples/Sentry.Samples.GenericHost) using [GenericHost](https://docs.microsoft.com/en-us/aspnet/core/fundamentals/host/generic-host?view=aspnetcore-2.1)

Download it directly below from GitHub or using NuGet:

|      Integrations                 |        NuGet         |
| ----------------------------- | -------------------: |
|         **Sentry**            |    [![NuGet](https://img.shields.io/nuget/vpre/Sentry.svg)](https://www.nuget.org/packages/Sentry)   |
|     **Sentry.AspNetCore**     |   [![NuGet](https://img.shields.io/nuget/vpre/Sentry.AspNetCore.svg)](https://www.nuget.org/packages/Sentry.AspNetCore)   |
| **Sentry.Extensions.Logging** | [![NuGet](https://img.shields.io/nuget/vpre/Sentry.Extensions.Logging.svg)](https://www.nuget.org/packages/Sentry.Extensions.Logging)   |
| **Sentry.Log4Net** | [![NuGet](https://img.shields.io/nuget/vpre/Sentry.Log4Net.svg)](https://www.nuget.org/packages/Sentry.Log4Net)   |

## 0.0.1-preview5

Features:

- Support buffered gzip request #73
- Reduced dependencies from the ASP.NET Core integraiton
- InAppExclude configurable #75
- Duplicate event detects inner exceptions #76
- HttpClientHandler configuration callback #72
- Event sampling opt-in
- ASP.NET Core sends server name

Bug fixes:

- On-prem without chuncked support for gzip #71
- Exception.Data key is not string #77

**[Watch on youtube](https://www.youtube.com/watch?v=xK6a1goK_w0) how to use the ASP.NET Core integration**

Download it directly below from GitHub or using NuGet:

|      Integrations                 |        NuGet         |
| ----------------------------- | -------------------: |
|         **Sentry**            |    [![NuGet](https://img.shields.io/nuget/vpre/Sentry.svg)](https://www.nuget.org/packages/Sentry)   |
|     **Sentry.AspNetCore**     |   [![NuGet](https://img.shields.io/nuget/vpre/Sentry.AspNetCore.svg)](https://www.nuget.org/packages/Sentry.AspNetCore)   |
| **Sentry.Extensions.Logging** | [![NuGet](https://img.shields.io/nuget/vpre/Sentry.Extensions.Logging.svg)](https://www.nuget.org/packages/Sentry.Extensions.Logging)   |
| **Sentry.Log4Net** | [![NuGet](https://img.shields.io/nuget/vpre/Sentry.Log4Net.svg)](https://www.nuget.org/packages/Sentry.Log4Net)   |

## 0.0.1-preview4

Features:

- Using [Sentry Protocol](https://github.com/getsentry/sentry-dotnet-protocol) as a dependency
- Environment can be set via `SentryOptions` #49
- Compress request body (configurable: Fastest, Optimal, Off) #63
- log4net integration
- SDK honors Sentry's 429 HTTP Status with Retry After header #61

Bug fixes:

- `Init` pushes the first scope #55, #54
- `Exception.Data` copied to `SentryEvent.Data` while storing the index of originating error.
- Demangling code ensures Function name available #64
- ASP.NET Core integration throws when Serilog added #65, #68, #67

Improvements to [the docs](https://getsentry.github.io/sentry-dotnet) like:

- Release discovery
- `ConfigureScope` clarifications
- Documenting samples

### [Watch on youtube](https://www.youtube.com/watch?v=xK6a1goK_w0) how to use the ASP.NET Core integration

Download it directly from GitHub or using NuGet:

|      Integrations                 |        NuGet         |
| ----------------------------- | -------------------: |
|         **Sentry**            |    [![NuGet](https://img.shields.io/nuget/vpre/Sentry.svg)](https://www.nuget.org/packages/Sentry)   |
|     **Sentry.AspNetCore**     |   [![NuGet](https://img.shields.io/nuget/vpre/Sentry.AspNetCore.svg)](https://www.nuget.org/packages/Sentry.AspNetCore)   |
| **Sentry.Extensions.Logging** | [![NuGet](https://img.shields.io/nuget/vpre/Sentry.Extensions.Logging.svg)](https://www.nuget.org/packages/Sentry.Extensions.Logging)   |
| **Sentry.Log4Net** | [![NuGet](https://img.shields.io/nuget/vpre/Sentry.Log4Net.svg)](https://www.nuget.org/packages/Sentry.Log4Net)   |

## 0.0.1-preview3

This third preview includes bug fixes and more features. Test coverage increased to 96%

Features and improvements:

- Filter duplicate events/exceptions #43
- EventProcessors can be added (sample [1](https://github.com/getsentry/sentry-dotnet/blob/dbb5a3af054d0ca6f801de37fb7db3632ca2c65a/samples/Sentry.Samples.Console.Customized/Program.cs#L151), [2](https://github.com/getsentry/sentry-dotnet/blob/dbb5a3af054d0ca6f801de37fb7db3632ca2c65a/samples/Sentry.Samples.Console.Customized/Program.cs#L41))
- ExceptionProcessors can be added #36 (sample [1](https://github.com/getsentry/sentry-dotnet/blob/dbb5a3af054d0ca6f801de37fb7db3632ca2c65a/samples/Sentry.Samples.Console.Customized/Program.cs#L172), [2](https://github.com/getsentry/sentry-dotnet/blob/dbb5a3af054d0ca6f801de37fb7db3632ca2c65a/samples/Sentry.Samples.Console.Customized/Program.cs#L42))
- Release is automatically discovered/reported #35
- Contexts is a dictionary - allows custom data #37
- ASP.NET integration reports context as server: server-os, server-runtime #37
- Assemblies strong named #41
- Scope exposes IReadOnly members instead of Immutables
- Released a [documentation site](https://getsentry.github.io/sentry-dotnet/)

Bug fixes:

- Strong name
- Logger provider gets disposed/flushes events

[Watch on youtube](https://www.youtube.com/watch?v=xK6a1goK_w0) how to use the ASP.NET Core integration.

Download it directly from GitHub or using NuGet:

|      Integrations                 |        NuGet         |
| ----------------------------- | -------------------: |
|         **Sentry**            |    [![NuGet](https://img.shields.io/nuget/vpre/Sentry.svg)](https://www.nuget.org/packages/Sentry)   |
|     **Sentry.AspNetCore**     |   [![NuGet](https://img.shields.io/nuget/vpre/Sentry.AspNetCore.svg)](https://www.nuget.org/packages/Sentry.AspNetCore)   |
| **Sentry.Extensions.Logging** | [![NuGet](https://img.shields.io/nuget/vpre/Sentry.Extensions.Logging.svg)](https://www.nuget.org/packages/Sentry.Extensions.Logging)   |

## 0.0.1-preview2

This second release includes bug fixes and more features. Test coverage increased to 93%

Features and improvements:

- Added `CaptureMessage`
- `BeforeSend` callback errors are sent as breadcrumbs
- `ASP.NET Core` integration doesn't add tags added by `Microsoft.Extensions.Logging`
- SDK name is reported depending on the package added
- Integrations API allows user-defined SDK integration
- Unhandled exception handler can be configured via integrations
- Filter kestrel log eventid 13 (application error) when already captured by the middleware

Bugs fixed:

- Fixed #28
- HTTP Proxy set to HTTP message handler

Download it directly from GitHub or using NuGet:

|      Integrations                 |        NuGet         |
| ----------------------------- | -------------------: |
|         **Sentry**            |    [![NuGet](https://img.shields.io/nuget/vpre/Sentry.svg)](https://www.nuget.org/packages/Sentry)   |
|     **Sentry.AspNetCore**     |   [![NuGet](https://img.shields.io/nuget/vpre/Sentry.AspNetCore.svg)](https://www.nuget.org/packages/Sentry.AspNetCore)   |
| **Sentry.Extensions.Logging** | [![NuGet](https://img.shields.io/nuget/vpre/Sentry.Extensions.Logging.svg)](https://www.nuget.org/packages/Sentry.Extensions.Logging)   |

## 0.0.1-preview1

Our first preview of the SDK:

Main features:

- Easy ASP.NET Core integration, single line: `UseSentry`.
- Captures unhandled exceptions in the middleware pipeline
- Captures exceptions handled by the framework `UseExceptionHandler` and Error page display.
- Captures process-wide unhandled exceptions (AppDomain)
- Captures logger.Error or logger.Critical
- When an event is sent, data from the current request augments the event.
- Sends information about the server running the app (OS, Runtime, etc)
- Informational logs written by the app or framework augment events sent to Sentry
- Optional include of the request body
- HTTP Proxy configuration

Also available via NuGet:

[Sentry](https://www.nuget.org/packages/Sentry/0.0.1-preview1)
[Sentry.AspNetCore](https://www.nuget.org/packages/Sentry.AspNetCore/0.0.1-preview1)
[Sentry.Extensions.Logging](https://www.nuget.org/packages/Sentry.Extensions.Logging/0.0.1-preview1)<|MERGE_RESOLUTION|>--- conflicted
+++ resolved
@@ -4,11 +4,8 @@
 
 ### Features
 
-<<<<<<< HEAD
 - Added `EnableBackpressureHandling` option for Automatic backpressure handling. When enabled this automatically reduces the sample rate when the SDK detects events being dropped. ([#4452](https://github.com/getsentry/sentry-dotnet/pull/4452))
-=======
 - Add (experimental) _Structured Logs_ integration for `Serilog` ([#4462](https://github.com/getsentry/sentry-dotnet/pull/4462))
->>>>>>> bc5c060f
 
 ### Fixes
 
