--- conflicted
+++ resolved
@@ -1,15 +1,10 @@
 # Changelog
 
 ## Unreleased
-<<<<<<< HEAD
-=======
 
 ### Features
 
 - Add additional primitive values as tags on SentryLogger ([#1246](https://github.com/getsentry/sentry-dotnet/pull/1246))
-
-## 3.9.4
->>>>>>> 6f14500b
 
 ### Fixes
 
