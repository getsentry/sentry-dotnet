# Changelog

## Unreleased

<<<<<<< HEAD
### Features

- Added trace origin to distinguish Sentry traces from custom instrumented traces ([#3400](https://github.com/getsentry/sentry-dotnet/pull/3400))
=======
### Fixes

- Fixed null IServiceProvider in anonymous routes with OpenTelemetry ([#3401](https://github.com/getsentry/sentry-dotnet/pull/3401))
>>>>>>> 1447b559

### Dependencies

- Bump CLI from v2.31.2 to v2.32.1 ([#3398](https://github.com/getsentry/sentry-dotnet/pull/3398))
  - [changelog](https://github.com/getsentry/sentry-cli/blob/master/CHANGELOG.md#2321)
  - [diff](https://github.com/getsentry/sentry-cli/compare/2.31.2...2.32.1)
- Bump Native SDK from v0.7.4 to v0.7.5 ([#3399](https://github.com/getsentry/sentry-dotnet/pull/3399))
  - [changelog](https://github.com/getsentry/sentry-native/blob/master/CHANGELOG.md#075)
  - [diff](https://github.com/getsentry/sentry-native/compare/0.7.4...0.7.5)

## 4.7.0

### API Changes

- SentryOptions.EnableTracing has been marked as Obsolete ([#3381](https://github.com/getsentry/sentry-dotnet/pull/3381))

### Features

- The SDK now supports monitor upserting. You can programmatically set up your monitors via the options callback in `SentrySdk.CaptureCheckIn` ([#3330](https://github.com/getsentry/sentry-dotnet/pull/3330))
- Added an `SentrySdk.RunAsyncVoid` helper method that lets you capture exceptions from `async void` methods ([#3379](https://github.com/getsentry/sentry-dotnet/pull/3379))

### Fixes

- P/Invoke warning for GetWindowThreadProcessId no longer shows when using Sentry in UWP applications ([#3372](https://github.com/getsentry/sentry-dotnet/pull/3372))
- Fixed InvalidOperationException when pulling the HttpRequestUrl from Uri's with DangerousDisablePathAndQueryCanonicalization set to true ([#3393](https://github.com/getsentry/sentry-dotnet/pull/3393))

### Dependencies

- Update Perfview/TraceEvent to v3.1.10 (patched) ([#3382](https://github.com/getsentry/sentry-dotnet/pull/3382))
- Bump Native SDK from v0.7.2 to v0.7.4 ([#3385](https://github.com/getsentry/sentry-dotnet/pull/3385))
  - [changelog](https://github.com/getsentry/sentry-native/blob/master/CHANGELOG.md#074)
  - [diff](https://github.com/getsentry/sentry-native/compare/0.7.2...0.7.4)
- Bump Cocoa SDK from v8.25.2 to v8.26.0 ([#3364](https://github.com/getsentry/sentry-dotnet/pull/3364))
  - [changelog](https://github.com/getsentry/sentry-cocoa/blob/main/CHANGELOG.md#8260)
  - [diff](https://github.com/getsentry/sentry-cocoa/compare/8.25.2...8.26.0)

## 4.6.2

### Fixes

- Reverted changes to the SentryHttpMessageHandler and SentryGraphQLHttpMessageHandler to automatically create transactions for each request as this could negatively affect users' quota ([#3367](https://github.com/getsentry/sentry-dotnet/pull/3367))

## 4.6.1

### Fixes

- Fixed SentryHttpMessageHandler and SentryGraphQLHttpMessageHandler not creating spans when there is no active Transaction on the scope ([#3360](https://github.com/getsentry/sentry-dotnet/pull/3360))
- The SDK no longer (wrongly) initializes sentry-native on Blazor WASM builds with `RunAOTCompilation` enabled. ([#3363](https://github.com/getsentry/sentry-dotnet/pull/3363))
- HttpClient requests now show on the Requests dashboard in Sentry ([#3357](https://github.com/getsentry/sentry-dotnet/pull/3357))

### Dependencies

- Bump Hangfire from v1.8.7 to v1.8.12 ([#3361](https://github.com/getsentry/sentry-dotnet/pull/3361))

## 4.6.0

### Features

- Hints now accept `byte[]` as attachment ([#3352](https://github.com/getsentry/sentry-dotnet/pull/3352))
- InApp includes/excludes can now be configured using regular expressions ([#3321](https://github.com/getsentry/sentry-dotnet/pull/3321))

### Fixes

- Fixed memory leak in BackgroundWorker observed when using Sentry with Quartz and MySql ([#3355](https://github.com/getsentry/sentry-dotnet/pull/3355))

### Dependencies

- Bump CLI from v2.31.0 to v2.31.2 ([#3342](https://github.com/getsentry/sentry-dotnet/pull/3342), [#3345](https://github.com/getsentry/sentry-dotnet/pull/3345))
  - [changelog](https://github.com/getsentry/sentry-cli/blob/master/CHANGELOG.md#2312)
  - [diff](https://github.com/getsentry/sentry-cli/compare/2.31.0...2.31.2)
- Bump Cocoa SDK from v8.25.0 to v8.25.2 ([#3356](https://github.com/getsentry/sentry-dotnet/pull/3356))
  - [changelog](https://github.com/getsentry/sentry-cocoa/blob/main/CHANGELOG.md#8252)
  - [diff](https://github.com/getsentry/sentry-cocoa/compare/8.25.0...8.25.2)
- Bump Java SDK from v7.8.0 to v7.9.0 ([#3358](https://github.com/getsentry/sentry-dotnet/pull/3358))
  - [changelog](https://github.com/getsentry/sentry-java/blob/main/CHANGELOG.md#790)
  - [diff](https://github.com/getsentry/sentry-java/compare/7.8.0...7.9.0)

## 4.5.0

### Features

- Extended the SDK's CheckIn support by adding Release, Environment and Trace ID to the event. CheckIns created via the Hangfire integration now also automatically report their duration ([#3320](https://github.com/getsentry/sentry-dotnet/pull/3320))
- The SDK's performance API now works in conjunction with OpenTelemetry's instrumentation. This means that SentrySpans and OTel spans now show up in the same span-tree. ([#3288](https://github.com/getsentry/sentry-dotnet/pull/3288))

### Fixes

- `HttpResponse.Content` is no longer disposed by when using `SentryHttpFailedRequestHandler` on .NET Framework, which was causing an ObjectDisposedException when using Sentry with NSwag ([#3306](https://github.com/getsentry/sentry-dotnet/pull/3306))
- Fix BackgroundWorker exiting when OperationCanceledException is not from shutdown request ([3284](https://github.com/getsentry/sentry-dotnet/pull/3284))
- Envelopes with large attachments no longer get stuck in the queue when using `CacheDirectoryPath` ([#3328](https://github.com/getsentry/sentry-dotnet/pull/3328))

### Dependencies

- Bump Cocoa SDK from v8.21.0 to v8.25.0 ([#3339](https://github.com/getsentry/sentry-dotnet/pull/3339))
  - [changelog](https://github.com/getsentry/sentry-cocoa/blob/main/CHANGELOG.md#8250)
  - [diff](https://github.com/getsentry/sentry-cocoa/compare/8.21.0...8.25.0)

## 4.4.0

### Features

- Metrics now honor any Rate Limits set in HTTP headers returned by Sentry ([#3276](https://github.com/getsentry/sentry-dotnet/pull/3276))

### Fixes

- Fixed normalization for metric tag values for carriage return, line feed and tab characters ([#3281](https://github.com/getsentry/sentry-dotnet/pull/3281))

### Dependencies

- Bump Java SDK from v7.7.0 to v7.8.0 ([#3275](https://github.com/getsentry/sentry-dotnet/pull/3275))
  - [changelog](https://github.com/getsentry/sentry-java/blob/main/CHANGELOG.md#780)
  - [diff](https://github.com/getsentry/sentry-java/compare/7.7.0...7.8.0)

## 4.3.0

### Features

- EnableNetworkEventBreadcrumbs can now be set on the Native Android options ([#3267](https://github.com/getsentry/sentry-dotnet/pull/3267))
- Update normalization of metrics keys, tags and values ([#3271](https://github.com/getsentry/sentry-dotnet/pull/3271))

### Fixes

- Fix missing exception StackTraces in some situations ([#3215](https://github.com/getsentry/sentry-dotnet/pull/3215))
- Scopes now get applied to OTEL spans in ASP.NET Core ([#3221](https://github.com/getsentry/sentry-dotnet/pull/3221))
- Fixed InvalidCastException when setting the SampleRate on Android ([#3258](https://github.com/getsentry/sentry-dotnet/pull/3258))
- Fixed MAUI iOS build issue related to `SentryVersionNumber` and `SentryVersionString` ([#3278](https://github.com/getsentry/sentry-dotnet/pull/3278))

### API changes

- Removed `SentryOptionsExtensions` class - all the public methods moved directly to `SentryOptions` ([#3195](https://github.com/getsentry/sentry-dotnet/pull/3195))

### Dependencies

- Bump CLI from v2.30.0 to v2.31.0 ([#3214](https://github.com/getsentry/sentry-dotnet/pull/3214), [#3218](https://github.com/getsentry/sentry-dotnet/pull/3218), [#3242](https://github.com/getsentry/sentry-dotnet/pull/3242), [#3247](https://github.com/getsentry/sentry-dotnet/pull/3247))
  - [changelog](https://github.com/getsentry/sentry-cli/blob/master/CHANGELOG.md#2310)
  - [diff](https://github.com/getsentry/sentry-cli/compare/2.30.0...2.31.0)
- Bump Native SDK from v0.7.0 to v0.7.2 ([#3237](https://github.com/getsentry/sentry-dotnet/pull/3237), [#3256](https://github.com/getsentry/sentry-dotnet/pull/3256))
  - [changelog](https://github.com/getsentry/sentry-native/blob/master/CHANGELOG.md#072)
  - [diff](https://github.com/getsentry/sentry-native/compare/0.7.0...0.7.2)
- Bump Java SDK from v7.6.0 to v7.7.0 ([#3268](https://github.com/getsentry/sentry-dotnet/pull/3268))
  - [changelog](https://github.com/getsentry/sentry-java/blob/main/CHANGELOG.md#770)
  - [diff](https://github.com/getsentry/sentry-java/compare/7.6.0...7.7.0)

## 4.2.1

### Fixes

- Dynamic Sampling Context not propagated correctly for HttpClient spans ([#3208](https://github.com/getsentry/sentry-dotnet/pull/3208))

## 4.2.0

### Features

- ASP.NET Core: Blocking call detection. An event with the stack trace of the blocking call will be captured as event. ([#2709](https://github.com/getsentry/sentry-dotnet/pull/2709))
    - IMPORTANT: Verify this in test/staging before prod! Blocking calls in hot paths could create a lot of events for your Sentry project.
    - Opt-in via `options.CaptureBlockingCalls = true`
    - Disabled for specific code blocks with `using (new SuppressBlockingDetection())`
    - Doesn't detect everything. See original [Caveats described by Ben Adams](https://github.com/benaadams/Ben.BlockingDetector?tab=readme-ov-file#caveats).
- Added Crons support via `SentrySdk.CaptureCheckIn` and an integration with Hangfire ([#3128](https://github.com/getsentry/sentry-dotnet/pull/3128))
- Common tags set automatically for metrics and metrics summaries are attached to Spans ([#3191](https://github.com/getsentry/sentry-dotnet/pull/3191))

### API changes

- Removed `ScopeExtensions` class - all the public methods moved directly to `Scope` ([#3186](https://github.com/getsentry/sentry-dotnet/pull/3186))

### Fixes

- The Sentry Middleware on ASP.NET Core no longer throws an exception after having been initialized multiple times ([#3185](https://github.com/getsentry/sentry-dotnet/pull/3185))
- Empty strings are used instead of underscores to replace invalid metric tag values ([#3176](https://github.com/getsentry/sentry-dotnet/pull/3176))
- Filtered OpenTelemetry spans are garbage collected correctly ([#3198](https://github.com/getsentry/sentry-dotnet/pull/3198))

### Dependencies

- Bump Java SDK from v7.3.0 to v7.6.0 ([#3164](https://github.com/getsentry/sentry-dotnet/pull/3164), [#3204](https://github.com/getsentry/sentry-dotnet/pull/3204))
  - [changelog](https://github.com/getsentry/sentry-java/blob/main/CHANGELOG.md#760)
  - [diff](https://github.com/getsentry/sentry-java/compare/7.3.0...7.6.0)
- Bump Cocoa SDK from v8.20.0 to v8.21.0 ([#3194](https://github.com/getsentry/sentry-dotnet/pull/3194))
  - [changelog](https://github.com/getsentry/sentry-cocoa/blob/main/CHANGELOG.md#8210)
  - [diff](https://github.com/getsentry/sentry-cocoa/compare/8.20.0...8.21.0)
- Bump CLI from v2.28.6 to v2.30.0 ([#3193](https://github.com/getsentry/sentry-dotnet/pull/3193), [#3203](https://github.com/getsentry/sentry-dotnet/pull/3203))
  - [changelog](https://github.com/getsentry/sentry-cli/blob/master/CHANGELOG.md#2300)
  - [diff](https://github.com/getsentry/sentry-cli/compare/2.28.6...2.30.0)

## 4.1.2

### Fixes

- Metric unit names are now sanitized correctly. This was preventing some built in metrics from showing in the Sentry dashboard ([#3151](https://github.com/getsentry/sentry-dotnet/pull/3151))
- The Sentry OpenTelemetry integration no longer throws an exception with the SDK disabled ([#3156](https://github.com/getsentry/sentry-dotnet/pull/3156))

## 4.1.1

### Fixes

- The SDK can be disabled by setting `options.Dsn = "";` By convention, the SDK allows the DSN set to `string.Empty` to be overwritten by the environment. ([#3147](https://github.com/getsentry/sentry-dotnet/pull/3147))

### Dependencies

- Bump CLI from v2.28.0 to v2.28.6 ([#3145](https://github.com/getsentry/sentry-dotnet/pull/3145), [#3148](https://github.com/getsentry/sentry-dotnet/pull/3148))
  - [changelog](https://github.com/getsentry/sentry-cli/blob/master/CHANGELOG.md#2286)
  - [diff](https://github.com/getsentry/sentry-cli/compare/2.28.0...2.28.6)

## 4.1.0

### Features

- The SDK now automatically collects metrics coming from `OpenTelemetry.Instrumentation.Runtime` ([#3133](https://github.com/getsentry/sentry-dotnet/pull/3133))

### Fixes

- "No service for type 'Sentry.IHub' has been registered" exception when using OpenTelemetry and initializing Sentry via `SentrySdk.Init` ([#3129](https://github.com/getsentry/sentry-dotnet/pull/3129))

## 4.0.3

### Fixes

- To resolve conflicting types due to the SDK adding itself to the global usings:
  - The class `Sentry.Constants` has been renamed to `Sentry.SentryConstants` ([#3125](https://github.com/getsentry/sentry-dotnet/pull/3125))

## 4.0.2

### Fixes

- To resolve conflicting types due to the SDK adding itself to the global usings:
  - The class `Sentry.Context` has been renamed to `Sentry.SentryContext` ([#3121](https://github.com/getsentry/sentry-dotnet/pull/3121))
  - The class `Sentry.Package` has been renamed to `Sentry.SentryPackage` ([#3121](https://github.com/getsentry/sentry-dotnet/pull/3121))
  - The class `Sentry.Request` has been renamed to `Sentry.SentryRequest` ([#3121](https://github.com/getsentry/sentry-dotnet/pull/3121))

### Dependencies

- Bump CLI from v2.27.0 to v2.28.0 ([#3119](https://github.com/getsentry/sentry-dotnet/pull/3119))
  - [changelog](https://github.com/getsentry/sentry-cli/blob/master/CHANGELOG.md#2280)
  - [diff](https://github.com/getsentry/sentry-cli/compare/2.27.0...2.28.0)

## 4.0.1

### Fixes

- To resolve conflicting types due to the SDK adding itself to the global usings:
  - The interface `Sentry.ISession` has been renamed to `Sentry.ISentrySession` ([#3110](https://github.com/getsentry/sentry-dotnet/pull/3110))
  - The interface `Sentry.IJsonSerializable` has been renamed to `Sentry.ISentryJsonSerializable` ([#3116](https://github.com/getsentry/sentry-dotnet/pull/3116))
  - The class `Sentry.Session` has been renamed to `Sentry.SentrySession` ([#3110](https://github.com/getsentry/sentry-dotnet/pull/3110))
  - The class `Sentry.Attachment` has been renamed to `Sentry.SentryAttachment` ([#3116](https://github.com/getsentry/sentry-dotnet/pull/3116))
  - The class `Sentry.Hint` has been renamed to `Sentry.SentryHint` ([#3116](https://github.com/getsentry/sentry-dotnet/pull/3116))

### Dependencies

- Bump Cocoa SDK from v8.19.0 to v8.20.0 ([#3107](https://github.com/getsentry/sentry-dotnet/pull/3107))
  - [changelog](https://github.com/getsentry/sentry-cocoa/blob/main/CHANGELOG.md#8200)
  - [diff](https://github.com/getsentry/sentry-cocoa/compare/8.19.0...8.20.0)

## 4.0.0

This major release includes many exciting new features including support for [Profiling](https://docs.sentry.io/platforms/dotnet/profiling/) and [Metrics](https://docs.sentry.io/platforms/dotnet/metrics/)(preview), [AOT](https://sentry.engineering/blog/should-you-could-you-aot) with [Native Crash Reporting](https://github.com/getsentry/sentry-dotnet/issues/2770), [Spotlight](https://spotlightjs.com/), Screenshots on MAUI and much more. Details about these features and other changes are below.

### .NET target framework changes

We're dropping support for some of the old target frameworks, please check this [GitHub Discussion](https://github.com/getsentry/sentry-dotnet/discussions/2776) for details on why.

- **Replace support for .NET Framework 4.6.1 with 4.6.2** ([#2786](https://github.com/getsentry/sentry-dotnet/pull/2786))

  .NET Framework 4.6.1 was announced on Nov 30, 2015. And went out of support over a year ago, on Apr 26, 2022.

- **Drop .NET Core 3.1 and .NET 5 support** ([#2787](https://github.com/getsentry/sentry-dotnet/pull/2787))

- **Dropped netstandard2.0 support for Sentry.AspNetCore** ([#2807](https://github.com/getsentry/sentry-dotnet/pull/2807))

- **Replace support for .NET 6 on mobile (e.g: `net6.0-android`) with .NET 7** ([#2624](https://github.com/getsentry/sentry-dotnet/pull/2604))

  .NET 6 on mobile has been out of support since May 2023 and with .NET 8, it's no longer possible to build .NET 6 Mobile specific targets.
  For that reason, we're moving the mobile-specific TFMs from `net6.0-platform` to `net7.0-platform`.

  Mobile apps still work on .NET 6 will pull the `Sentry` .NET 6, which offers the .NET-only features,
  without native/platform-specific bindings and SDKs. See [this ticket for more details](https://github.com/getsentry/sentry-dotnet/issues/2623).

- **MAUI dropped Tizen support** ([#2734](https://github.com/getsentry/sentry-dotnet/pull/2734))

### Sentry Self-hosted Compatibility

If you're using `sentry.io` this change does not affect you.
This SDK version is compatible with a self-hosted version of Sentry `22.12.0` or higher. If you are using an older version of [self-hosted Sentry](https://develop.sentry.dev/self-hosted/) (aka on-premise), you will need to [upgrade](https://develop.sentry.dev/self-hosted/releases/).

### Significant change in behavior

- Transaction names for ASP.NET Core are now consistently named `HTTP-VERB /path` (e.g. `GET /home`). Previously, the leading forward slash was missing for some endpoints. ([#2808](https://github.com/getsentry/sentry-dotnet/pull/2808))
- Setting `SentryOptions.Dsn` to `null` now throws `ArgumentNullException` during initialization. ([#2655](https://github.com/getsentry/sentry-dotnet/pull/2655))
- Enable `CaptureFailedRequests` by default ([#2688](https://github.com/getsentry/sentry-dotnet/pull/2688))
- Added `Sentry` namespace to global usings when `ImplicitUsings` is enabled ([#3043](https://github.com/getsentry/sentry-dotnet/pull/3043))
If you have conflicts, you can opt out by adding the following to your `csproj`:
```
<PropertyGroup>
  <SentryImplicitUsings>false</SentryImplicitUsings>
</PropertyGroup>
```
- Transactions' spans are no longer automatically finished with the status `deadline_exceeded` by the transaction. This is now handled by the [Relay](https://github.com/getsentry/relay).
  - Customers self hosting Sentry must use verion 22.12.0 or later ([#3013](https://github.com/getsentry/sentry-dotnet/pull/3013))
- The `User.IpAddress` is now set to `{{auto}}` by default, even when sendDefaultPII is disabled ([#2981](https://github.com/getsentry/sentry-dotnet/pull/2981))
  - The "Prevent Storing of IP Addresses" option in the "Security & Privacy" project settings on sentry.io can be used to control this instead
- The `DiagnosticLogger` signature for `LogWarning` changed to take the `exception` as the first parameter. That way it no longer gets mixed up with the TArgs. ([#2987](https://github.com/getsentry/sentry-dotnet/pull/2987))

### API breaking Changes

If you have compilation errors you can find the affected types or overloads missing in the changelog entries below.

#### Changed APIs

- Class renamed `Sentry.User` to `Sentry.SentryUser` ([#3015](https://github.com/getsentry/sentry-dotnet/pull/3015))
- Class renamed `Sentry.Runtime` to `Sentry.SentryRuntime` ([#3016](https://github.com/getsentry/sentry-dotnet/pull/3016))
- Class renamed `Sentry.Span` to `Sentry.SentrySpan` ([#3021](https://github.com/getsentry/sentry-dotnet/pull/3021))
- Class renamed `Sentry.Transaction` to `Sentry.SentryTransaction` ([#3023](https://github.com/getsentry/sentry-dotnet/pull/3023))
- Rename iOS and MacCatalyst platform-specific options from `Cocoa` to `Native` ([#2940](https://github.com/getsentry/sentry-dotnet/pull/2940))
- Rename iOS platform-specific options `EnableCocoaSdkTracing` to `EnableTracing` ([#2940](https://github.com/getsentry/sentry-dotnet/pull/2940))
- Rename Android platform-specific options from `Android` to `Native` ([#2940](https://github.com/getsentry/sentry-dotnet/pull/2940))
- Rename Android platform-specific options `EnableAndroidSdkTracing` and `EnableAndroidSdkBeforeSend` to `EnableTracing` and `EnableBeforeSend` respectively ([#2940](https://github.com/getsentry/sentry-dotnet/pull/2940))
- Rename iOS and MacCatalyst platform-specific options from `iOS` to `Cocoa` ([#2929](https://github.com/getsentry/sentry-dotnet/pull/2929))
- `ITransaction` has been renamed to `ITransactionTracer`. You will need to update any references to these interfaces in your code to use the new interface names ([#2731](https://github.com/getsentry/sentry-dotnet/pull/2731), [#2870](https://github.com/getsentry/sentry-dotnet/pull/2870))
- `DebugImage` and `DebugMeta` moved to `Sentry.Protocol` namespace. ([#2815](https://github.com/getsentry/sentry-dotnet/pull/2815))
- `SentryClient.Dispose` is no longer obsolete ([#2842](https://github.com/getsentry/sentry-dotnet/pull/2842))
- `ISentryClient.CaptureEvent` overloads have been replaced by a single method accepting optional `Hint` and `Scope` parameters. You will need to pass `hint` as a named parameter from code that calls `CaptureEvent` without passing a `scope` argument. ([#2749](https://github.com/getsentry/sentry-dotnet/pull/2749))
- `TransactionContext` and `SpanContext` constructors were updated. If you're constructing instances of these classes, you will need to adjust the order in which you pass parameters to these. ([#2694](https://github.com/getsentry/sentry-dotnet/pull/2694), [#2696](https://github.com/getsentry/sentry-dotnet/pull/2696))
- The `DiagnosticLogger` signature for `LogError` and `LogFatal` changed to take the `exception` as the first parameter. That way it no longer gets mixed up with the TArgs. The `DiagnosticLogger` now also receives an overload for `LogError` and `LogFatal` that accepts a message only. ([#2715](https://github.com/getsentry/sentry-dotnet/pull/2715))
- `Distribution` added to `IEventLike`. ([#2660](https://github.com/getsentry/sentry-dotnet/pull/2660))
- `StackFrame`'s `ImageAddress`, `InstructionAddress`, and `FunctionId` changed to `long?`. ([#2691](https://github.com/getsentry/sentry-dotnet/pull/2691))
- `DebugImage.ImageAddress` changed to `long?`. ([#2725](https://github.com/getsentry/sentry-dotnet/pull/2725))
- Contexts now inherit from `IDictionary` rather than `ConcurrentDictionary`. The specific dictionary being used is an implementation detail. ([#2729](https://github.com/getsentry/sentry-dotnet/pull/2729))
- The method used to configure a Sentry Sink for Serilog now has an additional overload. Calling `WriteTo.Sentry()` with no arguments will no longer attempt to initialize the SDK (it has optional arguments to configure the behavior of the Sink only). If you want to initialize Sentry at the same time you configure the Sentry Sink then you will need to use the overload of this method that accepts a DSN as the first parameter (e.g. `WriteTo.Sentry("https://d4d82fc1c2c4032a83f3a29aa3a3aff@fake-sentry.io:65535/2147483647")`). ([#2928](https://github.com/getsentry/sentry-dotnet/pull/2928))

#### Removed APIs

- SentrySinkExtensions.ConfigureSentrySerilogOptions is now internal. If you were using this method, please use one of the `SentrySinkExtensions.Sentry` extension methods instead. ([#2902](https://github.com/getsentry/sentry-dotnet/pull/2902))
- A number of `[Obsolete]` options have been removed ([#2841](https://github.com/getsentry/sentry-dotnet/pull/2841))
  - `BeforeSend` - use `SetBeforeSend` instead.
  - `BeforeSendTransaction` - use `SetBeforeSendTransaction` instead.
  - `BeforeBreadcrumb` - use `SetBeforeBreadcrumb` instead.
  - `CreateHttpClientHandler` - use `CreateHttpMessageHandler` instead.
  - `ReportAssemblies` - use `ReportAssembliesMode` instead.
  - `KeepAggregateException` - this property is no longer used and has no replacement.
  - `DisableTaskUnobservedTaskExceptionCapture` method has been renamed to `DisableUnobservedTaskExceptionCapture`.
  - `DebugDiagnosticLogger` - use `TraceDiagnosticLogger` instead.
- A number of iOS/Android-specific `[Obsolete]` options have been removed ([#2856](https://github.com/getsentry/sentry-dotnet/pull/2856))
  - `Distribution` - use `SentryOptions.Distribution` instead.
  - `EnableAutoPerformanceTracking` - use `SetBeforeSendTransaction` instead.
  - `EnableCoreDataTracking` - use `EnableCoreDataTracing` instead.
  - `EnableFileIOTracking` - use `EnableFileIOTracing` instead.
  - `EnableOutOfMemoryTracking` - use `EnableWatchdogTerminationTracking` instead.
  - `EnableUIViewControllerTracking` - use `EnableUIViewControllerTracing` instead.
  - `StitchAsyncCode` - no longer available.
  - `ProfilingTracesInterval` - no longer available.
  - `ProfilingEnabled` - use `ProfilesSampleRate` instead.
- Obsolete `SystemClock` constructor removed, use `SystemClock.Clock` instead. ([#2856](https://github.com/getsentry/sentry-dotnet/pull/2856))
- Obsolete `Runtime.Clone()` removed, this shouldn't have been public in the past and has no replacement. ([#2856](https://github.com/getsentry/sentry-dotnet/pull/2856))
- Obsolete `SentryException.Data` removed, use `SentryException.Mechanism.Data` instead. ([#2856](https://github.com/getsentry/sentry-dotnet/pull/2856))
- Obsolete `AssemblyExtensions` removed, this shouldn't have been public in the past and has no replacement. ([#2856](https://github.com/getsentry/sentry-dotnet/pull/2856))
- Obsolete `SentryDatabaseLogging.UseBreadcrumbs()` removed, it is called automatically and has no replacement. ([#2856](https://github.com/getsentry/sentry-dotnet/pull/2856))
- Obsolete `Scope.GetSpan()` removed, use `Span` property instead. ([#2856](https://github.com/getsentry/sentry-dotnet/pull/2856))
- Obsolete `IUserFactory` removed, use `ISentryUserFactory` instead. ([#2856](https://github.com/getsentry/sentry-dotnet/pull/2856), [#2840](https://github.com/getsentry/sentry-dotnet/pull/2840))
- `IHasMeasurements` has been removed, use `ISpanData` instead. ([#2659](https://github.com/getsentry/sentry-dotnet/pull/2659))
- `IHasBreadcrumbs` has been removed, use `IEventLike` instead. ([#2670](https://github.com/getsentry/sentry-dotnet/pull/2670))
- `ISpanContext` has been removed, use `ITraceContext` instead. ([#2668](https://github.com/getsentry/sentry-dotnet/pull/2668))
- `IHasTransactionNameSource` has been removed, use `ITransactionContext` instead. ([#2654](https://github.com/getsentry/sentry-dotnet/pull/2654))
- ([#2694](https://github.com/getsentry/sentry-dotnet/pull/2694))
- The unused `StackFrame.InstructionOffset` has been removed. ([#2691](https://github.com/getsentry/sentry-dotnet/pull/2691))
- The unused `Scope.Platform` property has been removed. ([#2695](https://github.com/getsentry/sentry-dotnet/pull/2695))
- The obsolete setter `Sentry.PlatformAbstractions.Runtime.Identifier` has been removed ([2764](https://github.com/getsentry/sentry-dotnet/pull/2764))
- `Sentry.Values<T>` is now internal as it is never exposed in the public API ([#2771](https://github.com/getsentry/sentry-dotnet/pull/2771))
- The `TracePropagationTarget` class has been removed, use the `SubstringOrRegexPattern` class instead. ([#2763](https://github.com/getsentry/sentry-dotnet/pull/2763))
- The `WithScope` and `WithScopeAsync` methods have been removed. We have discovered that these methods didn't work correctly in certain desktop contexts, especially when using a global scope. ([#2717](https://github.com/getsentry/sentry-dotnet/pull/2717))

  Replace your usage of `WithScope` with overloads of `Capture*` methods:

  - `SentrySdk.CaptureEvent(SentryEvent @event, Action<Scope> scopeCallback)`
  - `SentrySdk.CaptureMessage(string message, Action<Scope> scopeCallback)`
  - `SentrySdk.CaptureException(Exception exception, Action<Scope> scopeCallback)`

  ```c#
  // Before
  SentrySdk.WithScope(scope =>
  {
    scope.SetTag("key", "value");
    SentrySdk.CaptureEvent(new SentryEvent());
  });

  // After
  SentrySdk.CaptureEvent(new SentryEvent(), scope =>
  {
    // Configure your scope here
    scope.SetTag("key", "value");
  });
  ```

### Features

- Experimental pre-release availability of Metrics. We're exploring the use of Metrics in Sentry. The API will very likely change and we don't yet have any documentation. ([#2949](https://github.com/getsentry/sentry-dotnet/pull/2949))
  - `SentrySdk.Metrics.Set` now additionally accepts `string` as value ([#3092](https://github.com/getsentry/sentry-dotnet/pull/3092))
  - Timing metrics can now be captured with `SentrySdk.Metrics.StartTimer` ([#3075](https://github.com/getsentry/sentry-dotnet/pull/3075))
  - Added support for capturing built-in metrics from the `System.Diagnostics.Metrics` API ([#3052](https://github.com/getsentry/sentry-dotnet/pull/3052))
- `Sentry.Profiling` is now available as a package on [nuget](nuget.org). Be aware that profiling is in alpha and on servers the overhead could be high. Improving the experience for ASP.NET Core is tracked on [this issue](
https://github.com/getsentry/sentry-dotnet/issues/2316) ([#2800](https://github.com/getsentry/sentry-dotnet/pull/2800))
  - iOS profiling support (alpha). ([#2930](https://github.com/getsentry/sentry-dotnet/pull/2930))
- Native crash reporting on NativeAOT published apps (Windows, Linux, macOS). ([#2887](https://github.com/getsentry/sentry-dotnet/pull/2887))
- Support for [Spotlight](https://spotlightjs.com/), a debug tool for local development. ([#2961](https://github.com/getsentry/sentry-dotnet/pull/2961))
  - Enable it with the option `EnableSpotlight`
  - Optionally configure the URL to connect via `SpotlightUrl`. Defaults to `http://localhost:8969/stream`.

### MAUI

- Added screenshot capture support for errors. You can opt-in via `SentryMauiOptions.AttachScreenshots` ([#2965](https://github.com/getsentry/sentry-dotnet/pull/2965))
  - Supports Android and iOS only. Windows is not supported.
- App context now has `in_foreground`, indicating whether the app was in the foreground or the background. ([#2983](https://github.com/getsentry/sentry-dotnet/pull/2983))
- Android: When capturing unhandled exceptions, the SDK now can automatically attach `LogCat` to the event. You can opt-in via `SentryOptions.Android.LogCatIntegration` and configure `SentryOptions.Android.LogCatMaxLines`. ([#2926](https://github.com/getsentry/sentry-dotnet/pull/2926))
  - Available when targeting `net7.0-android` or later, on API level 23 or later.

#### Native AOT

Native AOT publishing support for .NET 8 has been added to Sentry for the following platforms:

- Windows
- Linux
- macOS
- Mac Catalyst
- iOS

There are some functional differences when publishing Native AOT:

- `StackTraceMode.Enhanced` is ignored because it's not available when publishing Native AOT. The mechanism to generate these enhanced stack traces relies heavily on reflection which isn't compatible with trimming.
- Reflection cannot be leveraged for JSON Serialization and you may need to use `SentryOptions.AddJsonSerializerContext` to supply a serialization context for types that you'd like to send to Sentry (e.g. in the `Span.Context`). ([#2732](https://github.com/getsentry/sentry-dotnet/pull/2732), [#2793](https://github.com/getsentry/sentry-dotnet/pull/2793))
- `Ben.Demystifier` is not available as it only runs in JIT mode.
- WinUI applications: When publishing Native AOT, Sentry isn't able to automatically register an unhandled exception handler because that relies on reflection. You'll need to [register the unhandled event handler manually](https://github.com/getsentry/sentry-dotnet/issues/2778) instead.
- For Azure Functions Workers, when AOT/Trimming is enabled we can't use reflection to read route data from the HttpTrigger so the route name will always be `/api/<FUNCTION_NAME>` ([#2920](https://github.com/getsentry/sentry-dotnet/pull/2920))

### Fixes

- Native integration logging on macOS ([#3079](https://github.com/getsentry/sentry-dotnet/pull/3079))
- The scope transaction is now correctly set for Otel transactions ([#3072](https://github.com/getsentry/sentry-dotnet/pull/3072))
- Fixed an issue with tag values in metrics not being properly serialized ([#3065](https://github.com/getsentry/sentry-dotnet/pull/3065))
- Moved the binding to MAUI events for breadcrumb creation from `WillFinishLaunching` to `FinishedLaunching`. This delays the initial instantiation of `app`. ([#3057](https://github.com/getsentry/sentry-dotnet/pull/3057))
- The SDK no longer adds the `WinUIUnhandledExceptionIntegration` on non-Windows platforms ([#3055](https://github.com/getsentry/sentry-dotnet/pull/3055))
- Stop Sentry for MacCatalyst from creating `default.profraw` in the app bundle using xcodebuild archive to build sentry-cocoa ([#2960](https://github.com/getsentry/sentry-dotnet/pull/2960))
- Workaround a .NET 8 NativeAOT crash on transaction finish. ([#2943](https://github.com/getsentry/sentry-dotnet/pull/2943))
- Reworked automatic breadcrumb creation for MAUI. ([#2900](https://github.com/getsentry/sentry-dotnet/pull/2900))
  - The SDK no longer uses reflection to bind to all public element events. This also fixes issues where the SDK would consume third-party events.
  - Added `CreateElementEventsBreadcrumbs` to the SentryMauiOptions to allow users to opt-in automatic breadcrumb creation for `BindingContextChanged`, `ChildAdded`, `ChildRemoved`, and `ParentChanged` on `Element`.
  - Reduced amount of automatic breadcrumbs by limiting the number of bindings created in `VisualElement`, `Window`, `Shell`, `Page`, and `Button`.
- Fixed Sentry SDK has not been initialized when using ASP.NET Core, Serilog, and OpenTelemetry ([#2911](https://github.com/getsentry/sentry-dotnet/pull/2911))
- Android native symbol upload ([#2876](https://github.com/getsentry/sentry-dotnet/pull/2876))
- `Sentry.Serilog` no longer throws if a disabled DSN is provided when initializing Sentry via the Serilog integration ([#2883](https://github.com/getsentry/sentry-dotnet/pull/2883))
- Don't add WinUI exception integration on mobile platforms ([#2821](https://github.com/getsentry/sentry-dotnet/pull/2821))
- `Transactions` are now getting enriched by the client instead of the hub ([#2838](https://github.com/getsentry/sentry-dotnet/pull/2838))
- Fixed an issue when using the SDK together with OpenTelemetry `1.5.0` and newer where the SDK would create transactions for itself. The fix is backward compatible. ([#3001](https://github.com/getsentry/sentry-dotnet/pull/3001))

### Dependencies

- Upgraded to NLog version 5. ([#2697](https://github.com/getsentry/sentry-dotnet/pull/2697))
- Integrate `sentry-native` as a static library in Native AOT builds to enable symbolication. ([#2704](https://github.com/getsentry/sentry-dotnet/pull/2704))


- Bump Cocoa SDK from v8.16.1 to v8.19.0 ([#2910](https://github.com/getsentry/sentry-dotnet/pull/2910), [#2936](https://github.com/getsentry/sentry-dotnet/pull/2936), [#2972](https://github.com/getsentry/sentry-dotnet/pull/2972), [#3005](https://github.com/getsentry/sentry-dotnet/pull/3005), [#3084](https://github.com/getsentry/sentry-dotnet/pull/3084))
  - [changelog](https://github.com/getsentry/sentry-cocoa/blob/main/CHANGELOG.md#8190)
  - [diff](https://github.com/getsentry/sentry-cocoa/compare/8.16.1...8.19.0)
- Bump Java SDK from v6.34.0 to v7.3.0 ([#2932](https://github.com/getsentry/sentry-dotnet/pull/2932), [#2979](https://github.com/getsentry/sentry-dotnet/pull/2979), [#3049](https://github.com/getsentry/sentry-dotnet/pull/3049), (https://github.com/getsentry/sentry-dotnet/pull/3098))
  - [changelog](https://github.com/getsentry/sentry-java/blob/main/CHANGELOG.md#730)
  - [diff](https://github.com/getsentry/sentry-java/compare/6.34.0...7.3.0)
- Bump Native SDK from v0.6.5 to v0.6.7 ([#2914](https://github.com/getsentry/sentry-dotnet/pull/2914), [#3029](https://github.com/getsentry/sentry-dotnet/pull/3029))
  - [changelog](https://github.com/getsentry/sentry-native/blob/master/CHANGELOG.md#070)
  - [diff](https://github.com/getsentry/sentry-native/compare/0.6.5...0.7.0)
- Bump CLI from v2.21.5 to v2.27.0 ([#2901](https://github.com/getsentry/sentry-dotnet/pull/2901), [#2915](https://github.com/getsentry/sentry-dotnet/pull/2915), [#2956](https://github.com/getsentry/sentry-dotnet/pull/2956), [#2985](https://github.com/getsentry/sentry-dotnet/pull/2985), [#2999](https://github.com/getsentry/sentry-dotnet/pull/2999), [#3012](https://github.com/getsentry/sentry-dotnet/pull/3012), [#3030](https://github.com/getsentry/sentry-dotnet/pull/3030), [#3059](https://github.com/getsentry/sentry-dotnet/pull/3059), [#3062](https://github.com/getsentry/sentry-dotnet/pull/3062), [#3073](https://github.com/getsentry/sentry-dotnet/pull/3073), [#3099](https://github.com/getsentry/sentry-dotnet/pull/3099))
  - [changelog](https://github.com/getsentry/sentry-cli/blob/master/CHANGELOG.md#2270)
  - [diff](https://github.com/getsentry/sentry-cli/compare/2.21.5...2.27.0)

## 3.41.4

### Fixes

- Fixed an issue when using the SDK together with Open Telemetry `1.5.0` and newer where the SDK would create transactions for itself. The fix is backward compatible. ([#3001](https://github.com/getsentry/sentry-dotnet/pull/3001))

## 3.41.3

### Fixes

- Fixed Sentry SDK has not been initialised when using ASP.NET Core, Serilog, and OpenTelemetry ([#2918](https://github.com/getsentry/sentry-dotnet/pull/2918))

## 3.41.2

### Fixes

- The SDK no longer fails to finish sessions while capturing an event. This fixes broken crash-free rates ([#2895](https://github.com/getsentry/sentry-dotnet/pull/2895))
- Ignore UnobservedTaskException for QUIC exceptions. See: https://github.com/dotnet/runtime/issues/80111 ([#2894](https://github.com/getsentry/sentry-dotnet/pull/2894))

### Dependencies

- Bump Cocoa SDK from v8.16.0 to v8.16.1 ([#2891](https://github.com/getsentry/sentry-dotnet/pull/2891))
  - [changelog](https://github.com/getsentry/sentry-cocoa/blob/main/CHANGELOG.md#8161)
  - [diff](https://github.com/getsentry/sentry-cocoa/compare/8.16.0...8.16.1)

## 3.41.1

### Fixes

- `CaptureFailedRequests` and `FailedRequestStatusCodes` are now getting respected by the Cocoa SDK. This is relevant for MAUI apps where requests are getting handled natively. ([#2826](https://github.com/getsentry/sentry-dotnet/issues/2826))
- Added `SentryOptions.AutoRegisterTracing` for users who need to control registration of Sentry's tracing middleware ([#2871](https://github.com/getsentry/sentry-dotnet/pull/2871))

### Dependencies

- Bump Cocoa SDK from v8.15.0 to v8.16.0 ([#2812](https://github.com/getsentry/sentry-dotnet/pull/2812), [#2816](https://github.com/getsentry/sentry-dotnet/pull/2816), [#2882](https://github.com/getsentry/sentry-dotnet/pull/2882))
  - [changelog](https://github.com/getsentry/sentry-cocoa/blob/main/CHANGELOG.md#8160)
  - [diff](https://github.com/getsentry/sentry-cocoa/compare/8.15.0...8.16.0)
- Bump CLI from v2.21.2 to v2.21.5 ([#2811](https://github.com/getsentry/sentry-dotnet/pull/2811), [#2834](https://github.com/getsentry/sentry-dotnet/pull/2834), [#2851](https://github.com/getsentry/sentry-dotnet/pull/2851))
  - [changelog](https://github.com/getsentry/sentry-cli/blob/master/CHANGELOG.md#2215)
  - [diff](https://github.com/getsentry/sentry-cli/compare/2.21.2...2.21.5)
- Bump Java SDK from v6.33.1 to v6.34.0 ([#2874](https://github.com/getsentry/sentry-dotnet/pull/2874))
  - [changelog](https://github.com/getsentry/sentry-java/blob/main/CHANGELOG.md#6340)
  - [diff](https://github.com/getsentry/sentry-java/compare/6.33.1...6.34.0)

## 3.41.0

### Features

- Speed up SDK init ([#2784](https://github.com/getsentry/sentry-dotnet/pull/2784))

### Fixes

- Fixed chaining on the IApplicationBuilder for methods like UseRouting and UseEndpoints ([#2726](https://github.com/getsentry/sentry-dotnet/pull/2726))

### Dependencies

- Bump Cocoa SDK from v8.13.0 to v8.15.0 ([#2722](https://github.com/getsentry/sentry-dotnet/pull/2722), [#2740](https://github.com/getsentry/sentry-dotnet/pull/2740), [#2746](https://github.com/getsentry/sentry-dotnet/pull/2746), [#2801](https://github.com/getsentry/sentry-dotnet/pull/2801))
  - [changelog](https://github.com/getsentry/sentry-cocoa/blob/main/CHANGELOG.md#8150)
  - [diff](https://github.com/getsentry/sentry-cocoa/compare/8.13.0...8.15.0)
- Bump Java SDK from v6.30.0 to v6.33.1 ([#2723](https://github.com/getsentry/sentry-dotnet/pull/2723), [#2741](https://github.com/getsentry/sentry-dotnet/pull/2741), [#2783](https://github.com/getsentry/sentry-dotnet/pull/2783), [#2803](https://github.com/getsentry/sentry-dotnet/pull/2803))
  - [changelog](https://github.com/getsentry/sentry-java/blob/main/CHANGELOG.md#6331)
  - [diff](https://github.com/getsentry/sentry-java/compare/6.30.0...6.33.1)

## 3.40.1

### Fixes

- ISentryUserFactory is now public so users can register their own implementations via DI ([#2719](https://github.com/getsentry/sentry-dotnet/pull/2719))

## 3.40.0

### Obsoletion

- `WithScope` and `WithScopeAsync` have been proven to not work correctly in desktop contexts when using a global scope. They are now deprecated in favor of the overloads of `CaptureEvent`, `CaptureMessage`, and `CaptureException`. Those methods provide a callback to a configurable scope. ([#2677](https://github.com/getsentry/sentry-dotnet/pull/2677))
- `StackFrame.InstructionOffset` has not been used in the SDK and has been ignored on the server for years. ([#2689](https://github.com/getsentry/sentry-dotnet/pull/2689))

### Features

- Release of Azure Functions (Isolated Worker/Out-of-Process) support ([#2686](https://github.com/getsentry/sentry-dotnet/pull/2686))

### Fixes

- Scope is now correctly applied to Transactions when using OpenTelemetry on ASP.NET Core ([#2690](https://github.com/getsentry/sentry-dotnet/pull/2690))

### Dependencies

- Bump CLI from v2.20.7 to v2.21.2 ([#2645](https://github.com/getsentry/sentry-dotnet/pull/2645), [#2647](https://github.com/getsentry/sentry-dotnet/pull/2647), [#2698](https://github.com/getsentry/sentry-dotnet/pull/2698))
  - [changelog](https://github.com/getsentry/sentry-cli/blob/master/CHANGELOG.md#2212)
  - [diff](https://github.com/getsentry/sentry-cli/compare/2.20.7...2.21.2)
- Bump Cocoa SDK from v8.12.0 to v8.13.0 ([#2653](https://github.com/getsentry/sentry-dotnet/pull/2653))
  - [changelog](https://github.com/getsentry/sentry-cocoa/blob/main/CHANGELOG.md#8130)
  - [diff](https://github.com/getsentry/sentry-cocoa/compare/8.12.0...8.13.0)
- Bump Java SDK from v6.29.0 to v6.30.0 ([#2685](https://github.com/getsentry/sentry-dotnet/pull/2685))
  - [changelog](https://github.com/getsentry/sentry-java/blob/main/CHANGELOG.md#6300)
  - [diff](https://github.com/getsentry/sentry-java/compare/6.29.0...6.30.0)

## 3.40.0-beta.0

### Features

- Reduced the memory footprint of `SpanId` by refactoring the ID generation ([#2619](https://github.com/getsentry/sentry-dotnet/pull/2619))
- Reduced the memory footprint of `SpanTracer` by initializing the tags lazily ([#2636](https://github.com/getsentry/sentry-dotnet/pull/2636))
- Added distributed tracing without performance for Azure Function Workers ([#2630](https://github.com/getsentry/sentry-dotnet/pull/2630))
- The SDK now provides and overload of `ContinueTrace` that accepts headers as `string` ([#2601](https://github.com/getsentry/sentry-dotnet/pull/2601))
- Sentry tracing middleware now gets configured automatically ([#2602](https://github.com/getsentry/sentry-dotnet/pull/2602))
- Added memory optimisations for GetLastActiveSpan ([#2642](https://github.com/getsentry/sentry-dotnet/pull/2642))

### Fixes

- Resolved issue identifying users with OpenTelemetry ([#2618](https://github.com/getsentry/sentry-dotnet/pull/2618))

### Azure Functions Beta

- Package name changed from `Sentry.AzureFunctions.Worker` to `Sentry.Azure.Functions.Worker`. Note AzureFunctions now is split by a `.`. ([#2637](https://github.com/getsentry/sentry-dotnet/pull/2637))

### Dependencies

- Bump CLI from v2.20.6 to v2.20.7 ([#2604](https://github.com/getsentry/sentry-dotnet/pull/2604))
  - [changelog](https://github.com/getsentry/sentry-cli/blob/master/CHANGELOG.md#2207)
  - [diff](https://github.com/getsentry/sentry-cli/compare/2.20.6...2.20.7)
- Bump Cocoa SDK from v8.11.0 to v8.12.0 ([#2640](https://github.com/getsentry/sentry-dotnet/pull/2640))
  - [changelog](https://github.com/getsentry/sentry-cocoa/blob/main/CHANGELOG.md#8120)
  - [diff](https://github.com/getsentry/sentry-cocoa/compare/8.11.0...8.12.0)

## 3.39.1

### Fixes

- Added Sentry.AspNet.csproj back to Sentry-CI-Build-macOS.slnf ([#2612](https://github.com/getsentry/sentry-dotnet/pull/2612))

## 3.39.0

### Features

- Added additional `DB` attributes to automatically generated spans like `name` and `provider` ([#2583](https://github.com/getsentry/sentry-dotnet/pull/2583))
- `Hints` now accept attachments provided as a file path via `AddAttachment` method ([#2585](https://github.com/getsentry/sentry-dotnet/pull/2585))

### Fixes

- Resolved an isse where the SDK would throw an exception while attempting to set the DynamicSamplingContext but the context exists already. ([#2592](https://github.com/getsentry/sentry-dotnet/pull/2592))

### Dependencies

- Bump CLI from v2.20.5 to v2.20.6 ([#2590](https://github.com/getsentry/sentry-dotnet/pull/2590))
  - [changelog](https://github.com/getsentry/sentry-cli/blob/master/CHANGELOG.md#2206)
  - [diff](https://github.com/getsentry/sentry-cli/compare/2.20.5...2.20.6)
- Bump Cocoa SDK from v8.10.0 to v8.11.0 ([#2594](https://github.com/getsentry/sentry-dotnet/pull/2594))
  - [changelog](https://github.com/getsentry/sentry-cocoa/blob/main/CHANGELOG.md#8110)
  - [diff](https://github.com/getsentry/sentry-cocoa/compare/8.10.0...8.11.0)
- Bump Java SDK from v6.28.0 to v6.29.0 ([#2599](https://github.com/getsentry/sentry-dotnet/pull/2599))
  - [changelog](https://github.com/getsentry/sentry-java/blob/main/CHANGELOG.md#6290)
  - [diff](https://github.com/getsentry/sentry-java/compare/6.28.0...6.29.0)

## 3.36.0

### Features

- Graphql client ([#2538](https://github.com/getsentry/sentry-dotnet/pull/2538))

### Fixes

- Android: Fix proguard/r8 mapping file upload ([#2574](https://github.com/getsentry/sentry-dotnet/pull/2574))

### Dependencies

- Bump Cocoa SDK from v8.9.5 to v8.10.0 ([#2546](https://github.com/getsentry/sentry-dotnet/pull/2546), [#2550](https://github.com/getsentry/sentry-dotnet/pull/2550))
  - [changelog](https://github.com/getsentry/sentry-cocoa/blob/main/CHANGELOG.md#8100)
  - [diff](https://github.com/getsentry/sentry-cocoa/compare/8.9.5...8.10.0)
- Bump gradle/gradle-build-action from 2.7.0 to 2.7.1 ([#2564](https://github.com/getsentry/sentry-dotnet/pull/2564))
  - [diff](https://github.com/gradle/gradle-build-action/compare/v2.7.0...v2.7.1)

## 3.35.1

### Fixes

- The SDK no longer creates transactions with their start date set to `Jan 01, 001` ([#2544](https://github.com/getsentry/sentry-dotnet/pull/2544))

### Dependencies

- Bump CLI from v2.20.4 to v2.20.5 ([#2539](https://github.com/getsentry/sentry-dotnet/pull/2539))
  - [changelog](https://github.com/getsentry/sentry-cli/blob/master/CHANGELOG.md#2205)
  - [diff](https://github.com/getsentry/sentry-cli/compare/2.20.4...2.20.5)
- Bump Cocoa SDK from v8.9.4 to v8.9.5 ([#2542](https://github.com/getsentry/sentry-dotnet/pull/2542))
  - [changelog](https://github.com/getsentry/sentry-cocoa/blob/main/CHANGELOG.md#895)
  - [diff](https://github.com/getsentry/sentry-cocoa/compare/8.9.4...8.9.5)

## 3.35.0

### Features

- Distributed tracing now works independently of the performance feature. This allows you to connect errors to other Sentry instrumented applications ([#2493](https://github.com/getsentry/sentry-dotnet/pull/2493))
- Added Sampling Decision to Trace Envelope Header ([#2495](https://github.com/getsentry/sentry-dotnet/pull/2495))
- Add MinimumEventLevel to Sentry.Log4Net and convert events below it to breadcrumbs ([#2505](https://github.com/getsentry/sentry-dotnet/pull/2505))
- Support transaction finishing automatically with 'idle timeout' (#2452)

### Fixes

- Fixed baggage propagation when an exception is thrown from middleware ([#2487](https://github.com/getsentry/sentry-dotnet/pull/2487))
- Fix Durable Functions preventing orchestrators from completing ([#2491](https://github.com/getsentry/sentry-dotnet/pull/2491))
- Re-enable HubTests.FlushOnDispose_SendsEnvelope ([#2492](https://github.com/getsentry/sentry-dotnet/pull/2492))
- Fixed SDK not sending exceptions via Blazor WebAssembly due to a `PlatformNotSupportedException` ([#2506](https://github.com/getsentry/sentry-dotnet/pull/2506))
- Align SDK with docs regarding session update for dropped events ([#2496](https://github.com/getsentry/sentry-dotnet/pull/2496))
- Introduced `HttpMessageHandler` in favor of the now deprecated `HttpClientHandler` on the options. This allows the SDK to support NSUrlSessionHandler on iOS ([#2503](https://github.com/getsentry/sentry-dotnet/pull/2503))
- Using `Activity.RecordException` now correctly updates the error status of OpenTelemetry Spans ([#2515](https://github.com/getsentry/sentry-dotnet/pull/2515))
- Fixed Transaction name not reporting correctly when using UseExceptionHandler ([#2511](https://github.com/getsentry/sentry-dotnet/pull/2511))
- log4net logging Level.All now maps to SentryLevel.Debug ([#2522]([url](https://github.com/getsentry/sentry-dotnet/pull/2522)))

### Dependencies

- Bump Java SDK from v6.25.1 to v6.28.0 ([#2484](https://github.com/getsentry/sentry-dotnet/pull/2484), [#2498](https://github.com/getsentry/sentry-dotnet/pull/2498), [#2517](https://github.com/getsentry/sentry-dotnet/pull/2517), [#2533](https://github.com/getsentry/sentry-dotnet/pull/2533))
  - [changelog](https://github.com/getsentry/sentry-java/blob/main/CHANGELOG.md#6280)
  - [diff](https://github.com/getsentry/sentry-java/compare/6.25.1...6.28.0)
- Bump CLI from v2.19.4 to v2.20.4 ([#2509](https://github.com/getsentry/sentry-dotnet/pull/2509), [#2518](https://github.com/getsentry/sentry-dotnet/pull/2518), [#2527](https://github.com/getsentry/sentry-dotnet/pull/2527), [#2530](https://github.com/getsentry/sentry-dotnet/pull/2530))
  - [changelog](https://github.com/getsentry/sentry-cli/blob/master/CHANGELOG.md#2204)
  - [diff](https://github.com/getsentry/sentry-cli/compare/2.19.4...2.20.4)
- Bump Cocoa SDK from v8.8.0 to v8.9.4 ([#2479](https://github.com/getsentry/sentry-dotnet/pull/2479), [#2483](https://github.com/getsentry/sentry-dotnet/pull/2483), [#2500](https://github.com/getsentry/sentry-dotnet/pull/2500), [#2510](https://github.com/getsentry/sentry-dotnet/pull/2510), [#2531](https://github.com/getsentry/sentry-dotnet/pull/2531))
  - [changelog](https://github.com/getsentry/sentry-cocoa/blob/main/CHANGELOG.md#894)
  - [diff](https://github.com/getsentry/sentry-cocoa/compare/8.8.0...8.9.4)

## 3.34.0

### Features

- OpenTelemetry Support ([#2453](https://github.com/getsentry/sentry-dotnet/pull/2453))
- Added a MSBuild property `SentryUploadAndroidProguardMapping` to automatically upload the Proguard mapping file when targeting Android ([#2455](https://github.com/getsentry/sentry-dotnet/pull/2455))
- Symbolication for Single File Apps ([#2425](https://github.com/getsentry/sentry-dotnet/pull/2425))
- Add binding to `SwiftAsyncStacktraces` on iOS ([#2436](https://github.com/getsentry/sentry-dotnet/pull/2436))

### Fixes

- Builds targeting Android with `r8` enabled no longer crash during SDK init. The package now contains the required proguard rules ([#2450](https://github.com/getsentry/sentry-dotnet/pull/2450))
- Fix Sentry logger options for MAUI and Azure Functions ([#2423](https://github.com/getsentry/sentry-dotnet/pull/2423))

### Dependencies

- Bump Cocoa SDK from v8.7.3 to v8.8.0 ([#2427](https://github.com/getsentry/sentry-dotnet/pull/2427), [#2430](https://github.com/getsentry/sentry-dotnet/pull/2430))
  - [changelog](https://github.com/getsentry/sentry-cocoa/blob/main/CHANGELOG.md#880)
  - [diff](https://github.com/getsentry/sentry-cocoa/compare/8.7.3...8.8.0)
- Bump CLI from v2.18.1 to v2.19.4 ([#2428](https://github.com/getsentry/sentry-dotnet/pull/2428), [#2431](https://github.com/getsentry/sentry-dotnet/pull/2431), [#2451](https://github.com/getsentry/sentry-dotnet/pull/2451), [#2454](https://github.com/getsentry/sentry-dotnet/pull/2454))
  - [changelog](https://github.com/getsentry/sentry-cli/blob/master/CHANGELOG.md#2194)
  - [diff](https://github.com/getsentry/sentry-cli/compare/2.18.1...2.19.4)
- Bump Java SDK from v6.22.0 to v6.25.1 ([#2429](https://github.com/getsentry/sentry-dotnet/pull/2429), [#2440](https://github.com/getsentry/sentry-dotnet/pull/2440), [#2458](https://github.com/getsentry/sentry-dotnet/pull/2458), [#2476](https://github.com/getsentry/sentry-dotnet/pull/2476))
  - [changelog](https://github.com/getsentry/sentry-java/blob/main/CHANGELOG.md#6251)
  - [diff](https://github.com/getsentry/sentry-java/compare/6.22.0...6.25.1)

## 3.33.1

### Fixes

- SentryHttpMessageHandler added when AddHttpClient is before UseSentry ([#2390](https://github.com/getsentry/sentry-dotnet/pull/2390))
- Set the native sdk name for Android ([#2389](https://github.com/getsentry/sentry-dotnet/pull/2389))
- Fix db connection spans not finishing ([#2398](https://github.com/getsentry/sentry-dotnet/pull/2398))
- Various .NET MAUI fixes / improvements ([#2403](https://github.com/getsentry/sentry-dotnet/pull/2403))
  - The battery level was being reported incorrectly due to percentage multiplier.
  - The device architecture (x64, arm64, etc.) is now reported
  - On Windows, the OS type is now reported as "Windows" instead of "WinUI".  Additionally, the OS display version (ex, "22H2") is now included.
  - `UIKit`, `ABI.Microsoft` and `WinRT`  frames are now marked "system" instead of "in app".
- Reduce debug files uploaded ([#2404](https://github.com/getsentry/sentry-dotnet/pull/2404))
- Fix system frames being marked as "in-app" ([#2408](https://github.com/getsentry/sentry-dotnet/pull/2408))
  - NOTE: This important fix corrects a value that is used during issue grouping, so you may receive new alerts for existing issues after deploying this update.
- DB Connection spans presented poorly ([#2409](https://github.com/getsentry/sentry-dotnet/pull/2409))
- Populate scope's Cookies property ([#2411](https://github.com/getsentry/sentry-dotnet/pull/2411))
- Fix UWP GateKeeper errors ([#2415](https://github.com/getsentry/sentry-dotnet/pull/2415))
- Fix sql client db name ([#2418](https://github.com/getsentry/sentry-dotnet/pull/2418))

### Dependencies

- Bump Cocoa SDK from v8.7.2 to v8.7.3 ([#2394](https://github.com/getsentry/sentry-dotnet/pull/2394))
  - [changelog](https://github.com/getsentry/sentry-cocoa/blob/main/CHANGELOG.md#873)
  - [diff](https://github.com/getsentry/sentry-cocoa/compare/8.7.2...8.7.3)
- Bump Java SDK from v6.19.1 to v6.22.0 ([#2395](https://github.com/getsentry/sentry-dotnet/pull/2395), [#2405](https://github.com/getsentry/sentry-dotnet/pull/2405), [#2417](https://github.com/getsentry/sentry-dotnet/pull/2417))
  - [changelog](https://github.com/getsentry/sentry-java/blob/main/CHANGELOG.md#6220)
  - [diff](https://github.com/getsentry/sentry-java/compare/6.19.1...6.22.0)

## 3.33.0

### Features

- .NET SDK changes for exception groups ([#2287](https://github.com/getsentry/sentry-dotnet/pull/2287))
  - This changes how `AggregateException` is handled.  Instead of filtering them out client-side, the SDK marks them as an "exception group",
    and adds includes data that represents the hierarchical structure of inner exceptions. Sentry now recognizes this server-side,
    improving the accuracy of the issue detail page.
  - Accordingly, the `KeepAggregateException` option is now obsolete and does nothing.  Please remove any usages of `KeepAggregateException`.
  - NOTE: If running Self-Hosted Sentry, you should wait to adopt this SDK update until after updating to the 23.6.0 (est. June 2023) release of Sentry.
    The effect of updating the SDK early will be as if `KeepAggregateException = true` was set.  That will not break anything, but may affect issue grouping and alerts.

### Fixes

- Status messages when uploading symbols or sources are improved. ([#2307](https://github.com/getsentry/sentry-dotnet/issues/2307))

### Dependencies

- Bump CLI from v2.18.0 to v2.18.1 ([#2386](https://github.com/getsentry/sentry-dotnet/pull/2386))
  - [changelog](https://github.com/getsentry/sentry-cli/blob/master/CHANGELOG.md#2181)
  - [diff](https://github.com/getsentry/sentry-cli/compare/2.18.0...2.18.1)

## 3.32.0

### Features

- Azure Functions (Isolated Worker/Out-of-Process) support ([#2346](https://github.com/getsentry/sentry-dotnet/pull/2346))
  - Initial `beta.1` release.  Please give it a try and let us know how it goes!
  - Documentation is TBD.  For now, see `/samples/Sentry.Samples.Azure.Functions.Worker`.

- Add `Hint` support  ([#2351](https://github.com/getsentry/sentry-dotnet/pull/2351))
  - Currently, this allows you to manipulate attachments in the various "before" event delegates.
  - Hints can also be used in event and transaction processors by implementing `ISentryEventProcessorWithHint` or `ISentryTransactionProcessorWithHint`, instead of `ISentryEventProcessor` or `ISentryTransactionProcessor`.
  - Note: Obsoletes the `BeforeSend`, `BeforeSendTransaction`, and `BeforeBreadcrumb` properties on the `SentryOptions` class.  They have been replaced with `SetBeforeSend`, `SetBeforeSendTransaction`, and `SetBeforeBreadcrumb` respectively.  Each one provides overloads both with and without a `Hint` object.

- Allow setting the active span on the scope ([#2364](https://github.com/getsentry/sentry-dotnet/pull/2364))
  - Note: Obsoletes the `Scope.GetSpan` method in favor of a `Scope.Span` property (which now has a setter as well).

- Remove authority from URLs sent to Sentry ([#2365](https://github.com/getsentry/sentry-dotnet/pull/2365))
- Add tag filters to `SentryOptions` ([#2367](https://github.com/getsentry/sentry-dotnet/pull/2367))

### Fixes

- Fix `EnableTracing` option conflict with `TracesSampleRate` ([#2368](https://github.com/getsentry/sentry-dotnet/pull/2368))
  - NOTE: This is a potentially breaking change, as the `TracesSampleRate` property has been made nullable.
    Though extremely uncommon, if you are _retrieving_ the `TracesSampleRate` property for some reason, you will need to account for nulls.
    However, there is no change to the behavior or _typical_ usage of either of these properties.

- CachedTransport gracefully handles malformed envelopes during processing  ([#2371](https://github.com/getsentry/sentry-dotnet/pull/2371))
- Remove extraneous iOS simulator resources when building MAUI apps using Visual Studio "Hot Restart" mode, to avoid hitting Windows max path  ([#2384](https://github.com/getsentry/sentry-dotnet/pull/2384))

### Dependencies

- Bump Cocoa SDK from v8.6.0 to v8.7.1 ([#2359](https://github.com/getsentry/sentry-dotnet/pull/2359), [#2370](https://github.com/getsentry/sentry-dotnet/pull/2370))
  - [changelog](https://github.com/getsentry/sentry-cocoa/blob/main/CHANGELOG.md#871)
  - [diff](https://github.com/getsentry/sentry-cocoa/compare/8.6.0...8.7.1)
- Bump Java SDK from v6.18.1 to v6.19.1 ([#2374](https://github.com/getsentry/sentry-dotnet/pull/2374), [#2381](https://github.com/getsentry/sentry-dotnet/pull/2381))
  - [changelog](https://github.com/getsentry/sentry-java/blob/main/CHANGELOG.md#6191)
  - [diff](https://github.com/getsentry/sentry-java/compare/6.18.1...6.19.1)
- Bump Cocoa SDK from v8.6.0 to v8.7.2 ([#2359](https://github.com/getsentry/sentry-dotnet/pull/2359), [#2370](https://github.com/getsentry/sentry-dotnet/pull/2370), [#2375](https://github.com/getsentry/sentry-dotnet/pull/2375))
  - [changelog](https://github.com/getsentry/sentry-cocoa/blob/main/CHANGELOG.md#872)
  - [diff](https://github.com/getsentry/sentry-cocoa/compare/8.6.0...8.7.2)
- Bump CLI from v2.17.5 to v2.18.0 ([#2380](https://github.com/getsentry/sentry-dotnet/pull/2380))
  - [changelog](https://github.com/getsentry/sentry-cli/blob/master/CHANGELOG.md#2180)
  - [diff](https://github.com/getsentry/sentry-cli/compare/2.17.5...2.18.0)

## 3.31.0

### Features

- Initial work to support profiling in a future release. ([#2206](https://github.com/getsentry/sentry-dotnet/pull/2206))
- Create a Sentry event for failed HTTP requests ([#2320](https://github.com/getsentry/sentry-dotnet/pull/2320))
- Improve `WithScope` and add `WithScopeAsync` ([#2303](https://github.com/getsentry/sentry-dotnet/pull/2303)) ([#2309](https://github.com/getsentry/sentry-dotnet/pull/2309))
- Build .NET Standard 2.1 for Unity ([#2328](https://github.com/getsentry/sentry-dotnet/pull/2328))
- Add `RemoveExceptionFilter`, `RemoveEventProcessor` and `RemoveTransactionProcessor` extension methods on `SentryOptions` ([#2331](https://github.com/getsentry/sentry-dotnet/pull/2331))
- Include Dynamic Sampling Context with error events, when there's a transaction ([#2332](https://github.com/getsentry/sentry-dotnet/pull/2332))

### Fixes

- Buffer payloads asynchronously when appropriate ([#2297](https://github.com/getsentry/sentry-dotnet/pull/2297))
- Restore `System.Reflection.Metadata` dependency for .NET Core 3 ([#2302](https://github.com/getsentry/sentry-dotnet/pull/2302))
- Capture open transactions on disabled hubs ([#2319](https://github.com/getsentry/sentry-dotnet/pull/2319))
- Remove session breadcrumbs ([#2333](https://github.com/getsentry/sentry-dotnet/pull/2333))
- Support synchronous `HttpClient.Send` in `SentryHttpMessageHandler` ([#2336](https://github.com/getsentry/sentry-dotnet/pull/2336))
- Fix ASP.NET Core issue with missing context when using capture methods that configure scope ([#2339](https://github.com/getsentry/sentry-dotnet/pull/2339))
- Improve debug file upload handling ([#2349](https://github.com/getsentry/sentry-dotnet/pull/2349))

### Dependencies

- Bump CLI from v2.17.0 to v2.17.5 ([#2298](https://github.com/getsentry/sentry-dotnet/pull/2298), [#2318](https://github.com/getsentry/sentry-dotnet/pull/2318), [#2321](https://github.com/getsentry/sentry-dotnet/pull/2321), [#2345](https://github.com/getsentry/sentry-dotnet/pull/2345))
  - [changelog](https://github.com/getsentry/sentry-cli/blob/master/CHANGELOG.md#2175)
  - [diff](https://github.com/getsentry/sentry-cli/compare/2.17.0...2.17.5)
- Bump Cocoa SDK from v8.4.0 to v8.6.0 ([#2310](https://github.com/getsentry/sentry-dotnet/pull/2310), [#2344](https://github.com/getsentry/sentry-dotnet/pull/2344))
  - [changelog](https://github.com/getsentry/sentry-cocoa/blob/main/CHANGELOG.md#860)
  - [diff](https://github.com/getsentry/sentry-cocoa/compare/8.4.0...8.6.0)
- Bump Java SDK from v6.17.0 to v6.18.1 ([#2338](https://github.com/getsentry/sentry-dotnet/pull/2338), [#2343](https://github.com/getsentry/sentry-dotnet/pull/2343))
  - [changelog](https://github.com/getsentry/sentry-java/blob/main/CHANGELOG.md#6181)
  - [diff](https://github.com/getsentry/sentry-java/compare/6.17.0...6.18.1)

## 3.30.0

### Features

- Add `FileDiagnosticLogger` to assist with debugging the SDK ([#2242](https://github.com/getsentry/sentry-dotnet/pull/2242))
- Attach stack trace when events have captured an exception without a stack trace ([#2266](https://github.com/getsentry/sentry-dotnet/pull/2266))
- Add `Scope.Clear` and `Scope.ClearBreadcrumbs` methods ([#2284](https://github.com/getsentry/sentry-dotnet/pull/2284))
- Improvements to exception mechanism data ([#2294](https://github.com/getsentry/sentry-dotnet/pull/2294))

### Fixes

- Normalize StackFrame in-app resolution for modules & function prefixes ([#2234](https://github.com/getsentry/sentry-dotnet/pull/2234))
- Calling `AddAspNet` more than once should not block all errors from being sent ([#2253](https://github.com/getsentry/sentry-dotnet/pull/2253))
- Fix Sentry CLI arguments when using custom URL or auth token parameters ([#2259](https://github.com/getsentry/sentry-dotnet/pull/2259))
- Sentry.AspNetCore fix transaction name when path base is used and route starts with a slash ([#2265](https://github.com/getsentry/sentry-dotnet/pull/2265))
- Fix Baggage header parsing in ASP.NET (Framework) ([#2293](https://github.com/getsentry/sentry-dotnet/pull/2293))

### Dependencies

- Bump Cocoa SDK from v8.3.0 to v8.4.0 ([#2237](https://github.com/getsentry/sentry-dotnet/pull/2237), [#2248](https://github.com/getsentry/sentry-dotnet/pull/2248), [#2251](https://github.com/getsentry/sentry-dotnet/pull/2251), [#2285](https://github.com/getsentry/sentry-dotnet/pull/2285))
  - [changelog](https://github.com/getsentry/sentry-cocoa/blob/main/CHANGELOG.md#840)
  - [diff](https://github.com/getsentry/sentry-cocoa/compare/8.3.0...8.4.0)

- Bump CLI from v2.14.4 to v2.17.0 ([#2238](https://github.com/getsentry/sentry-dotnet/pull/2238), [#2244](https://github.com/getsentry/sentry-dotnet/pull/2244), [#2252](https://github.com/getsentry/sentry-dotnet/pull/2252), [#2264](https://github.com/getsentry/sentry-dotnet/pull/2264), [#2292](https://github.com/getsentry/sentry-dotnet/pull/2292))
  - [changelog](https://github.com/getsentry/sentry-cli/blob/master/CHANGELOG.md#2170)
  - [diff](https://github.com/getsentry/sentry-cli/compare/2.14.4...2.17.0)

- Bump Java SDK from v6.15.0 to v6.17.0 ([#2243](https://github.com/getsentry/sentry-dotnet/pull/2243), [#2277](https://github.com/getsentry/sentry-dotnet/pull/2277))
  - [changelog](https://github.com/getsentry/sentry-java/blob/main/CHANGELOG.md#6170)
  - [diff](https://github.com/getsentry/sentry-java/compare/6.15.0...6.17.0)

## 3.29.1

### Fixes

- Get debug image for Full PDB format on Windows ([#2222](https://github.com/getsentry/sentry-dotnet/pull/2222))
- Fix debug files not uploading for `packages.config` nuget ([#2224](https://github.com/getsentry/sentry-dotnet/pull/2224))

### Dependencies

- Bump Cocoa SDK from v8.2.0 to v8.3.0 ([#2220](https://github.com/getsentry/sentry-dotnet/pull/2220))
  - [changelog](https://github.com/getsentry/sentry-cocoa/blob/main/CHANGELOG.md#830)
  - [diff](https://github.com/getsentry/sentry-cocoa/compare/8.2.0...8.3.0)

## 3.29.0

**Notice:** The `<SentryUploadSymbols>` MSBuild property previously defaulted to `true` for projects compiled in `Release` configuration.
It is now `false` by default.  To continue uploading symbols, you must opt-in by setting it to `true`.
See the [MSBuild Setup](https://docs.sentry.io/platforms/dotnet/configuration/msbuild/) docs for further details.

### Features

- Added basic functionality to support `View Hierarchy` ([#2163](https://github.com/getsentry/sentry-dotnet/pull/2163))
- Allow `SentryUploadSources` to work even when not uploading symbols ([#2197](https://github.com/getsentry/sentry-dotnet/pull/2197))
- Add support for `BeforeSendTransaction` ([#2188](https://github.com/getsentry/sentry-dotnet/pull/2188))
- Add `EnableTracing` option to simplify enabling tracing ([#2201](https://github.com/getsentry/sentry-dotnet/pull/2201))
- Make `SentryUploadSymbols` strictly opt-in ([#2216](https://github.com/getsentry/sentry-dotnet/pull/2216))

### Fixes

- Fix assembly not found on Android in Debug configuration ([#2175](https://github.com/getsentry/sentry-dotnet/pull/2175))
- Fix context object with circular reference prevents event from being sent ([#2210](https://github.com/getsentry/sentry-dotnet/pull/2210))

### Dependencies

- Bump Java SDK from v6.13.1 to v6.15.0 ([#2185](https://github.com/getsentry/sentry-dotnet/pull/2185), [#2207](https://github.com/getsentry/sentry-dotnet/pull/2207))
  - [changelog](https://github.com/getsentry/sentry-java/blob/main/CHANGELOG.md#6150)
  - [diff](https://github.com/getsentry/sentry-java/compare/6.13.1...6.15.0)
- Bump CLI from v2.12.0 to v2.14.4 ([#2187](https://github.com/getsentry/sentry-dotnet/pull/2187), [#2215](https://github.com/getsentry/sentry-dotnet/pull/2215))
  - [changelog](https://github.com/getsentry/sentry-cli/blob/master/CHANGELOG.md#2144)
  - [diff](https://github.com/getsentry/sentry-cli/compare/2.12.0...2.14.4)
- Bump Java SDK from v6.13.1 to v6.14.0 ([#2185](https://github.com/getsentry/sentry-dotnet/pull/2185))
  - [changelog](https://github.com/getsentry/sentry-java/blob/main/CHANGELOG.md#6140)
  - [diff](https://github.com/getsentry/sentry-java/compare/6.13.1...6.14.0)
- Bump CLI from v2.12.0 to v2.14.3 ([#2187](https://github.com/getsentry/sentry-dotnet/pull/2187), [#2208](https://github.com/getsentry/sentry-dotnet/pull/2208))
  - [changelog](https://github.com/getsentry/sentry-cli/blob/master/CHANGELOG.md#2143)
  - [diff](https://github.com/getsentry/sentry-cli/compare/2.12.0...2.14.3)
- Bump Cocoa SDK from v7.31.5 to v8.2.0 ([#2203](https://github.com/getsentry/sentry-dotnet/pull/2203))
  - [changelog](https://github.com/getsentry/sentry-cocoa/blob/main/CHANGELOG.md#820)
  - [diff](https://github.com/getsentry/sentry-cocoa/compare/7.31.5...8.2.0)

## 3.28.1

### Fixes

- Fix MAUI missing breadcrumbs for lifecycle and UI events ([#2170](https://github.com/getsentry/sentry-dotnet/pull/2170))
- Fix hybrid sdk names ([#2171](https://github.com/getsentry/sentry-dotnet/pull/2171))
- Fix ASP.NET sdk name ([#2172](https://github.com/getsentry/sentry-dotnet/pull/2172))

## 3.28.0

### Features

- Added `instruction_addr_adjustment` attribute to SentryStackTrace ([#2151](https://github.com/getsentry/sentry-dotnet/pull/2151))

### Fixes

- Workaround Visual Studio "Pair to Mac" issue (on Windows), and Update bundled Cocoa SDK to version 7.31.5 ([#2164](https://github.com/getsentry/sentry-dotnet/pull/2164))
- Sentry SDK assemblies no longer have PDBs embedded. Debug symbols are uploaded to `nuget.org` as `snupkg` packages  ([#2166](https://github.com/getsentry/sentry-dotnet/pull/2166))

### Dependencies

- Bump Java SDK from v6.13.0 to v6.13.1 ([#2168](https://github.com/getsentry/sentry-dotnet/pull/2168))
  - [changelog](https://github.com/getsentry/sentry-java/blob/main/CHANGELOG.md#6131)
  - [diff](https://github.com/getsentry/sentry-java/compare/6.13.0...6.13.1)

## 3.27.1

### Fixes

- Fix Sentry CLI MSBuild for Xamarin and NetFX ([#2154](https://github.com/getsentry/sentry-dotnet/pull/2154))
- Log aborted HTTP requests as debug instead of error ([#2155](https://github.com/getsentry/sentry-dotnet/pull/2155))

## 3.27.0

### Features

- Publish `Sentry.Android.AssemblyReader` as a separate nuget package (for reuse by `Sentry.Xamarin`) ([#2127](https://github.com/getsentry/sentry-dotnet/pull/2127))
- Improvements for Sentry CLI integration ([#2145](https://github.com/getsentry/sentry-dotnet/pull/2145))
- Update bundled Android SDK to version 6.13.0 ([#2147](https://github.com/getsentry/sentry-dotnet/pull/2147))

## 3.26.2

### Fixes

- Fix Sentry CLI integration on Windows ([#2123](https://github.com/getsentry/sentry-dotnet/pull/2123)) ([#2124](https://github.com/getsentry/sentry-dotnet/pull/2124))

## 3.26.1

### Fixes

- Fix issue with Sentry CLI msbuild properties ([#2119](https://github.com/getsentry/sentry-dotnet/pull/2119))

## 3.26.0

### Features

- Use Sentry CLI after build to upload symbols ([#2107](https://github.com/getsentry/sentry-dotnet/pull/2107))

### Fixes

- Logging info instead of warning when skipping debug images ([#2101](https://github.com/getsentry/sentry-dotnet/pull/2101))
- Fix unhandled exception not captured when hub disabled ([#2103](https://github.com/getsentry/sentry-dotnet/pull/2103))
- Fix Android support for Portable PDB format when app uses split APKs ([#2108](https://github.com/getsentry/sentry-dotnet/pull/2108))
- Fix session ending as crashed for unobserved task exceptions ([#2112](https://github.com/getsentry/sentry-dotnet/pull/2112))
- Set absolute path when stripping project path on stack frame ([#2117](https://github.com/getsentry/sentry-dotnet/pull/2117))

## 3.25.0

### Features

- Add support for Portable PDB format ([#2050](https://github.com/getsentry/sentry-dotnet/pull/2050))
- Update bundled Android SDK to version 6.10.0([#2095](https://github.com/getsentry/sentry-dotnet/pull/2095))
- Update bundled Cocoa SDK to version 7.31.4 ([#2096](https://github.com/getsentry/sentry-dotnet/pull/2096))

### Fixes

- Fix db warnings caused by transaction sampled out ([#2097](https://github.com/getsentry/sentry-dotnet/pull/2097))

## 3.24.1

### Fixes

- Fix missing stack trace on UnobservedTaskException ([#2067](https://github.com/getsentry/sentry-dotnet/pull/2067))
- Fix warning caused by db connection span closed prematurely ([#2068](https://github.com/getsentry/sentry-dotnet/pull/2068))
- Attach db connections to child spans correctly ([#2071](https://github.com/getsentry/sentry-dotnet/pull/2071))
- Improve MAUI event bindings ([#2089](https://github.com/getsentry/sentry-dotnet/pull/2089))

## 3.24.0

### Features

- Simplify API for flushing events ([#2030](https://github.com/getsentry/sentry-dotnet/pull/2030))
- Update bundled Cocoa SDK to version 7.31.1 ([#2053](https://github.com/getsentry/sentry-dotnet/pull/2053))
- Update bundled Android SDK to version 6.7.1 ([#2058](https://github.com/getsentry/sentry-dotnet/pull/2058))

### Fixes

- Update unobserved task exception integration ([#2034](https://github.com/getsentry/sentry-dotnet/pull/2034))
- Fix trace propagation targets setter ([#2035](https://github.com/getsentry/sentry-dotnet/pull/2035))
- Fix DiagnosticSource integration disabled incorrectly with TracesSampler ([#2039](https://github.com/getsentry/sentry-dotnet/pull/2039))
- Update transitive dependencies to resolve security warnings ([#2045](https://github.com/getsentry/sentry-dotnet/pull/2045))
- Fix issue with Hot Restart for iOS ([#2047](https://github.com/getsentry/sentry-dotnet/pull/2047))
- Fix `CacheDirectoryPath` option on MAUI ([#2055](https://github.com/getsentry/sentry-dotnet/pull/2055))

## 3.23.1

### Fixes

- Fix concurrency bug in caching transport ([#2026](https://github.com/getsentry/sentry-dotnet/pull/2026))

## 3.23.0

### Features

- Update bundled Android SDK to version 6.5.0 ([#1984](https://github.com/getsentry/sentry-dotnet/pull/1984))
- Update bundled Cocoa SDK to version 7.28.0 ([#1988](https://github.com/getsentry/sentry-dotnet/pull/1988))
- Allow custom processors to be added as a scoped dependency ([#1979](https://github.com/getsentry/sentry-dotnet/pull/1979))
- Support DI for custom transaction processors ([#1993](https://github.com/getsentry/sentry-dotnet/pull/1993))
- Mark Transaction as aborted when unhandled exception occurs ([#1996](https://github.com/getsentry/sentry-dotnet/pull/1996))
- Build Windows and Tizen targets for `Sentry.Maui` ([#2005](https://github.com/getsentry/sentry-dotnet/pull/2005))
- Add Custom Measurements API ([#2013](https://github.com/getsentry/sentry-dotnet/pull/2013))
- Add `ISpan.GetTransaction` convenience method ([#2014](https://github.com/getsentry/sentry-dotnet/pull/2014))

### Fixes

- Split Android and Cocoa bindings into separate projects ([#1983](https://github.com/getsentry/sentry-dotnet/pull/1983))
  - NuGet package `Sentry` now depends on `Sentry.Bindings.Android` for `net6.0-android` targets.
  - NuGet package `Sentry` now depends on `Sentry.Bindings.Cocoa` for `net6.0-ios` and `net6.0-maccatalyst` targets.
- Exclude EF error message from logging ([#1980](https://github.com/getsentry/sentry-dotnet/pull/1980))
- Ensure logs with lower levels are captured by `Sentry.Extensions.Logging` ([#1992](https://github.com/getsentry/sentry-dotnet/pull/1992))
- Fix bug with pre-formatted strings passed to diagnostic loggers ([#2004](https://github.com/getsentry/sentry-dotnet/pull/2004))
- Fix DI issue by binding to MAUI using lifecycle events ([#2006](https://github.com/getsentry/sentry-dotnet/pull/2006))
- Unhide `SentryEvent.Exception` ([#2011](https://github.com/getsentry/sentry-dotnet/pull/2011))
- Bump `Google.Cloud.Functions.Hosting` to version 1.1.0 ([#2015](https://github.com/getsentry/sentry-dotnet/pull/2015))
- Fix default host issue for the Sentry Tunnel middleware ([#2019](https://github.com/getsentry/sentry-dotnet/pull/2019))

## 3.22.0

### Features

- `SentryOptions.AttachStackTrace` is now enabled by default. ([#1907](https://github.com/getsentry/sentry-dotnet/pull/1907))
- Update Sentry Android SDK to version 6.4.1 ([#1911](https://github.com/getsentry/sentry-dotnet/pull/1911))
- Update Sentry Cocoa SDK to version 7.24.1 ([#1912](https://github.com/getsentry/sentry-dotnet/pull/1912))
- Add `TransactionNameSource` annotation ([#1910](https://github.com/getsentry/sentry-dotnet/pull/1910))
- Use URL path in transaction names instead of "Unknown Route" ([#1919](https://github.com/getsentry/sentry-dotnet/pull/1919))
  - NOTE: This change effectively ungroups transactions that were previously grouped together under "Unkown Route".
- Add `User.Segment` property ([#1920](https://github.com/getsentry/sentry-dotnet/pull/1920))
- Add support for custom `JsonConverter`s ([#1934](https://github.com/getsentry/sentry-dotnet/pull/1934))
- Support more types for message template tags in SentryLogger ([#1945](https://github.com/getsentry/sentry-dotnet/pull/1945))
- Support Dynamic Sampling ([#1953](https://github.com/getsentry/sentry-dotnet/pull/1953))

### Fixes

- Reduce lock contention when sampling ([#1915](https://github.com/getsentry/sentry-dotnet/pull/1915))
- Dont send transaction for OPTIONS web request ([#1921](https://github.com/getsentry/sentry-dotnet/pull/1921))
- Fix missing details when aggregate exception is filtered out ([#1922](https://github.com/getsentry/sentry-dotnet/pull/1922))
- Exception filters should consider child exceptions of an `AggregateException` ([#1924](https://github.com/getsentry/sentry-dotnet/pull/1924))
- Add Blazor WASM detection to set IsGlobalModeEnabled to true ([#1931](https://github.com/getsentry/sentry-dotnet/pull/1931))
- Respect Transaction.IsSampled in SqlListener ([#1933](https://github.com/getsentry/sentry-dotnet/pull/1933))
- Ignore null Context values ([#1942](https://github.com/getsentry/sentry-dotnet/pull/1942))
- Tags should not differ based on current culture ([#1949](https://github.com/getsentry/sentry-dotnet/pull/1949))
- Always recalculate payload length ([#1957](https://github.com/getsentry/sentry-dotnet/pull/1957))
- Fix issues with envelope deserialization ([#1965](https://github.com/getsentry/sentry-dotnet/pull/1965))
- Set default trace status to `ok` instead of `unknown_error` ([#1970](https://github.com/getsentry/sentry-dotnet/pull/1970))
- Fix reported error count on a crashed session update ([#1972](https://github.com/getsentry/sentry-dotnet/pull/1972))

## 3.21.0

Includes Sentry.Maui Preview 3

### Features

- Add ISentryTransactionProcessor ([#1862](https://github.com/getsentry/sentry-dotnet/pull/1862))
- Added 'integrations' to SdkVersion ([#1820](https://github.com/getsentry/sentry-dotnet/pull/1820))
- Updated Sentry Android SDK to version 6.3.0 ([#1826](https://github.com/getsentry/sentry-dotnet/pull/1826))
- Add the Sentry iOS SDK ([#1829](https://github.com/getsentry/sentry-dotnet/pull/1829))
- Enable Scope Sync for iOS ([#1834](https://github.com/getsentry/sentry-dotnet/pull/1834))
- Add API for deliberately crashing an app ([#1842](https://github.com/getsentry/sentry-dotnet/pull/1842))
- Add Mac Catalyst target ([#1848](https://github.com/getsentry/sentry-dotnet/pull/1848))
- Add `Distribution` properties ([#1851](https://github.com/getsentry/sentry-dotnet/pull/1851))
- Add and configure options for the iOS SDK ([#1849](https://github.com/getsentry/sentry-dotnet/pull/1849))
- Set default `Release` and `Distribution` for iOS and Android ([#1856](https://github.com/getsentry/sentry-dotnet/pull/1856))
- Apply WinUI 3 exception handler in Sentry core ([#1863](https://github.com/getsentry/sentry-dotnet/pull/1863))
- Copy context info from iOS ([#1884](https://github.com/getsentry/sentry-dotnet/pull/1884))

### Fixes

- Parse "Mono Unity IL2CPP" correctly in platform runtime name ([#1742](https://github.com/getsentry/sentry-dotnet/pull/1742))
- Fix logging loop with NLog sentry ([#1824](https://github.com/getsentry/sentry-dotnet/pull/1824))
- Fix logging loop with Serilog sentry ([#1828](https://github.com/getsentry/sentry-dotnet/pull/1828))
- Skip attachment if stream is empty ([#1854](https://github.com/getsentry/sentry-dotnet/pull/1854))
- Allow some mobile options to be modified from defaults ([#1857](https://github.com/getsentry/sentry-dotnet/pull/1857))
- Fix environment name casing issue ([#1861](https://github.com/getsentry/sentry-dotnet/pull/1861))
- Null check HttpContext in SystemWebVersionLocator ([#1881](https://github.com/getsentry/sentry-dotnet/pull/1881))
- Fix detection of .NET Framework 4.8.1 ([#1885](https://github.com/getsentry/sentry-dotnet/pull/1885))
- Flush caching transport with main flush ([#1890](https://github.com/getsentry/sentry-dotnet/pull/1890))
- Fix Sentry interfering with MAUI's focus events ([#1891](https://github.com/getsentry/sentry-dotnet/pull/1891))
- Stop using `server-os` and `server-runtime` ([#1893](https://github.com/getsentry/sentry-dotnet/pull/1893))

## 3.20.1

### Fixes

- URGENT: Fix events rejected due to duplicate `sent_at` header when offline caching is enabled through `CacheDirectoryPath` ([#1818](https://github.com/getsentry/sentry-dotnet/pull/1818))
- Fix null ref in aspnet TryGetTraceHeader ([#1807](https://github.com/getsentry/sentry-dotnet/pull/1807))

## 3.20.0

### Features

- Use `sent_at` instead of `sentry_timestamp` to reduce clock skew ([#1690](https://github.com/getsentry/sentry-dotnet/pull/1690))
- Send project root path with events ([#1739](https://github.com/getsentry/sentry-dotnet/pull/1739))

### Fixes

- Detect MVC versioning in route ([#1731](https://github.com/getsentry/sentry-dotnet/pull/1731))
- Fix error with `ConcurrentHashMap` on Android <= 9 ([#1761](https://github.com/getsentry/sentry-dotnet/pull/1761))
- Minor improvements to `BackgroundWorker` ([#1773](https://github.com/getsentry/sentry-dotnet/pull/1773))
- Make GzipRequestBodyHandler respect async ([#1776](https://github.com/getsentry/sentry-dotnet/pull/1776))
- Fix race condition in handling of `InitCacheFlushTimeout` ([#1784](https://github.com/getsentry/sentry-dotnet/pull/1784))
- Fix exceptions on background thread not reported in Unity ([#1794](https://github.com/getsentry/sentry-dotnet/pull/1794))

## 3.19.0

Includes Sentry.Maui Preview 2

### Features

- Expose `EnumerateChainedExceptions` ([#1733](https://github.com/getsentry/sentry-dotnet/pull/1733))
- Android Scope Sync ([#1737](https://github.com/getsentry/sentry-dotnet/pull/1737))
- Enable logging in MAUI ([#1738](https://github.com/getsentry/sentry-dotnet/pull/1738))
- Support `IntPtr` and `UIntPtr` serialization ([#1746](https://github.com/getsentry/sentry-dotnet/pull/1746))
- Log Warning when secret is detected in DSN ([#1749](https://github.com/getsentry/sentry-dotnet/pull/1749))
- Catch permission exceptions on Android ([#1750](https://github.com/getsentry/sentry-dotnet/pull/1750))
- Enable offline caching in MAUI ([#1753](https://github.com/getsentry/sentry-dotnet/pull/1753))
- Send client report when flushing queue ([#1757](https://github.com/getsentry/sentry-dotnet/pull/1757))

### Fixes

- Set MAUI minimum version ([#1728](https://github.com/getsentry/sentry-dotnet/pull/1728))
- Don't allow `SentryDiagnosticListenerIntegration` to be added multiple times ([#1748](https://github.com/getsentry/sentry-dotnet/pull/1748))
- Catch permission exceptions for MAUI ([#1750](https://github.com/getsentry/sentry-dotnet/pull/1750))
- Don't allow newlines in diagnostic logger messages ([#1756](https://github.com/getsentry/sentry-dotnet/pull/1756))

## 3.18.0

Includes Sentry.Maui Preview 1

### Features

- Move tunnel functionality into Sentry.AspNetCore ([#1645](https://github.com/getsentry/sentry-dotnet/pull/1645))
- Make `HttpContext` available for sampling decisions ([#1682](https://github.com/getsentry/sentry-dotnet/pull/1682))
- Send the .NET Runtime Identifier to Sentry ([#1708](https://github.com/getsentry/sentry-dotnet/pull/1708))
- Added a new `net6.0-android` target for the `Sentry` core library, which bundles the [Sentry Android SDK](https://docs.sentry.io/platforms/android/):
  - Initial .NET 6 Android support ([#1288](https://github.com/getsentry/sentry-dotnet/pull/1288))
  - Update Android Support ([#1669](https://github.com/getsentry/sentry-dotnet/pull/1669))
  - Update Sentry-Android to 6.0.0-rc.1 ([#1686](https://github.com/getsentry/sentry-dotnet/pull/1686))
  - Update Sentry-Android to 6.0.0 ([#1697](https://github.com/getsentry/sentry-dotnet/pull/1697))
  - Set Java/Android SDK options ([#1694](https://github.com/getsentry/sentry-dotnet/pull/1694))
  - Refactor and update Android options ([#1705](https://github.com/getsentry/sentry-dotnet/pull/1705))
  - Add Android OS information to the event context ([#1716](https://github.com/getsentry/sentry-dotnet/pull/1716))
- Added a new `Sentry.Maui` integration library for the [.NET MAUI](https://dotnet.microsoft.com/apps/maui) platform:
  - Initial MAUI support ([#1663](https://github.com/getsentry/sentry-dotnet/pull/1663))
  - Continue with adding MAUI support ([#1670](https://github.com/getsentry/sentry-dotnet/pull/1670))
  - MAUI events become extra context in Sentry events ([#1706](https://github.com/getsentry/sentry-dotnet/pull/1706))
  - Add options for PII breadcrumbs from MAUI events ([#1709](https://github.com/getsentry/sentry-dotnet/pull/1709))
  - Add device information to the event context ([#1713](https://github.com/getsentry/sentry-dotnet/pull/1713))
  - Add platform OS information to the event context ([#1717](https://github.com/getsentry/sentry-dotnet/pull/1717))

### Fixes

- Remove IInternalSdkIntegration ([#1656](https://github.com/getsentry/sentry-dotnet/pull/1656))
- On async Main, dont unregister unhandled exception before capturing crash  ([#321](https://github.com/getsentry/sentry-dotnet/issues/321))
- Handle BadHttpRequestException from Kestrel inside SentryTunnelMiddleware ([#1673](https://github.com/getsentry/sentry-dotnet/pull/1673))
- Improve timestamp precision of transactions and spans ([#1680](https://github.com/getsentry/sentry-dotnet/pull/1680))
- Flatten AggregateException ([#1672](https://github.com/getsentry/sentry-dotnet/pull/1672))
  - NOTE: This can affect grouping. You can keep the original behavior by setting the option `KeepAggregateException` to `true`.
- Serialize stack frame addresses as strings. ([#1692](https://github.com/getsentry/sentry-dotnet/pull/1692))
- Improve serialization perf and fix memory leak in `SentryEvent` ([#1693](https://github.com/getsentry/sentry-dotnet/pull/1693))
- Add type checking in contexts TryGetValue ([#1700](https://github.com/getsentry/sentry-dotnet/pull/1700))
- Restore serialization of the `Platform` name ([#1702](https://github.com/getsentry/sentry-dotnet/pull/1702))

## 3.17.1

### Fixes

- Rework how the `InitCacheFlushTimeout` option is implemented. ([#1644](https://github.com/getsentry/sentry-dotnet/pull/1644))
- Add retry logic to the caching transport when moving files back from the processing folder. ([#1649](https://github.com/getsentry/sentry-dotnet/pull/1649))

## 3.17.0

**Notice:** If you are using self-hosted Sentry, this version and forward requires either Sentry version >= [21.9.0](https://github.com/getsentry/relay/blob/master/CHANGELOG.md#2190), or you must manually disable sending client reports via the `SendClientReports` option.

### Features

- Collect and send Client Reports to Sentry, which contain counts of discarded events. ([#1556](https://github.com/getsentry/sentry-dotnet/pull/1556))
- Expose `ITransport` and `SentryOptions.Transport` public, to support using custom transports ([#1602](https://github.com/getsentry/sentry-dotnet/pull/1602))
- Android native crash support ([#1288](https://github.com/getsentry/sentry-dotnet/pull/1288))

### Fixes

- Workaround `System.Text.Json` issue with Unity IL2CPP. ([#1583](https://github.com/getsentry/sentry-dotnet/pull/1583))
- Demystify stack traces for exceptions that fire in a `BeforeSend` callback. ([#1587](https://github.com/getsentry/sentry-dotnet/pull/1587))
- Obsolete `Platform` and always write `csharp` ([#1610](https://github.com/getsentry/sentry-dotnet/pull/1610))
- Fix a minor issue in the caching transport related to recovery of files from previous session. ([#1617](https://github.com/getsentry/sentry-dotnet/pull/1617))
- Better DisableAppDomainProcessExitFlush docs ([#1634](https://github.com/getsentry/sentry-dotnet/pull/1634))

## 3.16.0

### Features

- Use a default value of 60 seconds if a `Retry-After` header is not present. ([#1537](https://github.com/getsentry/sentry-dotnet/pull/1537))
- Add new Protocol definitions for DebugImages and AddressMode ([#1513](https://github.com/getsentry/sentry-dotnet/pull/1513))
- Add `HttpTransport` extensibility and synchronous serialization support ([#1560](https://github.com/getsentry/sentry-dotnet/pull/1560))
- Add `UseAsyncFileIO` to Sentry options (enabled by default) ([#1564](https://github.com/getsentry/sentry-dotnet/pull/1564))

### Fixes

- Fix event dropped by bad attachment when no logger is set. ([#1557](https://github.com/getsentry/sentry-dotnet/pull/1557))
- Ignore zero properties for MemoryInfo ([#1531](https://github.com/getsentry/sentry-dotnet/pull/1531))
- Cleanup diagnostic source ([#1529](https://github.com/getsentry/sentry-dotnet/pull/1529))
- Remove confusing message Successfully sent cached envelope ([#1542](https://github.com/getsentry/sentry-dotnet/pull/1542))
- Fix infinite loop in SentryDatabaseLogging.UseBreadcrumbs ([#1543](https://github.com/getsentry/sentry-dotnet/pull/1543))
- GetFromRuntimeInformation() in try-catch  ([#1554](https://github.com/getsentry/sentry-dotnet/pull/1554))
- Make `Contexts` properties more thread-safe ([#1571](https://github.com/getsentry/sentry-dotnet/pull/1571))
- Fix `PlatformNotSupportedException` exception on `net6.0-maccatalyst` targets ([#1567](https://github.com/getsentry/sentry-dotnet/pull/1567))
- In ASP.Net Core, make sure that `SentrySdk.LastEventId` is accessible from exception handler pages ([#1573](https://github.com/getsentry/sentry-dotnet/pull/1573))

## 3.15.0

### Features

- Expose ConfigureAppFrame as a public static function. ([#1493](https://github.com/getsentry/sentry-dotnet/pull/1493))

### Fixes

- Make `SentryDiagnosticSubscriber._disposableListeners` thread safe ([#1506](https://github.com/getsentry/sentry-dotnet/pull/1506))
- Adjust database span names by replacing `_` to `.`. `db.query_compiler` becomes `db.query.compile`. ([#1502](https://github.com/getsentry/sentry-dotnet/pull/1502))

## 3.14.1

### Fixes

- Fix caching transport with attachments ([#1489](https://github.com/getsentry/sentry-dotnet/pull/1489))
- Revert Sentry in implicit usings ([#1490](https://github.com/getsentry/sentry-dotnet/pull/1490))

## 3.14.0

### Features

- Add the delegate TransactionNameProvider to allow the name definition from Unknown transactions on ASP.NET Core ([#1421](https://github.com/getsentry/sentry-dotnet/pull/1421))
- SentrySDK.WithScope is now obsolete in favour of overloads of CaptureEvent, CaptureMessage, CaptureException ([#1412](https://github.com/getsentry/sentry-dotnet/pull/1412))
- Add Sentry to global usings when ImplicitUsings is enabled (`<ImplicitUsings>true</ImplicitUsings>`) ([#1398](https://github.com/getsentry/sentry-dotnet/pull/1398))
- The implementation of the background worker can now be changed ([#1450](https://github.com/getsentry/sentry-dotnet/pull/1450))
- Map reg key 528449 to net48 ([#1465](https://github.com/getsentry/sentry-dotnet/pull/1465))
- Improve logging for failed JSON serialization ([#1473](https://github.com/getsentry/sentry-dotnet/pull/1473))

### Fixes

- Handle exception from crashedLastRun callback ([#1328](https://github.com/getsentry/sentry-dotnet/pull/1328))
- Reduced the logger noise from EF when not using Performance Monitoring ([#1441](https://github.com/getsentry/sentry-dotnet/pull/1441))
- Create CachingTransport directories in constructor to avoid DirectoryNotFoundException ([#1432](https://github.com/getsentry/sentry-dotnet/pull/1432))
- UnobservedTaskException is now considered as Unhandled ([#1447](https://github.com/getsentry/sentry-dotnet/pull/1447))
- Avoid calls the Thread.CurrentThread where possible ([#1466](https://github.com/getsentry/sentry-dotnet/pull/1466))
- Rename thread pool protocol keys to snake case ([#1472](https://github.com/getsentry/sentry-dotnet/pull/1472))
- Treat IOException as a network issue ([#1476](https://github.com/getsentry/sentry-dotnet/pull/1476))
- Fix incorrect sdk name in envelope header ([#1474](https://github.com/getsentry/sentry-dotnet/pull/1474))
- Use Trace.WriteLine for TraceDiagnosticLogger ([#1475](https://github.com/getsentry/sentry-dotnet/pull/1475))
- Remove Exception filters to work around Unity bug on 2019.4.35f IL2CPP ([#1486](https://github.com/getsentry/sentry-dotnet/pull/1486))

## 3.13.0

### Features

- Add CaptureLastError as an extension method to the Server class on ASP.NET ([#1411](https://github.com/getsentry/sentry-dotnet/pull/1411))
- Add IsDynamicCode* to events ([#1418](https://github.com/getsentry/sentry-dotnet/pull/1418))

### Fixes

- Dispose of client should only flush ([#1354](https://github.com/getsentry/sentry-dotnet/pull/1354))

## 3.12.3

### Fixes

- Events no longer get dropped because of non-serializable contexts or attachments ([#1401](https://github.com/getsentry/sentry-dotnet/pull/1401))
- Add MemoryInfo to sentry event ([#1337](https://github.com/getsentry/sentry-dotnet/pull/1337))
- Report ThreadPool stats ([#1399](https://github.com/getsentry/sentry-dotnet/pull/1399))

## 3.12.2

### Fixes

- log through serialization ([#1388](https://github.com/getsentry/sentry-dotnet/pull/1388))
- Attaching byte arrays to the scope no longer leads to ObjectDisposedException ([#1384](https://github.com/getsentry/sentry-dotnet/pull/1384))
- Operation cancel while flushing cache no longer logs an errors ([#1352](https://github.com/getsentry/sentry-dotnet/pull/1352))
- Dont fail for attachment read error ([#1378](https://github.com/getsentry/sentry-dotnet/pull/1378))
- Fix file locking in attachments ([#1377](https://github.com/getsentry/sentry-dotnet/pull/1377))

## 3.12.1

### Features

- Dont log "Ignoring request with Size" when null ([#1348](https://github.com/getsentry/sentry-dotnet/pull/1348))
- Move to stable v6 for `Microsoft.Extensions.*` packages ([#1347](https://github.com/getsentry/sentry-dotnet/pull/1347))
- bump Ben.Demystifier adding support for Microsoft.Bcl.AsyncInterfaces([#1349](https://github.com/getsentry/sentry-dotnet/pull/1349))

### Fixes

- Fix EF Core garbage collected messages and ordering ([#1368](https://github.com/getsentry/sentry-dotnet/pull/1368))
- Update X-Sentry-Auth header to include correct sdk name and version ([#1333](https://github.com/getsentry/sentry-dotnet/pull/1333))

## 3.12.0

### Features

- Add automatic spans to Entity Framework operations ([#1107](https://github.com/getsentry/sentry-dotnet/pull/1107))

### Fixes

- Avoid using the same connection Span for the same ConnectionId ([#1317](https://github.com/getsentry/sentry-dotnet/pull/1317))
- Finish unfinished Spans on Transaction completion ([#1296](https://github.com/getsentry/sentry-dotnet/pull/1296))

## 3.12.0-alpha.1

### Features

- .NET 6 specific targets ([#939](https://github.com/getsentry/sentry-dotnet/pull/939))

## 3.11.1

### Fixes

- Forward the IP of the client with whe tunnel middleware ([#1310](getsentry/sentry-dotnet/pull/1310))

## 3.11.0

### Features

- Sentry Sessions status as Breadcrumbs ([#1263](https://github.com/getsentry/sentry-dotnet/pull/1263))
- Enhance GCP Integraction with performance monitoring and revision number ([#1286](https://github.com/getsentry/sentry-dotnet/pull/1286))
- Bump Ben.Demystifier to support .NET 6 ([#1290](https://github.com/getsentry/sentry-dotnet/pull/1290))

### Fixes

- ASP.NET Core: Data from Scope in options should be applied on each request ([#1270](https://github.com/getsentry/sentry-dotnet/pull/1270))
- Add missing `ConfigureAwaits(false)` for `async using` ([#1276](https://github.com/getsentry/sentry-dotnet/pull/1276))
- Fix missing handled tag when events are logged via an ASP.NET Core pipeline logger ([#1284](getsentry/sentry-dotnet/pull/1284))

## 3.10.0

### Features

- Add additional primitive values as tags on SentryLogger ([#1246](https://github.com/getsentry/sentry-dotnet/pull/1246))

### Fixes

- Events are now sent on Google Gloud Functions Integration ([#1249](https://github.com/getsentry/sentry-dotnet/pull/1249))
- Cache envelope headers ([#1242](https://github.com/getsentry/sentry-dotnet/pull/1242))
- Avoid replacing Transaction Name on ASP.NET Core by null or empty ([#1215](https://github.com/getsentry/sentry-dotnet/pull/1215))
- Ignore DiagnosticSource Integration if no Sampling available ([#1238](https://github.com/getsentry/sentry-dotnet/pull/1238))

## 3.9.4

### Fixes

- Unity Android support: check for native crashes before closing session as Abnormal ([#1222](https://github.com/getsentry/sentry-dotnet/pull/1222))

## 3.9.3

### Fixes

- Add missing PathBase from ASP.NET Core ([#1198](https://github.com/getsentry/sentry-dotnet/pull/1198))
- Use fallback if route pattern is MVC ([#1188](https://github.com/getsentry/sentry-dotnet/pull/1188))
- Move UseSentryTracing to different namespace ([#1200](https://github.com/getsentry/sentry-dotnet/pull/1200))
- Prevent duplicate package reporting ([#1197](https://github.com/getsentry/sentry-dotnet/pull/1197))

## 3.9.2

### Fixes

- Exceptions from UnhandledExceptionIntegration were not marking sessions as crashed ([#1193](https://github.com/getsentry/sentry-dotnet/pull/1193))

## 3.9.1

### Fixes

- Removed braces from tag keys on DefaultSentryScopeStateProcessor ([#1183](https://github.com/getsentry/sentry-dotnet/pull/1183))
- Fix SQLClient unplanned behaviors ([#1179](https://github.com/getsentry/sentry-dotnet/pull/1179))
- Add fallback to Scope Stack from AspNet ([#1180](https://github.com/getsentry/sentry-dotnet/pull/1180))

## 3.9.0

### Features

- EF Core and SQLClient performance monitoring integration ([#1154](https://github.com/getsentry/sentry-dotnet/pull/1154))
- Improved SDK diagnostic logs ([#1161](https://github.com/getsentry/sentry-dotnet/pull/1161))
- Add Scope observer to SentryOptions ([#1153](https://github.com/getsentry/sentry-dotnet/pull/1153))

### Fixes

- Fix end session from Hub adapter not being passed to SentrySDK ([#1158](https://github.com/getsentry/sentry-dotnet/pull/1158))
- Installation id catches dir not exist([#1159](https://github.com/getsentry/sentry-dotnet/pull/1159))
- Set error status to transaction if http has exception and ok status ([#1143](https://github.com/getsentry/sentry-dotnet/pull/1143))
- Fix max breadcrumbs limit when MaxBreadcrumbs is zero or lower ([#1145](https://github.com/getsentry/sentry-dotnet/pull/1145))

## 3.8.3

### Features

- New package Sentry.Tunnel to proxy Sentry events ([#1133](https://github.com/getsentry/sentry-dotnet/pull/1133))

### Fixes

- Avoid serializing dangerous types ([#1134](https://github.com/getsentry/sentry-dotnet/pull/1134))
- Don't cancel cache flushing on init ([#1139](https://github.com/getsentry/sentry-dotnet/pull/1139))

## 3.8.2

### Fixes

- Add IsParentSampled to ITransactionContext ([#1128](https://github.com/getsentry/sentry-dotnet/pull/1128)
- Avoid warn in global mode ([#1132](https://github.com/getsentry/sentry-dotnet/pull/1132))
- Fix `ParentSampledId` being reset on `Transaction` ([#1130](https://github.com/getsentry/sentry-dotnet/pull/1130))

## 3.8.1

### Fixes

- Persisted Sessions logging ([#1125](https://github.com/getsentry/sentry-dotnet/pull/1125))
- Don't log an error when attempting to recover a persisted session but none exists ([#1123](https://github.com/getsentry/sentry-dotnet/pull/1123))

### Features

- Introduce scope stack abstraction to support global scope on desktop and mobile applications and `HttpContext`-backed scoped on legacy ASP.NET ([#1124](https://github.com/getsentry/sentry-dotnet/pull/1124))

## 3.8.0

### Fixes

- ASP.NET Core: fix handled not being set for Handled exceptions ([#1111](https://github.com/getsentry/sentry-dotnet/pull/1111))

### Features

- File system persistence for sessions ([#1105](https://github.com/getsentry/sentry-dotnet/pull/1105))

## 3.7.0

### Features

- Add HTTP request breadcrumb ([#1113](https://github.com/getsentry/sentry-dotnet/pull/1113))
- Integration for Google Cloud Functions ([#1085](https://github.com/getsentry/sentry-dotnet/pull/1085))
- Add ClearAttachments to Scope ([#1104](https://github.com/getsentry/sentry-dotnet/pull/1104))
- Add additional logging and additional fallback for installation ID ([#1103](https://github.com/getsentry/sentry-dotnet/pull/1103))

### Fixes

- Avoid Unhandled Exception on .NET 461 if the Registry Access threw an exception ([#1101](https://github.com/getsentry/sentry-dotnet/pull/1101))

## 3.6.1

### Fixes

- `IHub.ResumeSession()`: don't start a new session if pause wasn't called or if there is no active session ([#1089](https://github.com/getsentry/sentry-dotnet/pull/1089))
- Fixed incorrect order when getting the last active span ([#1094](https://github.com/getsentry/sentry-dotnet/pull/1094))
- Fix logger call in BackgroundWorker that caused a formatting exception in runtime ([#1092](https://github.com/getsentry/sentry-dotnet/pull/1092))

## 3.6.0

### Features

- Implement pause & resume session ([#1069](https://github.com/getsentry/sentry-dotnet/pull/1069))
- Add auto session tracking ([#1068](https://github.com/getsentry/sentry-dotnet/pull/1068))
- Add SDK information to envelope ([#1084](https://github.com/getsentry/sentry-dotnet/pull/1084))
- Add ReportAssembliesMode in favor of ReportAssemblies ([#1079](https://github.com/getsentry/sentry-dotnet/pull/1079))

### Fixes

- System.Text.Json 5.0.2 ([#1078](https://github.com/getsentry/sentry-dotnet/pull/1078))

## 3.6.0-alpha.2

### Features

- Extended Device and GPU protocol; public IJsonSerializable ([#1063](https://github.com/getsentry/sentry-dotnet/pull/1063))
- ASP.NET Core: Option `AdjustStandardEnvironmentNameCasing` to opt-out from lower casing env name. [#1057](https://github.com/getsentry/sentry-dotnet/pull/1057)
- Sessions: Improve exception check in `CaptureEvent(...)` for the purpose of reporting errors in session ([#1058](https://github.com/getsentry/sentry-dotnet/pull/1058))
- Introduce TraceDiagnosticLogger and obsolete DebugDiagnosticLogger ([#1048](https://github.com/getsentry/sentry-dotnet/pull/1048))

### Fixes

- Handle error thrown while trying to get `BootTime` on PS4 with IL2CPP ([#1062](https://github.com/getsentry/sentry-dotnet/pull/1062))
- Use SentryId for ISession.Id ([#1052](https://github.com/getsentry/sentry-dotnet/pull/1052))
- Add System.Reflection.Metadata as a dependency for netcoreapp3.0 target([#1064](https://github.com/getsentry/sentry-dotnet/pull/1064))

## 3.6.0-alpha.1

### Features

- Implemented client-mode release health ([#1013](https://github.com/getsentry/sentry-dotnet/pull/1013))

### Fixes

- Report lowercase staging environment for ASP.NET Core ([#1046](https://github.com/getsentry/sentry-unity/pull/1046))

## 3.5.0

### Features

- Report user IP address for ASP.NET Core ([#1045](https://github.com/getsentry/sentry-unity/pull/1045))

### Fixes

- Connect middleware exceptions to transactions ([#1043](https://github.com/getsentry/sentry-dotnet/pull/1043))
- Hub.IsEnabled set to false when Hub disposed ([#1021](https://github.com/getsentry/sentry-dotnet/pull/1021))

## 3.4.0

### Features

- Sentry.EntityFramework moved to this repository ([#1017](https://github.com/getsentry/sentry-dotnet/pull/1017))
- Additional `netstandard2.1` target added. Sample with .NET Core 3.1 console app.
- `UseBreadcrumbs` is called automatically by `AddEntityFramework`

### Fixes

- Normalize line breaks ([#1016](https://github.com/getsentry/sentry-dotnet/pull/1016))
- Finish span with exception in SentryHttpMessageHandler ([#1037](https://github.com/getsentry/sentry-dotnet/pull/1037))

## 3.4.0-beta.0

### Features

- Serilog: Add support for Serilog.Formatting.ITextFormatter ([#998](https://github.com/getsentry/sentry-dotnet/pull/998))
- simplify ifdef ([#1010](https://github.com/getsentry/sentry-dotnet/pull/1010))
- Use `DebugDiagnosticLogger` as the default logger for legacy ASP.NET ([#1012](https://github.com/getsentry/sentry-dotnet/pull/1012))
- Adjust parameter type in `AddBreadcrumb` to use `IReadOnlyDictionary<...>` instead of `Dictionary<...>` ([#1000](https://github.com/getsentry/sentry-dotnet/pull/1000))
- await dispose everywhere ([#1009](https://github.com/getsentry/sentry-dotnet/pull/1009))
- Further simplify transaction integration from legacy ASP.NET ([#1011](https://github.com/getsentry/sentry-dotnet/pull/1011))

## 3.3.5-beta.0

### Features

- Default environment to "debug" if running with debugger attached (#978)
- ASP.NET Classic: `HttpContext.StartSentryTransaction()` extension method (#996)

### Fixes

- Unity can have negative line numbers ([#994](https://github.com/getsentry/sentry-dotnet/pull/994))
- Fixed an issue where an attempt to deserialize `Device` with a non-system time zone failed ([#993](https://github.com/getsentry/sentry-dotnet/pull/993))

## 3.3.4

### Features

- Env var to keep large envelopes if they are rejected by Sentry (#957)

### Fixes

- serialize parent_span_id in contexts.trace (#958)

## 3.3.3

### Fixes

- boot time detection can fail in some cases (#955)

## 3.3.2

### Fixes

- Don't override Span/Transaction status on Finish(...) if status was not provided explicitly (#928) @Tyrrrz
- Fix startup time shows incorrect value on macOS/Linux. Opt-out available for IL2CPP. (#948)

## 3.3.1

### Fixes

- Move Description field from Transaction to Trace context (#924) @Tyrrrz
- Drop unfinished spans from transaction (#923) @Tyrrrz
- Don't dispose the SDK when UnobservedTaskException is captured (#925) @bruno-garcia
- Fix spans not inheriting TraceId from transaction (#922) @Tyrrrz

## 3.3.0

### Features

- Add StartupTime and Device.BootTime (#887) @lucas-zimerman
- Link events to currently active span (#909) @Tyrrrz
- Add useful contextual data to TransactionSamplingContext in ASP.NET Core integration (#910) @Tyrrrz

### Changes

- Limit max spans in transaction to 1000 (#908) @Tyrrrz

## 3.2.0

### Changes

- Changed the underlying implementation of `ITransaction` and `ISpan`. `IHub.CaptureTransaction` now takes a `Transaction` instead of `ITransaction`. (#880) @Tyrrrz
- Add IsParentSampled to TransactionContext (#885) @Tyrrrz
- Retrieve CurrentVersion for ASP.NET applications (#884) @lucas-zimerman
- Make description parameter nullable on `ISpan.StartChild(...)` and related methods (#900) @Tyrrrz
- Add Platform to Transaction, mimicking the same property on SentryEvent (#901) @Tyrrrz

## 3.1.0

### Features

- Adding TaskUnobservedTaskExceptionIntegration to default integrations and method to remove it (#870) @FilipNemec
- Enrich transactions with more data (#875) @Tyrrrz

### Fixes

- Don't add version prefix in release if it's already set (#877) @Tyrrrz

## 3.0.8

### Features

- Add AddSentryTag and AddSentryContext Extensions for exception class (#834) @lucas-zimerman
- Associate span exceptions with event exceptions (#848) @Tyrrrz
- MaxCacheItems option to control files on disk (#846) @Tyrrrz
- Move SentryHttpMessageHandlerBuilderFilter to Sentry.Extensions.Logging (#845) @Tyrrrz

### Fixes

- Fix CachingTransport throwing an exception when it can't move the files from the previous session (#871) @Tyrrrz

## 3.0.7

### Changes

- Don't write timezone_display_name if it's the same as the ID (#837) @Tyrrrz
- Serialize arbitrary objects in contexts (#838) @Tyrrrz

## 3.0.6

### Fixes

- Fix serialization of transactions when filesystem caching is enabled. (#815) @Tyrrrz
- Fix UWP not registering exceptions (#821) @lucas-zimerman
- Fix tracing middleware (#813) @Tyrrrz

## 3.0.5

### Changes

- Fix transaction sampling (#810) @Tyrrrz

## 3.0.4

### Changes

- Don't add logs coming from Sentry as breadcrumbs (fixes stack overflow exception) (#797) @Tyrrrz
- Consolidate logic for resolving hub (fixes bug "SENTRY_DSN is not defined") (#795) @Tyrrrz
- Add SetFingerprint overload that takes `params string[]` (#796) @Tyrrrz
- Create spans for outgoing HTTP requests (#802) @Tyrrrz
- Finish span on exception in SentryHttpMessageHandler (#806) @Tyrrrz
- Fix ObjectDisposedException caused by object reuse in RetryAfterHandler (#807) @Tyrrrz

## 3.0.3

### Changes

- Fix DI issues in ASP.NET Core + SentryHttpMessageHandlerBuilderFilter (#789) @Tyrrrz
- Fix incorrect NRT on SpanContext.ctor (#788) @Tyrrrz
- Remove the `Evaluate` error from the breadcrumb list (#790) @Tyrrrz
- Set default tracing sample rate to 0.0 (#791) @Tyrrrz

## 3.0.2

### Changes

- Add GetSpan() to IHub and SentrySdk (#782) @Tyrrrz
- Automatically start transactions from incoming trace in ASP.NET Core (#783) @Tyrrrz
- Automatically inject 'sentry-trace' on outgoing requests in ASP.NET Core (#784) @Tyrrrz

## 3.0.1

### Changes

- bump log4net 2.0.12 (#781) @bruno-garcia
- Fix Serilog version (#780) @bruno-garcia
- Move main Protocol types to Sentry namespace (#779) @bruno-garcia

## 3.0.0

### Changes

- Add support for dynamic transaction sampling. (#753) @Tyrrrz
- Integrate trace headers. (#758) @Tyrrrz
- Renamed Option `DiagnosticsLevel` to `DiagnosticLevel` (#759) @bruno-garcia
- Add additional data to transactions (#763) @Tyrrrz
- Improve transaction instrumentation on ASP.NET Core (#766) @Tyrrrz
- Add `Release` to `Scope` (#765) @Tyrrrz
- Don't fallback to `HttpContext.RequestPath` if a route is unknown (#767 #769) @kanadaj @Tyrrrz

## 3.0.0-beta.0

### Changes

- Add instruction_addr to SentryStackFrame. (#744) @lucas-zimerman
- Default stack trace format: Ben.Demystifier (#732) @bruno-garcia

## 3.0.0-alpha.11

### Changed

- Limit attachment size (#705)
- Separate tracing middleware (#737)
- Bring Transaction a bit more inline with Java SDK (#741)
- Sync transaction and transaction name on scope (#740)

## 3.0.0-alpha.10

- Disabled Mono StackTrace Factory. (#709) @lucas-zimerman
- Adds to the existing User Other dict rather than replacing (#729) @brettjenkins

## 3.0.0-alpha.9

- Handle non-json error response messages on HttpTransport. (#690) @lucas-zimerman
- Fix deadlock on missing ConfigureAwait into foreach loops. (#694) @lucas-zimerman
- Report gRPC sdk name (#700) @bruno-garcia

## 3.0.0-alpha.8

- Include parameters in stack frames. (#662) @Tyrrrz
- Remove CultureUIInfo if value is even with CultureInfo. (#671) @lucas-zimerman
- Make all fields on UserFeedback optional. (#660) @Tyrrrz
- Align transaction names with Java. (#659) @Tyrrrz
- Include assembly name in default release. (#682) @Tyrrrz
- Add support for attachments. (#670) @Tyrrrz
- Improve logging for relay errors. (#683) @Tyrrrz
- Report sentry.dotnet.aspnet on the new Sentry.AspNet package. (#681) @Tyrrrz
- Always send a default release. (#695) @Tyrrrz

## 3.0.0-alpha.7

- Ref moved SentryId from namespace Sentry.Protocol to Sentry (#643) @lucas-zimerman
- Ref renamed `CacheFlushTimeout` to `InitCacheFlushTimeout` (#638) @lucas-zimerman
- Add support for performance. ([#633](https://github.com/getsentry/sentry-dotnet/pull/633))
- Transaction (of type `string`) on Scope and Event now is called TransactionName. ([#633](https://github.com/getsentry/sentry-dotnet/pull/633))

## 3.0.0-alpha.6

- Abandon ValueTask #611
- Fix Cache deleted on HttpTransport exception. (#610) @lucas-zimerman
- Add `SentryScopeStateProcessor` #603
- Add net5.0 TFM to libraries #606
- Add more logging to CachingTransport #619
- Bump Microsoft.Bcl.AsyncInterfaces to 5.0.0 #618
- Bump `Microsoft.Bcl.AsyncInterfaces` to 5.0.0 #618
- `DefaultTags` moved from `SentryLoggingOptions` to `SentryOptions` (#637) @PureKrome
- `Sentry.Serilog` can accept DefaultTags (#637) @PureKrome

## 3.0.0-alpha.5

- Replaced `BaseScope` with `IScope`. (#590) @Tyrrrz
- Removed code coverage report from the test folder. (#592) @lucas-zimerman
- Add target framework NET5.0 on Sentry.csproj. Change the type of `Extra` where value parameter become nullable. @lucas-zimerman
- Implement envelope caching. (#576) @Tyrrrz
- Add a list of .NET Frameworks installed when available. (#531) @lucas-zimerman
- Parse Mono and IL2CPP stacktraces for Unity and Xamarin (#578) @bruno-garcia
- Update TFMs and dependency min version (#580) @bruno-garcia
- Run all tests on .NET 5 (#583) @bruno-garcia

## 3.0.0-alpha.4

- Add the client user ip if both SendDefaultPii and IsEnvironmentUser are set. (#1015) @lucas-zimerman
- Replace Task with ValueTask where possible. (#564) @Tyrrrz
- Add support for ASP.NET Core gRPC (#563) @Mitch528
- Push API docs to GitHub Pages GH Actions (#570) @bruno-garcia
- Refactor envelopes

## 3.0.0-alpha.3

- Add support for user feedback. (#559) @lucas-zimerman
- Add support for envelope deserialization (#558) @Tyrrrz
- Add package description and tags to Sentry.AspNet @Tyrrrz
- Fix internal url references for the new Sentry documentation. (#562) @lucas-zimerman

## 3.0.0-alpha.2

- Set the Environment setting to 'production' if none was provided. (#550) @PureKrome
- ASPNET.Core hosting environment is set to 'production' / 'development' (notice lower casing) if no custom options.Enviroment is set. (#554) @PureKrome
- Add most popular libraries to InAppExclude #555 (@bruno-garcia)
- Add support for individual rate limits.
- Extend `SentryOptions.BeforeBreadcrumb` signature to accept returning nullable values.
- Add support for envelope deserialization.

## 3.0.0-alpha.1

- Rename `LogEntry` to `SentryMessage`. Change type of `SentryEvent.Message` from `string` to `SentryMessage`.
- Change the type of `Gpu.VendorId` from `int` to `string`.
- Add support for envelopes.
- Publishing symbols package (snupkg) to nuget.org with sourcelink

## 3.0.0-alpha.0

- Move aspnet-classic integration to Sentry.AspNet (#528) @Tyrrrz
- Merge Sentry.Protocol into Sentry (#527) @Tyrrrz
- Framework and runtime info (#526) @bruno-garcia
- Add NRTS to Sentry.Extensions.Logging (#524) @Tyrrrz
- Add NRTs to Sentry.Serilog, Sentry.NLog, Sentry.Log4Net (#521) @Tyrrrz
- Add NRTs to Sentry.AspNetCore (#520) @Tyrrrz
- Fix CI build on GitHub Actions (#523) @Tyrrrz
- Add GitHubActionsTestLogger (#511) @Tyrrrz

We'd love to get feedback.

## 2.2.0-alpha

Add nullable reference types support (Sentry, Sentry.Protocol) (#509)
fix: Use ASP.NET Core endpoint FQDN (#485)
feat: Add integration to TaskScheduler.UnobservedTaskException (#481)

## 2.1.6

fix: aspnet fqdn (#485) @bruno-garcia
ref: wait on test the time needed (#484) @bruno-garcia
feat: Add integration to TaskScheduler.UnobservedTaskException (#481) @lucas-zimerman
build(deps): bump Serilog.AspNetCore from 3.2.0 to 3.4.0 (#477)  @dependabot-preview
Fix README typo (#480) @AndreasLangberg
build(deps): bump coverlet.msbuild from 2.8.1 to 2.9.0 (#462) @dependabot-preview
build(deps): bump Microsoft.Extensions.Logging.Debug @dependabot-preview
fix some spelling (#475) @SimonCropp
build(deps): bump Microsoft.Extensions.Configuration.Json (#467) @dependabot-preview

## 2.1.5

- fix: MEL don't init if enabled (#460) @bruno-garcia
- feat: Device Calendar, Timezone, CultureInfo (#457) @bruno-garcia
- ref: Log out debug disabled (#459) @bruno-garcia
- dep: Bump PlatformAbstractions (#458) @bruno-garcia
- feat: Exception filter (#456) @bruno-garcia

## 2.1.5-beta

- fix: MEL don't init if enabled (#460) @bruno-garcia
- feat: Device Calendar, Timezone, CultureInfo (#457) @bruno-garcia
- ref: Log out debug disabled (#459) @bruno-garcia
- dep: Bump PlatformAbstractions (#458) @bruno-garcia
- feat: Exception filter (#456) @bruno-garcia

## 2.1.4

- NLog SentryTarget - NLogDiagnosticLogger for writing to NLog InternalLogger (#450) @snakefoot
- fix: SentryScopeManager dispose message (#449) @bruno-garcia
- fix: dont use Sentry namespace on sample (#447) @bruno-garcia
- Remove obsolete API from benchmarks (#445) @bruno-garcia
- build(deps): bump Microsoft.Extensions.Logging.Debug from 2.1.1 to 3.1.4 (#421) @dependabot-preview
- build(deps): bump Microsoft.AspNetCore.Diagnostics from 2.1.1 to 2.2.0 (#431) @dependabot-preview
- build(deps): bump Microsoft.CodeAnalysis.CSharp.Workspaces from 3.1.0 to 3.6.0 (#437) @dependabot-preview

## 2.1.3

- SentryScopeManager - Fixed clone of Stack so it does not reverse order (#420) @snakefoot
- build(deps): bump Serilog.AspNetCore from 2.1.1 to 3.2.0 (#411) @dependabot-preview
- Removed dependency on System.Collections.Immutable (#405) @snakefoot
- Fix Sentry.Microsoft.Logging Filter now drops also breadcrumbs (#440)

## 2.1.2-beta5

Fix Background worker dispose logs error message (#408)
Fix sentry serilog extension method collapsing (#406)
Fix Sentry.Samples.NLog so NLog.config is valid (#404)

Thanks @snakefoot and @JimHume for the fixes

Add MVC route data extraction to ScopeExtensions.Populate() (#401)

## 2.1.2-beta3

Fixed ASP.NET System.Web catch HttpException to prevent the request processor from being unable to submit #397 (#398)

## 2.1.2-beta2

- Ignore WCF error and capture (#391)

### 2.1.2-beta

- Serilog Sentry sink does not load all options from IConfiguration (#380)
- UnhandledException sets Handled=false (#382)

## 2.1.1

Bug fix:  Don't overwrite server name set via configuration with machine name on ASP.NET Core #372

## 2.1.0

- Set score url to fully constructed url #367 Thanks @christopher-taormina-zocdoc
- Don't dedupe from inner exception #363 - Note this might change groupings. It's opt-in.
- Expose FlushAsync to intellisense #362
- Protocol monorepo #325 - new protocol version whenever there's a new SDK release

## 2.0.3

Expose httpHandler creation (#359)
NLog: possibility to override fingerprint using AdditionalGroupingKey (#358) @Shtannikov
Take ServerName from options (#356)

## 2.0.2

Add logger and category from Serilog SourceContext. (#316) @krisztiankocsis
Set DateFormatHandling.IsoDateFormat for serializer. Fixes #351 (#353)  @olsh

## 2.0.1

Removed `-beta` from dependencies.

## 2.0.0

- SentryTarget - GetTagsFromLogEvent with null check (#326)
- handled process corrupted (#328)
- sourcelink GA (#330)
- Adds ability to specify user values via NLog configuration (#336)
- Add option to ASP.NET Core to flush events after response complete (#288)
- Fixed race on `BackgroundWorker`  (#293)
- Exclude `Sentry.` frames from InApp (#272)
- NLog SentryTarget with less overhead for breadcrumb (#273)
- Logging on body not extracted (#246)
- Add support to DefaultTags for ASP.NET Core and M.E.Logging (#268)
- Don't use ValueTuple (#263)
- All public members were documented: #252
- Use EnableBuffering to keep request payload around: #250
- Serilog default levels: #237
- Removed dev dependency from external dependencies 4d92ab0
- Use new `Sentry.Protocol` 836fb07e
- Use new `Sentry.PlatformAbsrtractions` #226
- Debug logging for ASP.NET Classic #209
- Reading request body throws on ASP.NET Core 3 (#324)
- NLog: null check contextProp.Value during IncludeEventDataOnBreadcrumbs (#323)
- JsonSerializerSettings - ReferenceLoopHandling.Ignore (#312)
- Fixed error when reading request body affects collecting other request data (#299)
- `Microsoft.Extensions.Logging` `ConfigureScope` invocation. #208, #210, #224 Thanks @dbraillon
- `Sentry.Serilog` Verbose level. #213, #217. Thanks @kanadaj
- AppDomain.ProcessExit will close the SDK: #242
- Adds PublicApiAnalyzers to public projects: #234
- NLog: Utilizes Flush functionality in NLog target: #228
- NLog: Set the logger via the log event info in SentryTarget.Write, #227
- Multi-target .NET Core 3.0 (#308)

Major version bumped due to these breaking changes:

1. `Sentry.Protocol` version 2.0.0
   - Remove StackTrace from SentryEvent [#38](https://github.com/getsentry/sentry-dotnet-protocol/pull/38) - StackTrace is  either part of Thread or SentryException.
2. Removed `ContextLine` #223
3. Use `StackTrace` from `Threads` #222
4. `FlushAsync` added to `ISentryClient` #214

## 2.0.0-beta8

- SentryTarget - GetTagsFromLogEvent with null check (#326)
- handled process corrupted (#328)
- sourcelink GA (#330)
- Adds ability to specify user values via NLog configuration (#336)

## 2.0.0-beta7

Fixes:

- Reading request body throws on ASP.NET Core 3 (#324)
- NLog: null check contextProp.Value during IncludeEventDataOnBreadcrumbs (#323)
- JsonSerializerSettings - ReferenceLoopHandling.Ignore (#312)

Features:

- Multi-target .NET Core 3.0 (#308)

## 2.0.0-beta6

- Fixed error when reading request body affects collecting other request data (#299)

## 2.0.0-beta5

- Add option to ASP.NET Core to flush events after response complete (#288)
- Fixed race on `BackgroundWorker`  (#293)
- Exclude `Sentry.` frames from InApp (#272)
- NLog SentryTarget with less overhead for breadcrumb (#273)

## 2.0.0-beta4

- Logging on body not extracted (#246)
- Add support to DefaultTags for ASP.NET Core and M.E.Logging (#268)
- Don't use ValueTuple (#263)

## 2.0.0-beta3

- All public members were documented: #252
- Use EnableBuffering to keep request payload around: #250
- Serilog default levels: #237

Thanks @josh-degraw for:

- AppDomain.ProcessExit will close the SDK: #242
- Adds PublicApiAnalyzers to public projects: #234
- NLog: Utilizes Flush functionality in NLog target: #228
- NLog: Set the logger via the log event info in SentryTarget.Write, #227

## 2.0.0-beta2

- Removed dev dependency from external dependencies 4d92ab0
- Use new `Sentry.Protocol` 836fb07e
- Use new `Sentry.PlatformAbsrtractions` #226

## 2.0.0-beta

Major version bumped due to these breaking changes:

1. `Sentry.Protocol` version 2.0.0
   - Remove StackTrace from SentryEvent [#38](https://github.com/getsentry/sentry-dotnet-protocol/pull/38) - StackTrace is either part of Thread or SentryException.
2. Removed `ContextLine` #223
3. Use `StackTrace` from `Threads` #222
4. `FlushAsync` added to `ISentryClient` #214

Other Features:

- Debug logging for ASP.NET Classic #209

Fixes:

- `Microsoft.Extensions.Logging` `ConfigureScope` invocation. #208, #210, #224 Thanks @dbraillon
- `Sentry.Serilog` Verbose level. #213, #217. Thanks @kanadaj

## 1.2.1-beta

Fixes and improvements to the NLog integration: #207 by @josh-degraw

## 1.2.0

### Features

- Optionally skip module registrations #202 - (Thanks @josh-degraw)
- First NLog integration release #188 (Thanks @josh-degraw)
- Extensible stack trace #184 (Thanks @pengweiqhca)
- MaxRequestSize for ASP.NET and ASP.NET Core #174
- InAppInclude #171
- Overload to AddSentry #163 by (Thanks @f1nzer)
- ASP.NET Core AddSentry has now ConfigureScope: #160

### Bug fixes

- Don't override user #199
- Read the hub to take latest Client: 8f4b5ba

## 1.1.3-beta4

Bug fix: Don't override user  #199

## 1.1.3-beta3

- First NLog integration release #188 (Thanks @josh-degraw)
- Extensible stack trace #184 (Thanks @pengweiqhca)

## 1.1.3-beta2

Feature:

- MaxRequestSize for ASP.NET and ASP.NET Core #174
- InAppInclude #171

Fix: Diagnostic log order: #173 by @scolestock

## 1.1.3-beta

Fixed:

- Read the hub to take latest Client: 8f4b5ba1a3
- Uses Sentry.Protocol 1.0.4 4035e25

Feature

- Overload to `AddSentry` #163 by @F1nZeR
- ASP.NET Core `AddSentry` has now `ConfigureScope`: #160

## 1.1.2

Using [new version of the protocol with fixes and features](https://github.com/getsentry/sentry-dotnet-protocol/releases/tag/1.0.3).

Fixed:

ASP.NET Core integration issue when containers are built on the ServiceCollection after SDK is initialized (#157, #103 )

## 1.1.2-beta

Fixed:

- ASP.NET Core integration issue when containers are built on the ServiceCollection after SDK is initialized (#157, #103 )

## 1.1.1

Fixed:

- Serilog bug that self log would recurse #156

Feature:

- log4net environment via xml configuration #150 (Thanks Sébastien Pierre)

## 1.1.0

Includes all features and bug fixes of previous beta releases:

Features:

- Use log entry to improve grouping #125
- Use .NET Core SDK 2.1.401
- Make AddProcessors extension methods on Options public #115
- Format InternalsVisibleTo to avoid iOS issue: 94e28b3
- Serilog Integration #118, #145
- Capture methods return SentryId #139, #140
- MEL integration keeps properties as tags #146
- Sentry package Includes net461 target #135

Bug fixes:

- Disabled SDK throws on shutdown: #124
- Log4net only init if current hub is disabled #119

Thanks to our growing list of [contributors](https://github.com/getsentry/sentry-dotnet/graphs/contributors).

## 1.0.1-beta5

- Added `net461` target to Serilog package #148

## 1.0.1-beta4

- Serilog Integration #118, #145
- `Capture` methods return `SentryId` #139, #140
- MEL integration keeps properties as tags #146
- Revert reducing Json.NET requirements <https://github.com/getsentry/sentry-dotnet/commit/1aed4a5c76ead2f4d39f1c2979eda02d068bfacd>

Thanks to our growing [list of contributors](https://github.com/getsentry/sentry-dotnet/graphs/contributors).

## 1.0.1-beta3

Lowering Newtonsoft.Json requirements; #138

## 1.0.1-beta2

`Sentry` package Includes `net461` target #135

## 1.0.1-beta

Features:

- Use log entry to improve grouping #125
- Use .NET Core SDK 2.1.401
- Make `AddProcessors` extension methods on Options public  #115
- Format InternalsVisibleTo to avoid iOS issue: 94e28b3

Bug fixes:

- Disabled SDK throws on shutdown: #124
- Log4net only init if current hub is disabled #119

## 1.0.0

### First major release of the new .NET SDK

#### Main features

##### Sentry package

- Automatic Captures global unhandled exceptions (AppDomain)
- Scope management
- Duplicate events automatically dropped
- Events from the same exception automatically dropped
- Web proxy support
- HttpClient/HttpClientHandler configuration callback
- Compress request body
- Event sampling opt-in
- Event flooding protection (429 retry-after and internal bound queue)
- Release automatically set (AssemblyInformationalVersionAttribute, AssemblyVersion or env var)
- DSN discovered via environment variable
- Release (version) reported automatically
- CLS Compliant
- Strong named
- BeforeSend and BeforeBreadcrumb callbacks
- Event and Exception processors
- SourceLink (including PDB in nuget package)
- Device OS info sent
- Device Runtime info sent
- Enable SDK debug mode (opt-in)
- Attach stack trace for captured messages (opt-in)

##### Sentry.Extensions.Logging

- Includes all features from the `Sentry` package.
- BeginScope data added to Sentry scope, sent with events
- LogInformation or higher added as breadcrumb, sent with next events.
- LogError or higher automatically captures an event
- Minimal levels are configurable.

##### Sentry.AspNetCore

- Includes all features from the `Sentry` package.
- Includes all features from the `Sentry.Extensions.Logging` package.
- Easy ASP.NET Core integration, single line: `UseSentry`.
- Captures unhandled exceptions in the middleware pipeline
- Captures exceptions handled by the framework `UseExceptionHandler` and Error page display.
- Any event sent will include relevant application log messages
- RequestId as tag
- URL as tag
- Environment is automatically set (`IHostingEnvironment`)
- Request payload can be captured if opt-in
- Support for EventProcessors registered with DI
- Support for ExceptionProcessors registered with DI
- Captures logs from the request (using Microsoft.Extensions.Logging)
- Supports configuration system (e.g: appsettings.json)
- Server OS info sent
- Server Runtime info sent
- Request headers sent
- Request body compressed

All packages are:

- Strong named
- Tested on Windows, Linux and macOS
- Tested on .NET Core, .NET Framework and Mono

##### Learn more

- [Code samples](https://github.com/getsentry/sentry-dotnet/tree/master/samples)
- [Sentry docs](https://docs.sentry.io/quickstart/?platform=csharp)

Sample event using the log4net integration:
![Sample event in Sentry](https://github.com/getsentry/sentry-dotnet/blob/master/samples/Sentry.Samples.Log4Net/.assets/log4net-sample.gif?raw=true)

Download it directly from GitHub or using NuGet:

|      Integrations                 |        NuGet         |
| ----------------------------- | -------------------: |
|         **Sentry**            |    [![NuGet](https://img.shields.io/nuget/vpre/Sentry.svg)](https://www.nuget.org/packages/Sentry)   |
|     **Sentry.AspNetCore**     |   [![NuGet](https://img.shields.io/nuget/vpre/Sentry.AspNetCore.svg)](https://www.nuget.org/packages/Sentry.AspNetCore)   |
| **Sentry.Extensions.Logging** | [![NuGet](https://img.shields.io/nuget/vpre/Sentry.Extensions.Logging.svg)](https://www.nuget.org/packages/Sentry.Extensions.Logging)   |
| **Sentry.Log4Net** | [![NuGet](https://img.shields.io/nuget/vpre/Sentry.Log4Net.svg)](https://www.nuget.org/packages/Sentry.Log4Net)   |

## 1.0.0-rc2

Features and improvements:

- `SentrySdk.LastEventId` to get scoped id
- `BeforeBreadcrumb` to allow dropping or modifying a breadcrumb
- Event processors on scope #58
- Event processor as `Func<SentryEvent,SentryEvent>`

Bug fixes:

- #97 Sentry environment takes precedence over ASP.NET Core

Download it directly below from GitHub or using NuGet:

|      Integrations                 |        NuGet         |
| ----------------------------- | -------------------: |
|         **Sentry**            |    [![NuGet](https://img.shields.io/nuget/vpre/Sentry.svg)](https://www.nuget.org/packages/Sentry)   |
|     **Sentry.AspNetCore**     |   [![NuGet](https://img.shields.io/nuget/vpre/Sentry.AspNetCore.svg)](https://www.nuget.org/packages/Sentry.AspNetCore)   |
| **Sentry.Extensions.Logging** | [![NuGet](https://img.shields.io/nuget/vpre/Sentry.Extensions.Logging.svg)](https://www.nuget.org/packages/Sentry.Extensions.Logging)   |
| **Sentry.Log4Net** | [![NuGet](https://img.shields.io/nuget/vpre/Sentry.Log4Net.svg)](https://www.nuget.org/packages/Sentry.Log4Net)   |

## 1.0.0-rc

Features and improvements:

- Microsoft.Extensions.Logging (MEL) use framework configuration system #79 (Thanks @pengweiqhca)
- Use IOptions on Logging and ASP.NET Core integrations #81
- Send PII (personal identifier info, opt-in `SendDefaultPii`): #83
- When SDK is disabled SentryMiddleware passes through to next in pipeline: #84
- SDK diagnostic logging (option: `Debug`): #85
- Sending Stack trace for events without exception (like CaptureMessage, opt-in `AttachStackTrace`) #86

Bug fixes:

- MEL: Only call Init if DSN was provided <https://github.com/getsentry/sentry-dotnet/commit/097c6a9c6f4348d87282c92d9267879d90879e2a>
- Correct namespace for `AddSentry` <https://github.com/getsentry/sentry-dotnet/commit/2498ab4081f171dc78e7f74e4f1f781a557c5d4f>

Breaking changes:

The settings for HTTP and Worker have been moved to `SentryOptions`. There's no need to call `option.Http(h => h...)` anymore.
`option.Proxy` was renamed to `option.HttpProxy`.

[New sample](https://github.com/getsentry/sentry-dotnet/tree/master/samples/Sentry.Samples.GenericHost) using [GenericHost](https://docs.microsoft.com/en-us/aspnet/core/fundamentals/host/generic-host?view=aspnetcore-2.1)

Download it directly below from GitHub or using NuGet:

|      Integrations                 |        NuGet         |
| ----------------------------- | -------------------: |
|         **Sentry**            |    [![NuGet](https://img.shields.io/nuget/vpre/Sentry.svg)](https://www.nuget.org/packages/Sentry)   |
|     **Sentry.AspNetCore**     |   [![NuGet](https://img.shields.io/nuget/vpre/Sentry.AspNetCore.svg)](https://www.nuget.org/packages/Sentry.AspNetCore)   |
| **Sentry.Extensions.Logging** | [![NuGet](https://img.shields.io/nuget/vpre/Sentry.Extensions.Logging.svg)](https://www.nuget.org/packages/Sentry.Extensions.Logging)   |
| **Sentry.Log4Net** | [![NuGet](https://img.shields.io/nuget/vpre/Sentry.Log4Net.svg)](https://www.nuget.org/packages/Sentry.Log4Net)   |

## 0.0.1-preview5

Features:

- Support buffered gzip request #73
- Reduced dependencies from the ASP.NET Core integraiton
- InAppExclude configurable #75
- Duplicate event detects inner exceptions #76
- HttpClientHandler configuration callback #72
- Event sampling opt-in
- ASP.NET Core sends server name

Bug fixes:

- On-prem without chuncked support for gzip #71
- Exception.Data key is not string #77

**[Watch on youtube](https://www.youtube.com/watch?v=xK6a1goK_w0) how to use the ASP.NET Core integration**

Download it directly below from GitHub or using NuGet:

|      Integrations                 |        NuGet         |
| ----------------------------- | -------------------: |
|         **Sentry**            |    [![NuGet](https://img.shields.io/nuget/vpre/Sentry.svg)](https://www.nuget.org/packages/Sentry)   |
|     **Sentry.AspNetCore**     |   [![NuGet](https://img.shields.io/nuget/vpre/Sentry.AspNetCore.svg)](https://www.nuget.org/packages/Sentry.AspNetCore)   |
| **Sentry.Extensions.Logging** | [![NuGet](https://img.shields.io/nuget/vpre/Sentry.Extensions.Logging.svg)](https://www.nuget.org/packages/Sentry.Extensions.Logging)   |
| **Sentry.Log4Net** | [![NuGet](https://img.shields.io/nuget/vpre/Sentry.Log4Net.svg)](https://www.nuget.org/packages/Sentry.Log4Net)   |

## 0.0.1-preview4

Features:

- Using [Sentry Protocol](https://github.com/getsentry/sentry-dotnet-protocol) as a dependency
- Environment can be set via `SentryOptions` #49
- Compress request body (configurable: Fastest, Optimal, Off) #63
- log4net integration
- SDK honors Sentry's 429 HTTP Status with Retry After header #61

Bug fixes:

- `Init` pushes the first scope #55, #54
- `Exception.Data` copied to `SentryEvent.Data` while storing the index of originating error.
- Demangling code ensures Function name available #64
- ASP.NET Core integration throws when Serilog added #65, #68, #67

Improvements to [the docs](https://getsentry.github.io/sentry-dotnet) like:

- Release discovery
- `ConfigureScope` clarifications
- Documenting samples

### [Watch on youtube](https://www.youtube.com/watch?v=xK6a1goK_w0) how to use the ASP.NET Core integration

Download it directly from GitHub or using NuGet:

|      Integrations                 |        NuGet         |
| ----------------------------- | -------------------: |
|         **Sentry**            |    [![NuGet](https://img.shields.io/nuget/vpre/Sentry.svg)](https://www.nuget.org/packages/Sentry)   |
|     **Sentry.AspNetCore**     |   [![NuGet](https://img.shields.io/nuget/vpre/Sentry.AspNetCore.svg)](https://www.nuget.org/packages/Sentry.AspNetCore)   |
| **Sentry.Extensions.Logging** | [![NuGet](https://img.shields.io/nuget/vpre/Sentry.Extensions.Logging.svg)](https://www.nuget.org/packages/Sentry.Extensions.Logging)   |
| **Sentry.Log4Net** | [![NuGet](https://img.shields.io/nuget/vpre/Sentry.Log4Net.svg)](https://www.nuget.org/packages/Sentry.Log4Net)   |

## 0.0.1-preview3

This third preview includes bug fixes and more features. Test coverage increased to 96%

Features and improvements:

- Filter duplicate events/exceptions #43
- EventProcessors can be added (sample [1](https://github.com/getsentry/sentry-dotnet/blob/dbb5a3af054d0ca6f801de37fb7db3632ca2c65a/samples/Sentry.Samples.Console.Customized/Program.cs#L151), [2](https://github.com/getsentry/sentry-dotnet/blob/dbb5a3af054d0ca6f801de37fb7db3632ca2c65a/samples/Sentry.Samples.Console.Customized/Program.cs#L41))
- ExceptionProcessors can be added #36 (sample [1](https://github.com/getsentry/sentry-dotnet/blob/dbb5a3af054d0ca6f801de37fb7db3632ca2c65a/samples/Sentry.Samples.Console.Customized/Program.cs#L172), [2](https://github.com/getsentry/sentry-dotnet/blob/dbb5a3af054d0ca6f801de37fb7db3632ca2c65a/samples/Sentry.Samples.Console.Customized/Program.cs#L42))
- Release is automatically discovered/reported #35
- Contexts is a dictionary - allows custom data #37
- ASP.NET integration reports context as server: server-os, server-runtime #37
- Assemblies strong named #41
- Scope exposes IReadOnly members instead of Immutables
- Released a [documentation site](https://getsentry.github.io/sentry-dotnet/)

Bug fixes:

- Strong name
- Logger provider gets disposed/flushes events

[Watch on youtube](https://www.youtube.com/watch?v=xK6a1goK_w0) how to use the ASP.NET Core integration.

Download it directly from GitHub or using NuGet:

|      Integrations                 |        NuGet         |
| ----------------------------- | -------------------: |
|         **Sentry**            |    [![NuGet](https://img.shields.io/nuget/vpre/Sentry.svg)](https://www.nuget.org/packages/Sentry)   |
|     **Sentry.AspNetCore**     |   [![NuGet](https://img.shields.io/nuget/vpre/Sentry.AspNetCore.svg)](https://www.nuget.org/packages/Sentry.AspNetCore)   |
| **Sentry.Extensions.Logging** | [![NuGet](https://img.shields.io/nuget/vpre/Sentry.Extensions.Logging.svg)](https://www.nuget.org/packages/Sentry.Extensions.Logging)   |

## 0.0.1-preview2

This second release includes bug fixes and more features. Test coverage increased to 93%

Features and improvements:

- Added `CaptureMessage`
- `BeforeSend` callback errors are sent as breadcrumbs
- `ASP.NET Core` integration doesn't add tags added by `Microsoft.Extensions.Logging`
- SDK name is reported depending on the package added
- Integrations API allows user-defined SDK integration
- Unhandled exception handler can be configured via integrations
- Filter kestrel log eventid 13 (application error) when already captured by the middleware

Bugs fixed:

- Fixed #28
- HTTP Proxy set to HTTP message handler

Download it directly from GitHub or using NuGet:

|      Integrations                 |        NuGet         |
| ----------------------------- | -------------------: |
|         **Sentry**            |    [![NuGet](https://img.shields.io/nuget/vpre/Sentry.svg)](https://www.nuget.org/packages/Sentry)   |
|     **Sentry.AspNetCore**     |   [![NuGet](https://img.shields.io/nuget/vpre/Sentry.AspNetCore.svg)](https://www.nuget.org/packages/Sentry.AspNetCore)   |
| **Sentry.Extensions.Logging** | [![NuGet](https://img.shields.io/nuget/vpre/Sentry.Extensions.Logging.svg)](https://www.nuget.org/packages/Sentry.Extensions.Logging)   |

## 0.0.1-preview1

Our first preview of the SDK:

Main features:

- Easy ASP.NET Core integration, single line: `UseSentry`.
- Captures unhandled exceptions in the middleware pipeline
- Captures exceptions handled by the framework `UseExceptionHandler` and Error page display.
- Captures process-wide unhandled exceptions (AppDomain)
- Captures logger.Error or logger.Critical
- When an event is sent, data from the current request augments the event.
- Sends information about the server running the app (OS, Runtime, etc)
- Informational logs written by the app or framework augment events sent to Sentry
- Optional include of the request body
- HTTP Proxy configuration

Also available via NuGet:

[Sentry](https://www.nuget.org/packages/Sentry/0.0.1-preview1)
[Sentry.AspNetCore](https://www.nuget.org/packages/Sentry.AspNetCore/0.0.1-preview1)
[Sentry.Extensions.Logging](https://www.nuget.org/packages/Sentry.Extensions.Logging/0.0.1-preview1)<|MERGE_RESOLUTION|>--- conflicted
+++ resolved
@@ -2,15 +2,13 @@
 
 ## Unreleased
 
-<<<<<<< HEAD
 ### Features
 
 - Added trace origin to distinguish Sentry traces from custom instrumented traces ([#3400](https://github.com/getsentry/sentry-dotnet/pull/3400))
-=======
+
 ### Fixes
 
 - Fixed null IServiceProvider in anonymous routes with OpenTelemetry ([#3401](https://github.com/getsentry/sentry-dotnet/pull/3401))
->>>>>>> 1447b559
 
 ### Dependencies
 
