--- conflicted
+++ resolved
@@ -5,11 +5,8 @@
 ### Features
 
 - Experimental _Structured Logs_:
-<<<<<<< HEAD
   - Add integration for `Serilog` ([#4462](https://github.com/getsentry/sentry-dotnet/pull/4462))
-=======
   - Redesign SDK Logger APIs to allow usage of `params` ([#4451](https://github.com/getsentry/sentry-dotnet/pull/4451))
->>>>>>> 0a087544
   - Shorten the `key` names of `Microsoft.Extensions.Logging` attributes ([#4450](https://github.com/getsentry/sentry-dotnet/pull/4450))
 
 ### Fixes
