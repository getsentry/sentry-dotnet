# Changelog

<<<<<<< HEAD
## Unreleased - 4.x

### Fixes

- Android native symbol upload ([#2876](https://github.com/getsentry/sentry-dotnet/pull/2876))
- Sentry.Serilog no longer throws if a disabled DSN is provided when initializing Sentry via the Serilog integration ([#2883](https://github.com/getsentry/sentry-dotnet/pull/2883))

### .NET target frameworks changes

**Dropped netstandard2.0 support for Sentry.AspNetCore** ([#2807](https://github.com/getsentry/sentry-dotnet/pull/2807))

### API breaking Changes

#### Changed APIs

- ISpanTracer has been renamed back again to ISpan, to make it easier to upgrade from v3.x to v4.x ([#2870](https://github.com/getsentry/sentry-dotnet/pull/2870))

## 4.0.0-beta.1

### Features

- `Sentry.Profiling` is now packaged to be uploaded to nuget.org ([#2800](https://github.com/getsentry/sentry-dotnet/pull/2800))

## 4.0.0-beta.0

### Fixes

- Don't add WinUI exception integration on mobile platforms ([#2821](https://github.com/getsentry/sentry-dotnet/pull/2821))
- `Transactions` are now getting enriched by the client instead of the hub ([#2838](https://github.com/getsentry/sentry-dotnet/pull/2838))

### API breaking Changes

#### Removed APIs

- A number of `[Obsolete]` options have been removed ([#2841](https://github.com/getsentry/sentry-dotnet/pull/2841))
  - `BeforeSend` - use `SetBeforeSend` instead.
  - `BeforeSendTransaction` - use `SetBeforeSendTransaction` instead.
  - `BeforeBreadcrumb` - use `SetBeforeBreadcrumb` instead.
  - `CreateHttpClientHandler` - use `CreateHttpMessageHandler` instead.
  - `ReportAssemblies` - use `ReportAssembliesMode` instead.
  - `KeepAggregateException` - this property is no longer used and has no replacement.
  - `DisableTaskUnobservedTaskExceptionCapture` method has been renamed to `DisableUnobservedTaskExceptionCapture`.
  - `DebugDiagnosticLogger` - use `TraceDiagnosticLogger` instead.
- A number of iOS/Android-specific `[Obsolete]` options have been removed ([#2856](https://github.com/getsentry/sentry-dotnet/pull/2856))
  - `Distribution` - use `SentryOptions.Distribution` instead.
  - `EnableAutoPerformanceTracking` - use `SetBeforeSendTransaction` instead.
  - `EnableCoreDataTracking` - use `EnableCoreDataTracing` instead.
  - `EnableFileIOTracking` - use `EnableFileIOTracing` instead.
  - `EnableOutOfMemoryTracking` - use `EnableWatchdogTerminationTracking` instead.
  - `EnableUIViewControllerTracking` - use `EnableUIViewControllerTracing` instead.
  - `StitchAsyncCode` - no longer available.
  - `ProfilingTracesInterval` - no longer available.
  - `ProfilingEnabled` - use `ProfilesSampleRate` instead.
- Obsolete `SystemClock` constructor removed, use `SystemClock.Clock` instead. ([#2856](https://github.com/getsentry/sentry-dotnet/pull/2856))
- Obsolete `Runtime.Clone()` removed, this shouldn't have been public in the past and has no replacement. ([#2856](https://github.com/getsentry/sentry-dotnet/pull/2856))
- Obsolete `SentryException.Data` removed, use `SentryException.Mechanism.Data` instead. ([#2856](https://github.com/getsentry/sentry-dotnet/pull/2856))
- Obsolete `AssemblyExtensions` removed, this shouldn't have been public in the past and has no replacement. ([#2856](https://github.com/getsentry/sentry-dotnet/pull/2856))
- Obsolete `SentryDatabaseLogging.UseBreadcrumbs()` removed, it is called automatically and has no replacement. ([#2856](https://github.com/getsentry/sentry-dotnet/pull/2856))
- Obsolete `Scope.GetSpan()` removed, use `Span` property instead. ([#2856](https://github.com/getsentry/sentry-dotnet/pull/2856))
- Obsolete `IUserFactory` removed, use `ISentryUserFactory` instead. ([#2856](https://github.com/getsentry/sentry-dotnet/pull/2856), [#2840](https://github.com/getsentry/sentry-dotnet/pull/2840))

#### Changed APIs

- `DebugImage` and `DebugMeta` moved to `Sentry.Protocol` namespace. ([#2815](https://github.com/getsentry/sentry-dotnet/pull/2815))
- `SentryClient.Dispose` is no longer obsolete ([#2842](https://github.com/getsentry/sentry-dotnet/pull/2842))

## 4.0.0-alpha.0

This release brings support for .NET 8 Native AOT publishing and cleans up some of the old APIs that have outlived their use.

Additionally, we're dropping support for some of the old target frameworks, please check this [GitHub Discussion](https://github.com/getsentry/sentry-dotnet/discussions/2776) for details why.

### .NET target frameworks changes

- **Replace support for .NET Framework 4.6.1 with 4.6.2** ([#2786](https://github.com/getsentry/sentry-dotnet/pull/2786))

  .NET Framework 4.6.1 was announced in Nov 30, 2015. And went out of support over a year ago, on Apr 26, 2022.

- **Replace support for .NET 6 on mobile (e.g: `net6.0-android`) with .NET 7** ([#2624](https://github.com/getsentry/sentry-dotnet/pull/2604))

  .NET 6 on mobile is out of support since May 2023 and with .NET 8, it's no longer possible to build .NET 6 Mobile specific targets.
  For that reason, we're moving the mobile specific TFMs from `net6.0-platform` to `net7.0-platform`.

  Mobile apps still work on .NET 6 will pull the `Sentry` .NET 6, which offers the .NET-only features,
  without native/platform specific bindings and SDKs. See [this ticket for more details](https://github.com/getsentry/sentry-dotnet/issues/2623).

- **Drop .NET Core 3.1 and .NET 5 support** ([#2787](https://github.com/getsentry/sentry-dotnet/pull/2787))

- **Drop Tizen support** ([#2734](https://github.com/getsentry/sentry-dotnet/pull/2734))

### API breaking Changes

- Setting `SentryOptions.Dsn` to `null` now throws `ArgumentNullException` during initialization. ([#2655](https://github.com/getsentry/sentry-dotnet/pull/2655))
- Enable `CaptureFailedRequests` by default ([#2688](https://github.com/getsentry/sentry-dotnet/pull/2688))

#### Removed APIs

- `IHasMeasurements` has been removed, use `ISpanData` instead. ([#2659](https://github.com/getsentry/sentry-dotnet/pull/2659))
- `IHasBreadcrumbs` has been removed, use `IEventLike` instead. ([#2670](https://github.com/getsentry/sentry-dotnet/pull/2670))
- `ISpanContext` has been removed, use `ITraceContext` instead. ([#2668](https://github.com/getsentry/sentry-dotnet/pull/2668))
- `IHasTransactionNameSource` has been removed, use `ITransactionContext` instead. ([#2654](https://github.com/getsentry/sentry-dotnet/pull/2654))
- ([#2694](https://github.com/getsentry/sentry-dotnet/pull/2694))
- Unused `StackFrame.InstructionOffset` has been removed. ([#2691](https://github.com/getsentry/sentry-dotnet/pull/2691))
- Unused `Scope.Platform` property  has been removed. ([#2695](https://github.com/getsentry/sentry-dotnet/pull/2695))
- Obsolete setter `Sentry.PlatformAbstractions.Runtime.Identifier` has been removed ([2764](https://github.com/getsentry/sentry-dotnet/pull/2764))
- `Sentry.Values<T>` is now internal as it is never exposed in the public API ([#2771](https://github.com/getsentry/sentry-dotnet/pull/2771))
- `TracePropagationTarget` class has been removed, use the `SubstringOrRegexPattern` class instead. ([#2763](https://github.com/getsentry/sentry-dotnet/pull/2763))

#### Changed APIs

- `WithScope` and `WithScopeAsync` methods have been removed. We have discovered that these methods didn't work correctly in certain desktop contexts, especially when using a global scope. ([#2717](https://github.com/getsentry/sentry-dotnet/pull/2717))

  Replace your usage of `WithScope` with overloads of `Capture*` methods:

  - `SentrySdk.CaptureEvent(SentryEvent @event, Action<Scope> scopeCallback)`
  - `SentrySdk.CaptureMessage(string message, Action<Scope> scopeCallback)`
  - `SentrySdk.CaptureException(Exception exception, Action<Scope> scopeCallback)`

  ```c#
  // Before
  SentrySdk.WithScope(scope =>
  {
    scope.SetTag("key", "value");
    SentrySdk.CaptureEvent(new SentryEvent());
  });

  // After
  SentrySdk.CaptureEvent(new SentryEvent(), scope =>
  {
    // Configure your scope here
    scope.SetTag("key", "value");
  });
  ```

- `ISentryClient.CaptureEvent` overloads have been replaced by a single method accepting optional `Hint` and `Scope` parameters. You will need to pass `hint` as a named parameter from code that calls `CaptureEvent` without passing a `scope` argument. ([#2749](https://github.com/getsentry/sentry-dotnet/pull/2749))
- `ISpan` and `ITransaction` have been renamed to `ISpanTracer` and `ITransactionTracer`. You will need to update any references to these interfaces in your code to use the new interface names ([#2731](https://github.com/getsentry/sentry-dotnet/pull/2731))
- `TransactionContext` and `SpanContext` constructors were updated. If you're constructing instances of these classes, you will need to adjust the order in which you pass parameters to these. ([#2694](https://github.com/getsentry/sentry-dotnet/pull/2694), [#2696](https://github.com/getsentry/sentry-dotnet/pull/2696))
- The `DiagnosticLogger` signature for `LogError` and `LogFatal` changed to take the `exception` as the first parameter. That way it does no longer get mixed up with the TArgs. The `DiagnosticLogger` now also received an overload for `LogError` and `LogFatal` that accepts a message only. ([#2715](https://github.com/getsentry/sentry-dotnet/pull/2715))
- `Distribution` added to `IEventLike`. ([#2660](https://github.com/getsentry/sentry-dotnet/pull/2660))
- `StackFrame`'s `ImageAddress`, `InstructionAddress` and `FunctionId` changed to `long?`. ([#2691](https://github.com/getsentry/sentry-dotnet/pull/2691))
- `DebugImage.ImageAddress` changed to `long?`. ([#2725](https://github.com/getsentry/sentry-dotnet/pull/2725))
- Contexts now inherits from `IDictionary` rather than `ConcurrentDictionary`. The specific dictionary being used is an implementation detail. ([#2729](https://github.com/getsentry/sentry-dotnet/pull/2729))
- Transaction names for ASP.NET Core are now consistently named `HTTP-VERB /path` (e.g. `GET /home`). Previously the leading forward slash was missing for some endpoints. ([#2808](https://github.com/getsentry/sentry-dotnet/pull/2808))

### Features

#### Native AOT

Native AOT publishing support for .NET 8 has been added to Sentry for the following platforms:

- Windows
- Linux
- macOS
- Mac Catalyst
- iOS

There are some functional differences when publishing Native AOT:

- `StackTraceMode.Enhanced` is ignored because it's not available when publishing Native AOT. The mechanism to generate these enhanced stack traces relies heavily on reflection which isn't compatible with trimming.
- Reflection cannot be leveraged for JSON Serialization and you may need to use `SentryOptions.AddJsonSerializerContext` to supply a serialization context for types that you'd like to send to Sentry (e.g. in the `Span.Context`). ([#2732](https://github.com/getsentry/sentry-dotnet/pull/2732), [#2793](https://github.com/getsentry/sentry-dotnet/pull/2793))
- WinUI applications: when publishing Native AOT, Sentry isn't able to automatically register an unhandled exception handler  because that relies on reflection. You'll need to [register the unhandled event handler manually](https://github.com/getsentry/sentry-dotnet/issues/2778) instead.

### Dependencies

- Upgraded to NLog version 5. ([#2697](https://github.com/getsentry/sentry-dotnet/pull/2697))
- Integrate `sentry-native` as a static library in Native AOT builds to enable symbolication. ([#2704](https://github.com/getsentry/sentry-dotnet/pull/2704))

## Unreleased - 3.x
=======
## 3.41.1
>>>>>>> 62e90d41

### Fixes

- `CaptureFailedRequests` and `FailedRequestStatusCodes` are now getting respected by the Cocoa SDK. This is relevant for MAUI apps where requests are getting handled natively. ([#2826](https://github.com/getsentry/sentry-dotnet/issues/2826))
- Added `SentryOptions.AutoRegisterTracing` for users who need to control registration of Sentry's tracing middleware ([#2871](https://github.com/getsentry/sentry-dotnet/pull/2871))

### Dependencies

- Bump Cocoa SDK from v8.15.0 to v8.16.0 ([#2812](https://github.com/getsentry/sentry-dotnet/pull/2812), [#2816](https://github.com/getsentry/sentry-dotnet/pull/2816), [#2882](https://github.com/getsentry/sentry-dotnet/pull/2882))
  - [changelog](https://github.com/getsentry/sentry-cocoa/blob/main/CHANGELOG.md#8160)
  - [diff](https://github.com/getsentry/sentry-cocoa/compare/8.15.0...8.16.0)
- Bump CLI from v2.21.2 to v2.21.5 ([#2811](https://github.com/getsentry/sentry-dotnet/pull/2811), [#2834](https://github.com/getsentry/sentry-dotnet/pull/2834), [#2851](https://github.com/getsentry/sentry-dotnet/pull/2851))
  - [changelog](https://github.com/getsentry/sentry-cli/blob/master/CHANGELOG.md#2215)
  - [diff](https://github.com/getsentry/sentry-cli/compare/2.21.2...2.21.5)
- Bump Java SDK from v6.33.1 to v6.34.0 ([#2874](https://github.com/getsentry/sentry-dotnet/pull/2874))
  - [changelog](https://github.com/getsentry/sentry-java/blob/main/CHANGELOG.md#6340)
  - [diff](https://github.com/getsentry/sentry-java/compare/6.33.1...6.34.0)

## 3.41.0

- Speed up SDK init ([#2784](https://github.com/getsentry/sentry-dotnet/pull/2784))

### Fixes

- Fixed chaining on the IApplicationBuilder for methods like UseRouting and UseEndpoints ([#2726](https://github.com/getsentry/sentry-dotnet/pull/2726))

### Dependencies

- Bump Cocoa SDK from v8.13.0 to v8.15.0 ([#2722](https://github.com/getsentry/sentry-dotnet/pull/2722), [#2740](https://github.com/getsentry/sentry-dotnet/pull/2740), [#2746](https://github.com/getsentry/sentry-dotnet/pull/2746), [#2801](https://github.com/getsentry/sentry-dotnet/pull/2801))
  - [changelog](https://github.com/getsentry/sentry-cocoa/blob/main/CHANGELOG.md#8150)
  - [diff](https://github.com/getsentry/sentry-cocoa/compare/8.13.0...8.15.0)
- Bump Java SDK from v6.30.0 to v6.33.1 ([#2723](https://github.com/getsentry/sentry-dotnet/pull/2723), [#2741](https://github.com/getsentry/sentry-dotnet/pull/2741), [#2783](https://github.com/getsentry/sentry-dotnet/pull/2783), [#2803](https://github.com/getsentry/sentry-dotnet/pull/2803))
  - [changelog](https://github.com/getsentry/sentry-java/blob/main/CHANGELOG.md#6331)
  - [diff](https://github.com/getsentry/sentry-java/compare/6.30.0...6.33.1)

## 3.40.1

### Fixes

- ISentryUserFactory is now public so users can register their own implementations via DI ([#2719](https://github.com/getsentry/sentry-dotnet/pull/2719))

## 3.40.0

### Obsoletion

- `WithScope` and `WithScopeAsync` have been proven to not work correctly in desktop contexts when using a global scope. They are now deprecated in favor of the overloads of `CaptureEvent`, `CaptureMessage`, and `CaptureException`. Those methods provide a callback to a configurable scope. ([#2677](https://github.com/getsentry/sentry-dotnet/pull/2677))
- `StackFrame.InstructionOffset` has not been used in the SDK and has been ignored on the server for years. ([#2689](https://github.com/getsentry/sentry-dotnet/pull/2689))

### Features

- Release of Azure Functions (Isolated Worker/Out-of-Process) support ([#2686](https://github.com/getsentry/sentry-dotnet/pull/2686))

### Fixes

- Scope is now correctly applied to Transactions when using OpenTelemetry on ASP.NET Core ([#2690](https://github.com/getsentry/sentry-dotnet/pull/2690))

### Dependencies

- Bump CLI from v2.20.7 to v2.21.2 ([#2645](https://github.com/getsentry/sentry-dotnet/pull/2645), [#2647](https://github.com/getsentry/sentry-dotnet/pull/2647), [#2698](https://github.com/getsentry/sentry-dotnet/pull/2698))
  - [changelog](https://github.com/getsentry/sentry-cli/blob/master/CHANGELOG.md#2212)
  - [diff](https://github.com/getsentry/sentry-cli/compare/2.20.7...2.21.2)
- Bump Cocoa SDK from v8.12.0 to v8.13.0 ([#2653](https://github.com/getsentry/sentry-dotnet/pull/2653))
  - [changelog](https://github.com/getsentry/sentry-cocoa/blob/main/CHANGELOG.md#8130)
  - [diff](https://github.com/getsentry/sentry-cocoa/compare/8.12.0...8.13.0)
- Bump Java SDK from v6.29.0 to v6.30.0 ([#2685](https://github.com/getsentry/sentry-dotnet/pull/2685))
  - [changelog](https://github.com/getsentry/sentry-java/blob/main/CHANGELOG.md#6300)
  - [diff](https://github.com/getsentry/sentry-java/compare/6.29.0...6.30.0)

## 3.40.0-beta.0

### Features

- Reduced the memory footprint of `SpanId` by refactoring the ID generation ([#2619](https://github.com/getsentry/sentry-dotnet/pull/2619))
- Reduced the memory footprint of `SpanTracer` by initializing the tags lazily ([#2636](https://github.com/getsentry/sentry-dotnet/pull/2636))
- Added distributed tracing without performance for Azure Function Workers ([#2630](https://github.com/getsentry/sentry-dotnet/pull/2630))
- The SDK now provides and overload of `ContinueTrace` that accepts headers as `string` ([#2601](https://github.com/getsentry/sentry-dotnet/pull/2601))
- Sentry tracing middleware now gets configured automatically ([#2602](https://github.com/getsentry/sentry-dotnet/pull/2602))
- Added memory optimisations for GetLastActiveSpan ([#2642](https://github.com/getsentry/sentry-dotnet/pull/2642))

### Fixes

- Resolved issue identifying users with OpenTelemetry ([#2618](https://github.com/getsentry/sentry-dotnet/pull/2618))

### Azure Functions Beta

- Package name changed from `Sentry.AzureFunctions.Worker` to `Sentry.Azure.Functions.Worker`. Note AzureFunctions now is split by a `.`. ([#2637](https://github.com/getsentry/sentry-dotnet/pull/2637))

### Dependencies

- Bump CLI from v2.20.6 to v2.20.7 ([#2604](https://github.com/getsentry/sentry-dotnet/pull/2604))
  - [changelog](https://github.com/getsentry/sentry-cli/blob/master/CHANGELOG.md#2207)
  - [diff](https://github.com/getsentry/sentry-cli/compare/2.20.6...2.20.7)
- Bump Cocoa SDK from v8.11.0 to v8.12.0 ([#2640](https://github.com/getsentry/sentry-dotnet/pull/2640))
  - [changelog](https://github.com/getsentry/sentry-cocoa/blob/main/CHANGELOG.md#8120)
  - [diff](https://github.com/getsentry/sentry-cocoa/compare/8.11.0...8.12.0)

## 3.39.1

### Fixes

- Added Sentry.AspNet.csproj back to Sentry-CI-Build-macOS.slnf ([#2612](https://github.com/getsentry/sentry-dotnet/pull/2612))

## 3.39.0

### Features

- Added additional `DB` attributes to automatically generated spans like `name` and `provider` ([#2583](https://github.com/getsentry/sentry-dotnet/pull/2583))
- `Hints` now accept attachments provided as a file path via `AddAttachment` method ([#2585](https://github.com/getsentry/sentry-dotnet/pull/2585))

### Fixes

- Resolved an isse where the SDK would throw an exception while attempting to set the DynamicSamplingContext but the context exists already. ([#2592](https://github.com/getsentry/sentry-dotnet/pull/2592))

### Dependencies

- Bump CLI from v2.20.5 to v2.20.6 ([#2590](https://github.com/getsentry/sentry-dotnet/pull/2590))
  - [changelog](https://github.com/getsentry/sentry-cli/blob/master/CHANGELOG.md#2206)
  - [diff](https://github.com/getsentry/sentry-cli/compare/2.20.5...2.20.6)
- Bump Cocoa SDK from v8.10.0 to v8.11.0 ([#2594](https://github.com/getsentry/sentry-dotnet/pull/2594))
  - [changelog](https://github.com/getsentry/sentry-cocoa/blob/main/CHANGELOG.md#8110)
  - [diff](https://github.com/getsentry/sentry-cocoa/compare/8.10.0...8.11.0)
- Bump Java SDK from v6.28.0 to v6.29.0 ([#2599](https://github.com/getsentry/sentry-dotnet/pull/2599))
  - [changelog](https://github.com/getsentry/sentry-java/blob/main/CHANGELOG.md#6290)
  - [diff](https://github.com/getsentry/sentry-java/compare/6.28.0...6.29.0)

## 3.36.0

### Features

- Graphql client ([#2538](https://github.com/getsentry/sentry-dotnet/pull/2538))

### Fixes

- Android: Fix proguard/r8 mapping file upload ([#2574](https://github.com/getsentry/sentry-dotnet/pull/2574))

### Dependencies

- Bump Cocoa SDK from v8.9.5 to v8.10.0 ([#2546](https://github.com/getsentry/sentry-dotnet/pull/2546), [#2550](https://github.com/getsentry/sentry-dotnet/pull/2550))
  - [changelog](https://github.com/getsentry/sentry-cocoa/blob/main/CHANGELOG.md#8100)
  - [diff](https://github.com/getsentry/sentry-cocoa/compare/8.9.5...8.10.0)
- Bump gradle/gradle-build-action from 2.7.0 to 2.7.1 ([#2564](https://github.com/getsentry/sentry-dotnet/pull/2564))
  - [diff](https://github.com/gradle/gradle-build-action/compare/v2.7.0...v2.7.1)

## 3.35.1

### Fixes

- The SDK no longer creates transactions with their start date set to `Jan 01, 001` ([#2544](https://github.com/getsentry/sentry-dotnet/pull/2544))

### Dependencies

- Bump CLI from v2.20.4 to v2.20.5 ([#2539](https://github.com/getsentry/sentry-dotnet/pull/2539))
  - [changelog](https://github.com/getsentry/sentry-cli/blob/master/CHANGELOG.md#2205)
  - [diff](https://github.com/getsentry/sentry-cli/compare/2.20.4...2.20.5)
- Bump Cocoa SDK from v8.9.4 to v8.9.5 ([#2542](https://github.com/getsentry/sentry-dotnet/pull/2542))
  - [changelog](https://github.com/getsentry/sentry-cocoa/blob/main/CHANGELOG.md#895)
  - [diff](https://github.com/getsentry/sentry-cocoa/compare/8.9.4...8.9.5)

## 3.35.0

### Features

- Distributed tracing now works independently of the performance feature. This allows you to connect errors to other Sentry instrumented applications ([#2493](https://github.com/getsentry/sentry-dotnet/pull/2493))
- Added Sampling Decision to Trace Envelope Header ([#2495](https://github.com/getsentry/sentry-dotnet/pull/2495))
- Add MinimumEventLevel to Sentry.Log4Net and convert events below it to breadcrumbs ([#2505](https://github.com/getsentry/sentry-dotnet/pull/2505))
- Support transaction finishing automatically with 'idle timeout' (#2452)

### Fixes

- Fixed baggage propagation when an exception is thrown from middleware ([#2487](https://github.com/getsentry/sentry-dotnet/pull/2487))
- Fix Durable Functions preventing orchestrators from completing ([#2491](https://github.com/getsentry/sentry-dotnet/pull/2491))
- Re-enable HubTests.FlushOnDispose_SendsEnvelope ([#2492](https://github.com/getsentry/sentry-dotnet/pull/2492))
- Fixed SDK not sending exceptions via Blazor WebAssembly due to a `PlatformNotSupportedException` ([#2506](https://github.com/getsentry/sentry-dotnet/pull/2506))
- Align SDK with docs regarding session update for dropped events ([#2496](https://github.com/getsentry/sentry-dotnet/pull/2496))
- Introduced `HttpMessageHandler` in favor of the now deprecated `HttpClientHandler` on the options. This allows the SDK to support NSUrlSessionHandler on iOS ([#2503](https://github.com/getsentry/sentry-dotnet/pull/2503))
- Using `Activity.RecordException` now correctly updates the error status of OpenTelemetry Spans ([#2515](https://github.com/getsentry/sentry-dotnet/pull/2515))
- Fixed Transaction name not reporting correctly when using UseExceptionHandler ([#2511](https://github.com/getsentry/sentry-dotnet/pull/2511))
- log4net logging Level.All now maps to SentryLevel.Debug ([#2522]([url](https://github.com/getsentry/sentry-dotnet/pull/2522)))

### Dependencies

- Bump Java SDK from v6.25.1 to v6.28.0 ([#2484](https://github.com/getsentry/sentry-dotnet/pull/2484), [#2498](https://github.com/getsentry/sentry-dotnet/pull/2498), [#2517](https://github.com/getsentry/sentry-dotnet/pull/2517), [#2533](https://github.com/getsentry/sentry-dotnet/pull/2533))
  - [changelog](https://github.com/getsentry/sentry-java/blob/main/CHANGELOG.md#6280)
  - [diff](https://github.com/getsentry/sentry-java/compare/6.25.1...6.28.0)
- Bump CLI from v2.19.4 to v2.20.4 ([#2509](https://github.com/getsentry/sentry-dotnet/pull/2509), [#2518](https://github.com/getsentry/sentry-dotnet/pull/2518), [#2527](https://github.com/getsentry/sentry-dotnet/pull/2527), [#2530](https://github.com/getsentry/sentry-dotnet/pull/2530))
  - [changelog](https://github.com/getsentry/sentry-cli/blob/master/CHANGELOG.md#2204)
  - [diff](https://github.com/getsentry/sentry-cli/compare/2.19.4...2.20.4)
- Bump Cocoa SDK from v8.8.0 to v8.9.4 ([#2479](https://github.com/getsentry/sentry-dotnet/pull/2479), [#2483](https://github.com/getsentry/sentry-dotnet/pull/2483), [#2500](https://github.com/getsentry/sentry-dotnet/pull/2500), [#2510](https://github.com/getsentry/sentry-dotnet/pull/2510), [#2531](https://github.com/getsentry/sentry-dotnet/pull/2531))
  - [changelog](https://github.com/getsentry/sentry-cocoa/blob/main/CHANGELOG.md#894)
  - [diff](https://github.com/getsentry/sentry-cocoa/compare/8.8.0...8.9.4)

## 3.34.0

### Features

- Open Telemetry Support ([#2453](https://github.com/getsentry/sentry-dotnet/pull/2453))
- Added a MSBuild property `SentryUploadAndroidProguardMapping` to automatically upload the Proguard mapping file when targeting Android ([#2455](https://github.com/getsentry/sentry-dotnet/pull/2455))
- Symbolication for Single File Apps ([#2425](https://github.com/getsentry/sentry-dotnet/pull/2425))
- Add binding to `SwiftAsyncStacktraces` on iOS ([#2436](https://github.com/getsentry/sentry-dotnet/pull/2436))

### Fixes

- Builds targeting Android with `r8` enabled no longer crash during SDK init. The package now contains the required proguard rules ([#2450](https://github.com/getsentry/sentry-dotnet/pull/2450))
- Fix Sentry logger options for MAUI and Azure Functions ([#2423](https://github.com/getsentry/sentry-dotnet/pull/2423))

### Dependencies

- Bump Cocoa SDK from v8.7.3 to v8.8.0 ([#2427](https://github.com/getsentry/sentry-dotnet/pull/2427), [#2430](https://github.com/getsentry/sentry-dotnet/pull/2430))
  - [changelog](https://github.com/getsentry/sentry-cocoa/blob/main/CHANGELOG.md#880)
  - [diff](https://github.com/getsentry/sentry-cocoa/compare/8.7.3...8.8.0)
- Bump CLI from v2.18.1 to v2.19.4 ([#2428](https://github.com/getsentry/sentry-dotnet/pull/2428), [#2431](https://github.com/getsentry/sentry-dotnet/pull/2431), [#2451](https://github.com/getsentry/sentry-dotnet/pull/2451), [#2454](https://github.com/getsentry/sentry-dotnet/pull/2454))
  - [changelog](https://github.com/getsentry/sentry-cli/blob/master/CHANGELOG.md#2194)
  - [diff](https://github.com/getsentry/sentry-cli/compare/2.18.1...2.19.4)
- Bump Java SDK from v6.22.0 to v6.25.1 ([#2429](https://github.com/getsentry/sentry-dotnet/pull/2429), [#2440](https://github.com/getsentry/sentry-dotnet/pull/2440), [#2458](https://github.com/getsentry/sentry-dotnet/pull/2458), [#2476](https://github.com/getsentry/sentry-dotnet/pull/2476))
  - [changelog](https://github.com/getsentry/sentry-java/blob/main/CHANGELOG.md#6251)
  - [diff](https://github.com/getsentry/sentry-java/compare/6.22.0...6.25.1)

## 3.33.1

### Fixes

- SentryHttpMessageHandler added when AddHttpClient is before UseSentry ([#2390](https://github.com/getsentry/sentry-dotnet/pull/2390))
- Set the native sdk name for Android ([#2389](https://github.com/getsentry/sentry-dotnet/pull/2389))
- Fix db connection spans not finishing ([#2398](https://github.com/getsentry/sentry-dotnet/pull/2398))
- Various .NET MAUI fixes / improvements ([#2403](https://github.com/getsentry/sentry-dotnet/pull/2403))
  - The battery level was being reported incorrectly due to percentage multiplier.
  - The device architecture (x64, arm64, etc.) is now reported
  - On Windows, the OS type is now reported as "Windows" instead of "WinUI".  Additionally, the OS display version (ex, "22H2") is now included.
  - `UIKit`, `ABI.Microsoft` and `WinRT`  frames are now marked "system" instead of "in app".
- Reduce debug files uploaded ([#2404](https://github.com/getsentry/sentry-dotnet/pull/2404))
- Fix system frames being marked as "in-app" ([#2408](https://github.com/getsentry/sentry-dotnet/pull/2408))
  - NOTE: This important fix corrects a value that is used during issue grouping, so you may receive new alerts for existing issues after deploying this update.
- DB Connection spans presented poorly ([#2409](https://github.com/getsentry/sentry-dotnet/pull/2409))
- Populate scope's Cookies property ([#2411](https://github.com/getsentry/sentry-dotnet/pull/2411))
- Fix UWP GateKeeper errors ([#2415](https://github.com/getsentry/sentry-dotnet/pull/2415))
- Fix sql client db name ([#2418](https://github.com/getsentry/sentry-dotnet/pull/2418))

### Dependencies

- Bump Cocoa SDK from v8.7.2 to v8.7.3 ([#2394](https://github.com/getsentry/sentry-dotnet/pull/2394))
  - [changelog](https://github.com/getsentry/sentry-cocoa/blob/main/CHANGELOG.md#873)
  - [diff](https://github.com/getsentry/sentry-cocoa/compare/8.7.2...8.7.3)
- Bump Java SDK from v6.19.1 to v6.22.0 ([#2395](https://github.com/getsentry/sentry-dotnet/pull/2395), [#2405](https://github.com/getsentry/sentry-dotnet/pull/2405), [#2417](https://github.com/getsentry/sentry-dotnet/pull/2417))
  - [changelog](https://github.com/getsentry/sentry-java/blob/main/CHANGELOG.md#6220)
  - [diff](https://github.com/getsentry/sentry-java/compare/6.19.1...6.22.0)

## 3.33.0

### Features

- .NET SDK changes for exception groups ([#2287](https://github.com/getsentry/sentry-dotnet/pull/2287))
  - This changes how `AggregateException` is handled.  Instead of filtering them out client-side, the SDK marks them as an "exception group",
    and adds includes data that represents the hierarchical structure of inner exceptions. Sentry now recognizes this server-side,
    improving the accuracy of the issue detail page.
  - Accordingly, the `KeepAggregateException` option is now obsolete and does nothing.  Please remove any usages of `KeepAggregateException`.
  - NOTE: If running Self-Hosted Sentry, you should wait to adopt this SDK update until after updating to the 23.6.0 (est. June 2023) release of Sentry.
    The effect of updating the SDK early will be as if `KeepAggregateException = true` was set.  That will not break anything, but may affect issue grouping and alerts.

### Fixes

- Status messages when uploading symbols or sources are improved. ([#2307](https://github.com/getsentry/sentry-dotnet/issues/2307))

### Dependencies

- Bump CLI from v2.18.0 to v2.18.1 ([#2386](https://github.com/getsentry/sentry-dotnet/pull/2386))
  - [changelog](https://github.com/getsentry/sentry-cli/blob/master/CHANGELOG.md#2181)
  - [diff](https://github.com/getsentry/sentry-cli/compare/2.18.0...2.18.1)

## 3.32.0

### Features

- Azure Functions (Isolated Worker/Out-of-Process) support ([#2346](https://github.com/getsentry/sentry-dotnet/pull/2346))
  - Initial `beta.1` release.  Please give it a try and let us know how it goes!
  - Documentation is TBD.  For now, see `/samples/Sentry.Samples.Azure.Functions.Worker`.

- Add `Hint` support  ([#2351](https://github.com/getsentry/sentry-dotnet/pull/2351))
  - Currently, this allows you to manipulate attachments in the various "before" event delegates.
  - Hints can also be used in event and transaction processors by implementing `ISentryEventProcessorWithHint` or `ISentryTransactionProcessorWithHint`, instead of `ISentryEventProcessor` or `ISentryTransactionProcessor`.
  - Note: Obsoletes the `BeforeSend`, `BeforeSendTransaction`, and `BeforeBreadcrumb` properties on the `SentryOptions` class.  They have been replaced with `SetBeforeSend`, `SetBeforeSendTransaction`, and `SetBeforeBreadcrumb` respectively.  Each one provides overloads both with and without a `Hint` object.

- Allow setting the active span on the scope ([#2364](https://github.com/getsentry/sentry-dotnet/pull/2364))
  - Note: Obsoletes the `Scope.GetSpan` method in favor of a `Scope.Span` property (which now has a setter as well).

- Remove authority from URLs sent to Sentry ([#2365](https://github.com/getsentry/sentry-dotnet/pull/2365))
- Add tag filters to `SentryOptions` ([#2367](https://github.com/getsentry/sentry-dotnet/pull/2367))

### Fixes

- Fix `EnableTracing` option conflict with `TracesSampleRate` ([#2368](https://github.com/getsentry/sentry-dotnet/pull/2368))
  - NOTE: This is a potentially breaking change, as the `TracesSampleRate` property has been made nullable.
    Though extremely uncommon, if you are _retrieving_ the `TracesSampleRate` property for some reason, you will need to account for nulls.
    However, there is no change to the behavior or _typical_ usage of either of these properties.

- CachedTransport gracefully handles malformed envelopes during processing  ([#2371](https://github.com/getsentry/sentry-dotnet/pull/2371))
- Remove extraneous iOS simulator resources when building MAUI apps using Visual Studio "Hot Restart" mode, to avoid hitting Windows max path  ([#2384](https://github.com/getsentry/sentry-dotnet/pull/2384))

### Dependencies

- Bump Cocoa SDK from v8.6.0 to v8.7.1 ([#2359](https://github.com/getsentry/sentry-dotnet/pull/2359), [#2370](https://github.com/getsentry/sentry-dotnet/pull/2370))
  - [changelog](https://github.com/getsentry/sentry-cocoa/blob/main/CHANGELOG.md#871)
  - [diff](https://github.com/getsentry/sentry-cocoa/compare/8.6.0...8.7.1)
- Bump Java SDK from v6.18.1 to v6.19.1 ([#2374](https://github.com/getsentry/sentry-dotnet/pull/2374), [#2381](https://github.com/getsentry/sentry-dotnet/pull/2381))
  - [changelog](https://github.com/getsentry/sentry-java/blob/main/CHANGELOG.md#6191)
  - [diff](https://github.com/getsentry/sentry-java/compare/6.18.1...6.19.1)
- Bump Cocoa SDK from v8.6.0 to v8.7.2 ([#2359](https://github.com/getsentry/sentry-dotnet/pull/2359), [#2370](https://github.com/getsentry/sentry-dotnet/pull/2370), [#2375](https://github.com/getsentry/sentry-dotnet/pull/2375))
  - [changelog](https://github.com/getsentry/sentry-cocoa/blob/main/CHANGELOG.md#872)
  - [diff](https://github.com/getsentry/sentry-cocoa/compare/8.6.0...8.7.2)
- Bump CLI from v2.17.5 to v2.18.0 ([#2380](https://github.com/getsentry/sentry-dotnet/pull/2380))
  - [changelog](https://github.com/getsentry/sentry-cli/blob/master/CHANGELOG.md#2180)
  - [diff](https://github.com/getsentry/sentry-cli/compare/2.17.5...2.18.0)

## 3.31.0

### Features

- Initial work to support profiling in a future release. ([#2206](https://github.com/getsentry/sentry-dotnet/pull/2206))
- Create a Sentry event for failed HTTP requests ([#2320](https://github.com/getsentry/sentry-dotnet/pull/2320))
- Improve `WithScope` and add `WithScopeAsync` ([#2303](https://github.com/getsentry/sentry-dotnet/pull/2303)) ([#2309](https://github.com/getsentry/sentry-dotnet/pull/2309))
- Build .NET Standard 2.1 for Unity ([#2328](https://github.com/getsentry/sentry-dotnet/pull/2328))
- Add `RemoveExceptionFilter`, `RemoveEventProcessor` and `RemoveTransactionProcessor` extension methods on `SentryOptions` ([#2331](https://github.com/getsentry/sentry-dotnet/pull/2331))
- Include Dynamic Sampling Context with error events, when there's a transaction ([#2332](https://github.com/getsentry/sentry-dotnet/pull/2332))

### Fixes

- Buffer payloads asynchronously when appropriate ([#2297](https://github.com/getsentry/sentry-dotnet/pull/2297))
- Restore `System.Reflection.Metadata` dependency for .NET Core 3 ([#2302](https://github.com/getsentry/sentry-dotnet/pull/2302))
- Capture open transactions on disabled hubs ([#2319](https://github.com/getsentry/sentry-dotnet/pull/2319))
- Remove session breadcrumbs ([#2333](https://github.com/getsentry/sentry-dotnet/pull/2333))
- Support synchronous `HttpClient.Send` in `SentryHttpMessageHandler` ([#2336](https://github.com/getsentry/sentry-dotnet/pull/2336))
- Fix ASP.NET Core issue with missing context when using capture methods that configure scope ([#2339](https://github.com/getsentry/sentry-dotnet/pull/2339))
- Improve debug file upload handling ([#2349](https://github.com/getsentry/sentry-dotnet/pull/2349))

### Dependencies

- Bump CLI from v2.17.0 to v2.17.5 ([#2298](https://github.com/getsentry/sentry-dotnet/pull/2298), [#2318](https://github.com/getsentry/sentry-dotnet/pull/2318), [#2321](https://github.com/getsentry/sentry-dotnet/pull/2321), [#2345](https://github.com/getsentry/sentry-dotnet/pull/2345))
  - [changelog](https://github.com/getsentry/sentry-cli/blob/master/CHANGELOG.md#2175)
  - [diff](https://github.com/getsentry/sentry-cli/compare/2.17.0...2.17.5)
- Bump Cocoa SDK from v8.4.0 to v8.6.0 ([#2310](https://github.com/getsentry/sentry-dotnet/pull/2310), [#2344](https://github.com/getsentry/sentry-dotnet/pull/2344))
  - [changelog](https://github.com/getsentry/sentry-cocoa/blob/main/CHANGELOG.md#860)
  - [diff](https://github.com/getsentry/sentry-cocoa/compare/8.4.0...8.6.0)
- Bump Java SDK from v6.17.0 to v6.18.1 ([#2338](https://github.com/getsentry/sentry-dotnet/pull/2338), [#2343](https://github.com/getsentry/sentry-dotnet/pull/2343))
  - [changelog](https://github.com/getsentry/sentry-java/blob/main/CHANGELOG.md#6181)
  - [diff](https://github.com/getsentry/sentry-java/compare/6.17.0...6.18.1)

## 3.30.0

### Features

- Add `FileDiagnosticLogger` to assist with debugging the SDK ([#2242](https://github.com/getsentry/sentry-dotnet/pull/2242))
- Attach stack trace when events have captured an exception without a stack trace ([#2266](https://github.com/getsentry/sentry-dotnet/pull/2266))
- Add `Scope.Clear` and `Scope.ClearBreadcrumbs` methods ([#2284](https://github.com/getsentry/sentry-dotnet/pull/2284))
- Improvements to exception mechanism data ([#2294](https://github.com/getsentry/sentry-dotnet/pull/2294))

### Fixes

- Normalize StackFrame in-app resolution for modules & function prefixes ([#2234](https://github.com/getsentry/sentry-dotnet/pull/2234))
- Calling `AddAspNet` more than once should not block all errors from being sent ([#2253](https://github.com/getsentry/sentry-dotnet/pull/2253))
- Fix Sentry CLI arguments when using custom URL or auth token parameters ([#2259](https://github.com/getsentry/sentry-dotnet/pull/2259))
- Sentry.AspNetCore fix transaction name when path base is used and route starts with a slash ([#2265](https://github.com/getsentry/sentry-dotnet/pull/2265))
- Fix Baggage header parsing in ASP.NET (Framework) ([#2293](https://github.com/getsentry/sentry-dotnet/pull/2293))

### Dependencies

- Bump Cocoa SDK from v8.3.0 to v8.4.0 ([#2237](https://github.com/getsentry/sentry-dotnet/pull/2237), [#2248](https://github.com/getsentry/sentry-dotnet/pull/2248), [#2251](https://github.com/getsentry/sentry-dotnet/pull/2251), [#2285](https://github.com/getsentry/sentry-dotnet/pull/2285))
  - [changelog](https://github.com/getsentry/sentry-cocoa/blob/main/CHANGELOG.md#840)
  - [diff](https://github.com/getsentry/sentry-cocoa/compare/8.3.0...8.4.0)

- Bump CLI from v2.14.4 to v2.17.0 ([#2238](https://github.com/getsentry/sentry-dotnet/pull/2238), [#2244](https://github.com/getsentry/sentry-dotnet/pull/2244), [#2252](https://github.com/getsentry/sentry-dotnet/pull/2252), [#2264](https://github.com/getsentry/sentry-dotnet/pull/2264), [#2292](https://github.com/getsentry/sentry-dotnet/pull/2292))
  - [changelog](https://github.com/getsentry/sentry-cli/blob/master/CHANGELOG.md#2170)
  - [diff](https://github.com/getsentry/sentry-cli/compare/2.14.4...2.17.0)

- Bump Java SDK from v6.15.0 to v6.17.0 ([#2243](https://github.com/getsentry/sentry-dotnet/pull/2243), [#2277](https://github.com/getsentry/sentry-dotnet/pull/2277))
  - [changelog](https://github.com/getsentry/sentry-java/blob/main/CHANGELOG.md#6170)
  - [diff](https://github.com/getsentry/sentry-java/compare/6.15.0...6.17.0)

## 3.29.1

### Fixes

- Get debug image for Full PDB format on Windows ([#2222](https://github.com/getsentry/sentry-dotnet/pull/2222))
- Fix debug files not uploading for `packages.config` nuget ([#2224](https://github.com/getsentry/sentry-dotnet/pull/2224))

### Dependencies

- Bump Cocoa SDK from v8.2.0 to v8.3.0 ([#2220](https://github.com/getsentry/sentry-dotnet/pull/2220))
  - [changelog](https://github.com/getsentry/sentry-cocoa/blob/main/CHANGELOG.md#830)
  - [diff](https://github.com/getsentry/sentry-cocoa/compare/8.2.0...8.3.0)

## 3.29.0

**Notice:** The `<SentryUploadSymbols>` MSBuild property previously defaulted to `true` for projects compiled in `Release` configuration.
It is now `false` by default.  To continue uploading symbols, you must opt-in by setting it to `true`.
See the [MSBuild Setup](https://docs.sentry.io/platforms/dotnet/configuration/msbuild/) docs for further details.

### Features

- Added basic functionality to support `View Hierarchy` ([#2163](https://github.com/getsentry/sentry-dotnet/pull/2163))
- Allow `SentryUploadSources` to work even when not uploading symbols ([#2197](https://github.com/getsentry/sentry-dotnet/pull/2197))
- Add support for `BeforeSendTransaction` ([#2188](https://github.com/getsentry/sentry-dotnet/pull/2188))
- Add `EnableTracing` option to simplify enabling tracing ([#2201](https://github.com/getsentry/sentry-dotnet/pull/2201))
- Make `SentryUploadSymbols` strictly opt-in ([#2216](https://github.com/getsentry/sentry-dotnet/pull/2216))

### Fixes

- Fix assembly not found on Android in Debug configuration ([#2175](https://github.com/getsentry/sentry-dotnet/pull/2175))
- Fix context object with circular reference prevents event from being sent ([#2210](https://github.com/getsentry/sentry-dotnet/pull/2210))

### Dependencies

- Bump Java SDK from v6.13.1 to v6.15.0 ([#2185](https://github.com/getsentry/sentry-dotnet/pull/2185), [#2207](https://github.com/getsentry/sentry-dotnet/pull/2207))
  - [changelog](https://github.com/getsentry/sentry-java/blob/main/CHANGELOG.md#6150)
  - [diff](https://github.com/getsentry/sentry-java/compare/6.13.1...6.15.0)
- Bump CLI from v2.12.0 to v2.14.4 ([#2187](https://github.com/getsentry/sentry-dotnet/pull/2187), [#2215](https://github.com/getsentry/sentry-dotnet/pull/2215))
  - [changelog](https://github.com/getsentry/sentry-cli/blob/master/CHANGELOG.md#2144)
  - [diff](https://github.com/getsentry/sentry-cli/compare/2.12.0...2.14.4)
- Bump Java SDK from v6.13.1 to v6.14.0 ([#2185](https://github.com/getsentry/sentry-dotnet/pull/2185))
  - [changelog](https://github.com/getsentry/sentry-java/blob/main/CHANGELOG.md#6140)
  - [diff](https://github.com/getsentry/sentry-java/compare/6.13.1...6.14.0)
- Bump CLI from v2.12.0 to v2.14.3 ([#2187](https://github.com/getsentry/sentry-dotnet/pull/2187), [#2208](https://github.com/getsentry/sentry-dotnet/pull/2208))
  - [changelog](https://github.com/getsentry/sentry-cli/blob/master/CHANGELOG.md#2143)
  - [diff](https://github.com/getsentry/sentry-cli/compare/2.12.0...2.14.3)
- Bump Cocoa SDK from v7.31.5 to v8.2.0 ([#2203](https://github.com/getsentry/sentry-dotnet/pull/2203))
  - [changelog](https://github.com/getsentry/sentry-cocoa/blob/main/CHANGELOG.md#820)
  - [diff](https://github.com/getsentry/sentry-cocoa/compare/7.31.5...8.2.0)

## 3.28.1

### Fixes

- Fix MAUI missing breadcrumbs for lifecycle and UI events ([#2170](https://github.com/getsentry/sentry-dotnet/pull/2170))
- Fix hybrid sdk names ([#2171](https://github.com/getsentry/sentry-dotnet/pull/2171))
- Fix ASP.NET sdk name ([#2172](https://github.com/getsentry/sentry-dotnet/pull/2172))

## 3.28.0

### Features

- Added `instruction_addr_adjustment` attribute to SentryStackTrace ([#2151](https://github.com/getsentry/sentry-dotnet/pull/2151))

### Fixes

- Workaround Visual Studio "Pair to Mac" issue (on Windows), and Update bundled Cocoa SDK to version 7.31.5 ([#2164](https://github.com/getsentry/sentry-dotnet/pull/2164))
- Sentry SDK assemblies no longer have PDBs embedded. Debug symbols are uploaded to `nuget.org` as `snupkg` packages  ([#2166](https://github.com/getsentry/sentry-dotnet/pull/2166))

### Dependencies

- Bump Java SDK from v6.13.0 to v6.13.1 ([#2168](https://github.com/getsentry/sentry-dotnet/pull/2168))
  - [changelog](https://github.com/getsentry/sentry-java/blob/main/CHANGELOG.md#6131)
  - [diff](https://github.com/getsentry/sentry-java/compare/6.13.0...6.13.1)

## 3.27.1

### Fixes

- Fix Sentry CLI MSBuild for Xamarin and NetFX ([#2154](https://github.com/getsentry/sentry-dotnet/pull/2154))
- Log aborted HTTP requests as debug instead of error ([#2155](https://github.com/getsentry/sentry-dotnet/pull/2155))

## 3.27.0

### Features

- Publish `Sentry.Android.AssemblyReader` as a separate nuget package (for reuse by `Sentry.Xamarin`) ([#2127](https://github.com/getsentry/sentry-dotnet/pull/2127))
- Improvements for Sentry CLI integration ([#2145](https://github.com/getsentry/sentry-dotnet/pull/2145))
- Update bundled Android SDK to version 6.13.0 ([#2147](https://github.com/getsentry/sentry-dotnet/pull/2147))

## 3.26.2

### Fixes

- Fix Sentry CLI integration on Windows ([#2123](https://github.com/getsentry/sentry-dotnet/pull/2123)) ([#2124](https://github.com/getsentry/sentry-dotnet/pull/2124))

## 3.26.1

### Fixes

- Fix issue with Sentry CLI msbuild properties ([#2119](https://github.com/getsentry/sentry-dotnet/pull/2119))

## 3.26.0

### Features

- Use Sentry CLI after build to upload symbols ([#2107](https://github.com/getsentry/sentry-dotnet/pull/2107))

### Fixes

- Logging info instead of warning when skipping debug images ([#2101](https://github.com/getsentry/sentry-dotnet/pull/2101))
- Fix unhandled exception not captured when hub disabled ([#2103](https://github.com/getsentry/sentry-dotnet/pull/2103))
- Fix Android support for Portable PDB format when app uses split APKs ([#2108](https://github.com/getsentry/sentry-dotnet/pull/2108))
- Fix session ending as crashed for unobserved task exceptions ([#2112](https://github.com/getsentry/sentry-dotnet/pull/2112))
- Set absolute path when stripping project path on stack frame ([#2117](https://github.com/getsentry/sentry-dotnet/pull/2117))

## 3.25.0

### Features

- Add support for Portable PDB format ([#2050](https://github.com/getsentry/sentry-dotnet/pull/2050))
- Update bundled Android SDK to version 6.10.0([#2095](https://github.com/getsentry/sentry-dotnet/pull/2095))
- Update bundled Cocoa SDK to version 7.31.4 ([#2096](https://github.com/getsentry/sentry-dotnet/pull/2096))

### Fixes

- Fix db warnings caused by transaction sampled out ([#2097](https://github.com/getsentry/sentry-dotnet/pull/2097))

## 3.24.1

### Fixes

- Fix missing stack trace on UnobservedTaskException ([#2067](https://github.com/getsentry/sentry-dotnet/pull/2067))
- Fix warning caused by db connection span closed prematurely ([#2068](https://github.com/getsentry/sentry-dotnet/pull/2068))
- Attach db connections to child spans correctly ([#2071](https://github.com/getsentry/sentry-dotnet/pull/2071))
- Improve MAUI event bindings ([#2089](https://github.com/getsentry/sentry-dotnet/pull/2089))

## 3.24.0

### Features

- Simplify API for flushing events ([#2030](https://github.com/getsentry/sentry-dotnet/pull/2030))
- Update bundled Cocoa SDK to version 7.31.1 ([#2053](https://github.com/getsentry/sentry-dotnet/pull/2053))
- Update bundled Android SDK to version 6.7.1 ([#2058](https://github.com/getsentry/sentry-dotnet/pull/2058))

### Fixes

- Update unobserved task exception integration ([#2034](https://github.com/getsentry/sentry-dotnet/pull/2034))
- Fix trace propagation targets setter ([#2035](https://github.com/getsentry/sentry-dotnet/pull/2035))
- Fix DiagnosticSource integration disabled incorrectly with TracesSampler ([#2039](https://github.com/getsentry/sentry-dotnet/pull/2039))
- Update transitive dependencies to resolve security warnings ([#2045](https://github.com/getsentry/sentry-dotnet/pull/2045))
- Fix issue with Hot Restart for iOS ([#2047](https://github.com/getsentry/sentry-dotnet/pull/2047))
- Fix `CacheDirectoryPath` option on MAUI ([#2055](https://github.com/getsentry/sentry-dotnet/pull/2055))

## 3.23.1

### Fixes

- Fix concurrency bug in caching transport ([#2026](https://github.com/getsentry/sentry-dotnet/pull/2026))

## 3.23.0

### Features

- Update bundled Android SDK to version 6.5.0 ([#1984](https://github.com/getsentry/sentry-dotnet/pull/1984))
- Update bundled Cocoa SDK to version 7.28.0 ([#1988](https://github.com/getsentry/sentry-dotnet/pull/1988))
- Allow custom processors to be added as a scoped dependency ([#1979](https://github.com/getsentry/sentry-dotnet/pull/1979))
- Support DI for custom transaction processors ([#1993](https://github.com/getsentry/sentry-dotnet/pull/1993))
- Mark Transaction as aborted when unhandled exception occurs ([#1996](https://github.com/getsentry/sentry-dotnet/pull/1996))
- Build Windows and Tizen targets for `Sentry.Maui` ([#2005](https://github.com/getsentry/sentry-dotnet/pull/2005))
- Add Custom Measurements API ([#2013](https://github.com/getsentry/sentry-dotnet/pull/2013))
- Add `ISpan.GetTransaction` convenience method ([#2014](https://github.com/getsentry/sentry-dotnet/pull/2014))

### Fixes

- Split Android and Cocoa bindings into separate projects ([#1983](https://github.com/getsentry/sentry-dotnet/pull/1983))
  - NuGet package `Sentry` now depends on `Sentry.Bindings.Android` for `net6.0-android` targets.
  - NuGet package `Sentry` now depends on `Sentry.Bindings.Cocoa` for `net6.0-ios` and `net6.0-maccatalyst` targets.
- Exclude EF error message from logging ([#1980](https://github.com/getsentry/sentry-dotnet/pull/1980))
- Ensure logs with lower levels are captured by `Sentry.Extensions.Logging` ([#1992](https://github.com/getsentry/sentry-dotnet/pull/1992))
- Fix bug with pre-formatted strings passed to diagnostic loggers ([#2004](https://github.com/getsentry/sentry-dotnet/pull/2004))
- Fix DI issue by binding to MAUI using lifecycle events ([#2006](https://github.com/getsentry/sentry-dotnet/pull/2006))
- Unhide `SentryEvent.Exception` ([#2011](https://github.com/getsentry/sentry-dotnet/pull/2011))
- Bump `Google.Cloud.Functions.Hosting` to version 1.1.0 ([#2015](https://github.com/getsentry/sentry-dotnet/pull/2015))
- Fix default host issue for the Sentry Tunnel middleware ([#2019](https://github.com/getsentry/sentry-dotnet/pull/2019))

## 3.22.0

### Features

- `SentryOptions.AttachStackTrace` is now enabled by default. ([#1907](https://github.com/getsentry/sentry-dotnet/pull/1907))
- Update Sentry Android SDK to version 6.4.1 ([#1911](https://github.com/getsentry/sentry-dotnet/pull/1911))
- Update Sentry Cocoa SDK to version 7.24.1 ([#1912](https://github.com/getsentry/sentry-dotnet/pull/1912))
- Add `TransactionNameSource` annotation ([#1910](https://github.com/getsentry/sentry-dotnet/pull/1910))
- Use URL path in transaction names instead of "Unknown Route" ([#1919](https://github.com/getsentry/sentry-dotnet/pull/1919))
  - NOTE: This change effectively ungroups transactions that were previously grouped together under "Unkown Route".
- Add `User.Segment` property ([#1920](https://github.com/getsentry/sentry-dotnet/pull/1920))
- Add support for custom `JsonConverter`s ([#1934](https://github.com/getsentry/sentry-dotnet/pull/1934))
- Support more types for message template tags in SentryLogger ([#1945](https://github.com/getsentry/sentry-dotnet/pull/1945))
- Support Dynamic Sampling ([#1953](https://github.com/getsentry/sentry-dotnet/pull/1953))

### Fixes

- Reduce lock contention when sampling ([#1915](https://github.com/getsentry/sentry-dotnet/pull/1915))
- Dont send transaction for OPTIONS web request ([#1921](https://github.com/getsentry/sentry-dotnet/pull/1921))
- Fix missing details when aggregate exception is filtered out ([#1922](https://github.com/getsentry/sentry-dotnet/pull/1922))
- Exception filters should consider child exceptions of an `AggregateException` ([#1924](https://github.com/getsentry/sentry-dotnet/pull/1924))
- Add Blazor WASM detection to set IsGlobalModeEnabled to true ([#1931](https://github.com/getsentry/sentry-dotnet/pull/1931))
- Respect Transaction.IsSampled in SqlListener ([#1933](https://github.com/getsentry/sentry-dotnet/pull/1933))
- Ignore null Context values ([#1942](https://github.com/getsentry/sentry-dotnet/pull/1942))
- Tags should not differ based on current culture ([#1949](https://github.com/getsentry/sentry-dotnet/pull/1949))
- Always recalculate payload length ([#1957](https://github.com/getsentry/sentry-dotnet/pull/1957))
- Fix issues with envelope deserialization ([#1965](https://github.com/getsentry/sentry-dotnet/pull/1965))
- Set default trace status to `ok` instead of `unknown_error` ([#1970](https://github.com/getsentry/sentry-dotnet/pull/1970))
- Fix reported error count on a crashed session update ([#1972](https://github.com/getsentry/sentry-dotnet/pull/1972))

## 3.21.0

Includes Sentry.Maui Preview 3

### Features

- Add ISentryTransactionProcessor ([#1862](https://github.com/getsentry/sentry-dotnet/pull/1862))
- Added 'integrations' to SdkVersion ([#1820](https://github.com/getsentry/sentry-dotnet/pull/1820))
- Updated Sentry Android SDK to version 6.3.0 ([#1826](https://github.com/getsentry/sentry-dotnet/pull/1826))
- Add the Sentry iOS SDK ([#1829](https://github.com/getsentry/sentry-dotnet/pull/1829))
- Enable Scope Sync for iOS ([#1834](https://github.com/getsentry/sentry-dotnet/pull/1834))
- Add API for deliberately crashing an app ([#1842](https://github.com/getsentry/sentry-dotnet/pull/1842))
- Add Mac Catalyst target ([#1848](https://github.com/getsentry/sentry-dotnet/pull/1848))
- Add `Distribution` properties ([#1851](https://github.com/getsentry/sentry-dotnet/pull/1851))
- Add and configure options for the iOS SDK ([#1849](https://github.com/getsentry/sentry-dotnet/pull/1849))
- Set default `Release` and `Distribution` for iOS and Android ([#1856](https://github.com/getsentry/sentry-dotnet/pull/1856))
- Apply WinUI 3 exception handler in Sentry core ([#1863](https://github.com/getsentry/sentry-dotnet/pull/1863))
- Copy context info from iOS ([#1884](https://github.com/getsentry/sentry-dotnet/pull/1884))

### Fixes

- Parse "Mono Unity IL2CPP" correctly in platform runtime name ([#1742](https://github.com/getsentry/sentry-dotnet/pull/1742))
- Fix logging loop with NLog sentry ([#1824](https://github.com/getsentry/sentry-dotnet/pull/1824))
- Fix logging loop with Serilog sentry ([#1828](https://github.com/getsentry/sentry-dotnet/pull/1828))
- Skip attachment if stream is empty ([#1854](https://github.com/getsentry/sentry-dotnet/pull/1854))
- Allow some mobile options to be modified from defaults ([#1857](https://github.com/getsentry/sentry-dotnet/pull/1857))
- Fix environment name casing issue ([#1861](https://github.com/getsentry/sentry-dotnet/pull/1861))
- Null check HttpContext in SystemWebVersionLocator ([#1881](https://github.com/getsentry/sentry-dotnet/pull/1881))
- Fix detection of .NET Framework 4.8.1 ([#1885](https://github.com/getsentry/sentry-dotnet/pull/1885))
- Flush caching transport with main flush ([#1890](https://github.com/getsentry/sentry-dotnet/pull/1890))
- Fix Sentry interfering with MAUI's focus events ([#1891](https://github.com/getsentry/sentry-dotnet/pull/1891))
- Stop using `server-os` and `server-runtime` ([#1893](https://github.com/getsentry/sentry-dotnet/pull/1893))

## 3.20.1

### Fixes

- URGENT: Fix events rejected due to duplicate `sent_at` header when offline caching is enabled through `CacheDirectoryPath` ([#1818](https://github.com/getsentry/sentry-dotnet/pull/1818))
- Fix null ref in aspnet TryGetTraceHeader ([#1807](https://github.com/getsentry/sentry-dotnet/pull/1807))

## 3.20.0

### Features

- Use `sent_at` instead of `sentry_timestamp` to reduce clock skew ([#1690](https://github.com/getsentry/sentry-dotnet/pull/1690))
- Send project root path with events ([#1739](https://github.com/getsentry/sentry-dotnet/pull/1739))

### Fixes

- Detect MVC versioning in route ([#1731](https://github.com/getsentry/sentry-dotnet/pull/1731))
- Fix error with `ConcurrentHashMap` on Android <= 9 ([#1761](https://github.com/getsentry/sentry-dotnet/pull/1761))
- Minor improvements to `BackgroundWorker` ([#1773](https://github.com/getsentry/sentry-dotnet/pull/1773))
- Make GzipRequestBodyHandler respect async ([#1776](https://github.com/getsentry/sentry-dotnet/pull/1776))
- Fix race condition in handling of `InitCacheFlushTimeout` ([#1784](https://github.com/getsentry/sentry-dotnet/pull/1784))
- Fix exceptions on background thread not reported in Unity ([#1794](https://github.com/getsentry/sentry-dotnet/pull/1794))

## 3.19.0

Includes Sentry.Maui Preview 2

### Features

- Expose `EnumerateChainedExceptions` ([#1733](https://github.com/getsentry/sentry-dotnet/pull/1733))
- Android Scope Sync ([#1737](https://github.com/getsentry/sentry-dotnet/pull/1737))
- Enable logging in MAUI ([#1738](https://github.com/getsentry/sentry-dotnet/pull/1738))
- Support `IntPtr` and `UIntPtr` serialization ([#1746](https://github.com/getsentry/sentry-dotnet/pull/1746))
- Log Warning when secret is detected in DSN ([#1749](https://github.com/getsentry/sentry-dotnet/pull/1749))
- Catch permission exceptions on Android ([#1750](https://github.com/getsentry/sentry-dotnet/pull/1750))
- Enable offline caching in MAUI ([#1753](https://github.com/getsentry/sentry-dotnet/pull/1753))
- Send client report when flushing queue ([#1757](https://github.com/getsentry/sentry-dotnet/pull/1757))

### Fixes

- Set MAUI minimum version ([#1728](https://github.com/getsentry/sentry-dotnet/pull/1728))
- Don't allow `SentryDiagnosticListenerIntegration` to be added multiple times ([#1748](https://github.com/getsentry/sentry-dotnet/pull/1748))
- Catch permission exceptions for MAUI ([#1750](https://github.com/getsentry/sentry-dotnet/pull/1750))
- Don't allow newlines in diagnostic logger messages ([#1756](https://github.com/getsentry/sentry-dotnet/pull/1756))

## 3.18.0

Includes Sentry.Maui Preview 1

### Features

- Move tunnel functionality into Sentry.AspNetCore ([#1645](https://github.com/getsentry/sentry-dotnet/pull/1645))
- Make `HttpContext` available for sampling decisions ([#1682](https://github.com/getsentry/sentry-dotnet/pull/1682))
- Send the .NET Runtime Identifier to Sentry ([#1708](https://github.com/getsentry/sentry-dotnet/pull/1708))
- Added a new `net6.0-android` target for the `Sentry` core library, which bundles the [Sentry Android SDK](https://docs.sentry.io/platforms/android/):
  - Initial .NET 6 Android support ([#1288](https://github.com/getsentry/sentry-dotnet/pull/1288))
  - Update Android Support ([#1669](https://github.com/getsentry/sentry-dotnet/pull/1669))
  - Update Sentry-Android to 6.0.0-rc.1 ([#1686](https://github.com/getsentry/sentry-dotnet/pull/1686))
  - Update Sentry-Android to 6.0.0 ([#1697](https://github.com/getsentry/sentry-dotnet/pull/1697))
  - Set Java/Android SDK options ([#1694](https://github.com/getsentry/sentry-dotnet/pull/1694))
  - Refactor and update Android options ([#1705](https://github.com/getsentry/sentry-dotnet/pull/1705))
  - Add Android OS information to the event context ([#1716](https://github.com/getsentry/sentry-dotnet/pull/1716))
- Added a new `Sentry.Maui` integration library for the [.NET MAUI](https://dotnet.microsoft.com/apps/maui) platform:
  - Initial MAUI support ([#1663](https://github.com/getsentry/sentry-dotnet/pull/1663))
  - Continue with adding MAUI support ([#1670](https://github.com/getsentry/sentry-dotnet/pull/1670))
  - MAUI events become extra context in Sentry events ([#1706](https://github.com/getsentry/sentry-dotnet/pull/1706))
  - Add options for PII breadcrumbs from MAUI events ([#1709](https://github.com/getsentry/sentry-dotnet/pull/1709))
  - Add device information to the event context ([#1713](https://github.com/getsentry/sentry-dotnet/pull/1713))
  - Add platform OS information to the event context ([#1717](https://github.com/getsentry/sentry-dotnet/pull/1717))

### Fixes

- Remove IInternalSdkIntegration ([#1656](https://github.com/getsentry/sentry-dotnet/pull/1656))
- On async Main, dont unregister unhandled exception before capturing crash  ([#321](https://github.com/getsentry/sentry-dotnet/issues/321))
- Handle BadHttpRequestException from Kestrel inside SentryTunnelMiddleware ([#1673](https://github.com/getsentry/sentry-dotnet/pull/1673))
- Improve timestamp precision of transactions and spans ([#1680](https://github.com/getsentry/sentry-dotnet/pull/1680))
- Flatten AggregateException ([#1672](https://github.com/getsentry/sentry-dotnet/pull/1672))
  - NOTE: This can affect grouping. You can keep the original behavior by setting the option `KeepAggregateException` to `true`.
- Serialize stack frame addresses as strings. ([#1692](https://github.com/getsentry/sentry-dotnet/pull/1692))
- Improve serialization perf and fix memory leak in `SentryEvent` ([#1693](https://github.com/getsentry/sentry-dotnet/pull/1693))
- Add type checking in contexts TryGetValue ([#1700](https://github.com/getsentry/sentry-dotnet/pull/1700))
- Restore serialization of the `Platform` name ([#1702](https://github.com/getsentry/sentry-dotnet/pull/1702))

## 3.17.1

### Fixes

- Rework how the `InitCacheFlushTimeout` option is implemented. ([#1644](https://github.com/getsentry/sentry-dotnet/pull/1644))
- Add retry logic to the caching transport when moving files back from the processing folder. ([#1649](https://github.com/getsentry/sentry-dotnet/pull/1649))

## 3.17.0

**Notice:** If you are using self-hosted Sentry, this version and forward requires either Sentry version >= [21.9.0](https://github.com/getsentry/relay/blob/master/CHANGELOG.md#2190), or you must manually disable sending client reports via the `SendClientReports` option.

### Features

- Collect and send Client Reports to Sentry, which contain counts of discarded events. ([#1556](https://github.com/getsentry/sentry-dotnet/pull/1556))
- Expose `ITransport` and `SentryOptions.Transport` public, to support using custom transports ([#1602](https://github.com/getsentry/sentry-dotnet/pull/1602))
- Android native crash support ([#1288](https://github.com/getsentry/sentry-dotnet/pull/1288))

### Fixes

- Workaround `System.Text.Json` issue with Unity IL2CPP. ([#1583](https://github.com/getsentry/sentry-dotnet/pull/1583))
- Demystify stack traces for exceptions that fire in a `BeforeSend` callback. ([#1587](https://github.com/getsentry/sentry-dotnet/pull/1587))
- Obsolete `Platform` and always write `csharp` ([#1610](https://github.com/getsentry/sentry-dotnet/pull/1610))
- Fix a minor issue in the caching transport related to recovery of files from previous session. ([#1617](https://github.com/getsentry/sentry-dotnet/pull/1617))
- Better DisableAppDomainProcessExitFlush docs ([#1634](https://github.com/getsentry/sentry-dotnet/pull/1634))

## 3.16.0

### Features

- Use a default value of 60 seconds if a `Retry-After` header is not present. ([#1537](https://github.com/getsentry/sentry-dotnet/pull/1537))
- Add new Protocol definitions for DebugImages and AddressMode ([#1513](https://github.com/getsentry/sentry-dotnet/pull/1513))
- Add `HttpTransport` extensibility and synchronous serialization support ([#1560](https://github.com/getsentry/sentry-dotnet/pull/1560))
- Add `UseAsyncFileIO` to Sentry options (enabled by default) ([#1564](https://github.com/getsentry/sentry-dotnet/pull/1564))

### Fixes

- Fix event dropped by bad attachment when no logger is set. ([#1557](https://github.com/getsentry/sentry-dotnet/pull/1557))
- Ignore zero properties for MemoryInfo ([#1531](https://github.com/getsentry/sentry-dotnet/pull/1531))
- Cleanup diagnostic source ([#1529](https://github.com/getsentry/sentry-dotnet/pull/1529))
- Remove confusing message Successfully sent cached envelope ([#1542](https://github.com/getsentry/sentry-dotnet/pull/1542))
- Fix infinite loop in SentryDatabaseLogging.UseBreadcrumbs ([#1543](https://github.com/getsentry/sentry-dotnet/pull/1543))
- GetFromRuntimeInformation() in try-catch  ([#1554](https://github.com/getsentry/sentry-dotnet/pull/1554))
- Make `Contexts` properties more thread-safe ([#1571](https://github.com/getsentry/sentry-dotnet/pull/1571))
- Fix `PlatformNotSupportedException` exception on `net6.0-maccatalyst` targets ([#1567](https://github.com/getsentry/sentry-dotnet/pull/1567))
- In ASP.Net Core, make sure that `SentrySdk.LastEventId` is accessible from exception handler pages ([#1573](https://github.com/getsentry/sentry-dotnet/pull/1573))

## 3.15.0

### Features

- Expose ConfigureAppFrame as a public static function. ([#1493](https://github.com/getsentry/sentry-dotnet/pull/1493))

### Fixes

- Make `SentryDiagnosticSubscriber._disposableListeners` thread safe ([#1506](https://github.com/getsentry/sentry-dotnet/pull/1506))
- Adjust database span names by replacing `_` to `.`. `db.query_compiler` becomes `db.query.compile`. ([#1502](https://github.com/getsentry/sentry-dotnet/pull/1502))

## 3.14.1

### Fixes

- Fix caching transport with attachments ([#1489](https://github.com/getsentry/sentry-dotnet/pull/1489))
- Revert Sentry in implicit usings ([#1490](https://github.com/getsentry/sentry-dotnet/pull/1490))

## 3.14.0

### Features

- Add the delegate TransactionNameProvider to allow the name definition from Unknown transactions on ASP.NET Core ([#1421](https://github.com/getsentry/sentry-dotnet/pull/1421))
- SentrySDK.WithScope is now obsolete in favour of overloads of CaptureEvent, CaptureMessage, CaptureException ([#1412](https://github.com/getsentry/sentry-dotnet/pull/1412))
- Add Sentry to global usings when ImplicitUsings is enabled (`<ImplicitUsings>true</ImplicitUsings>`) ([#1398](https://github.com/getsentry/sentry-dotnet/pull/1398))
- The implementation of the background worker can now be changed ([#1450](https://github.com/getsentry/sentry-dotnet/pull/1450))
- Map reg key 528449 to net48 ([#1465](https://github.com/getsentry/sentry-dotnet/pull/1465))
- Improve logging for failed JSON serialization ([#1473](https://github.com/getsentry/sentry-dotnet/pull/1473))

### Fixes

- Handle exception from crashedLastRun callback ([#1328](https://github.com/getsentry/sentry-dotnet/pull/1328))
- Reduced the logger noise from EF when not using Performance Monitoring ([#1441](https://github.com/getsentry/sentry-dotnet/pull/1441))
- Create CachingTransport directories in constructor to avoid DirectoryNotFoundException ([#1432](https://github.com/getsentry/sentry-dotnet/pull/1432))
- UnobservedTaskException is now considered as Unhandled ([#1447](https://github.com/getsentry/sentry-dotnet/pull/1447))
- Avoid calls the Thread.CurrentThread where possible ([#1466](https://github.com/getsentry/sentry-dotnet/pull/1466))
- Rename thread pool protocol keys to snake case ([#1472](https://github.com/getsentry/sentry-dotnet/pull/1472))
- Treat IOException as a network issue ([#1476](https://github.com/getsentry/sentry-dotnet/pull/1476))
- Fix incorrect sdk name in envelope header ([#1474](https://github.com/getsentry/sentry-dotnet/pull/1474))
- Use Trace.WriteLine for TraceDiagnosticLogger ([#1475](https://github.com/getsentry/sentry-dotnet/pull/1475))
- Remove Exception filters to work around Unity bug on 2019.4.35f IL2CPP ([#1486](https://github.com/getsentry/sentry-dotnet/pull/1486))

## 3.13.0

### Features

- Add CaptureLastError as an extension method to the Server class on ASP.NET ([#1411](https://github.com/getsentry/sentry-dotnet/pull/1411))
- Add IsDynamicCode* to events ([#1418](https://github.com/getsentry/sentry-dotnet/pull/1418))

### Fixes

- Dispose of client should only flush ([#1354](https://github.com/getsentry/sentry-dotnet/pull/1354))

## 3.12.3

### Fixes

- Events no longer get dropped because of non-serializable contexts or attachments ([#1401](https://github.com/getsentry/sentry-dotnet/pull/1401))
- Add MemoryInfo to sentry event ([#1337](https://github.com/getsentry/sentry-dotnet/pull/1337))
- Report ThreadPool stats ([#1399](https://github.com/getsentry/sentry-dotnet/pull/1399))

## 3.12.2

### Fixes

- log through serialization ([#1388](https://github.com/getsentry/sentry-dotnet/pull/1388))
- Attaching byte arrays to the scope no longer leads to ObjectDisposedException ([#1384](https://github.com/getsentry/sentry-dotnet/pull/1384))
- Operation cancel while flushing cache no longer logs an errors ([#1352](https://github.com/getsentry/sentry-dotnet/pull/1352))
- Dont fail for attachment read error ([#1378](https://github.com/getsentry/sentry-dotnet/pull/1378))
- Fix file locking in attachments ([#1377](https://github.com/getsentry/sentry-dotnet/pull/1377))

## 3.12.1

### Features

- Dont log "Ignoring request with Size" when null ([#1348](https://github.com/getsentry/sentry-dotnet/pull/1348))
- Move to stable v6 for `Microsoft.Extensions.*` packages ([#1347](https://github.com/getsentry/sentry-dotnet/pull/1347))
- bump Ben.Demystifier adding support for Microsoft.Bcl.AsyncInterfaces([#1349](https://github.com/getsentry/sentry-dotnet/pull/1349))

### Fixes

- Fix EF Core garbage collected messages and ordering ([#1368](https://github.com/getsentry/sentry-dotnet/pull/1368))
- Update X-Sentry-Auth header to include correct sdk name and version ([#1333](https://github.com/getsentry/sentry-dotnet/pull/1333))

## 3.12.0

### Features

- Add automatic spans to Entity Framework operations ([#1107](https://github.com/getsentry/sentry-dotnet/pull/1107))

### Fixes

- Avoid using the same connection Span for the same ConnectionId ([#1317](https://github.com/getsentry/sentry-dotnet/pull/1317))
- Finish unfinished Spans on Transaction completion ([#1296](https://github.com/getsentry/sentry-dotnet/pull/1296))

## 3.12.0-alpha.1

### Features

- .NET 6 specific targets ([#939](https://github.com/getsentry/sentry-dotnet/pull/939))

## 3.11.1

### Fixes

- Forward the IP of the client with whe tunnel middleware ([#1310](getsentry/sentry-dotnet/pull/1310))

## 3.11.0

### Features

- Sentry Sessions status as Breadcrumbs ([#1263](https://github.com/getsentry/sentry-dotnet/pull/1263))
- Enhance GCP Integraction with performance monitoring and revision number ([#1286](https://github.com/getsentry/sentry-dotnet/pull/1286))
- Bump Ben.Demystifier to support .NET 6 ([#1290](https://github.com/getsentry/sentry-dotnet/pull/1290))

### Fixes

- ASP.NET Core: Data from Scope in options should be applied on each request ([#1270](https://github.com/getsentry/sentry-dotnet/pull/1270))
- Add missing `ConfigureAwaits(false)` for `async using` ([#1276](https://github.com/getsentry/sentry-dotnet/pull/1276))
- Fix missing handled tag when events are logged via an ASP.NET Core pipeline logger ([#1284](getsentry/sentry-dotnet/pull/1284))

## 3.10.0

### Features

- Add additional primitive values as tags on SentryLogger ([#1246](https://github.com/getsentry/sentry-dotnet/pull/1246))

### Fixes

- Events are now sent on Google Gloud Functions Integration ([#1249](https://github.com/getsentry/sentry-dotnet/pull/1249))
- Cache envelope headers ([#1242](https://github.com/getsentry/sentry-dotnet/pull/1242))
- Avoid replacing Transaction Name on ASP.NET Core by null or empty ([#1215](https://github.com/getsentry/sentry-dotnet/pull/1215))
- Ignore DiagnosticSource Integration if no Sampling available ([#1238](https://github.com/getsentry/sentry-dotnet/pull/1238))

## 3.9.4

### Fixes

- Unity Android support: check for native crashes before closing session as Abnormal ([#1222](https://github.com/getsentry/sentry-dotnet/pull/1222))

## 3.9.3

### Fixes

- Add missing PathBase from ASP.NET Core ([#1198](https://github.com/getsentry/sentry-dotnet/pull/1198))
- Use fallback if route pattern is MVC ([#1188](https://github.com/getsentry/sentry-dotnet/pull/1188))
- Move UseSentryTracing to different namespace ([#1200](https://github.com/getsentry/sentry-dotnet/pull/1200))
- Prevent duplicate package reporting ([#1197](https://github.com/getsentry/sentry-dotnet/pull/1197))

## 3.9.2

### Fixes

- Exceptions from UnhandledExceptionIntegration were not marking sessions as crashed ([#1193](https://github.com/getsentry/sentry-dotnet/pull/1193))

## 3.9.1

### Fixes

- Removed braces from tag keys on DefaultSentryScopeStateProcessor ([#1183](https://github.com/getsentry/sentry-dotnet/pull/1183))
- Fix SQLClient unplanned behaviors ([#1179](https://github.com/getsentry/sentry-dotnet/pull/1179))
- Add fallback to Scope Stack from AspNet ([#1180](https://github.com/getsentry/sentry-dotnet/pull/1180))

## 3.9.0

### Features

- EF Core and SQLClient performance monitoring integration ([#1154](https://github.com/getsentry/sentry-dotnet/pull/1154))
- Improved SDK diagnostic logs ([#1161](https://github.com/getsentry/sentry-dotnet/pull/1161))
- Add Scope observer to SentryOptions ([#1153](https://github.com/getsentry/sentry-dotnet/pull/1153))

### Fixes

- Fix end session from Hub adapter not being passed to SentrySDK ([#1158](https://github.com/getsentry/sentry-dotnet/pull/1158))
- Installation id catches dir not exist([#1159](https://github.com/getsentry/sentry-dotnet/pull/1159))
- Set error status to transaction if http has exception and ok status ([#1143](https://github.com/getsentry/sentry-dotnet/pull/1143))
- Fix max breadcrumbs limit when MaxBreadcrumbs is zero or lower ([#1145](https://github.com/getsentry/sentry-dotnet/pull/1145))

## 3.8.3

### Features

- New package Sentry.Tunnel to proxy Sentry events ([#1133](https://github.com/getsentry/sentry-dotnet/pull/1133))

### Fixes

- Avoid serializing dangerous types ([#1134](https://github.com/getsentry/sentry-dotnet/pull/1134))
- Don't cancel cache flushing on init ([#1139](https://github.com/getsentry/sentry-dotnet/pull/1139))

## 3.8.2

### Fixes

- Add IsParentSampled to ITransactionContext ([#1128](https://github.com/getsentry/sentry-dotnet/pull/1128)
- Avoid warn in global mode ([#1132](https://github.com/getsentry/sentry-dotnet/pull/1132))
- Fix `ParentSampledId` being reset on `Transaction` ([#1130](https://github.com/getsentry/sentry-dotnet/pull/1130))

## 3.8.1

### Fixes

- Persisted Sessions logging ([#1125](https://github.com/getsentry/sentry-dotnet/pull/1125))
- Don't log an error when attempting to recover a persisted session but none exists ([#1123](https://github.com/getsentry/sentry-dotnet/pull/1123))

### Features

- Introduce scope stack abstraction to support global scope on desktop and mobile applications and `HttpContext`-backed scoped on legacy ASP.NET ([#1124](https://github.com/getsentry/sentry-dotnet/pull/1124))

## 3.8.0

### Fixes

- ASP.NET Core: fix handled not being set for Handled exceptions ([#1111](https://github.com/getsentry/sentry-dotnet/pull/1111))

### Features

- File system persistence for sessions ([#1105](https://github.com/getsentry/sentry-dotnet/pull/1105))

## 3.7.0

### Features

- Add HTTP request breadcrumb ([#1113](https://github.com/getsentry/sentry-dotnet/pull/1113))
- Integration for Google Cloud Functions ([#1085](https://github.com/getsentry/sentry-dotnet/pull/1085))
- Add ClearAttachments to Scope ([#1104](https://github.com/getsentry/sentry-dotnet/pull/1104))
- Add additional logging and additional fallback for installation ID ([#1103](https://github.com/getsentry/sentry-dotnet/pull/1103))

### Fixes

- Avoid Unhandled Exception on .NET 461 if the Registry Access threw an exception ([#1101](https://github.com/getsentry/sentry-dotnet/pull/1101))

## 3.6.1

### Fixes

- `IHub.ResumeSession()`: don't start a new session if pause wasn't called or if there is no active session ([#1089](https://github.com/getsentry/sentry-dotnet/pull/1089))
- Fixed incorrect order when getting the last active span ([#1094](https://github.com/getsentry/sentry-dotnet/pull/1094))
- Fix logger call in BackgroundWorker that caused a formatting exception in runtime ([#1092](https://github.com/getsentry/sentry-dotnet/pull/1092))

## 3.6.0

### Features

- Implement pause & resume session ([#1069](https://github.com/getsentry/sentry-dotnet/pull/1069))
- Add auto session tracking ([#1068](https://github.com/getsentry/sentry-dotnet/pull/1068))
- Add SDK information to envelope ([#1084](https://github.com/getsentry/sentry-dotnet/pull/1084))
- Add ReportAssembliesMode in favor of ReportAssemblies ([#1079](https://github.com/getsentry/sentry-dotnet/pull/1079))

### Fixes

- System.Text.Json 5.0.2 ([#1078](https://github.com/getsentry/sentry-dotnet/pull/1078))

## 3.6.0-alpha.2

### Features

- Extended Device and GPU protocol; public IJsonSerializable ([#1063](https://github.com/getsentry/sentry-dotnet/pull/1063))
- ASP.NET Core: Option `AdjustStandardEnvironmentNameCasing` to opt-out from lower casing env name. [#1057](https://github.com/getsentry/sentry-dotnet/pull/1057)
- Sessions: Improve exception check in `CaptureEvent(...)` for the purpose of reporting errors in session ([#1058](https://github.com/getsentry/sentry-dotnet/pull/1058))
- Introduce TraceDiagnosticLogger and obsolete DebugDiagnosticLogger ([#1048](https://github.com/getsentry/sentry-dotnet/pull/1048))

### Fixes

- Handle error thrown while trying to get `BootTime` on PS4 with IL2CPP ([#1062](https://github.com/getsentry/sentry-dotnet/pull/1062))
- Use SentryId for ISession.Id ([#1052](https://github.com/getsentry/sentry-dotnet/pull/1052))
- Add System.Reflection.Metadata as a dependency for netcoreapp3.0 target([#1064](https://github.com/getsentry/sentry-dotnet/pull/1064))

## 3.6.0-alpha.1

### Features

- Implemented client-mode release health ([#1013](https://github.com/getsentry/sentry-dotnet/pull/1013))

### Fixes

- Report lowercase staging environment for ASP.NET Core ([#1046](https://github.com/getsentry/sentry-unity/pull/1046))

## 3.5.0

### Features

- Report user IP address for ASP.NET Core ([#1045](https://github.com/getsentry/sentry-unity/pull/1045))

### Fixes

- Connect middleware exceptions to transactions ([#1043](https://github.com/getsentry/sentry-dotnet/pull/1043))
- Hub.IsEnabled set to false when Hub disposed ([#1021](https://github.com/getsentry/sentry-dotnet/pull/1021))

## 3.4.0

### Features

- Sentry.EntityFramework moved to this repository ([#1017](https://github.com/getsentry/sentry-dotnet/pull/1017))
- Additional `netstandard2.1` target added. Sample with .NET Core 3.1 console app.
- `UseBreadcrumbs` is called automatically by `AddEntityFramework`

### Fixes

- Normalize line breaks ([#1016](https://github.com/getsentry/sentry-dotnet/pull/1016))
- Finish span with exception in SentryHttpMessageHandler ([#1037](https://github.com/getsentry/sentry-dotnet/pull/1037))

## 3.4.0-beta.0

### Features

- Serilog: Add support for Serilog.Formatting.ITextFormatter ([#998](https://github.com/getsentry/sentry-dotnet/pull/998))
- simplify ifdef ([#1010](https://github.com/getsentry/sentry-dotnet/pull/1010))
- Use `DebugDiagnosticLogger` as the default logger for legacy ASP.NET ([#1012](https://github.com/getsentry/sentry-dotnet/pull/1012))
- Adjust parameter type in `AddBreadcrumb` to use `IReadOnlyDictionary<...>` instead of `Dictionary<...>` ([#1000](https://github.com/getsentry/sentry-dotnet/pull/1000))
- await dispose everywhere ([#1009](https://github.com/getsentry/sentry-dotnet/pull/1009))
- Further simplify transaction integration from legacy ASP.NET ([#1011](https://github.com/getsentry/sentry-dotnet/pull/1011))

## 3.3.5-beta.0

### Features

- Default environment to "debug" if running with debugger attached (#978)
- ASP.NET Classic: `HttpContext.StartSentryTransaction()` extension method (#996)

### Fixes

- Unity can have negative line numbers ([#994](https://github.com/getsentry/sentry-dotnet/pull/994))
- Fixed an issue where an attempt to deserialize `Device` with a non-system time zone failed ([#993](https://github.com/getsentry/sentry-dotnet/pull/993))

## 3.3.4

### Features

- Env var to keep large envelopes if they are rejected by Sentry (#957)

### Fixes

- serialize parent_span_id in contexts.trace (#958)

## 3.3.3

### Fixes

- boot time detection can fail in some cases (#955)

## 3.3.2

### Fixes

- Don't override Span/Transaction status on Finish(...) if status was not provided explicitly (#928) @Tyrrrz
- Fix startup time shows incorrect value on macOS/Linux. Opt-out available for IL2CPP. (#948)

## 3.3.1

### Fixes

- Move Description field from Transaction to Trace context (#924) @Tyrrrz
- Drop unfinished spans from transaction (#923) @Tyrrrz
- Don't dispose the SDK when UnobservedTaskException is captured (#925) @bruno-garcia
- Fix spans not inheriting TraceId from transaction (#922) @Tyrrrz

## 3.3.0

### Features

- Add StartupTime and Device.BootTime (#887) @lucas-zimerman
- Link events to currently active span (#909) @Tyrrrz
- Add useful contextual data to TransactionSamplingContext in ASP.NET Core integration (#910) @Tyrrrz

### Changes

- Limit max spans in transaction to 1000 (#908) @Tyrrrz

## 3.2.0

### Changes

- Changed the underlying implementation of `ITransaction` and `ISpan`. `IHub.CaptureTransaction` now takes a `Transaction` instead of `ITransaction`. (#880) @Tyrrrz
- Add IsParentSampled to TransactionContext (#885) @Tyrrrz
- Retrieve CurrentVersion for ASP.NET applications (#884) @lucas-zimerman
- Make description parameter nullable on `ISpan.StartChild(...)` and related methods (#900) @Tyrrrz
- Add Platform to Transaction, mimicking the same property on SentryEvent (#901) @Tyrrrz

## 3.1.0

### Features

- Adding TaskUnobservedTaskExceptionIntegration to default integrations and method to remove it (#870) @FilipNemec
- Enrich transactions with more data (#875) @Tyrrrz

### Fixes

- Don't add version prefix in release if it's already set (#877) @Tyrrrz

## 3.0.8

### Features

- Add AddSentryTag and AddSentryContext Extensions for exception class (#834) @lucas-zimerman
- Associate span exceptions with event exceptions (#848) @Tyrrrz
- MaxCacheItems option to control files on disk (#846) @Tyrrrz
- Move SentryHttpMessageHandlerBuilderFilter to Sentry.Extensions.Logging (#845) @Tyrrrz

### Fixes

- Fix CachingTransport throwing an exception when it can't move the files from the previous session (#871) @Tyrrrz

## 3.0.7

### Changes

- Don't write timezone_display_name if it's the same as the ID (#837) @Tyrrrz
- Serialize arbitrary objects in contexts (#838) @Tyrrrz

## 3.0.6

### Fixes

- Fix serialization of transactions when filesystem caching is enabled. (#815) @Tyrrrz
- Fix UWP not registering exceptions (#821) @lucas-zimerman
- Fix tracing middleware (#813) @Tyrrrz

## 3.0.5

### Changes

- Fix transaction sampling (#810) @Tyrrrz

## 3.0.4

### Changes

- Don't add logs coming from Sentry as breadcrumbs (fixes stack overflow exception) (#797) @Tyrrrz
- Consolidate logic for resolving hub (fixes bug "SENTRY_DSN is not defined") (#795) @Tyrrrz
- Add SetFingerprint overload that takes `params string[]` (#796) @Tyrrrz
- Create spans for outgoing HTTP requests (#802) @Tyrrrz
- Finish span on exception in SentryHttpMessageHandler (#806) @Tyrrrz
- Fix ObjectDisposedException caused by object reuse in RetryAfterHandler (#807) @Tyrrrz

## 3.0.3

### Changes

- Fix DI issues in ASP.NET Core + SentryHttpMessageHandlerBuilderFilter (#789) @Tyrrrz
- Fix incorrect NRT on SpanContext.ctor (#788) @Tyrrrz
- Remove the `Evaluate` error from the breadcrumb list (#790) @Tyrrrz
- Set default tracing sample rate to 0.0 (#791) @Tyrrrz

## 3.0.2

### Changes

- Add GetSpan() to IHub and SentrySdk (#782) @Tyrrrz
- Automatically start transactions from incoming trace in ASP.NET Core (#783) @Tyrrrz
- Automatically inject 'sentry-trace' on outgoing requests in ASP.NET Core (#784) @Tyrrrz

## 3.0.1

### Changes

- bump log4net 2.0.12 (#781) @bruno-garcia
- Fix Serilog version (#780) @bruno-garcia
- Move main Protocol types to Sentry namespace (#779) @bruno-garcia

## 3.0.0

### Changes

- Add support for dynamic transaction sampling. (#753) @Tyrrrz
- Integrate trace headers. (#758) @Tyrrrz
- Renamed Option `DiagnosticsLevel` to `DiagnosticLevel` (#759) @bruno-garcia
- Add additional data to transactions (#763) @Tyrrrz
- Improve transaction instrumentation on ASP.NET Core (#766) @Tyrrrz
- Add `Release` to `Scope` (#765) @Tyrrrz
- Don't fallback to `HttpContext.RequestPath` if a route is unknown (#767 #769) @kanadaj @Tyrrrz

## 3.0.0-beta.0

### Changes

- Add instruction_addr to SentryStackFrame. (#744) @lucas-zimerman
- Default stack trace format: Ben.Demystifier (#732) @bruno-garcia

## 3.0.0-alpha.11

### Changed

- Limit attachment size (#705)
- Separate tracing middleware (#737)
- Bring Transaction a bit more inline with Java SDK (#741)
- Sync transaction and transaction name on scope (#740)

## 3.0.0-alpha.10

- Disabled Mono StackTrace Factory. (#709) @lucas-zimerman
- Adds to the existing User Other dict rather than replacing (#729) @brettjenkins

## 3.0.0-alpha.9

- Handle non-json error response messages on HttpTransport. (#690) @lucas-zimerman
- Fix deadlock on missing ConfigureAwait into foreach loops. (#694) @lucas-zimerman
- Report gRPC sdk name (#700) @bruno-garcia

## 3.0.0-alpha.8

- Include parameters in stack frames. (#662) @Tyrrrz
- Remove CultureUIInfo if value is even with CultureInfo. (#671) @lucas-zimerman
- Make all fields on UserFeedback optional. (#660) @Tyrrrz
- Align transaction names with Java. (#659) @Tyrrrz
- Include assembly name in default release. (#682) @Tyrrrz
- Add support for attachments. (#670) @Tyrrrz
- Improve logging for relay errors. (#683) @Tyrrrz
- Report sentry.dotnet.aspnet on the new Sentry.AspNet package. (#681) @Tyrrrz
- Always send a default release. (#695) @Tyrrrz

## 3.0.0-alpha.7

- Ref moved SentryId from namespace Sentry.Protocol to Sentry (#643) @lucas-zimerman
- Ref renamed `CacheFlushTimeout` to `InitCacheFlushTimeout` (#638) @lucas-zimerman
- Add support for performance. ([#633](https://github.com/getsentry/sentry-dotnet/pull/633))
- Transaction (of type `string`) on Scope and Event now is called TransactionName. ([#633](https://github.com/getsentry/sentry-dotnet/pull/633))

## 3.0.0-alpha.6

- Abandon ValueTask #611
- Fix Cache deleted on HttpTransport exception. (#610) @lucas-zimerman
- Add `SentryScopeStateProcessor` #603
- Add net5.0 TFM to libraries #606
- Add more logging to CachingTransport #619
- Bump Microsoft.Bcl.AsyncInterfaces to 5.0.0 #618
- Bump `Microsoft.Bcl.AsyncInterfaces` to 5.0.0 #618
- `DefaultTags` moved from `SentryLoggingOptions` to `SentryOptions` (#637) @PureKrome
- `Sentry.Serilog` can accept DefaultTags (#637) @PureKrome

## 3.0.0-alpha.5

- Replaced `BaseScope` with `IScope`. (#590) @Tyrrrz
- Removed code coverage report from the test folder. (#592) @lucas-zimerman
- Add target framework NET5.0 on Sentry.csproj. Change the type of `Extra` where value parameter become nullable. @lucas-zimerman
- Implement envelope caching. (#576) @Tyrrrz
- Add a list of .NET Frameworks installed when available. (#531) @lucas-zimerman
- Parse Mono and IL2CPP stacktraces for Unity and Xamarin (#578) @bruno-garcia
- Update TFMs and dependency min version (#580) @bruno-garcia
- Run all tests on .NET 5 (#583) @bruno-garcia

## 3.0.0-alpha.4

- Add the client user ip if both SendDefaultPii and IsEnvironmentUser are set. (#1015) @lucas-zimerman
- Replace Task with ValueTask where possible. (#564) @Tyrrrz
- Add support for ASP.NET Core gRPC (#563) @Mitch528
- Push API docs to GitHub Pages GH Actions (#570) @bruno-garcia
- Refactor envelopes

## 3.0.0-alpha.3

- Add support for user feedback. (#559) @lucas-zimerman
- Add support for envelope deserialization (#558) @Tyrrrz
- Add package description and tags to Sentry.AspNet @Tyrrrz
- Fix internal url references for the new Sentry documentation. (#562) @lucas-zimerman

## 3.0.0-alpha.2

- Set the Environment setting to 'production' if none was provided. (#550) @PureKrome
- ASPNET.Core hosting environment is set to 'production' / 'development' (notice lower casing) if no custom options.Enviroment is set. (#554) @PureKrome
- Add most popular libraries to InAppExclude #555 (@bruno-garcia)
- Add support for individual rate limits.
- Extend `SentryOptions.BeforeBreadcrumb` signature to accept returning nullable values.
- Add support for envelope deserialization.

## 3.0.0-alpha.1

- Rename `LogEntry` to `SentryMessage`. Change type of `SentryEvent.Message` from `string` to `SentryMessage`.
- Change the type of `Gpu.VendorId` from `int` to `string`.
- Add support for envelopes.
- Publishing symbols package (snupkg) to nuget.org with sourcelink

## 3.0.0-alpha.0

- Move aspnet-classic integration to Sentry.AspNet (#528) @Tyrrrz
- Merge Sentry.Protocol into Sentry (#527) @Tyrrrz
- Framework and runtime info (#526) @bruno-garcia
- Add NRTS to Sentry.Extensions.Logging (#524) @Tyrrrz
- Add NRTs to Sentry.Serilog, Sentry.NLog, Sentry.Log4Net (#521) @Tyrrrz
- Add NRTs to Sentry.AspNetCore (#520) @Tyrrrz
- Fix CI build on GitHub Actions (#523) @Tyrrrz
- Add GitHubActionsTestLogger (#511) @Tyrrrz

We'd love to get feedback.

## 2.2.0-alpha

Add nullable reference types support (Sentry, Sentry.Protocol) (#509)
fix: Use ASP.NET Core endpoint FQDN (#485)
feat: Add integration to TaskScheduler.UnobservedTaskException (#481)

## 2.1.6

fix: aspnet fqdn (#485) @bruno-garcia
ref: wait on test the time needed (#484) @bruno-garcia
feat: Add integration to TaskScheduler.UnobservedTaskException (#481) @lucas-zimerman
build(deps): bump Serilog.AspNetCore from 3.2.0 to 3.4.0 (#477)  @dependabot-preview
Fix README typo (#480) @AndreasLangberg
build(deps): bump coverlet.msbuild from 2.8.1 to 2.9.0 (#462) @dependabot-preview
build(deps): bump Microsoft.Extensions.Logging.Debug @dependabot-preview
fix some spelling (#475) @SimonCropp
build(deps): bump Microsoft.Extensions.Configuration.Json (#467) @dependabot-preview

## 2.1.5

- fix: MEL don't init if enabled (#460) @bruno-garcia
- feat: Device Calendar, Timezone, CultureInfo (#457) @bruno-garcia
- ref: Log out debug disabled (#459) @bruno-garcia
- dep: Bump PlatformAbstractions (#458) @bruno-garcia
- feat: Exception filter (#456) @bruno-garcia

## 2.1.5-beta

- fix: MEL don't init if enabled (#460) @bruno-garcia
- feat: Device Calendar, Timezone, CultureInfo (#457) @bruno-garcia
- ref: Log out debug disabled (#459) @bruno-garcia
- dep: Bump PlatformAbstractions (#458) @bruno-garcia
- feat: Exception filter (#456) @bruno-garcia

## 2.1.4

- NLog SentryTarget - NLogDiagnosticLogger for writing to NLog InternalLogger (#450) @snakefoot
- fix: SentryScopeManager dispose message (#449) @bruno-garcia
- fix: dont use Sentry namespace on sample (#447) @bruno-garcia
- Remove obsolete API from benchmarks (#445) @bruno-garcia
- build(deps): bump Microsoft.Extensions.Logging.Debug from 2.1.1 to 3.1.4 (#421) @dependabot-preview
- build(deps): bump Microsoft.AspNetCore.Diagnostics from 2.1.1 to 2.2.0 (#431) @dependabot-preview
- build(deps): bump Microsoft.CodeAnalysis.CSharp.Workspaces from 3.1.0 to 3.6.0 (#437) @dependabot-preview

## 2.1.3

- SentryScopeManager - Fixed clone of Stack so it does not reverse order (#420) @snakefoot
- build(deps): bump Serilog.AspNetCore from 2.1.1 to 3.2.0 (#411) @dependabot-preview
- Removed dependency on System.Collections.Immutable (#405) @snakefoot
- Fix Sentry.Microsoft.Logging Filter now drops also breadcrumbs (#440)

## 2.1.2-beta5

Fix Background worker dispose logs error message (#408)
Fix sentry serilog extension method collapsing (#406)
Fix Sentry.Samples.NLog so NLog.config is valid (#404)

Thanks @snakefoot and @JimHume for the fixes

Add MVC route data extraction to ScopeExtensions.Populate() (#401)

## 2.1.2-beta3

Fixed ASP.NET System.Web catch HttpException to prevent the request processor from being unable to submit #397 (#398)

## 2.1.2-beta2

- Ignore WCF error and capture (#391)

### 2.1.2-beta

- Serilog Sentry sink does not load all options from IConfiguration (#380)
- UnhandledException sets Handled=false (#382)

## 2.1.1

Bug fix:  Don't overwrite server name set via configuration with machine name on ASP.NET Core #372

## 2.1.0

- Set score url to fully constructed url #367 Thanks @christopher-taormina-zocdoc
- Don't dedupe from inner exception #363 - Note this might change groupings. It's opt-in.
- Expose FlushAsync to intellisense #362
- Protocol monorepo #325 - new protocol version whenever there's a new SDK release

## 2.0.3

Expose httpHandler creation (#359)
NLog: possibility to override fingerprint using AdditionalGroupingKey (#358) @Shtannikov
Take ServerName from options (#356)

## 2.0.2

Add logger and category from Serilog SourceContext. (#316) @krisztiankocsis
Set DateFormatHandling.IsoDateFormat for serializer. Fixes #351 (#353)  @olsh

## 2.0.1

Removed `-beta` from dependencies.

## 2.0.0

- SentryTarget - GetTagsFromLogEvent with null check (#326)
- handled process corrupted (#328)
- sourcelink GA (#330)
- Adds ability to specify user values via NLog configuration (#336)
- Add option to ASP.NET Core to flush events after response complete (#288)
- Fixed race on `BackgroundWorker`  (#293)
- Exclude `Sentry.` frames from InApp (#272)
- NLog SentryTarget with less overhead for breadcrumb (#273)
- Logging on body not extracted (#246)
- Add support to DefaultTags for ASP.NET Core and M.E.Logging (#268)
- Don't use ValueTuple (#263)
- All public members were documented: #252
- Use EnableBuffering to keep request payload around: #250
- Serilog default levels: #237
- Removed dev dependency from external dependencies 4d92ab0
- Use new `Sentry.Protocol` 836fb07e
- Use new `Sentry.PlatformAbsrtractions` #226
- Debug logging for ASP.NET Classic #209
- Reading request body throws on ASP.NET Core 3 (#324)
- NLog: null check contextProp.Value during IncludeEventDataOnBreadcrumbs (#323)
- JsonSerializerSettings - ReferenceLoopHandling.Ignore (#312)
- Fixed error when reading request body affects collecting other request data (#299)
- `Microsoft.Extensions.Logging` `ConfigureScope` invocation. #208, #210, #224 Thanks @dbraillon
- `Sentry.Serilog` Verbose level. #213, #217. Thanks @kanadaj
- AppDomain.ProcessExit will close the SDK: #242
- Adds PublicApiAnalyzers to public projects: #234
- NLog: Utilizes Flush functionality in NLog target: #228
- NLog: Set the logger via the log event info in SentryTarget.Write, #227
- Multi-target .NET Core 3.0 (#308)

Major version bumped due to these breaking changes:

1. `Sentry.Protocol` version 2.0.0
   - Remove StackTrace from SentryEvent [#38](https://github.com/getsentry/sentry-dotnet-protocol/pull/38) - StackTrace is  either part of Thread or SentryException.
2. Removed `ContextLine` #223
3. Use `StackTrace` from `Threads` #222
4. `FlushAsync` added to `ISentryClient` #214

## 2.0.0-beta8

- SentryTarget - GetTagsFromLogEvent with null check (#326)
- handled process corrupted (#328)
- sourcelink GA (#330)
- Adds ability to specify user values via NLog configuration (#336)

## 2.0.0-beta7

Fixes:

- Reading request body throws on ASP.NET Core 3 (#324)
- NLog: null check contextProp.Value during IncludeEventDataOnBreadcrumbs (#323)
- JsonSerializerSettings - ReferenceLoopHandling.Ignore (#312)

Features:

- Multi-target .NET Core 3.0 (#308)

## 2.0.0-beta6

- Fixed error when reading request body affects collecting other request data (#299)

## 2.0.0-beta5

- Add option to ASP.NET Core to flush events after response complete (#288)
- Fixed race on `BackgroundWorker`  (#293)
- Exclude `Sentry.` frames from InApp (#272)
- NLog SentryTarget with less overhead for breadcrumb (#273)

## 2.0.0-beta4

- Logging on body not extracted (#246)
- Add support to DefaultTags for ASP.NET Core and M.E.Logging (#268)
- Don't use ValueTuple (#263)

## 2.0.0-beta3

- All public members were documented: #252
- Use EnableBuffering to keep request payload around: #250
- Serilog default levels: #237

Thanks @josh-degraw for:

- AppDomain.ProcessExit will close the SDK: #242
- Adds PublicApiAnalyzers to public projects: #234
- NLog: Utilizes Flush functionality in NLog target: #228
- NLog: Set the logger via the log event info in SentryTarget.Write, #227

## 2.0.0-beta2

- Removed dev dependency from external dependencies 4d92ab0
- Use new `Sentry.Protocol` 836fb07e
- Use new `Sentry.PlatformAbsrtractions` #226

## 2.0.0-beta

Major version bumped due to these breaking changes:

1. `Sentry.Protocol` version 2.0.0
   - Remove StackTrace from SentryEvent [#38](https://github.com/getsentry/sentry-dotnet-protocol/pull/38) - StackTrace is either part of Thread or SentryException.
2. Removed `ContextLine` #223
3. Use `StackTrace` from `Threads` #222
4. `FlushAsync` added to `ISentryClient` #214

Other Features:

- Debug logging for ASP.NET Classic #209

Fixes:

- `Microsoft.Extensions.Logging` `ConfigureScope` invocation. #208, #210, #224 Thanks @dbraillon
- `Sentry.Serilog` Verbose level. #213, #217. Thanks @kanadaj

## 1.2.1-beta

Fixes and improvements to the NLog integration: #207 by @josh-degraw

## 1.2.0

### Features

- Optionally skip module registrations #202 - (Thanks @josh-degraw)
- First NLog integration release #188 (Thanks @josh-degraw)
- Extensible stack trace #184 (Thanks @pengweiqhca)
- MaxRequestSize for ASP.NET and ASP.NET Core #174
- InAppInclude #171
- Overload to AddSentry #163 by (Thanks @f1nzer)
- ASP.NET Core AddSentry has now ConfigureScope: #160

### Bug fixes

- Don't override user #199
- Read the hub to take latest Client: 8f4b5ba

## 1.1.3-beta4

Bug fix: Don't override user  #199

## 1.1.3-beta3

- First NLog integration release #188 (Thanks @josh-degraw)
- Extensible stack trace #184 (Thanks @pengweiqhca)

## 1.1.3-beta2

Feature:

- MaxRequestSize for ASP.NET and ASP.NET Core #174
- InAppInclude #171

Fix: Diagnostic log order: #173 by @scolestock

## 1.1.3-beta

Fixed:

- Read the hub to take latest Client: 8f4b5ba1a3
- Uses Sentry.Protocol 1.0.4 4035e25

Feature

- Overload to `AddSentry` #163 by @F1nZeR
- ASP.NET Core `AddSentry` has now `ConfigureScope`: #160

## 1.1.2

Using [new version of the protocol with fixes and features](https://github.com/getsentry/sentry-dotnet-protocol/releases/tag/1.0.3).

Fixed:

ASP.NET Core integration issue when containers are built on the ServiceCollection after SDK is initialized (#157, #103 )

## 1.1.2-beta

Fixed:

- ASP.NET Core integration issue when containers are built on the ServiceCollection after SDK is initialized (#157, #103 )

## 1.1.1

Fixed:

- Serilog bug that self log would recurse #156

Feature:

- log4net environment via xml configuration #150 (Thanks Sébastien Pierre)

## 1.1.0

Includes all features and bug fixes of previous beta releases:

Features:

- Use log entry to improve grouping #125
- Use .NET Core SDK 2.1.401
- Make AddProcessors extension methods on Options public #115
- Format InternalsVisibleTo to avoid iOS issue: 94e28b3
- Serilog Integration #118, #145
- Capture methods return SentryId #139, #140
- MEL integration keeps properties as tags #146
- Sentry package Includes net461 target #135

Bug fixes:

- Disabled SDK throws on shutdown: #124
- Log4net only init if current hub is disabled #119

Thanks to our growing list of [contributors](https://github.com/getsentry/sentry-dotnet/graphs/contributors).

## 1.0.1-beta5

- Added `net461` target to Serilog package #148

## 1.0.1-beta4

- Serilog Integration #118, #145
- `Capture` methods return `SentryId` #139, #140
- MEL integration keeps properties as tags #146
- Revert reducing Json.NET requirements <https://github.com/getsentry/sentry-dotnet/commit/1aed4a5c76ead2f4d39f1c2979eda02d068bfacd>

Thanks to our growing [list of contributors](https://github.com/getsentry/sentry-dotnet/graphs/contributors).

## 1.0.1-beta3

Lowering Newtonsoft.Json requirements; #138

## 1.0.1-beta2

`Sentry` package Includes `net461` target #135

## 1.0.1-beta

Features:

- Use log entry to improve grouping #125
- Use .NET Core SDK 2.1.401
- Make `AddProcessors` extension methods on Options public  #115
- Format InternalsVisibleTo to avoid iOS issue: 94e28b3

Bug fixes:

- Disabled SDK throws on shutdown: #124
- Log4net only init if current hub is disabled #119

## 1.0.0

### First major release of the new .NET SDK

#### Main features

##### Sentry package

- Automatic Captures global unhandled exceptions (AppDomain)
- Scope management
- Duplicate events automatically dropped
- Events from the same exception automatically dropped
- Web proxy support
- HttpClient/HttpClientHandler configuration callback
- Compress request body
- Event sampling opt-in
- Event flooding protection (429 retry-after and internal bound queue)
- Release automatically set (AssemblyInformationalVersionAttribute, AssemblyVersion or env var)
- DSN discovered via environment variable
- Release (version) reported automatically
- CLS Compliant
- Strong named
- BeforeSend and BeforeBreadcrumb callbacks
- Event and Exception processors
- SourceLink (including PDB in nuget package)
- Device OS info sent
- Device Runtime info sent
- Enable SDK debug mode (opt-in)
- Attach stack trace for captured messages (opt-in)

##### Sentry.Extensions.Logging

- Includes all features from the `Sentry` package.
- BeginScope data added to Sentry scope, sent with events
- LogInformation or higher added as breadcrumb, sent with next events.
- LogError or higher automatically captures an event
- Minimal levels are configurable.

##### Sentry.AspNetCore

- Includes all features from the `Sentry` package.
- Includes all features from the `Sentry.Extensions.Logging` package.
- Easy ASP.NET Core integration, single line: `UseSentry`.
- Captures unhandled exceptions in the middleware pipeline
- Captures exceptions handled by the framework `UseExceptionHandler` and Error page display.
- Any event sent will include relevant application log messages
- RequestId as tag
- URL as tag
- Environment is automatically set (`IHostingEnvironment`)
- Request payload can be captured if opt-in
- Support for EventProcessors registered with DI
- Support for ExceptionProcessors registered with DI
- Captures logs from the request (using Microsoft.Extensions.Logging)
- Supports configuration system (e.g: appsettings.json)
- Server OS info sent
- Server Runtime info sent
- Request headers sent
- Request body compressed

All packages are:

- Strong named
- Tested on Windows, Linux and macOS
- Tested on .NET Core, .NET Framework and Mono

##### Learn more

- [Code samples](https://github.com/getsentry/sentry-dotnet/tree/master/samples)
- [Sentry docs](https://docs.sentry.io/quickstart/?platform=csharp)

Sample event using the log4net integration:
![Sample event in Sentry](https://github.com/getsentry/sentry-dotnet/blob/master/samples/Sentry.Samples.Log4Net/.assets/log4net-sample.gif?raw=true)

Download it directly from GitHub or using NuGet:

|      Integrations                 |        NuGet         |
| ----------------------------- | -------------------: |
|         **Sentry**            |    [![NuGet](https://img.shields.io/nuget/vpre/Sentry.svg)](https://www.nuget.org/packages/Sentry)   |
|     **Sentry.AspNetCore**     |   [![NuGet](https://img.shields.io/nuget/vpre/Sentry.AspNetCore.svg)](https://www.nuget.org/packages/Sentry.AspNetCore)   |
| **Sentry.Extensions.Logging** | [![NuGet](https://img.shields.io/nuget/vpre/Sentry.Extensions.Logging.svg)](https://www.nuget.org/packages/Sentry.Extensions.Logging)   |
| **Sentry.Log4Net** | [![NuGet](https://img.shields.io/nuget/vpre/Sentry.Log4Net.svg)](https://www.nuget.org/packages/Sentry.Log4Net)   |

## 1.0.0-rc2

Features and improvements:

- `SentrySdk.LastEventId` to get scoped id
- `BeforeBreadcrumb` to allow dropping or modifying a breadcrumb
- Event processors on scope #58
- Event processor as `Func<SentryEvent,SentryEvent>`

Bug fixes:

- #97 Sentry environment takes precedence over ASP.NET Core

Download it directly below from GitHub or using NuGet:

|      Integrations                 |        NuGet         |
| ----------------------------- | -------------------: |
|         **Sentry**            |    [![NuGet](https://img.shields.io/nuget/vpre/Sentry.svg)](https://www.nuget.org/packages/Sentry)   |
|     **Sentry.AspNetCore**     |   [![NuGet](https://img.shields.io/nuget/vpre/Sentry.AspNetCore.svg)](https://www.nuget.org/packages/Sentry.AspNetCore)   |
| **Sentry.Extensions.Logging** | [![NuGet](https://img.shields.io/nuget/vpre/Sentry.Extensions.Logging.svg)](https://www.nuget.org/packages/Sentry.Extensions.Logging)   |
| **Sentry.Log4Net** | [![NuGet](https://img.shields.io/nuget/vpre/Sentry.Log4Net.svg)](https://www.nuget.org/packages/Sentry.Log4Net)   |

## 1.0.0-rc

Features and improvements:

- Microsoft.Extensions.Logging (MEL) use framework configuration system #79 (Thanks @pengweiqhca)
- Use IOptions on Logging and ASP.NET Core integrations #81
- Send PII (personal identifier info, opt-in `SendDefaultPii`): #83
- When SDK is disabled SentryMiddleware passes through to next in pipeline: #84
- SDK diagnostic logging (option: `Debug`): #85
- Sending Stack trace for events without exception (like CaptureMessage, opt-in `AttachStackTrace`) #86

Bug fixes:

- MEL: Only call Init if DSN was provided <https://github.com/getsentry/sentry-dotnet/commit/097c6a9c6f4348d87282c92d9267879d90879e2a>
- Correct namespace for `AddSentry` <https://github.com/getsentry/sentry-dotnet/commit/2498ab4081f171dc78e7f74e4f1f781a557c5d4f>

Breaking changes:

The settings for HTTP and Worker have been moved to `SentryOptions`. There's no need to call `option.Http(h => h...)` anymore.
`option.Proxy` was renamed to `option.HttpProxy`.

[New sample](https://github.com/getsentry/sentry-dotnet/tree/master/samples/Sentry.Samples.GenericHost) using [GenericHost](https://docs.microsoft.com/en-us/aspnet/core/fundamentals/host/generic-host?view=aspnetcore-2.1)

Download it directly below from GitHub or using NuGet:

|      Integrations                 |        NuGet         |
| ----------------------------- | -------------------: |
|         **Sentry**            |    [![NuGet](https://img.shields.io/nuget/vpre/Sentry.svg)](https://www.nuget.org/packages/Sentry)   |
|     **Sentry.AspNetCore**     |   [![NuGet](https://img.shields.io/nuget/vpre/Sentry.AspNetCore.svg)](https://www.nuget.org/packages/Sentry.AspNetCore)   |
| **Sentry.Extensions.Logging** | [![NuGet](https://img.shields.io/nuget/vpre/Sentry.Extensions.Logging.svg)](https://www.nuget.org/packages/Sentry.Extensions.Logging)   |
| **Sentry.Log4Net** | [![NuGet](https://img.shields.io/nuget/vpre/Sentry.Log4Net.svg)](https://www.nuget.org/packages/Sentry.Log4Net)   |

## 0.0.1-preview5

Features:

- Support buffered gzip request #73
- Reduced dependencies from the ASP.NET Core integraiton
- InAppExclude configurable #75
- Duplicate event detects inner exceptions #76
- HttpClientHandler configuration callback #72
- Event sampling opt-in
- ASP.NET Core sends server name

Bug fixes:

- On-prem without chuncked support for gzip #71
- Exception.Data key is not string #77

**[Watch on youtube](https://www.youtube.com/watch?v=xK6a1goK_w0) how to use the ASP.NET Core integration**

Download it directly below from GitHub or using NuGet:

|      Integrations                 |        NuGet         |
| ----------------------------- | -------------------: |
|         **Sentry**            |    [![NuGet](https://img.shields.io/nuget/vpre/Sentry.svg)](https://www.nuget.org/packages/Sentry)   |
|     **Sentry.AspNetCore**     |   [![NuGet](https://img.shields.io/nuget/vpre/Sentry.AspNetCore.svg)](https://www.nuget.org/packages/Sentry.AspNetCore)   |
| **Sentry.Extensions.Logging** | [![NuGet](https://img.shields.io/nuget/vpre/Sentry.Extensions.Logging.svg)](https://www.nuget.org/packages/Sentry.Extensions.Logging)   |
| **Sentry.Log4Net** | [![NuGet](https://img.shields.io/nuget/vpre/Sentry.Log4Net.svg)](https://www.nuget.org/packages/Sentry.Log4Net)   |

## 0.0.1-preview4

Features:

- Using [Sentry Protocol](https://github.com/getsentry/sentry-dotnet-protocol) as a dependency
- Environment can be set via `SentryOptions` #49
- Compress request body (configurable: Fastest, Optimal, Off) #63
- log4net integration
- SDK honors Sentry's 429 HTTP Status with Retry After header #61

Bug fixes:

- `Init` pushes the first scope #55, #54
- `Exception.Data` copied to `SentryEvent.Data` while storing the index of originating error.
- Demangling code ensures Function name available #64
- ASP.NET Core integration throws when Serilog added #65, #68, #67

Improvements to [the docs](https://getsentry.github.io/sentry-dotnet) like:

- Release discovery
- `ConfigureScope` clarifications
- Documenting samples

### [Watch on youtube](https://www.youtube.com/watch?v=xK6a1goK_w0) how to use the ASP.NET Core integration

Download it directly from GitHub or using NuGet:

|      Integrations                 |        NuGet         |
| ----------------------------- | -------------------: |
|         **Sentry**            |    [![NuGet](https://img.shields.io/nuget/vpre/Sentry.svg)](https://www.nuget.org/packages/Sentry)   |
|     **Sentry.AspNetCore**     |   [![NuGet](https://img.shields.io/nuget/vpre/Sentry.AspNetCore.svg)](https://www.nuget.org/packages/Sentry.AspNetCore)   |
| **Sentry.Extensions.Logging** | [![NuGet](https://img.shields.io/nuget/vpre/Sentry.Extensions.Logging.svg)](https://www.nuget.org/packages/Sentry.Extensions.Logging)   |
| **Sentry.Log4Net** | [![NuGet](https://img.shields.io/nuget/vpre/Sentry.Log4Net.svg)](https://www.nuget.org/packages/Sentry.Log4Net)   |

## 0.0.1-preview3

This third preview includes bug fixes and more features. Test coverage increased to 96%

Features and improvements:

- Filter duplicate events/exceptions #43
- EventProcessors can be added (sample [1](https://github.com/getsentry/sentry-dotnet/blob/dbb5a3af054d0ca6f801de37fb7db3632ca2c65a/samples/Sentry.Samples.Console.Customized/Program.cs#L151), [2](https://github.com/getsentry/sentry-dotnet/blob/dbb5a3af054d0ca6f801de37fb7db3632ca2c65a/samples/Sentry.Samples.Console.Customized/Program.cs#L41))
- ExceptionProcessors can be added #36 (sample [1](https://github.com/getsentry/sentry-dotnet/blob/dbb5a3af054d0ca6f801de37fb7db3632ca2c65a/samples/Sentry.Samples.Console.Customized/Program.cs#L172), [2](https://github.com/getsentry/sentry-dotnet/blob/dbb5a3af054d0ca6f801de37fb7db3632ca2c65a/samples/Sentry.Samples.Console.Customized/Program.cs#L42))
- Release is automatically discovered/reported #35
- Contexts is a dictionary - allows custom data #37
- ASP.NET integration reports context as server: server-os, server-runtime #37
- Assemblies strong named #41
- Scope exposes IReadOnly members instead of Immutables
- Released a [documentation site](https://getsentry.github.io/sentry-dotnet/)

Bug fixes:

- Strong name
- Logger provider gets disposed/flushes events

[Watch on youtube](https://www.youtube.com/watch?v=xK6a1goK_w0) how to use the ASP.NET Core integration.

Download it directly from GitHub or using NuGet:

|      Integrations                 |        NuGet         |
| ----------------------------- | -------------------: |
|         **Sentry**            |    [![NuGet](https://img.shields.io/nuget/vpre/Sentry.svg)](https://www.nuget.org/packages/Sentry)   |
|     **Sentry.AspNetCore**     |   [![NuGet](https://img.shields.io/nuget/vpre/Sentry.AspNetCore.svg)](https://www.nuget.org/packages/Sentry.AspNetCore)   |
| **Sentry.Extensions.Logging** | [![NuGet](https://img.shields.io/nuget/vpre/Sentry.Extensions.Logging.svg)](https://www.nuget.org/packages/Sentry.Extensions.Logging)   |

## 0.0.1-preview2

This second release includes bug fixes and more features. Test coverage increased to 93%

Features and improvements:

- Added `CaptureMessage`
- `BeforeSend` callback errors are sent as breadcrumbs
- `ASP.NET Core` integration doesn't add tags added by `Microsoft.Extensions.Logging`
- SDK name is reported depending on the package added
- Integrations API allows user-defined SDK integration
- Unhandled exception handler can be configured via integrations
- Filter kestrel log eventid 13 (application error) when already captured by the middleware

Bugs fixed:

- Fixed #28
- HTTP Proxy set to HTTP message handler

Download it directly from GitHub or using NuGet:

|      Integrations                 |        NuGet         |
| ----------------------------- | -------------------: |
|         **Sentry**            |    [![NuGet](https://img.shields.io/nuget/vpre/Sentry.svg)](https://www.nuget.org/packages/Sentry)   |
|     **Sentry.AspNetCore**     |   [![NuGet](https://img.shields.io/nuget/vpre/Sentry.AspNetCore.svg)](https://www.nuget.org/packages/Sentry.AspNetCore)   |
| **Sentry.Extensions.Logging** | [![NuGet](https://img.shields.io/nuget/vpre/Sentry.Extensions.Logging.svg)](https://www.nuget.org/packages/Sentry.Extensions.Logging)   |

## 0.0.1-preview1

Our first preview of the SDK:

Main features:

- Easy ASP.NET Core integration, single line: `UseSentry`.
- Captures unhandled exceptions in the middleware pipeline
- Captures exceptions handled by the framework `UseExceptionHandler` and Error page display.
- Captures process-wide unhandled exceptions (AppDomain)
- Captures logger.Error or logger.Critical
- When an event is sent, data from the current request augments the event.
- Sends information about the server running the app (OS, Runtime, etc)
- Informational logs written by the app or framework augment events sent to Sentry
- Optional include of the request body
- HTTP Proxy configuration

Also available via NuGet:

[Sentry](https://www.nuget.org/packages/Sentry/0.0.1-preview1)
[Sentry.AspNetCore](https://www.nuget.org/packages/Sentry.AspNetCore/0.0.1-preview1)
[Sentry.Extensions.Logging](https://www.nuget.org/packages/Sentry.Extensions.Logging/0.0.1-preview1)<|MERGE_RESOLUTION|>--- conflicted
+++ resolved
@@ -1,6 +1,5 @@
 # Changelog
 
-<<<<<<< HEAD
 ## Unreleased - 4.x
 
 ### Fixes
@@ -168,10 +167,7 @@
 - Upgraded to NLog version 5. ([#2697](https://github.com/getsentry/sentry-dotnet/pull/2697))
 - Integrate `sentry-native` as a static library in Native AOT builds to enable symbolication. ([#2704](https://github.com/getsentry/sentry-dotnet/pull/2704))
 
-## Unreleased - 3.x
-=======
 ## 3.41.1
->>>>>>> 62e90d41
 
 ### Fixes
 
