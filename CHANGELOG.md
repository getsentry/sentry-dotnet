--- conflicted
+++ resolved
@@ -4,13 +4,10 @@
 
 ### Features
 
-<<<<<<< HEAD
 - Experimental pre-release availability of Metrics. We're exploring the use of Metrics in Sentry. The API will very likely change and we don't yet have any documentation. ([#2949](https://github.com/getsentry/sentry-dotnet/pull/2949))
-=======
 - MAUI Screenshot support. You can opt-in via `SentryMauiOptions.AttachScreenshots` ([#2965](https://github.com/getsentry/sentry-dotnet/pull/2965))
    - Supports Android and iOS only. Windows is not supported.
 - MAUI: App context has `in_foreground` indicating whether app was on the background or foreground. ([#2983](https://github.com/getsentry/sentry-dotnet/pull/2983))
->>>>>>> b734248a
 
 ### Significant change in behavior
 
