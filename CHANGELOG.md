# Changelog

## Unreleased

<<<<<<< HEAD
### Significant change in behavior

- The User.IpAddress is now only set to `{{auto}}` when `SendDefaultPii` is enabled. This change gives you control over IP address collection directly on the client ([#3893](https://github.com/getsentry/sentry-dotnet/pull/3893))
=======
### Features

- .NET on iOS: Add experimental EnableAppHangTrackingV2 configuration flag to the options binding SDK ([#3877](https://github.com/getsentry/sentry-dotnet/pull/3877))
- Added `SentryOptions.DisableSentryHttpMessageHandler`. Useful if you're using `OpenTelemetry.Instrumentation.Http` and ending up with duplicate spans. ([#3879](https://github.com/getsentry/sentry-dotnet/pull/3879))

## 5.0.1
>>>>>>> 5a833135

### Fixes

- .NET Mobile: Disable and made obsolete the iOS Watchdog termination feature which is based on heuristics that don't work in .NET ([#3867](https://github.com/getsentry/sentry-dotnet/pull/3867))
- .NET on Android: NullReferenceException handled by Mono cause the app to crash (PR #3694) ([#3871](https://github.com/getsentry/sentry-dotnet/pull/3871))

### Dependencies

- Bump Native SDK from v0.7.16 to v0.7.17 ([#3857](https://github.com/getsentry/sentry-dotnet/pull/3857))
  - [changelog](https://github.com/getsentry/sentry-native/blob/master/CHANGELOG.md#0717)
  - [diff](https://github.com/getsentry/sentry-native/compare/0.7.16...0.7.17)
- Bump Java SDK from v7.19.0 to v7.20.0 ([#3866](https://github.com/getsentry/sentry-dotnet/pull/3866))
  - [changelog](https://github.com/getsentry/sentry-java/blob/main/CHANGELOG.md#7200)
  - [diff](https://github.com/getsentry/sentry-java/compare/7.19.0...7.20.0)
- Bump CLI from v2.39.1 to v2.40.0 ([#3869](https://github.com/getsentry/sentry-dotnet/pull/3869))
  - [changelog](https://github.com/getsentry/sentry-cli/blob/master/CHANGELOG.md#2400)
  - [diff](https://github.com/getsentry/sentry-cli/compare/2.39.1...2.40.0)

## 5.0.0

### API Changes

- Removed net6.0 and net7.0 TFMs as Microsoft has stopped supporting both of these now. If you need to target net6.0 or net7.0 then we recommend using version 4.x of the .NET SDK for Sentry. ([#3807](https://github.com/getsentry/sentry-dotnet/pull/3807))
- Sentry's Experimental Metrics feature has been deprecated and removed from the SDK. ([#3718](https://github.com/getsentry/sentry-dotnet/pull/3718))
- `SentryOptions.EnableTracing` has been removed. Instead, tracing should be enabled or disabled by setting the `SentryOptions.TracesSampleRate` or by using `SentryOptions.TracesSampler` to configure a sampling function ([#3569](https://github.com/getsentry/sentry-dotnet/pull/3569))
- Temporarily removed experimental Session Replay support ([#3827](https://github.com/getsentry/sentry-dotnet/pull/3827))
- You should no longer pass `AndroidContext` as an argument to `SentrySdk.Init` ([#3562](https://github.com/getsentry/sentry-dotnet/pull/3562))
- The `SentryUser.Segment` property has been deprecated. Consider sending this as a tag or additional data instead ([#3563](https://github.com/getsentry/sentry-dotnet/pull/3563))
- The ITraceContext now includes an [Origin](https://develop.sentry.dev/sdk/telemetry/traces/trace-origin/), which is set automatically and is primarily used internally by the Sentry server ([#3564](https://github.com/getsentry/sentry-dotnet/pull/3564))
- `Device.BatteryLevel` and `Device.ProcessorFrequency` are now stored as floats rather than ints, to align with the Cocoa and Java SDKs ([#3567](https://github.com/getsentry/sentry-dotnet/pull/3567))
- The `FailedRequestTargets`, `TagFilters` and `TracePropagationTargets` options have all been changed from `SubstringOrRegexPattern` to `IList<StringOrRegex>` ([#3566](https://github.com/getsentry/sentry-dotnet/pull/3566))
- `Scope.Transaction` is now always stored as an `AsyncLocal` also in [Global Mode](https://docs.sentry.io/platforms/dotnet/configuration/options/#is-global-mode-enabled), to prevent auto-instrumented spans from the UI ending up parented to transactions from a background task (or vice versa). ([#3596](https://github.com/getsentry/sentry-dotnet/pull/3596))

### Features
- Added support for `.NET 9` ([#3699](https://github.com/getsentry/sentry-dotnet/pull/3699))
- Heap dumps can be captured automatically when memory usage exceeds a configurable threshold. Note that this API is still experimental and may change based on user feedback. ([#3667](https://github.com/getsentry/sentry-dotnet/pull/3667))
- libsentrysupplemental.so now supports 16 KB page sizes on Android ([#3723](https://github.com/getsentry/sentry-dotnet/pull/3723))
- Added `SentryOptions` extension for profiling: `options.AddProfilingIntegration()` ([#3660](https://github.com/getsentry/sentry-dotnet/pull/3660))

### Fixes
- Address Trim warnings to enable AOT support, including support for MAUI specifically. ([#3841](https://github.com/getsentry/sentry-dotnet/pull/3841))
- Fixed JNI Error when accessing Android device data from multiple threads ([#3802](https://github.com/getsentry/sentry-dotnet/pull/3802))
- Android - fix bug that prevents logcat.log from getting attached to unhandled events (SIGSEGV Segfault) ([#3694](https://github.com/getsentry/sentry-dotnet/pull/3694))
- Fixed ArgumentNullException in FormRequestPayloadExtractor when handling invalid form data on ASP.NET ([#3734](https://github.com/getsentry/sentry-dotnet/pull/3734))
- Fixed NullReferenceException in SentryTraceHeader when parsing null or empty values ([#3757](https://github.com/getsentry/sentry-dotnet/pull/3757))
- Fix "System.ArgumentOutOfRangeException: Specified argument was out of the range of valid values. (Parameter 'idData')" error propagating OpenTelemetry span ids ([#3850](https://github.com/getsentry/sentry-dotnet/pull/3850))
- ArgumentNullException in FormRequestPayloadExtractor when handling invalid form data on ASP.NET ([#3734](https://github.com/getsentry/sentry-dotnet/pull/3734))
- Fixed crash when using NLog with FailedRequestStatusCodes options in a Maui app with Trimming enabled ([#3743](https://github.com/getsentry/sentry-dotnet/pull/3743))

### Dependencies

- Bump CLI from v2.38.2 to v2.39.1 ([#3782](https://github.com/getsentry/sentry-dotnet/pull/3782)) ([#3799](https://github.com/getsentry/sentry-dotnet/pull/3799))
  - [changelog](https://github.com/getsentry/sentry-cli/blob/master/CHANGELOG.md#2391)
  - [diff](https://github.com/getsentry/sentry-cli/compare/2.38.2...2.39.1)
- Bump Java SDK from v7.16.0 to v7.19.0 ([#3749](https://github.com/getsentry/sentry-dotnet/pull/3749), [#3771](https://github.com/getsentry/sentry-dotnet/pull/3771)) ([#3805](https://github.com/getsentry/sentry-dotnet/pull/3805), [#3844](https://github.com/getsentry/sentry-dotnet/pull/3844))
  - [changelog](https://github.com/getsentry/sentry-java/blob/main/CHANGELOG.md#7190)
  - [diff](https://github.com/getsentry/sentry-java/compare/7.16.0...7.19.0)
- Bump Cocoa SDK from v8.36.0 to v8.39.0 ([#3727](https://github.com/getsentry/sentry-dotnet/pull/3727))
    - [changelog](https://github.com/getsentry/sentry-cocoa/blob/main/CHANGELOG.md#8390)
    - [diff](https://github.com/getsentry/sentry-cocoa/compare/8.36.0...8.39.0)
- Bump Native SDK from v0.7.11 to v0.7.16 ([#3731](https://github.com/getsentry/sentry-dotnet/pull/3731), [#3770](https://github.com/getsentry/sentry-dotnet/pull/3770), [#3775](https://github.com/getsentry/sentry-dotnet/pull/3775), [#3779](https://github.com/getsentry/sentry-dotnet/pull/3779)) ([#3825](https://github.com/getsentry/sentry-dotnet/pull/3825))
  - [changelog](https://github.com/getsentry/sentry-native/blob/master/CHANGELOG.md#0716)
  - [diff](https://github.com/getsentry/sentry-native/compare/0.7.11...0.7.16)

## 4.13.0

### Features

- Limited experimental support for Session Replay Recording on Android ([#3552](https://github.com/getsentry/sentry-dotnet/pull/3552))

### Fixes

- When using OTel and ASP.NET Core the SDK could try to process OTel spans after the SDK had been closed ([#3726](https://github.com/getsentry/sentry-dotnet/pull/3726))

### Dependencies

- Bump CLI from v2.38.1 to v2.38.2 ([#3728](https://github.com/getsentry/sentry-dotnet/pull/3728))
  - [changelog](https://github.com/getsentry/sentry-cli/blob/master/CHANGELOG.md#2382)
  - [diff](https://github.com/getsentry/sentry-cli/compare/2.38.1...2.38.2)

## 4.12.2

### Fixes

- Events from NDK on Android will report sdk.name `sentry.native.android.dotnet` ([#3682](https://github.com/getsentry/sentry-dotnet/pull/3682))

### Features

- Android - allow logcat attachments to be previewed in Sentry ([#3711](https://github.com/getsentry/sentry-dotnet/pull/3711))
- Added a `SetBeforeScreenshotCapture` callback to the options: allowing the user to set an action before the screenshot is taken ([#3661](https://github.com/getsentry/sentry-dotnet/pull/3661))
- Make `Sentry.AspNetCore.Blazor.WebAssembly` generally available. ([#3674](https://github.com/getsentry/sentry-dotnet/pull/3674))

### Dependencies

- Bump Java SDK from v7.14.0 to v7.16.0 ([#3670](https://github.com/getsentry/sentry-dotnet/pull/3670), [#3707](https://github.com/getsentry/sentry-dotnet/pull/3707))
  - [changelog](https://github.com/getsentry/sentry-java/blob/main/CHANGELOG.md#7160)
  - [diff](https://github.com/getsentry/sentry-java/compare/7.14.0...7.16.0)
- Bump CLI from v2.37.0 to v2.38.1 ([#3702](https://github.com/getsentry/sentry-dotnet/pull/3702), [#3720](https://github.com/getsentry/sentry-dotnet/pull/3720))
  - [changelog](https://github.com/getsentry/sentry-cli/blob/master/CHANGELOG.md#2381)
  - [diff](https://github.com/getsentry/sentry-cli/compare/2.37.0...2.38.1)
- Bumped `System.Text.Json` from v6.0.8 to v6.0.10 ([#3704](https://github.com/getsentry/sentry-dotnet/pull/3704))
- Bump Native SDK from v0.7.10 to v0.7.11 ([#3715](https://github.com/getsentry/sentry-dotnet/pull/3715))
  - [changelog](https://github.com/getsentry/sentry-native/blob/master/CHANGELOG.md#0711)
  - [diff](https://github.com/getsentry/sentry-native/compare/0.7.10...0.7.11)

## 4.12.1

### Fixes

- Fixed "Failed to persist session" error on iOS ([#3655](https://github.com/getsentry/sentry-dotnet/pull/3655))

### Dependencies

- Bump CLI from v2.36.5 to v2.37.0 ([#3647](https://github.com/getsentry/sentry-dotnet/pull/3647), [#3664](https://github.com/getsentry/sentry-dotnet/pull/3664))
  - [changelog](https://github.com/getsentry/sentry-cli/blob/master/CHANGELOG.md#2370)
  - [diff](https://github.com/getsentry/sentry-cli/compare/2.36.5...2.37.0)

## 4.12.0

### Support for Xcode 16.0 (BREAKING CHANGE)

If you are using Xcode 16.0, you will need to update the SDK to version `4.12.0` or later.
If you are still using Xcode 15.4 or earlier, you need to continue to use version `4.11.0` or earlier.

Using Xcode 16 to build .NET applications targeting iOS and Mac Catalyst requires [.NET workload for iOS SDK version 18.0.8303](https://github.com/xamarin/xamarin-macios/releases/tag/dotnet-8.0.1xx-xcode16.0-8303). We [built the SDK version 4.12.0 using Xcode 16](https://github.com/getsentry/sentry-dotnet/pull/3635/files) in order to support this scenario. That, unfortunately, breaks folks using older version of Xcode.

As such, if you are using SDK version `4.12.x` and targeting iOS or Mac Catalyst, you will need to install and use Xcode 16 and `workload iOS SDK 18.0.8303`

Note that .NET 9 will also support Xcode 16, when it is released next month (Nov 2024).

### API Changes

- The `SentrySdk.Metrics` module is deprecated and will be removed in the next major release.
  Sentry will reject all metrics sent after October 7, 2024.
  Learn more: https://sentry.zendesk.com/hc/en-us/articles/26369339769883-Upcoming-API-Changes-to-Metrics  ([#3619](https://github.com/getsentry/sentry-dotnet/pull/3619))

### Fixes

- Fixed duplicate key exception for Hangfire jobs with AutomaticRetry ([#3631](https://github.com/getsentry/sentry-dotnet/pull/3631))

### Features

- Added a flag to options `DisableFileWrite` to allow users to opt-out of all file writing operations. Note that toggling this will affect features such as offline caching and auto-session tracking and release health as these rely on some file persistency ([#3614](https://github.com/getsentry/sentry-dotnet/pull/3614), [#3641](https://github.com/getsentry/sentry-dotnet/pull/3641))

### Dependencies

- Bump Native SDK from v0.7.9 to v0.7.10 ([#3623](https://github.com/getsentry/sentry-dotnet/pull/3623))
  - [changelog](https://github.com/getsentry/sentry-native/blob/master/CHANGELOG.md#0710)
  - [diff](https://github.com/getsentry/sentry-native/compare/0.7.9...0.7.10)
- Bump CLI from v2.36.1 to v2.36.5 ([#3624](https://github.com/getsentry/sentry-dotnet/pull/3624), [#3634](https://github.com/getsentry/sentry-dotnet/pull/3634), [#3642](https://github.com/getsentry/sentry-dotnet/pull/3642), [#3644](https://github.com/getsentry/sentry-dotnet/pull/3644))
  - [changelog](https://github.com/getsentry/sentry-cli/blob/master/CHANGELOG.md#2365)
  - [diff](https://github.com/getsentry/sentry-cli/compare/2.36.1...2.36.5)
- Update Perfview/TraceEvent to e343a0c ([#3492](https://github.com/getsentry/sentry-dotnet/pull/3492))

## 4.11.0

### Features

- All exceptions are now added as breadcrumbs on future events. Previously this was only the case for exceptions captured via the `Sentry.SeriLog` or `Sentry.Extensions.Logging` integrations. ([#3584](https://github.com/getsentry/sentry-dotnet/pull/3584))

### Fixes
- On mobile devices, the SDK no longer throws a `FormatException` for `ProcessorFrequency` when trying to report native events ([#3541](https://github.com/getsentry/sentry-dotnet/pull/3541))
- Add missing org parameter to the CLI release operations ([#3600](https://github.com/getsentry/sentry-dotnet/pull/3600))

### API Changes
- When the Sentry SDK is disabled, `SentrySdk.StartTransaction()` now returns a `NoOpTransaction`, which avoids unnecessary memory allocations ([#3581](https://github.com/getsentry/sentry-dotnet/pull/3581))

### Dependencies

- Bump Cocoa SDK from v8.35.0 to v8.36.0 ([#3570](https://github.com/getsentry/sentry-dotnet/pull/3570), [#3575](https://github.com/getsentry/sentry-dotnet/pull/3575))
  - [changelog](https://github.com/getsentry/sentry-cocoa/blob/main/CHANGELOG.md#8360)
  - [diff](https://github.com/getsentry/sentry-cocoa/compare/8.35.0...8.36.0)
- Bump CLI from v2.33.1 to v2.36.1 ([#3578](https://github.com/getsentry/sentry-dotnet/pull/3578), [#3599](https://github.com/getsentry/sentry-dotnet/pull/3599), [#3603](https://github.com/getsentry/sentry-dotnet/pull/3603), [#3606](https://github.com/getsentry/sentry-dotnet/pull/3606))
  - [changelog](https://github.com/getsentry/sentry-cli/blob/master/CHANGELOG.md#2361)
  - [diff](https://github.com/getsentry/sentry-cli/compare/2.33.1...2.36.1)
- Bump Native SDK from v0.7.8 to v0.7.9 ([#3577](https://github.com/getsentry/sentry-dotnet/pull/3577))
  - [changelog](https://github.com/getsentry/sentry-native/blob/master/CHANGELOG.md#079)
  - [diff](https://github.com/getsentry/sentry-native/compare/0.7.8...0.7.9)

## 4.10.2

### Various fixes & improvements

- fix: Prevent deadlock in `Hub.Dispose` (#3539) by @bitsandfoxes
- build(deps): bump github/codeql-action from 3.26.0 to 3.26.2 (#3543) by @dependabot

### Dependencies

- Bump Cocoa SDK from v8.34.0 to v8.35.0 ([#3548](https://github.com/getsentry/sentry-dotnet/pull/3548))
  - [changelog](https://github.com/getsentry/sentry-cocoa/blob/main/CHANGELOG.md#8350)
  - [diff](https://github.com/getsentry/sentry-cocoa/compare/8.34.0...8.35.0)

## Fixes

- Resolved a potential deadlock during SDK shutdown ([#3539](https://github.com/getsentry/sentry-dotnet/pull/3539))

## 4.10.1

### Fixes

- Unfinished spans are now correctly stored and retrieved by the CachingTransport ([#3533](https://github.com/getsentry/sentry-dotnet/pull/3533))

### Dependencies

- Bump Cocoa SDK from v8.33.0 to v8.34.0 ([#3535](https://github.com/getsentry/sentry-dotnet/pull/3535))
  - [changelog](https://github.com/getsentry/sentry-cocoa/blob/main/CHANGELOG.md#8340)
  - [diff](https://github.com/getsentry/sentry-cocoa/compare/8.33.0...8.34.0)

## 4.10.0

### Features

- Users can now automatically create releases and associated commits via sentry-cli and MSBuild properties ([#3462](https://github.com/getsentry/sentry-dotnet/pull/3462))
- `Sentry.AspNetCore.Blazor.WebAssembly` now targets .NET 8 specifically, allowing for proper dependency resolution ([#3501](https://github.com/getsentry/sentry-dotnet/pull/3501))

### Fixes

- When targeting `WPF`, `WinForms` or `Avalonia` with `PublishAot` enabled, the SDK no longers throws a `DllNotFoundException` trying to initialize `sentry-native` ([#3411](https://github.com/getsentry/sentry-dotnet/pull/3411))
Unable to load DLL sentry-native or one of its dependencies
- On mobile devices, the SDK no longer throws a `FormatException` when trying to report native events ([#3485](https://github.com/getsentry/sentry-dotnet/pull/3485))
- Race condition in `SentryMessageHandler` ([#3477](https://github.com/getsentry/sentry-dotnet/pull/3477))
- Decrease runtime diagnostics circular buffer when profiling, reducing memory usage ([#3491](https://github.com/getsentry/sentry-dotnet/pull/3491))
- The InstallationId is now resolved only once per application execution and any issues are logged as warnings instead of errors ([#3529](https://github.com/getsentry/sentry-dotnet/pull/3529))
- DisplayInfo now captured correctly on iOS and Mac Catalyst on non-UI threads ([#3521](https://github.com/getsentry/sentry-dotnet/pull/3521))

### Dependencies

- Bump CLI from v2.32.1 to v2.33.1 ([#3489](https://github.com/getsentry/sentry-dotnet/pull/3489), [#3497](https://github.com/getsentry/sentry-dotnet/pull/3497), [#3520](https://github.com/getsentry/sentry-dotnet/pull/3520))
  - [changelog](https://github.com/getsentry/sentry-cli/blob/master/CHANGELOG.md#2331)
  - [diff](https://github.com/getsentry/sentry-cli/compare/2.32.1...2.33.1)
- Bump Java SDK from v7.11.0 to v7.14.0 ([#3503](https://github.com/getsentry/sentry-dotnet/pull/3503), [#3532](https://github.com/getsentry/sentry-dotnet/pull/3532))
  - [changelog](https://github.com/getsentry/sentry-java/blob/main/CHANGELOG.md#7140)
  - [diff](https://github.com/getsentry/sentry-java/compare/7.11.0...7.14.0)
- Bump Cocoa SDK from v8.30.0 to v8.32.0 ([#3499](https://github.com/getsentry/sentry-dotnet/pull/3499))
  - [changelog](https://github.com/getsentry/sentry-cocoa/blob/main/CHANGELOG.md#8320)
  - [diff](https://github.com/getsentry/sentry-cocoa/compare/8.30.0...8.32.0)
- Bump Native SDK from v0.7.6 to v0.7.8 ([#3502](https://github.com/getsentry/sentry-dotnet/pull/3502), [#3527](https://github.com/getsentry/sentry-dotnet/pull/3527))
  - [changelog](https://github.com/getsentry/sentry-native/blob/master/CHANGELOG.md#078)
  - [diff](https://github.com/getsentry/sentry-native/compare/0.7.6...0.7.8)
- Bump Cocoa SDK from v8.30.0 to v8.33.0 ([#3499](https://github.com/getsentry/sentry-dotnet/pull/3499), [#3528](https://github.com/getsentry/sentry-dotnet/pull/3528))
  - [changelog](https://github.com/getsentry/sentry-cocoa/blob/main/CHANGELOG.md#8330)
  - [diff](https://github.com/getsentry/sentry-cocoa/compare/8.30.0...8.33.0)
- Bump Native SDK from v0.7.6 to v0.7.7 ([#3502](https://github.com/getsentry/sentry-dotnet/pull/3502))
  - [changelog](https://github.com/getsentry/sentry-native/blob/master/CHANGELOG.md#077)
  - [diff](https://github.com/getsentry/sentry-native/compare/0.7.6...0.7.7)
- Bump Java SDK from v7.11.0 to v7.13.0 ([#3515](https://github.com/getsentry/sentry-dotnet/pull/3515))
  - [changelog](https://github.com/getsentry/sentry-java/blob/main/CHANGELOG.md#7130)
  - [diff](https://github.com/getsentry/sentry-java/compare/7.11.0...7.13.0)

## 4.9.0

### Fixes

- Fixed envelopes getting stuck in processing when losing network connectivity ([#3438](https://github.com/getsentry/sentry-dotnet/pull/3438))

### Features

- Client reports now include dropped spans ([#3463](https://github.com/getsentry/sentry-dotnet/pull/3463))

### API Changes

- Removed SentrySdk.RunAsyncVoid ([#3466](https://github.com/getsentry/sentry-dotnet/pull/3466))

## 4.8.1

### Fixes

- The SDK no longer fails to create a trace root ([#3453](https://github.com/getsentry/sentry-dotnet/pull/3453))
- Removed `FirstChanceException` workaround for WinUI ([#3411](https://github.com/getsentry/sentry-dotnet/pull/3411))

### Dependencies

- Bump Java SDK from v7.10.0 to v7.11.0 ([#3459](https://github.com/getsentry/sentry-dotnet/pull/3459))
  - [changelog](https://github.com/getsentry/sentry-java/blob/main/CHANGELOG.md#7110)
  - [diff](https://github.com/getsentry/sentry-java/compare/7.10.0...7.11.0)

## 4.8.0

### Obsoletion

- Marked SentryUser.Segment as deprecated ([#3437](https://github.com/getsentry/sentry-dotnet/pull/3437))

### Features

- Added a new package `Sentry.AspNetCore.Blazor.WebAssembly`. This packages provides you with an extension to `WebAssemblyHostBuilder` to allow SDK configuration via the builder pattern. This package gives us an entry point and the ability to extend the SDKs support and out-of-the-box offering. You can follow the progress and leave feedback either ([here](https://github.com/getsentry/sentry-dotnet/issues/2329)) for extending the support for Blazor Server or ([here](https://github.com/getsentry/sentry-dotnet/issues/2021)) for Blazor WebAssembly support ([#3386](https://github.com/getsentry/sentry-dotnet/pull/3386))

### Fixes

- Debug logs are now visible for MAUI apps in Visual Studio when using Sentry's default DiagnosticLogger ([#3373](https://github.com/getsentry/sentry-dotnet/pull/3373))
- Fixed Monitor duration calculation ([#3420]https://github.com/getsentry/sentry-dotnet/pull/3420)
- Fixed null IServiceProvider in anonymous routes with OpenTelemetry ([#3401](https://github.com/getsentry/sentry-dotnet/pull/3401))
- Fixed Trim warnings in Sentry.DiagnosticSource and WinUIUnhandledException integrations ([#3410](https://github.com/getsentry/sentry-dotnet/pull/3410))
- Fixed memory leak when tracing is enabled ([#3432](https://github.com/getsentry/sentry-dotnet/pull/3432))
- `Scope.User.Id` now correctly defaults to the InstallationId unless it has been set otherwise ([#3425](https://github.com/getsentry/sentry-dotnet/pull/3425))

### Dependencies

- Bump CLI from v2.31.2 to v2.32.1 ([#3398](https://github.com/getsentry/sentry-dotnet/pull/3398))
  - [changelog](https://github.com/getsentry/sentry-cli/blob/master/CHANGELOG.md#2321)
  - [diff](https://github.com/getsentry/sentry-cli/compare/2.31.2...2.32.1)
- Bump Native SDK from v0.7.4 to v0.7.6 ([#3399](https://github.com/getsentry/sentry-dotnet/pull/3399), [#3418](https://github.com/getsentry/sentry-dotnet/pull/3418))
  - [changelog](https://github.com/getsentry/sentry-native/blob/master/CHANGELOG.md#076)
  - [diff](https://github.com/getsentry/sentry-native/compare/0.7.4...0.7.6)
- Bump Cocoa SDK from v8.26.0 to v8.30.0 ([#3408](https://github.com/getsentry/sentry-dotnet/pull/3408), [#3412](https://github.com/getsentry/sentry-dotnet/pull/3412), [#3430](https://github.com/getsentry/sentry-dotnet/pull/3430), [#3450](https://github.com/getsentry/sentry-dotnet/pull/3450))
  - [changelog](https://github.com/getsentry/sentry-cocoa/blob/main/CHANGELOG.md#8300)
  - [diff](https://github.com/getsentry/sentry-cocoa/compare/8.26.0...8.30.0)
- Bump Java SDK from v7.9.0 to v7.10.0 ([#3413](https://github.com/getsentry/sentry-dotnet/pull/3413))
  - [changelog](https://github.com/getsentry/sentry-java/blob/main/CHANGELOG.md#7100)
  - [diff](https://github.com/getsentry/sentry-java/compare/7.9.0...7.10.0)

## 4.7.0

### API Changes

- SentryOptions.EnableTracing has been marked as Obsolete ([#3381](https://github.com/getsentry/sentry-dotnet/pull/3381))

### Features

- The SDK now supports monitor upserting. You can programmatically set up your monitors via the options callback in `SentrySdk.CaptureCheckIn` ([#3330](https://github.com/getsentry/sentry-dotnet/pull/3330))
- Added an `SentrySdk.RunAsyncVoid` helper method that lets you capture exceptions from `async void` methods ([#3379](https://github.com/getsentry/sentry-dotnet/pull/3379))

### Fixes

- P/Invoke warning for GetWindowThreadProcessId no longer shows when using Sentry in UWP applications ([#3372](https://github.com/getsentry/sentry-dotnet/pull/3372))
- Fixed InvalidOperationException when pulling the HttpRequestUrl from Uri's with DangerousDisablePathAndQueryCanonicalization set to true ([#3393](https://github.com/getsentry/sentry-dotnet/pull/3393))

### Dependencies

- Update Perfview/TraceEvent to v3.1.10 (patched) ([#3382](https://github.com/getsentry/sentry-dotnet/pull/3382))
- Bump Native SDK from v0.7.2 to v0.7.4 ([#3385](https://github.com/getsentry/sentry-dotnet/pull/3385))
  - [changelog](https://github.com/getsentry/sentry-native/blob/master/CHANGELOG.md#074)
  - [diff](https://github.com/getsentry/sentry-native/compare/0.7.2...0.7.4)
- Bump Cocoa SDK from v8.25.2 to v8.26.0 ([#3364](https://github.com/getsentry/sentry-dotnet/pull/3364))
  - [changelog](https://github.com/getsentry/sentry-cocoa/blob/main/CHANGELOG.md#8260)
  - [diff](https://github.com/getsentry/sentry-cocoa/compare/8.25.2...8.26.0)

## 4.6.2

### Fixes

- Reverted changes to the SentryHttpMessageHandler and SentryGraphQLHttpMessageHandler to automatically create transactions for each request as this could negatively affect users' quota ([#3367](https://github.com/getsentry/sentry-dotnet/pull/3367))

## 4.6.1

### Fixes

- Fixed SentryHttpMessageHandler and SentryGraphQLHttpMessageHandler not creating spans when there is no active Transaction on the scope ([#3360](https://github.com/getsentry/sentry-dotnet/pull/3360))
- The SDK no longer (wrongly) initializes sentry-native on Blazor WASM builds with `RunAOTCompilation` enabled. ([#3363](https://github.com/getsentry/sentry-dotnet/pull/3363))
- HttpClient requests now show on the Requests dashboard in Sentry ([#3357](https://github.com/getsentry/sentry-dotnet/pull/3357))

### Dependencies

- Bump Hangfire from v1.8.7 to v1.8.12 ([#3361](https://github.com/getsentry/sentry-dotnet/pull/3361))

## 4.6.0

### Features

- Hints now accept `byte[]` as attachment ([#3352](https://github.com/getsentry/sentry-dotnet/pull/3352))
- InApp includes/excludes can now be configured using regular expressions ([#3321](https://github.com/getsentry/sentry-dotnet/pull/3321))

### Fixes

- Fixed memory leak in BackgroundWorker observed when using Sentry with Quartz and MySql ([#3355](https://github.com/getsentry/sentry-dotnet/pull/3355))

### Dependencies

- Bump CLI from v2.31.0 to v2.31.2 ([#3342](https://github.com/getsentry/sentry-dotnet/pull/3342), [#3345](https://github.com/getsentry/sentry-dotnet/pull/3345))
  - [changelog](https://github.com/getsentry/sentry-cli/blob/master/CHANGELOG.md#2312)
  - [diff](https://github.com/getsentry/sentry-cli/compare/2.31.0...2.31.2)
- Bump Cocoa SDK from v8.25.0 to v8.25.2 ([#3356](https://github.com/getsentry/sentry-dotnet/pull/3356))
  - [changelog](https://github.com/getsentry/sentry-cocoa/blob/main/CHANGELOG.md#8252)
  - [diff](https://github.com/getsentry/sentry-cocoa/compare/8.25.0...8.25.2)
- Bump Java SDK from v7.8.0 to v7.9.0 ([#3358](https://github.com/getsentry/sentry-dotnet/pull/3358))
  - [changelog](https://github.com/getsentry/sentry-java/blob/main/CHANGELOG.md#790)
  - [diff](https://github.com/getsentry/sentry-java/compare/7.8.0...7.9.0)

## 4.5.0

### Features

- Extended the SDK's CheckIn support by adding Release, Environment and Trace ID to the event. CheckIns created via the Hangfire integration now also automatically report their duration ([#3320](https://github.com/getsentry/sentry-dotnet/pull/3320))
- The SDK's performance API now works in conjunction with OpenTelemetry's instrumentation. This means that SentrySpans and OTel spans now show up in the same span-tree. ([#3288](https://github.com/getsentry/sentry-dotnet/pull/3288))

### Fixes

- `HttpResponse.Content` is no longer disposed by when using `SentryHttpFailedRequestHandler` on .NET Framework, which was causing an ObjectDisposedException when using Sentry with NSwag ([#3306](https://github.com/getsentry/sentry-dotnet/pull/3306))
- Fix BackgroundWorker exiting when OperationCanceledException is not from shutdown request ([3284](https://github.com/getsentry/sentry-dotnet/pull/3284))
- Envelopes with large attachments no longer get stuck in the queue when using `CacheDirectoryPath` ([#3328](https://github.com/getsentry/sentry-dotnet/pull/3328))

### Dependencies

- Bump Cocoa SDK from v8.21.0 to v8.25.0 ([#3339](https://github.com/getsentry/sentry-dotnet/pull/3339))
  - [changelog](https://github.com/getsentry/sentry-cocoa/blob/main/CHANGELOG.md#8250)
  - [diff](https://github.com/getsentry/sentry-cocoa/compare/8.21.0...8.25.0)

## 4.4.0

### Features

- Metrics now honor any Rate Limits set in HTTP headers returned by Sentry ([#3276](https://github.com/getsentry/sentry-dotnet/pull/3276))

### Fixes

- Fixed normalization for metric tag values for carriage return, line feed and tab characters ([#3281](https://github.com/getsentry/sentry-dotnet/pull/3281))

### Dependencies

- Bump Java SDK from v7.7.0 to v7.8.0 ([#3275](https://github.com/getsentry/sentry-dotnet/pull/3275))
  - [changelog](https://github.com/getsentry/sentry-java/blob/main/CHANGELOG.md#780)
  - [diff](https://github.com/getsentry/sentry-java/compare/7.7.0...7.8.0)

## 4.3.0

### Features

- EnableNetworkEventBreadcrumbs can now be set on the Native Android options ([#3267](https://github.com/getsentry/sentry-dotnet/pull/3267))
- Update normalization of metrics keys, tags and values ([#3271](https://github.com/getsentry/sentry-dotnet/pull/3271))

### Fixes

- Fix missing exception StackTraces in some situations ([#3215](https://github.com/getsentry/sentry-dotnet/pull/3215))
- Scopes now get applied to OTEL spans in ASP.NET Core ([#3221](https://github.com/getsentry/sentry-dotnet/pull/3221))
- Fixed InvalidCastException when setting the SampleRate on Android ([#3258](https://github.com/getsentry/sentry-dotnet/pull/3258))
- Fixed MAUI iOS build issue related to `SentryVersionNumber` and `SentryVersionString` ([#3278](https://github.com/getsentry/sentry-dotnet/pull/3278))

### API changes

- Removed `SentryOptionsExtensions` class - all the public methods moved directly to `SentryOptions` ([#3195](https://github.com/getsentry/sentry-dotnet/pull/3195))

### Dependencies

- Bump CLI from v2.30.0 to v2.31.0 ([#3214](https://github.com/getsentry/sentry-dotnet/pull/3214), [#3218](https://github.com/getsentry/sentry-dotnet/pull/3218), [#3242](https://github.com/getsentry/sentry-dotnet/pull/3242), [#3247](https://github.com/getsentry/sentry-dotnet/pull/3247))
  - [changelog](https://github.com/getsentry/sentry-cli/blob/master/CHANGELOG.md#2310)
  - [diff](https://github.com/getsentry/sentry-cli/compare/2.30.0...2.31.0)
- Bump Native SDK from v0.7.0 to v0.7.2 ([#3237](https://github.com/getsentry/sentry-dotnet/pull/3237), [#3256](https://github.com/getsentry/sentry-dotnet/pull/3256))
  - [changelog](https://github.com/getsentry/sentry-native/blob/master/CHANGELOG.md#072)
  - [diff](https://github.com/getsentry/sentry-native/compare/0.7.0...0.7.2)
- Bump Java SDK from v7.6.0 to v7.7.0 ([#3268](https://github.com/getsentry/sentry-dotnet/pull/3268))
  - [changelog](https://github.com/getsentry/sentry-java/blob/main/CHANGELOG.md#770)
  - [diff](https://github.com/getsentry/sentry-java/compare/7.6.0...7.7.0)

## 4.2.1

### Fixes

- Dynamic Sampling Context not propagated correctly for HttpClient spans ([#3208](https://github.com/getsentry/sentry-dotnet/pull/3208))

## 4.2.0

### Features

- ASP.NET Core: Blocking call detection. An event with the stack trace of the blocking call will be captured as event. ([#2709](https://github.com/getsentry/sentry-dotnet/pull/2709))
    - IMPORTANT: Verify this in test/staging before prod! Blocking calls in hot paths could create a lot of events for your Sentry project.
    - Opt-in via `options.CaptureBlockingCalls = true`
    - Disabled for specific code blocks with `using (new SuppressBlockingDetection())`
    - Doesn't detect everything. See original [Caveats described by Ben Adams](https://github.com/benaadams/Ben.BlockingDetector?tab=readme-ov-file#caveats).
- Added Crons support via `SentrySdk.CaptureCheckIn` and an integration with Hangfire ([#3128](https://github.com/getsentry/sentry-dotnet/pull/3128))
- Common tags set automatically for metrics and metrics summaries are attached to Spans ([#3191](https://github.com/getsentry/sentry-dotnet/pull/3191))

### API changes

- Removed `ScopeExtensions` class - all the public methods moved directly to `Scope` ([#3186](https://github.com/getsentry/sentry-dotnet/pull/3186))

### Fixes

- The Sentry Middleware on ASP.NET Core no longer throws an exception after having been initialized multiple times ([#3185](https://github.com/getsentry/sentry-dotnet/pull/3185))
- Empty strings are used instead of underscores to replace invalid metric tag values ([#3176](https://github.com/getsentry/sentry-dotnet/pull/3176))
- Filtered OpenTelemetry spans are garbage collected correctly ([#3198](https://github.com/getsentry/sentry-dotnet/pull/3198))

### Dependencies

- Bump Java SDK from v7.3.0 to v7.6.0 ([#3164](https://github.com/getsentry/sentry-dotnet/pull/3164), [#3204](https://github.com/getsentry/sentry-dotnet/pull/3204))
  - [changelog](https://github.com/getsentry/sentry-java/blob/main/CHANGELOG.md#760)
  - [diff](https://github.com/getsentry/sentry-java/compare/7.3.0...7.6.0)
- Bump Cocoa SDK from v8.20.0 to v8.21.0 ([#3194](https://github.com/getsentry/sentry-dotnet/pull/3194))
  - [changelog](https://github.com/getsentry/sentry-cocoa/blob/main/CHANGELOG.md#8210)
  - [diff](https://github.com/getsentry/sentry-cocoa/compare/8.20.0...8.21.0)
- Bump CLI from v2.28.6 to v2.30.0 ([#3193](https://github.com/getsentry/sentry-dotnet/pull/3193), [#3203](https://github.com/getsentry/sentry-dotnet/pull/3203))
  - [changelog](https://github.com/getsentry/sentry-cli/blob/master/CHANGELOG.md#2300)
  - [diff](https://github.com/getsentry/sentry-cli/compare/2.28.6...2.30.0)

## 4.1.2

### Fixes

- Metric unit names are now sanitized correctly. This was preventing some built in metrics from showing in the Sentry dashboard ([#3151](https://github.com/getsentry/sentry-dotnet/pull/3151))
- The Sentry OpenTelemetry integration no longer throws an exception with the SDK disabled ([#3156](https://github.com/getsentry/sentry-dotnet/pull/3156))

## 4.1.1

### Fixes

- The SDK can be disabled by setting `options.Dsn = "";` By convention, the SDK allows the DSN set to `string.Empty` to be overwritten by the environment. ([#3147](https://github.com/getsentry/sentry-dotnet/pull/3147))

### Dependencies

- Bump CLI from v2.28.0 to v2.28.6 ([#3145](https://github.com/getsentry/sentry-dotnet/pull/3145), [#3148](https://github.com/getsentry/sentry-dotnet/pull/3148))
  - [changelog](https://github.com/getsentry/sentry-cli/blob/master/CHANGELOG.md#2286)
  - [diff](https://github.com/getsentry/sentry-cli/compare/2.28.0...2.28.6)

## 4.1.0

### Features

- The SDK now automatically collects metrics coming from `OpenTelemetry.Instrumentation.Runtime` ([#3133](https://github.com/getsentry/sentry-dotnet/pull/3133))

### Fixes

- "No service for type 'Sentry.IHub' has been registered" exception when using OpenTelemetry and initializing Sentry via `SentrySdk.Init` ([#3129](https://github.com/getsentry/sentry-dotnet/pull/3129))

## 4.0.3

### Fixes

- To resolve conflicting types due to the SDK adding itself to the global usings:
  - The class `Sentry.Constants` has been renamed to `Sentry.SentryConstants` ([#3125](https://github.com/getsentry/sentry-dotnet/pull/3125))

## 4.0.2

### Fixes

- To resolve conflicting types due to the SDK adding itself to the global usings:
  - The class `Sentry.Context` has been renamed to `Sentry.SentryContext` ([#3121](https://github.com/getsentry/sentry-dotnet/pull/3121))
  - The class `Sentry.Package` has been renamed to `Sentry.SentryPackage` ([#3121](https://github.com/getsentry/sentry-dotnet/pull/3121))
  - The class `Sentry.Request` has been renamed to `Sentry.SentryRequest` ([#3121](https://github.com/getsentry/sentry-dotnet/pull/3121))

### Dependencies

- Bump CLI from v2.27.0 to v2.28.0 ([#3119](https://github.com/getsentry/sentry-dotnet/pull/3119))
  - [changelog](https://github.com/getsentry/sentry-cli/blob/master/CHANGELOG.md#2280)
  - [diff](https://github.com/getsentry/sentry-cli/compare/2.27.0...2.28.0)

## 4.0.1

### Fixes

- To resolve conflicting types due to the SDK adding itself to the global usings:
  - The interface `Sentry.ISession` has been renamed to `Sentry.ISentrySession` ([#3110](https://github.com/getsentry/sentry-dotnet/pull/3110))
  - The interface `Sentry.IJsonSerializable` has been renamed to `Sentry.ISentryJsonSerializable` ([#3116](https://github.com/getsentry/sentry-dotnet/pull/3116))
  - The class `Sentry.Session` has been renamed to `Sentry.SentrySession` ([#3110](https://github.com/getsentry/sentry-dotnet/pull/3110))
  - The class `Sentry.Attachment` has been renamed to `Sentry.SentryAttachment` ([#3116](https://github.com/getsentry/sentry-dotnet/pull/3116))
  - The class `Sentry.Hint` has been renamed to `Sentry.SentryHint` ([#3116](https://github.com/getsentry/sentry-dotnet/pull/3116))

### Dependencies

- Bump Cocoa SDK from v8.19.0 to v8.20.0 ([#3107](https://github.com/getsentry/sentry-dotnet/pull/3107))
  - [changelog](https://github.com/getsentry/sentry-cocoa/blob/main/CHANGELOG.md#8200)
  - [diff](https://github.com/getsentry/sentry-cocoa/compare/8.19.0...8.20.0)

## 4.0.0

This major release includes many exciting new features including support for [Profiling](https://docs.sentry.io/platforms/dotnet/profiling/) and [Metrics](https://docs.sentry.io/platforms/dotnet/metrics/)(preview), [AOT](https://sentry.engineering/blog/should-you-could-you-aot) with [Native Crash Reporting](https://github.com/getsentry/sentry-dotnet/issues/2770), [Spotlight](https://spotlightjs.com/), Screenshots on MAUI and much more. Details about these features and other changes are below.

### .NET target framework changes

We're dropping support for some of the old target frameworks, please check this [GitHub Discussion](https://github.com/getsentry/sentry-dotnet/discussions/2776) for details on why.

- **Replace support for .NET Framework 4.6.1 with 4.6.2** ([#2786](https://github.com/getsentry/sentry-dotnet/pull/2786))

  .NET Framework 4.6.1 was announced on Nov 30, 2015. And went out of support over a year ago, on Apr 26, 2022.

- **Drop .NET Core 3.1 and .NET 5 support** ([#2787](https://github.com/getsentry/sentry-dotnet/pull/2787))

- **Dropped netstandard2.0 support for Sentry.AspNetCore** ([#2807](https://github.com/getsentry/sentry-dotnet/pull/2807))

- **Replace support for .NET 6 on mobile (e.g: `net6.0-android`) with .NET 7** ([#2624](https://github.com/getsentry/sentry-dotnet/pull/2604))

  .NET 6 on mobile has been out of support since May 2023 and with .NET 8, it's no longer possible to build .NET 6 Mobile specific targets.
  For that reason, we're moving the mobile-specific TFMs from `net6.0-platform` to `net7.0-platform`.

  Mobile apps still work on .NET 6 will pull the `Sentry` .NET 6, which offers the .NET-only features,
  without native/platform-specific bindings and SDKs. See [this ticket for more details](https://github.com/getsentry/sentry-dotnet/issues/2623).

- **MAUI dropped Tizen support** ([#2734](https://github.com/getsentry/sentry-dotnet/pull/2734))

### Sentry Self-hosted Compatibility

If you're using `sentry.io` this change does not affect you.
This SDK version is compatible with a self-hosted version of Sentry `22.12.0` or higher. If you are using an older version of [self-hosted Sentry](https://develop.sentry.dev/self-hosted/) (aka on-premise), you will need to [upgrade](https://develop.sentry.dev/self-hosted/releases/).

### Significant change in behavior

- Transaction names for ASP.NET Core are now consistently named `HTTP-VERB /path` (e.g. `GET /home`). Previously, the leading forward slash was missing for some endpoints. ([#2808](https://github.com/getsentry/sentry-dotnet/pull/2808))
- Setting `SentryOptions.Dsn` to `null` now throws `ArgumentNullException` during initialization. ([#2655](https://github.com/getsentry/sentry-dotnet/pull/2655))
- Enable `CaptureFailedRequests` by default ([#2688](https://github.com/getsentry/sentry-dotnet/pull/2688))
- Added `Sentry` namespace to global usings when `ImplicitUsings` is enabled ([#3043](https://github.com/getsentry/sentry-dotnet/pull/3043))
If you have conflicts, you can opt out by adding the following to your `csproj`:
```
<PropertyGroup>
  <SentryImplicitUsings>false</SentryImplicitUsings>
</PropertyGroup>
```
- Transactions' spans are no longer automatically finished with the status `deadline_exceeded` by the transaction. This is now handled by the [Relay](https://github.com/getsentry/relay).
  - Customers self hosting Sentry must use verion 22.12.0 or later ([#3013](https://github.com/getsentry/sentry-dotnet/pull/3013))
- The `User.IpAddress` is now set to `{{auto}}` by default, even when sendDefaultPII is disabled ([#2981](https://github.com/getsentry/sentry-dotnet/pull/2981))
  - The "Prevent Storing of IP Addresses" option in the "Security & Privacy" project settings on sentry.io can be used to control this instead
- The `DiagnosticLogger` signature for `LogWarning` changed to take the `exception` as the first parameter. That way it no longer gets mixed up with the TArgs. ([#2987](https://github.com/getsentry/sentry-dotnet/pull/2987))

### API breaking Changes

If you have compilation errors you can find the affected types or overloads missing in the changelog entries below.

#### Changed APIs

- Class renamed `Sentry.User` to `Sentry.SentryUser` ([#3015](https://github.com/getsentry/sentry-dotnet/pull/3015))
- Class renamed `Sentry.Runtime` to `Sentry.SentryRuntime` ([#3016](https://github.com/getsentry/sentry-dotnet/pull/3016))
- Class renamed `Sentry.Span` to `Sentry.SentrySpan` ([#3021](https://github.com/getsentry/sentry-dotnet/pull/3021))
- Class renamed `Sentry.Transaction` to `Sentry.SentryTransaction` ([#3023](https://github.com/getsentry/sentry-dotnet/pull/3023))
- Rename iOS and MacCatalyst platform-specific options from `Cocoa` to `Native` ([#2940](https://github.com/getsentry/sentry-dotnet/pull/2940))
- Rename iOS platform-specific options `EnableCocoaSdkTracing` to `EnableTracing` ([#2940](https://github.com/getsentry/sentry-dotnet/pull/2940))
- Rename Android platform-specific options from `Android` to `Native` ([#2940](https://github.com/getsentry/sentry-dotnet/pull/2940))
- Rename Android platform-specific options `EnableAndroidSdkTracing` and `EnableAndroidSdkBeforeSend` to `EnableTracing` and `EnableBeforeSend` respectively ([#2940](https://github.com/getsentry/sentry-dotnet/pull/2940))
- Rename iOS and MacCatalyst platform-specific options from `iOS` to `Cocoa` ([#2929](https://github.com/getsentry/sentry-dotnet/pull/2929))
- `ITransaction` has been renamed to `ITransactionTracer`. You will need to update any references to these interfaces in your code to use the new interface names ([#2731](https://github.com/getsentry/sentry-dotnet/pull/2731), [#2870](https://github.com/getsentry/sentry-dotnet/pull/2870))
- `DebugImage` and `DebugMeta` moved to `Sentry.Protocol` namespace. ([#2815](https://github.com/getsentry/sentry-dotnet/pull/2815))
- `SentryClient.Dispose` is no longer obsolete ([#2842](https://github.com/getsentry/sentry-dotnet/pull/2842))
- `ISentryClient.CaptureEvent` overloads have been replaced by a single method accepting optional `Hint` and `Scope` parameters. You will need to pass `hint` as a named parameter from code that calls `CaptureEvent` without passing a `scope` argument. ([#2749](https://github.com/getsentry/sentry-dotnet/pull/2749))
- `TransactionContext` and `SpanContext` constructors were updated. If you're constructing instances of these classes, you will need to adjust the order in which you pass parameters to these. ([#2694](https://github.com/getsentry/sentry-dotnet/pull/2694), [#2696](https://github.com/getsentry/sentry-dotnet/pull/2696))
- The `DiagnosticLogger` signature for `LogError` and `LogFatal` changed to take the `exception` as the first parameter. That way it no longer gets mixed up with the TArgs. The `DiagnosticLogger` now also receives an overload for `LogError` and `LogFatal` that accepts a message only. ([#2715](https://github.com/getsentry/sentry-dotnet/pull/2715))
- `Distribution` added to `IEventLike`. ([#2660](https://github.com/getsentry/sentry-dotnet/pull/2660))
- `StackFrame`'s `ImageAddress`, `InstructionAddress`, and `FunctionId` changed to `long?`. ([#2691](https://github.com/getsentry/sentry-dotnet/pull/2691))
- `DebugImage.ImageAddress` changed to `long?`. ([#2725](https://github.com/getsentry/sentry-dotnet/pull/2725))
- Contexts now inherit from `IDictionary` rather than `ConcurrentDictionary`. The specific dictionary being used is an implementation detail. ([#2729](https://github.com/getsentry/sentry-dotnet/pull/2729))
- The method used to configure a Sentry Sink for Serilog now has an additional overload. Calling `WriteTo.Sentry()` with no arguments will no longer attempt to initialize the SDK (it has optional arguments to configure the behavior of the Sink only). If you want to initialize Sentry at the same time you configure the Sentry Sink then you will need to use the overload of this method that accepts a DSN as the first parameter (e.g. `WriteTo.Sentry("https://d4d82fc1c2c4032a83f3a29aa3a3aff@fake-sentry.io:65535/2147483647")`). ([#2928](https://github.com/getsentry/sentry-dotnet/pull/2928))

#### Removed APIs

- SentrySinkExtensions.ConfigureSentrySerilogOptions is now internal. If you were using this method, please use one of the `SentrySinkExtensions.Sentry` extension methods instead. ([#2902](https://github.com/getsentry/sentry-dotnet/pull/2902))
- A number of `[Obsolete]` options have been removed ([#2841](https://github.com/getsentry/sentry-dotnet/pull/2841))
  - `BeforeSend` - use `SetBeforeSend` instead.
  - `BeforeSendTransaction` - use `SetBeforeSendTransaction` instead.
  - `BeforeBreadcrumb` - use `SetBeforeBreadcrumb` instead.
  - `CreateHttpClientHandler` - use `CreateHttpMessageHandler` instead.
  - `ReportAssemblies` - use `ReportAssembliesMode` instead.
  - `KeepAggregateException` - this property is no longer used and has no replacement.
  - `DisableTaskUnobservedTaskExceptionCapture` method has been renamed to `DisableUnobservedTaskExceptionCapture`.
  - `DebugDiagnosticLogger` - use `TraceDiagnosticLogger` instead.
- A number of iOS/Android-specific `[Obsolete]` options have been removed ([#2856](https://github.com/getsentry/sentry-dotnet/pull/2856))
  - `Distribution` - use `SentryOptions.Distribution` instead.
  - `EnableAutoPerformanceTracking` - use `SetBeforeSendTransaction` instead.
  - `EnableCoreDataTracking` - use `EnableCoreDataTracing` instead.
  - `EnableFileIOTracking` - use `EnableFileIOTracing` instead.
  - `EnableOutOfMemoryTracking` - use `EnableWatchdogTerminationTracking` instead.
  - `EnableUIViewControllerTracking` - use `EnableUIViewControllerTracing` instead.
  - `StitchAsyncCode` - no longer available.
  - `ProfilingTracesInterval` - no longer available.
  - `ProfilingEnabled` - use `ProfilesSampleRate` instead.
- Obsolete `SystemClock` constructor removed, use `SystemClock.Clock` instead. ([#2856](https://github.com/getsentry/sentry-dotnet/pull/2856))
- Obsolete `Runtime.Clone()` removed, this shouldn't have been public in the past and has no replacement. ([#2856](https://github.com/getsentry/sentry-dotnet/pull/2856))
- Obsolete `SentryException.Data` removed, use `SentryException.Mechanism.Data` instead. ([#2856](https://github.com/getsentry/sentry-dotnet/pull/2856))
- Obsolete `AssemblyExtensions` removed, this shouldn't have been public in the past and has no replacement. ([#2856](https://github.com/getsentry/sentry-dotnet/pull/2856))
- Obsolete `SentryDatabaseLogging.UseBreadcrumbs()` removed, it is called automatically and has no replacement. ([#2856](https://github.com/getsentry/sentry-dotnet/pull/2856))
- Obsolete `Scope.GetSpan()` removed, use `Span` property instead. ([#2856](https://github.com/getsentry/sentry-dotnet/pull/2856))
- Obsolete `IUserFactory` removed, use `ISentryUserFactory` instead. ([#2856](https://github.com/getsentry/sentry-dotnet/pull/2856), [#2840](https://github.com/getsentry/sentry-dotnet/pull/2840))
- `IHasMeasurements` has been removed, use `ISpanData` instead. ([#2659](https://github.com/getsentry/sentry-dotnet/pull/2659))
- `IHasBreadcrumbs` has been removed, use `IEventLike` instead. ([#2670](https://github.com/getsentry/sentry-dotnet/pull/2670))
- `ISpanContext` has been removed, use `ITraceContext` instead. ([#2668](https://github.com/getsentry/sentry-dotnet/pull/2668))
- `IHasTransactionNameSource` has been removed, use `ITransactionContext` instead. ([#2654](https://github.com/getsentry/sentry-dotnet/pull/2654))
- ([#2694](https://github.com/getsentry/sentry-dotnet/pull/2694))
- The unused `StackFrame.InstructionOffset` has been removed. ([#2691](https://github.com/getsentry/sentry-dotnet/pull/2691))
- The unused `Scope.Platform` property has been removed. ([#2695](https://github.com/getsentry/sentry-dotnet/pull/2695))
- The obsolete setter `Sentry.PlatformAbstractions.Runtime.Identifier` has been removed ([2764](https://github.com/getsentry/sentry-dotnet/pull/2764))
- `Sentry.Values<T>` is now internal as it is never exposed in the public API ([#2771](https://github.com/getsentry/sentry-dotnet/pull/2771))
- The `TracePropagationTarget` class has been removed, use the `SubstringOrRegexPattern` class instead. ([#2763](https://github.com/getsentry/sentry-dotnet/pull/2763))
- The `WithScope` and `WithScopeAsync` methods have been removed. We have discovered that these methods didn't work correctly in certain desktop contexts, especially when using a global scope. ([#2717](https://github.com/getsentry/sentry-dotnet/pull/2717))

  Replace your usage of `WithScope` with overloads of `Capture*` methods:

  - `SentrySdk.CaptureEvent(SentryEvent @event, Action<Scope> scopeCallback)`
  - `SentrySdk.CaptureMessage(string message, Action<Scope> scopeCallback)`
  - `SentrySdk.CaptureException(Exception exception, Action<Scope> scopeCallback)`

  ```c#
  // Before
  SentrySdk.WithScope(scope =>
  {
    scope.SetTag("key", "value");
    SentrySdk.CaptureEvent(new SentryEvent());
  });

  // After
  SentrySdk.CaptureEvent(new SentryEvent(), scope =>
  {
    // Configure your scope here
    scope.SetTag("key", "value");
  });
  ```

### Features

- Experimental pre-release availability of Metrics. We're exploring the use of Metrics in Sentry. The API will very likely change and we don't yet have any documentation. ([#2949](https://github.com/getsentry/sentry-dotnet/pull/2949))
  - `SentrySdk.Metrics.Set` now additionally accepts `string` as value ([#3092](https://github.com/getsentry/sentry-dotnet/pull/3092))
  - Timing metrics can now be captured with `SentrySdk.Metrics.StartTimer` ([#3075](https://github.com/getsentry/sentry-dotnet/pull/3075))
  - Added support for capturing built-in metrics from the `System.Diagnostics.Metrics` API ([#3052](https://github.com/getsentry/sentry-dotnet/pull/3052))
- `Sentry.Profiling` is now available as a package on [nuget](nuget.org). Be aware that profiling is in alpha and on servers the overhead could be high. Improving the experience for ASP.NET Core is tracked on [this issue](
https://github.com/getsentry/sentry-dotnet/issues/2316) ([#2800](https://github.com/getsentry/sentry-dotnet/pull/2800))
  - iOS profiling support (alpha). ([#2930](https://github.com/getsentry/sentry-dotnet/pull/2930))
- Native crash reporting on NativeAOT published apps (Windows, Linux, macOS). ([#2887](https://github.com/getsentry/sentry-dotnet/pull/2887))
- Support for [Spotlight](https://spotlightjs.com/), a debug tool for local development. ([#2961](https://github.com/getsentry/sentry-dotnet/pull/2961))
  - Enable it with the option `EnableSpotlight`
  - Optionally configure the URL to connect via `SpotlightUrl`. Defaults to `http://localhost:8969/stream`.

### MAUI

- Added screenshot capture support for errors. You can opt-in via `SentryMauiOptions.AttachScreenshots` ([#2965](https://github.com/getsentry/sentry-dotnet/pull/2965))
  - Supports Android and iOS only. Windows is not supported.
- App context now has `in_foreground`, indicating whether the app was in the foreground or the background. ([#2983](https://github.com/getsentry/sentry-dotnet/pull/2983))
- Android: When capturing unhandled exceptions, the SDK now can automatically attach `LogCat` to the event. You can opt-in via `SentryOptions.Android.LogCatIntegration` and configure `SentryOptions.Android.LogCatMaxLines`. ([#2926](https://github.com/getsentry/sentry-dotnet/pull/2926))
  - Available when targeting `net7.0-android` or later, on API level 23 or later.

#### Native AOT

Native AOT publishing support for .NET 8 has been added to Sentry for the following platforms:

- Windows
- Linux
- macOS
- Mac Catalyst
- iOS

There are some functional differences when publishing Native AOT:

- `StackTraceMode.Enhanced` is ignored because it's not available when publishing Native AOT. The mechanism to generate these enhanced stack traces relies heavily on reflection which isn't compatible with trimming.
- Reflection cannot be leveraged for JSON Serialization and you may need to use `SentryOptions.AddJsonSerializerContext` to supply a serialization context for types that you'd like to send to Sentry (e.g. in the `Span.Context`). ([#2732](https://github.com/getsentry/sentry-dotnet/pull/2732), [#2793](https://github.com/getsentry/sentry-dotnet/pull/2793))
- `Ben.Demystifier` is not available as it only runs in JIT mode.
- WinUI applications: When publishing Native AOT, Sentry isn't able to automatically register an unhandled exception handler because that relies on reflection. You'll need to [register the unhandled event handler manually](https://github.com/getsentry/sentry-dotnet/issues/2778) instead.
- For Azure Functions Workers, when AOT/Trimming is enabled we can't use reflection to read route data from the HttpTrigger so the route name will always be `/api/<FUNCTION_NAME>` ([#2920](https://github.com/getsentry/sentry-dotnet/pull/2920))

### Fixes

- Native integration logging on macOS ([#3079](https://github.com/getsentry/sentry-dotnet/pull/3079))
- The scope transaction is now correctly set for Otel transactions ([#3072](https://github.com/getsentry/sentry-dotnet/pull/3072))
- Fixed an issue with tag values in metrics not being properly serialized ([#3065](https://github.com/getsentry/sentry-dotnet/pull/3065))
- Moved the binding to MAUI events for breadcrumb creation from `WillFinishLaunching` to `FinishedLaunching`. This delays the initial instantiation of `app`. ([#3057](https://github.com/getsentry/sentry-dotnet/pull/3057))
- The SDK no longer adds the `WinUIUnhandledExceptionIntegration` on non-Windows platforms ([#3055](https://github.com/getsentry/sentry-dotnet/pull/3055))
- Stop Sentry for MacCatalyst from creating `default.profraw` in the app bundle using xcodebuild archive to build sentry-cocoa ([#2960](https://github.com/getsentry/sentry-dotnet/pull/2960))
- Workaround a .NET 8 NativeAOT crash on transaction finish. ([#2943](https://github.com/getsentry/sentry-dotnet/pull/2943))
- Reworked automatic breadcrumb creation for MAUI. ([#2900](https://github.com/getsentry/sentry-dotnet/pull/2900))
  - The SDK no longer uses reflection to bind to all public element events. This also fixes issues where the SDK would consume third-party events.
  - Added `CreateElementEventsBreadcrumbs` to the SentryMauiOptions to allow users to opt-in automatic breadcrumb creation for `BindingContextChanged`, `ChildAdded`, `ChildRemoved`, and `ParentChanged` on `Element`.
  - Reduced amount of automatic breadcrumbs by limiting the number of bindings created in `VisualElement`, `Window`, `Shell`, `Page`, and `Button`.
- Fixed Sentry SDK has not been initialized when using ASP.NET Core, Serilog, and OpenTelemetry ([#2911](https://github.com/getsentry/sentry-dotnet/pull/2911))
- Android native symbol upload ([#2876](https://github.com/getsentry/sentry-dotnet/pull/2876))
- `Sentry.Serilog` no longer throws if a disabled DSN is provided when initializing Sentry via the Serilog integration ([#2883](https://github.com/getsentry/sentry-dotnet/pull/2883))
- Don't add WinUI exception integration on mobile platforms ([#2821](https://github.com/getsentry/sentry-dotnet/pull/2821))
- `Transactions` are now getting enriched by the client instead of the hub ([#2838](https://github.com/getsentry/sentry-dotnet/pull/2838))
- Fixed an issue when using the SDK together with OpenTelemetry `1.5.0` and newer where the SDK would create transactions for itself. The fix is backward compatible. ([#3001](https://github.com/getsentry/sentry-dotnet/pull/3001))

### Dependencies

- Upgraded to NLog version 5. ([#2697](https://github.com/getsentry/sentry-dotnet/pull/2697))
- Integrate `sentry-native` as a static library in Native AOT builds to enable symbolication. ([#2704](https://github.com/getsentry/sentry-dotnet/pull/2704))


- Bump Cocoa SDK from v8.16.1 to v8.19.0 ([#2910](https://github.com/getsentry/sentry-dotnet/pull/2910), [#2936](https://github.com/getsentry/sentry-dotnet/pull/2936), [#2972](https://github.com/getsentry/sentry-dotnet/pull/2972), [#3005](https://github.com/getsentry/sentry-dotnet/pull/3005), [#3084](https://github.com/getsentry/sentry-dotnet/pull/3084))
  - [changelog](https://github.com/getsentry/sentry-cocoa/blob/main/CHANGELOG.md#8190)
  - [diff](https://github.com/getsentry/sentry-cocoa/compare/8.16.1...8.19.0)
- Bump Java SDK from v6.34.0 to v7.3.0 ([#2932](https://github.com/getsentry/sentry-dotnet/pull/2932), [#2979](https://github.com/getsentry/sentry-dotnet/pull/2979), [#3049](https://github.com/getsentry/sentry-dotnet/pull/3049), (https://github.com/getsentry/sentry-dotnet/pull/3098))
  - [changelog](https://github.com/getsentry/sentry-java/blob/main/CHANGELOG.md#730)
  - [diff](https://github.com/getsentry/sentry-java/compare/6.34.0...7.3.0)
- Bump Native SDK from v0.6.5 to v0.6.7 ([#2914](https://github.com/getsentry/sentry-dotnet/pull/2914), [#3029](https://github.com/getsentry/sentry-dotnet/pull/3029))
  - [changelog](https://github.com/getsentry/sentry-native/blob/master/CHANGELOG.md#070)
  - [diff](https://github.com/getsentry/sentry-native/compare/0.6.5...0.7.0)
- Bump CLI from v2.21.5 to v2.27.0 ([#2901](https://github.com/getsentry/sentry-dotnet/pull/2901), [#2915](https://github.com/getsentry/sentry-dotnet/pull/2915), [#2956](https://github.com/getsentry/sentry-dotnet/pull/2956), [#2985](https://github.com/getsentry/sentry-dotnet/pull/2985), [#2999](https://github.com/getsentry/sentry-dotnet/pull/2999), [#3012](https://github.com/getsentry/sentry-dotnet/pull/3012), [#3030](https://github.com/getsentry/sentry-dotnet/pull/3030), [#3059](https://github.com/getsentry/sentry-dotnet/pull/3059), [#3062](https://github.com/getsentry/sentry-dotnet/pull/3062), [#3073](https://github.com/getsentry/sentry-dotnet/pull/3073), [#3099](https://github.com/getsentry/sentry-dotnet/pull/3099))
  - [changelog](https://github.com/getsentry/sentry-cli/blob/master/CHANGELOG.md#2270)
  - [diff](https://github.com/getsentry/sentry-cli/compare/2.21.5...2.27.0)

## 3.41.4

### Fixes

- Fixed an issue when using the SDK together with Open Telemetry `1.5.0` and newer where the SDK would create transactions for itself. The fix is backward compatible. ([#3001](https://github.com/getsentry/sentry-dotnet/pull/3001))

## 3.41.3

### Fixes

- Fixed Sentry SDK has not been initialised when using ASP.NET Core, Serilog, and OpenTelemetry ([#2918](https://github.com/getsentry/sentry-dotnet/pull/2918))

## 3.41.2

### Fixes

- The SDK no longer fails to finish sessions while capturing an event. This fixes broken crash-free rates ([#2895](https://github.com/getsentry/sentry-dotnet/pull/2895))
- Ignore UnobservedTaskException for QUIC exceptions. See: https://github.com/dotnet/runtime/issues/80111 ([#2894](https://github.com/getsentry/sentry-dotnet/pull/2894))

### Dependencies

- Bump Cocoa SDK from v8.16.0 to v8.16.1 ([#2891](https://github.com/getsentry/sentry-dotnet/pull/2891))
  - [changelog](https://github.com/getsentry/sentry-cocoa/blob/main/CHANGELOG.md#8161)
  - [diff](https://github.com/getsentry/sentry-cocoa/compare/8.16.0...8.16.1)

## 3.41.1

### Fixes

- `CaptureFailedRequests` and `FailedRequestStatusCodes` are now getting respected by the Cocoa SDK. This is relevant for MAUI apps where requests are getting handled natively. ([#2826](https://github.com/getsentry/sentry-dotnet/issues/2826))
- Added `SentryOptions.AutoRegisterTracing` for users who need to control registration of Sentry's tracing middleware ([#2871](https://github.com/getsentry/sentry-dotnet/pull/2871))

### Dependencies

- Bump Cocoa SDK from v8.15.0 to v8.16.0 ([#2812](https://github.com/getsentry/sentry-dotnet/pull/2812), [#2816](https://github.com/getsentry/sentry-dotnet/pull/2816), [#2882](https://github.com/getsentry/sentry-dotnet/pull/2882))
  - [changelog](https://github.com/getsentry/sentry-cocoa/blob/main/CHANGELOG.md#8160)
  - [diff](https://github.com/getsentry/sentry-cocoa/compare/8.15.0...8.16.0)
- Bump CLI from v2.21.2 to v2.21.5 ([#2811](https://github.com/getsentry/sentry-dotnet/pull/2811), [#2834](https://github.com/getsentry/sentry-dotnet/pull/2834), [#2851](https://github.com/getsentry/sentry-dotnet/pull/2851))
  - [changelog](https://github.com/getsentry/sentry-cli/blob/master/CHANGELOG.md#2215)
  - [diff](https://github.com/getsentry/sentry-cli/compare/2.21.2...2.21.5)
- Bump Java SDK from v6.33.1 to v6.34.0 ([#2874](https://github.com/getsentry/sentry-dotnet/pull/2874))
  - [changelog](https://github.com/getsentry/sentry-java/blob/main/CHANGELOG.md#6340)
  - [diff](https://github.com/getsentry/sentry-java/compare/6.33.1...6.34.0)

## 3.41.0

### Features

- Speed up SDK init ([#2784](https://github.com/getsentry/sentry-dotnet/pull/2784))

### Fixes

- Fixed chaining on the IApplicationBuilder for methods like UseRouting and UseEndpoints ([#2726](https://github.com/getsentry/sentry-dotnet/pull/2726))

### Dependencies

- Bump Cocoa SDK from v8.13.0 to v8.15.0 ([#2722](https://github.com/getsentry/sentry-dotnet/pull/2722), [#2740](https://github.com/getsentry/sentry-dotnet/pull/2740), [#2746](https://github.com/getsentry/sentry-dotnet/pull/2746), [#2801](https://github.com/getsentry/sentry-dotnet/pull/2801))
  - [changelog](https://github.com/getsentry/sentry-cocoa/blob/main/CHANGELOG.md#8150)
  - [diff](https://github.com/getsentry/sentry-cocoa/compare/8.13.0...8.15.0)
- Bump Java SDK from v6.30.0 to v6.33.1 ([#2723](https://github.com/getsentry/sentry-dotnet/pull/2723), [#2741](https://github.com/getsentry/sentry-dotnet/pull/2741), [#2783](https://github.com/getsentry/sentry-dotnet/pull/2783), [#2803](https://github.com/getsentry/sentry-dotnet/pull/2803))
  - [changelog](https://github.com/getsentry/sentry-java/blob/main/CHANGELOG.md#6331)
  - [diff](https://github.com/getsentry/sentry-java/compare/6.30.0...6.33.1)

## 3.40.1

### Fixes

- ISentryUserFactory is now public so users can register their own implementations via DI ([#2719](https://github.com/getsentry/sentry-dotnet/pull/2719))

## 3.40.0

### Obsoletion

- `WithScope` and `WithScopeAsync` have been proven to not work correctly in desktop contexts when using a global scope. They are now deprecated in favor of the overloads of `CaptureEvent`, `CaptureMessage`, and `CaptureException`. Those methods provide a callback to a configurable scope. ([#2677](https://github.com/getsentry/sentry-dotnet/pull/2677))
- `StackFrame.InstructionOffset` has not been used in the SDK and has been ignored on the server for years. ([#2689](https://github.com/getsentry/sentry-dotnet/pull/2689))

### Features

- Release of Azure Functions (Isolated Worker/Out-of-Process) support ([#2686](https://github.com/getsentry/sentry-dotnet/pull/2686))

### Fixes

- Scope is now correctly applied to Transactions when using OpenTelemetry on ASP.NET Core ([#2690](https://github.com/getsentry/sentry-dotnet/pull/2690))

### Dependencies

- Bump CLI from v2.20.7 to v2.21.2 ([#2645](https://github.com/getsentry/sentry-dotnet/pull/2645), [#2647](https://github.com/getsentry/sentry-dotnet/pull/2647), [#2698](https://github.com/getsentry/sentry-dotnet/pull/2698))
  - [changelog](https://github.com/getsentry/sentry-cli/blob/master/CHANGELOG.md#2212)
  - [diff](https://github.com/getsentry/sentry-cli/compare/2.20.7...2.21.2)
- Bump Cocoa SDK from v8.12.0 to v8.13.0 ([#2653](https://github.com/getsentry/sentry-dotnet/pull/2653))
  - [changelog](https://github.com/getsentry/sentry-cocoa/blob/main/CHANGELOG.md#8130)
  - [diff](https://github.com/getsentry/sentry-cocoa/compare/8.12.0...8.13.0)
- Bump Java SDK from v6.29.0 to v6.30.0 ([#2685](https://github.com/getsentry/sentry-dotnet/pull/2685))
  - [changelog](https://github.com/getsentry/sentry-java/blob/main/CHANGELOG.md#6300)
  - [diff](https://github.com/getsentry/sentry-java/compare/6.29.0...6.30.0)

## 3.40.0-beta.0

### Features

- Reduced the memory footprint of `SpanId` by refactoring the ID generation ([#2619](https://github.com/getsentry/sentry-dotnet/pull/2619))
- Reduced the memory footprint of `SpanTracer` by initializing the tags lazily ([#2636](https://github.com/getsentry/sentry-dotnet/pull/2636))
- Added distributed tracing without performance for Azure Function Workers ([#2630](https://github.com/getsentry/sentry-dotnet/pull/2630))
- The SDK now provides and overload of `ContinueTrace` that accepts headers as `string` ([#2601](https://github.com/getsentry/sentry-dotnet/pull/2601))
- Sentry tracing middleware now gets configured automatically ([#2602](https://github.com/getsentry/sentry-dotnet/pull/2602))
- Added memory optimisations for GetLastActiveSpan ([#2642](https://github.com/getsentry/sentry-dotnet/pull/2642))

### Fixes

- Resolved issue identifying users with OpenTelemetry ([#2618](https://github.com/getsentry/sentry-dotnet/pull/2618))

### Azure Functions Beta

- Package name changed from `Sentry.AzureFunctions.Worker` to `Sentry.Azure.Functions.Worker`. Note AzureFunctions now is split by a `.`. ([#2637](https://github.com/getsentry/sentry-dotnet/pull/2637))

### Dependencies

- Bump CLI from v2.20.6 to v2.20.7 ([#2604](https://github.com/getsentry/sentry-dotnet/pull/2604))
  - [changelog](https://github.com/getsentry/sentry-cli/blob/master/CHANGELOG.md#2207)
  - [diff](https://github.com/getsentry/sentry-cli/compare/2.20.6...2.20.7)
- Bump Cocoa SDK from v8.11.0 to v8.12.0 ([#2640](https://github.com/getsentry/sentry-dotnet/pull/2640))
  - [changelog](https://github.com/getsentry/sentry-cocoa/blob/main/CHANGELOG.md#8120)
  - [diff](https://github.com/getsentry/sentry-cocoa/compare/8.11.0...8.12.0)

## 3.39.1

### Fixes

- Added Sentry.AspNet.csproj back to Sentry-CI-Build-macOS.slnf ([#2612](https://github.com/getsentry/sentry-dotnet/pull/2612))

## 3.39.0

### Features

- Added additional `DB` attributes to automatically generated spans like `name` and `provider` ([#2583](https://github.com/getsentry/sentry-dotnet/pull/2583))
- `Hints` now accept attachments provided as a file path via `AddAttachment` method ([#2585](https://github.com/getsentry/sentry-dotnet/pull/2585))

### Fixes

- Resolved an isse where the SDK would throw an exception while attempting to set the DynamicSamplingContext but the context exists already. ([#2592](https://github.com/getsentry/sentry-dotnet/pull/2592))

### Dependencies

- Bump CLI from v2.20.5 to v2.20.6 ([#2590](https://github.com/getsentry/sentry-dotnet/pull/2590))
  - [changelog](https://github.com/getsentry/sentry-cli/blob/master/CHANGELOG.md#2206)
  - [diff](https://github.com/getsentry/sentry-cli/compare/2.20.5...2.20.6)
- Bump Cocoa SDK from v8.10.0 to v8.11.0 ([#2594](https://github.com/getsentry/sentry-dotnet/pull/2594))
  - [changelog](https://github.com/getsentry/sentry-cocoa/blob/main/CHANGELOG.md#8110)
  - [diff](https://github.com/getsentry/sentry-cocoa/compare/8.10.0...8.11.0)
- Bump Java SDK from v6.28.0 to v6.29.0 ([#2599](https://github.com/getsentry/sentry-dotnet/pull/2599))
  - [changelog](https://github.com/getsentry/sentry-java/blob/main/CHANGELOG.md#6290)
  - [diff](https://github.com/getsentry/sentry-java/compare/6.28.0...6.29.0)

## 3.36.0

### Features

- Graphql client ([#2538](https://github.com/getsentry/sentry-dotnet/pull/2538))

### Fixes

- Android: Fix proguard/r8 mapping file upload ([#2574](https://github.com/getsentry/sentry-dotnet/pull/2574))

### Dependencies

- Bump Cocoa SDK from v8.9.5 to v8.10.0 ([#2546](https://github.com/getsentry/sentry-dotnet/pull/2546), [#2550](https://github.com/getsentry/sentry-dotnet/pull/2550))
  - [changelog](https://github.com/getsentry/sentry-cocoa/blob/main/CHANGELOG.md#8100)
  - [diff](https://github.com/getsentry/sentry-cocoa/compare/8.9.5...8.10.0)
- Bump gradle/gradle-build-action from 2.7.0 to 2.7.1 ([#2564](https://github.com/getsentry/sentry-dotnet/pull/2564))
  - [diff](https://github.com/gradle/gradle-build-action/compare/v2.7.0...v2.7.1)

## 3.35.1

### Fixes

- The SDK no longer creates transactions with their start date set to `Jan 01, 001` ([#2544](https://github.com/getsentry/sentry-dotnet/pull/2544))

### Dependencies

- Bump CLI from v2.20.4 to v2.20.5 ([#2539](https://github.com/getsentry/sentry-dotnet/pull/2539))
  - [changelog](https://github.com/getsentry/sentry-cli/blob/master/CHANGELOG.md#2205)
  - [diff](https://github.com/getsentry/sentry-cli/compare/2.20.4...2.20.5)
- Bump Cocoa SDK from v8.9.4 to v8.9.5 ([#2542](https://github.com/getsentry/sentry-dotnet/pull/2542))
  - [changelog](https://github.com/getsentry/sentry-cocoa/blob/main/CHANGELOG.md#895)
  - [diff](https://github.com/getsentry/sentry-cocoa/compare/8.9.4...8.9.5)

## 3.35.0

### Features

- Distributed tracing now works independently of the performance feature. This allows you to connect errors to other Sentry instrumented applications ([#2493](https://github.com/getsentry/sentry-dotnet/pull/2493))
- Added Sampling Decision to Trace Envelope Header ([#2495](https://github.com/getsentry/sentry-dotnet/pull/2495))
- Add MinimumEventLevel to Sentry.Log4Net and convert events below it to breadcrumbs ([#2505](https://github.com/getsentry/sentry-dotnet/pull/2505))
- Support transaction finishing automatically with 'idle timeout' (#2452)

### Fixes

- Fixed baggage propagation when an exception is thrown from middleware ([#2487](https://github.com/getsentry/sentry-dotnet/pull/2487))
- Fix Durable Functions preventing orchestrators from completing ([#2491](https://github.com/getsentry/sentry-dotnet/pull/2491))
- Re-enable HubTests.FlushOnDispose_SendsEnvelope ([#2492](https://github.com/getsentry/sentry-dotnet/pull/2492))
- Fixed SDK not sending exceptions via Blazor WebAssembly due to a `PlatformNotSupportedException` ([#2506](https://github.com/getsentry/sentry-dotnet/pull/2506))
- Align SDK with docs regarding session update for dropped events ([#2496](https://github.com/getsentry/sentry-dotnet/pull/2496))
- Introduced `HttpMessageHandler` in favor of the now deprecated `HttpClientHandler` on the options. This allows the SDK to support NSUrlSessionHandler on iOS ([#2503](https://github.com/getsentry/sentry-dotnet/pull/2503))
- Using `Activity.RecordException` now correctly updates the error status of OpenTelemetry Spans ([#2515](https://github.com/getsentry/sentry-dotnet/pull/2515))
- Fixed Transaction name not reporting correctly when using UseExceptionHandler ([#2511](https://github.com/getsentry/sentry-dotnet/pull/2511))
- log4net logging Level.All now maps to SentryLevel.Debug ([#2522]([url](https://github.com/getsentry/sentry-dotnet/pull/2522)))

### Dependencies

- Bump Java SDK from v6.25.1 to v6.28.0 ([#2484](https://github.com/getsentry/sentry-dotnet/pull/2484), [#2498](https://github.com/getsentry/sentry-dotnet/pull/2498), [#2517](https://github.com/getsentry/sentry-dotnet/pull/2517), [#2533](https://github.com/getsentry/sentry-dotnet/pull/2533))
  - [changelog](https://github.com/getsentry/sentry-java/blob/main/CHANGELOG.md#6280)
  - [diff](https://github.com/getsentry/sentry-java/compare/6.25.1...6.28.0)
- Bump CLI from v2.19.4 to v2.20.4 ([#2509](https://github.com/getsentry/sentry-dotnet/pull/2509), [#2518](https://github.com/getsentry/sentry-dotnet/pull/2518), [#2527](https://github.com/getsentry/sentry-dotnet/pull/2527), [#2530](https://github.com/getsentry/sentry-dotnet/pull/2530))
  - [changelog](https://github.com/getsentry/sentry-cli/blob/master/CHANGELOG.md#2204)
  - [diff](https://github.com/getsentry/sentry-cli/compare/2.19.4...2.20.4)
- Bump Cocoa SDK from v8.8.0 to v8.9.4 ([#2479](https://github.com/getsentry/sentry-dotnet/pull/2479), [#2483](https://github.com/getsentry/sentry-dotnet/pull/2483), [#2500](https://github.com/getsentry/sentry-dotnet/pull/2500), [#2510](https://github.com/getsentry/sentry-dotnet/pull/2510), [#2531](https://github.com/getsentry/sentry-dotnet/pull/2531))
  - [changelog](https://github.com/getsentry/sentry-cocoa/blob/main/CHANGELOG.md#894)
  - [diff](https://github.com/getsentry/sentry-cocoa/compare/8.8.0...8.9.4)

## 3.34.0

### Features

- OpenTelemetry Support ([#2453](https://github.com/getsentry/sentry-dotnet/pull/2453))
- Added a MSBuild property `SentryUploadAndroidProguardMapping` to automatically upload the Proguard mapping file when targeting Android ([#2455](https://github.com/getsentry/sentry-dotnet/pull/2455))
- Symbolication for Single File Apps ([#2425](https://github.com/getsentry/sentry-dotnet/pull/2425))
- Add binding to `SwiftAsyncStacktraces` on iOS ([#2436](https://github.com/getsentry/sentry-dotnet/pull/2436))

### Fixes

- Builds targeting Android with `r8` enabled no longer crash during SDK init. The package now contains the required proguard rules ([#2450](https://github.com/getsentry/sentry-dotnet/pull/2450))
- Fix Sentry logger options for MAUI and Azure Functions ([#2423](https://github.com/getsentry/sentry-dotnet/pull/2423))

### Dependencies

- Bump Cocoa SDK from v8.7.3 to v8.8.0 ([#2427](https://github.com/getsentry/sentry-dotnet/pull/2427), [#2430](https://github.com/getsentry/sentry-dotnet/pull/2430))
  - [changelog](https://github.com/getsentry/sentry-cocoa/blob/main/CHANGELOG.md#880)
  - [diff](https://github.com/getsentry/sentry-cocoa/compare/8.7.3...8.8.0)
- Bump CLI from v2.18.1 to v2.19.4 ([#2428](https://github.com/getsentry/sentry-dotnet/pull/2428), [#2431](https://github.com/getsentry/sentry-dotnet/pull/2431), [#2451](https://github.com/getsentry/sentry-dotnet/pull/2451), [#2454](https://github.com/getsentry/sentry-dotnet/pull/2454))
  - [changelog](https://github.com/getsentry/sentry-cli/blob/master/CHANGELOG.md#2194)
  - [diff](https://github.com/getsentry/sentry-cli/compare/2.18.1...2.19.4)
- Bump Java SDK from v6.22.0 to v6.25.1 ([#2429](https://github.com/getsentry/sentry-dotnet/pull/2429), [#2440](https://github.com/getsentry/sentry-dotnet/pull/2440), [#2458](https://github.com/getsentry/sentry-dotnet/pull/2458), [#2476](https://github.com/getsentry/sentry-dotnet/pull/2476))
  - [changelog](https://github.com/getsentry/sentry-java/blob/main/CHANGELOG.md#6251)
  - [diff](https://github.com/getsentry/sentry-java/compare/6.22.0...6.25.1)

## 3.33.1

### Fixes

- SentryHttpMessageHandler added when AddHttpClient is before UseSentry ([#2390](https://github.com/getsentry/sentry-dotnet/pull/2390))
- Set the native sdk name for Android ([#2389](https://github.com/getsentry/sentry-dotnet/pull/2389))
- Fix db connection spans not finishing ([#2398](https://github.com/getsentry/sentry-dotnet/pull/2398))
- Various .NET MAUI fixes / improvements ([#2403](https://github.com/getsentry/sentry-dotnet/pull/2403))
  - The battery level was being reported incorrectly due to percentage multiplier.
  - The device architecture (x64, arm64, etc.) is now reported
  - On Windows, the OS type is now reported as "Windows" instead of "WinUI".  Additionally, the OS display version (ex, "22H2") is now included.
  - `UIKit`, `ABI.Microsoft` and `WinRT`  frames are now marked "system" instead of "in app".
- Reduce debug files uploaded ([#2404](https://github.com/getsentry/sentry-dotnet/pull/2404))
- Fix system frames being marked as "in-app" ([#2408](https://github.com/getsentry/sentry-dotnet/pull/2408))
  - NOTE: This important fix corrects a value that is used during issue grouping, so you may receive new alerts for existing issues after deploying this update.
- DB Connection spans presented poorly ([#2409](https://github.com/getsentry/sentry-dotnet/pull/2409))
- Populate scope's Cookies property ([#2411](https://github.com/getsentry/sentry-dotnet/pull/2411))
- Fix UWP GateKeeper errors ([#2415](https://github.com/getsentry/sentry-dotnet/pull/2415))
- Fix sql client db name ([#2418](https://github.com/getsentry/sentry-dotnet/pull/2418))

### Dependencies

- Bump Cocoa SDK from v8.7.2 to v8.7.3 ([#2394](https://github.com/getsentry/sentry-dotnet/pull/2394))
  - [changelog](https://github.com/getsentry/sentry-cocoa/blob/main/CHANGELOG.md#873)
  - [diff](https://github.com/getsentry/sentry-cocoa/compare/8.7.2...8.7.3)
- Bump Java SDK from v6.19.1 to v6.22.0 ([#2395](https://github.com/getsentry/sentry-dotnet/pull/2395), [#2405](https://github.com/getsentry/sentry-dotnet/pull/2405), [#2417](https://github.com/getsentry/sentry-dotnet/pull/2417))
  - [changelog](https://github.com/getsentry/sentry-java/blob/main/CHANGELOG.md#6220)
  - [diff](https://github.com/getsentry/sentry-java/compare/6.19.1...6.22.0)

## 3.33.0

### Features

- .NET SDK changes for exception groups ([#2287](https://github.com/getsentry/sentry-dotnet/pull/2287))
  - This changes how `AggregateException` is handled.  Instead of filtering them out client-side, the SDK marks them as an "exception group",
    and adds includes data that represents the hierarchical structure of inner exceptions. Sentry now recognizes this server-side,
    improving the accuracy of the issue detail page.
  - Accordingly, the `KeepAggregateException` option is now obsolete and does nothing.  Please remove any usages of `KeepAggregateException`.
  - NOTE: If running Self-Hosted Sentry, you should wait to adopt this SDK update until after updating to the 23.6.0 (est. June 2023) release of Sentry.
    The effect of updating the SDK early will be as if `KeepAggregateException = true` was set.  That will not break anything, but may affect issue grouping and alerts.

### Fixes

- Status messages when uploading symbols or sources are improved. ([#2307](https://github.com/getsentry/sentry-dotnet/issues/2307))

### Dependencies

- Bump CLI from v2.18.0 to v2.18.1 ([#2386](https://github.com/getsentry/sentry-dotnet/pull/2386))
  - [changelog](https://github.com/getsentry/sentry-cli/blob/master/CHANGELOG.md#2181)
  - [diff](https://github.com/getsentry/sentry-cli/compare/2.18.0...2.18.1)

## 3.32.0

### Features

- Azure Functions (Isolated Worker/Out-of-Process) support ([#2346](https://github.com/getsentry/sentry-dotnet/pull/2346))
  - Initial `beta.1` release.  Please give it a try and let us know how it goes!
  - Documentation is TBD.  For now, see `/samples/Sentry.Samples.Azure.Functions.Worker`.

- Add `Hint` support  ([#2351](https://github.com/getsentry/sentry-dotnet/pull/2351))
  - Currently, this allows you to manipulate attachments in the various "before" event delegates.
  - Hints can also be used in event and transaction processors by implementing `ISentryEventProcessorWithHint` or `ISentryTransactionProcessorWithHint`, instead of `ISentryEventProcessor` or `ISentryTransactionProcessor`.
  - Note: Obsoletes the `BeforeSend`, `BeforeSendTransaction`, and `BeforeBreadcrumb` properties on the `SentryOptions` class.  They have been replaced with `SetBeforeSend`, `SetBeforeSendTransaction`, and `SetBeforeBreadcrumb` respectively.  Each one provides overloads both with and without a `Hint` object.

- Allow setting the active span on the scope ([#2364](https://github.com/getsentry/sentry-dotnet/pull/2364))
  - Note: Obsoletes the `Scope.GetSpan` method in favor of a `Scope.Span` property (which now has a setter as well).

- Remove authority from URLs sent to Sentry ([#2365](https://github.com/getsentry/sentry-dotnet/pull/2365))
- Add tag filters to `SentryOptions` ([#2367](https://github.com/getsentry/sentry-dotnet/pull/2367))

### Fixes

- Fix `EnableTracing` option conflict with `TracesSampleRate` ([#2368](https://github.com/getsentry/sentry-dotnet/pull/2368))
  - NOTE: This is a potentially breaking change, as the `TracesSampleRate` property has been made nullable.
    Though extremely uncommon, if you are _retrieving_ the `TracesSampleRate` property for some reason, you will need to account for nulls.
    However, there is no change to the behavior or _typical_ usage of either of these properties.

- CachedTransport gracefully handles malformed envelopes during processing  ([#2371](https://github.com/getsentry/sentry-dotnet/pull/2371))
- Remove extraneous iOS simulator resources when building MAUI apps using Visual Studio "Hot Restart" mode, to avoid hitting Windows max path  ([#2384](https://github.com/getsentry/sentry-dotnet/pull/2384))

### Dependencies

- Bump Cocoa SDK from v8.6.0 to v8.7.1 ([#2359](https://github.com/getsentry/sentry-dotnet/pull/2359), [#2370](https://github.com/getsentry/sentry-dotnet/pull/2370))
  - [changelog](https://github.com/getsentry/sentry-cocoa/blob/main/CHANGELOG.md#871)
  - [diff](https://github.com/getsentry/sentry-cocoa/compare/8.6.0...8.7.1)
- Bump Java SDK from v6.18.1 to v6.19.1 ([#2374](https://github.com/getsentry/sentry-dotnet/pull/2374), [#2381](https://github.com/getsentry/sentry-dotnet/pull/2381))
  - [changelog](https://github.com/getsentry/sentry-java/blob/main/CHANGELOG.md#6191)
  - [diff](https://github.com/getsentry/sentry-java/compare/6.18.1...6.19.1)
- Bump Cocoa SDK from v8.6.0 to v8.7.2 ([#2359](https://github.com/getsentry/sentry-dotnet/pull/2359), [#2370](https://github.com/getsentry/sentry-dotnet/pull/2370), [#2375](https://github.com/getsentry/sentry-dotnet/pull/2375))
  - [changelog](https://github.com/getsentry/sentry-cocoa/blob/main/CHANGELOG.md#872)
  - [diff](https://github.com/getsentry/sentry-cocoa/compare/8.6.0...8.7.2)
- Bump CLI from v2.17.5 to v2.18.0 ([#2380](https://github.com/getsentry/sentry-dotnet/pull/2380))
  - [changelog](https://github.com/getsentry/sentry-cli/blob/master/CHANGELOG.md#2180)
  - [diff](https://github.com/getsentry/sentry-cli/compare/2.17.5...2.18.0)

## 3.31.0

### Features

- Initial work to support profiling in a future release. ([#2206](https://github.com/getsentry/sentry-dotnet/pull/2206))
- Create a Sentry event for failed HTTP requests ([#2320](https://github.com/getsentry/sentry-dotnet/pull/2320))
- Improve `WithScope` and add `WithScopeAsync` ([#2303](https://github.com/getsentry/sentry-dotnet/pull/2303)) ([#2309](https://github.com/getsentry/sentry-dotnet/pull/2309))
- Build .NET Standard 2.1 for Unity ([#2328](https://github.com/getsentry/sentry-dotnet/pull/2328))
- Add `RemoveExceptionFilter`, `RemoveEventProcessor` and `RemoveTransactionProcessor` extension methods on `SentryOptions` ([#2331](https://github.com/getsentry/sentry-dotnet/pull/2331))
- Include Dynamic Sampling Context with error events, when there's a transaction ([#2332](https://github.com/getsentry/sentry-dotnet/pull/2332))

### Fixes

- Buffer payloads asynchronously when appropriate ([#2297](https://github.com/getsentry/sentry-dotnet/pull/2297))
- Restore `System.Reflection.Metadata` dependency for .NET Core 3 ([#2302](https://github.com/getsentry/sentry-dotnet/pull/2302))
- Capture open transactions on disabled hubs ([#2319](https://github.com/getsentry/sentry-dotnet/pull/2319))
- Remove session breadcrumbs ([#2333](https://github.com/getsentry/sentry-dotnet/pull/2333))
- Support synchronous `HttpClient.Send` in `SentryHttpMessageHandler` ([#2336](https://github.com/getsentry/sentry-dotnet/pull/2336))
- Fix ASP.NET Core issue with missing context when using capture methods that configure scope ([#2339](https://github.com/getsentry/sentry-dotnet/pull/2339))
- Improve debug file upload handling ([#2349](https://github.com/getsentry/sentry-dotnet/pull/2349))

### Dependencies

- Bump CLI from v2.17.0 to v2.17.5 ([#2298](https://github.com/getsentry/sentry-dotnet/pull/2298), [#2318](https://github.com/getsentry/sentry-dotnet/pull/2318), [#2321](https://github.com/getsentry/sentry-dotnet/pull/2321), [#2345](https://github.com/getsentry/sentry-dotnet/pull/2345))
  - [changelog](https://github.com/getsentry/sentry-cli/blob/master/CHANGELOG.md#2175)
  - [diff](https://github.com/getsentry/sentry-cli/compare/2.17.0...2.17.5)
- Bump Cocoa SDK from v8.4.0 to v8.6.0 ([#2310](https://github.com/getsentry/sentry-dotnet/pull/2310), [#2344](https://github.com/getsentry/sentry-dotnet/pull/2344))
  - [changelog](https://github.com/getsentry/sentry-cocoa/blob/main/CHANGELOG.md#860)
  - [diff](https://github.com/getsentry/sentry-cocoa/compare/8.4.0...8.6.0)
- Bump Java SDK from v6.17.0 to v6.18.1 ([#2338](https://github.com/getsentry/sentry-dotnet/pull/2338), [#2343](https://github.com/getsentry/sentry-dotnet/pull/2343))
  - [changelog](https://github.com/getsentry/sentry-java/blob/main/CHANGELOG.md#6181)
  - [diff](https://github.com/getsentry/sentry-java/compare/6.17.0...6.18.1)

## 3.30.0

### Features

- Add `FileDiagnosticLogger` to assist with debugging the SDK ([#2242](https://github.com/getsentry/sentry-dotnet/pull/2242))
- Attach stack trace when events have captured an exception without a stack trace ([#2266](https://github.com/getsentry/sentry-dotnet/pull/2266))
- Add `Scope.Clear` and `Scope.ClearBreadcrumbs` methods ([#2284](https://github.com/getsentry/sentry-dotnet/pull/2284))
- Improvements to exception mechanism data ([#2294](https://github.com/getsentry/sentry-dotnet/pull/2294))

### Fixes

- Normalize StackFrame in-app resolution for modules & function prefixes ([#2234](https://github.com/getsentry/sentry-dotnet/pull/2234))
- Calling `AddAspNet` more than once should not block all errors from being sent ([#2253](https://github.com/getsentry/sentry-dotnet/pull/2253))
- Fix Sentry CLI arguments when using custom URL or auth token parameters ([#2259](https://github.com/getsentry/sentry-dotnet/pull/2259))
- Sentry.AspNetCore fix transaction name when path base is used and route starts with a slash ([#2265](https://github.com/getsentry/sentry-dotnet/pull/2265))
- Fix Baggage header parsing in ASP.NET (Framework) ([#2293](https://github.com/getsentry/sentry-dotnet/pull/2293))

### Dependencies

- Bump Cocoa SDK from v8.3.0 to v8.4.0 ([#2237](https://github.com/getsentry/sentry-dotnet/pull/2237), [#2248](https://github.com/getsentry/sentry-dotnet/pull/2248), [#2251](https://github.com/getsentry/sentry-dotnet/pull/2251), [#2285](https://github.com/getsentry/sentry-dotnet/pull/2285))
  - [changelog](https://github.com/getsentry/sentry-cocoa/blob/main/CHANGELOG.md#840)
  - [diff](https://github.com/getsentry/sentry-cocoa/compare/8.3.0...8.4.0)

- Bump CLI from v2.14.4 to v2.17.0 ([#2238](https://github.com/getsentry/sentry-dotnet/pull/2238), [#2244](https://github.com/getsentry/sentry-dotnet/pull/2244), [#2252](https://github.com/getsentry/sentry-dotnet/pull/2252), [#2264](https://github.com/getsentry/sentry-dotnet/pull/2264), [#2292](https://github.com/getsentry/sentry-dotnet/pull/2292))
  - [changelog](https://github.com/getsentry/sentry-cli/blob/master/CHANGELOG.md#2170)
  - [diff](https://github.com/getsentry/sentry-cli/compare/2.14.4...2.17.0)

- Bump Java SDK from v6.15.0 to v6.17.0 ([#2243](https://github.com/getsentry/sentry-dotnet/pull/2243), [#2277](https://github.com/getsentry/sentry-dotnet/pull/2277))
  - [changelog](https://github.com/getsentry/sentry-java/blob/main/CHANGELOG.md#6170)
  - [diff](https://github.com/getsentry/sentry-java/compare/6.15.0...6.17.0)

## 3.29.1

### Fixes

- Get debug image for Full PDB format on Windows ([#2222](https://github.com/getsentry/sentry-dotnet/pull/2222))
- Fix debug files not uploading for `packages.config` nuget ([#2224](https://github.com/getsentry/sentry-dotnet/pull/2224))

### Dependencies

- Bump Cocoa SDK from v8.2.0 to v8.3.0 ([#2220](https://github.com/getsentry/sentry-dotnet/pull/2220))
  - [changelog](https://github.com/getsentry/sentry-cocoa/blob/main/CHANGELOG.md#830)
  - [diff](https://github.com/getsentry/sentry-cocoa/compare/8.2.0...8.3.0)

## 3.29.0

**Notice:** The `<SentryUploadSymbols>` MSBuild property previously defaulted to `true` for projects compiled in `Release` configuration.
It is now `false` by default.  To continue uploading symbols, you must opt-in by setting it to `true`.
See the [MSBuild Setup](https://docs.sentry.io/platforms/dotnet/configuration/msbuild/) docs for further details.

### Features

- Added basic functionality to support `View Hierarchy` ([#2163](https://github.com/getsentry/sentry-dotnet/pull/2163))
- Allow `SentryUploadSources` to work even when not uploading symbols ([#2197](https://github.com/getsentry/sentry-dotnet/pull/2197))
- Add support for `BeforeSendTransaction` ([#2188](https://github.com/getsentry/sentry-dotnet/pull/2188))
- Add `EnableTracing` option to simplify enabling tracing ([#2201](https://github.com/getsentry/sentry-dotnet/pull/2201))
- Make `SentryUploadSymbols` strictly opt-in ([#2216](https://github.com/getsentry/sentry-dotnet/pull/2216))

### Fixes

- Fix assembly not found on Android in Debug configuration ([#2175](https://github.com/getsentry/sentry-dotnet/pull/2175))
- Fix context object with circular reference prevents event from being sent ([#2210](https://github.com/getsentry/sentry-dotnet/pull/2210))

### Dependencies

- Bump Java SDK from v6.13.1 to v6.15.0 ([#2185](https://github.com/getsentry/sentry-dotnet/pull/2185), [#2207](https://github.com/getsentry/sentry-dotnet/pull/2207))
  - [changelog](https://github.com/getsentry/sentry-java/blob/main/CHANGELOG.md#6150)
  - [diff](https://github.com/getsentry/sentry-java/compare/6.13.1...6.15.0)
- Bump CLI from v2.12.0 to v2.14.4 ([#2187](https://github.com/getsentry/sentry-dotnet/pull/2187), [#2215](https://github.com/getsentry/sentry-dotnet/pull/2215))
  - [changelog](https://github.com/getsentry/sentry-cli/blob/master/CHANGELOG.md#2144)
  - [diff](https://github.com/getsentry/sentry-cli/compare/2.12.0...2.14.4)
- Bump Java SDK from v6.13.1 to v6.14.0 ([#2185](https://github.com/getsentry/sentry-dotnet/pull/2185))
  - [changelog](https://github.com/getsentry/sentry-java/blob/main/CHANGELOG.md#6140)
  - [diff](https://github.com/getsentry/sentry-java/compare/6.13.1...6.14.0)
- Bump CLI from v2.12.0 to v2.14.3 ([#2187](https://github.com/getsentry/sentry-dotnet/pull/2187), [#2208](https://github.com/getsentry/sentry-dotnet/pull/2208))
  - [changelog](https://github.com/getsentry/sentry-cli/blob/master/CHANGELOG.md#2143)
  - [diff](https://github.com/getsentry/sentry-cli/compare/2.12.0...2.14.3)
- Bump Cocoa SDK from v7.31.5 to v8.2.0 ([#2203](https://github.com/getsentry/sentry-dotnet/pull/2203))
  - [changelog](https://github.com/getsentry/sentry-cocoa/blob/main/CHANGELOG.md#820)
  - [diff](https://github.com/getsentry/sentry-cocoa/compare/7.31.5...8.2.0)

## 3.28.1

### Fixes

- Fix MAUI missing breadcrumbs for lifecycle and UI events ([#2170](https://github.com/getsentry/sentry-dotnet/pull/2170))
- Fix hybrid sdk names ([#2171](https://github.com/getsentry/sentry-dotnet/pull/2171))
- Fix ASP.NET sdk name ([#2172](https://github.com/getsentry/sentry-dotnet/pull/2172))

## 3.28.0

### Features

- Added `instruction_addr_adjustment` attribute to SentryStackTrace ([#2151](https://github.com/getsentry/sentry-dotnet/pull/2151))

### Fixes

- Workaround Visual Studio "Pair to Mac" issue (on Windows), and Update bundled Cocoa SDK to version 7.31.5 ([#2164](https://github.com/getsentry/sentry-dotnet/pull/2164))
- Sentry SDK assemblies no longer have PDBs embedded. Debug symbols are uploaded to `nuget.org` as `snupkg` packages  ([#2166](https://github.com/getsentry/sentry-dotnet/pull/2166))

### Dependencies

- Bump Java SDK from v6.13.0 to v6.13.1 ([#2168](https://github.com/getsentry/sentry-dotnet/pull/2168))
  - [changelog](https://github.com/getsentry/sentry-java/blob/main/CHANGELOG.md#6131)
  - [diff](https://github.com/getsentry/sentry-java/compare/6.13.0...6.13.1)

## 3.27.1

### Fixes

- Fix Sentry CLI MSBuild for Xamarin and NetFX ([#2154](https://github.com/getsentry/sentry-dotnet/pull/2154))
- Log aborted HTTP requests as debug instead of error ([#2155](https://github.com/getsentry/sentry-dotnet/pull/2155))

## 3.27.0

### Features

- Publish `Sentry.Android.AssemblyReader` as a separate nuget package (for reuse by `Sentry.Xamarin`) ([#2127](https://github.com/getsentry/sentry-dotnet/pull/2127))
- Improvements for Sentry CLI integration ([#2145](https://github.com/getsentry/sentry-dotnet/pull/2145))
- Update bundled Android SDK to version 6.13.0 ([#2147](https://github.com/getsentry/sentry-dotnet/pull/2147))

## 3.26.2

### Fixes

- Fix Sentry CLI integration on Windows ([#2123](https://github.com/getsentry/sentry-dotnet/pull/2123)) ([#2124](https://github.com/getsentry/sentry-dotnet/pull/2124))

## 3.26.1

### Fixes

- Fix issue with Sentry CLI msbuild properties ([#2119](https://github.com/getsentry/sentry-dotnet/pull/2119))

## 3.26.0

### Features

- Use Sentry CLI after build to upload symbols ([#2107](https://github.com/getsentry/sentry-dotnet/pull/2107))

### Fixes

- Logging info instead of warning when skipping debug images ([#2101](https://github.com/getsentry/sentry-dotnet/pull/2101))
- Fix unhandled exception not captured when hub disabled ([#2103](https://github.com/getsentry/sentry-dotnet/pull/2103))
- Fix Android support for Portable PDB format when app uses split APKs ([#2108](https://github.com/getsentry/sentry-dotnet/pull/2108))
- Fix session ending as crashed for unobserved task exceptions ([#2112](https://github.com/getsentry/sentry-dotnet/pull/2112))
- Set absolute path when stripping project path on stack frame ([#2117](https://github.com/getsentry/sentry-dotnet/pull/2117))

## 3.25.0

### Features

- Add support for Portable PDB format ([#2050](https://github.com/getsentry/sentry-dotnet/pull/2050))
- Update bundled Android SDK to version 6.10.0([#2095](https://github.com/getsentry/sentry-dotnet/pull/2095))
- Update bundled Cocoa SDK to version 7.31.4 ([#2096](https://github.com/getsentry/sentry-dotnet/pull/2096))

### Fixes

- Fix db warnings caused by transaction sampled out ([#2097](https://github.com/getsentry/sentry-dotnet/pull/2097))

## 3.24.1

### Fixes

- Fix missing stack trace on UnobservedTaskException ([#2067](https://github.com/getsentry/sentry-dotnet/pull/2067))
- Fix warning caused by db connection span closed prematurely ([#2068](https://github.com/getsentry/sentry-dotnet/pull/2068))
- Attach db connections to child spans correctly ([#2071](https://github.com/getsentry/sentry-dotnet/pull/2071))
- Improve MAUI event bindings ([#2089](https://github.com/getsentry/sentry-dotnet/pull/2089))

## 3.24.0

### Features

- Simplify API for flushing events ([#2030](https://github.com/getsentry/sentry-dotnet/pull/2030))
- Update bundled Cocoa SDK to version 7.31.1 ([#2053](https://github.com/getsentry/sentry-dotnet/pull/2053))
- Update bundled Android SDK to version 6.7.1 ([#2058](https://github.com/getsentry/sentry-dotnet/pull/2058))

### Fixes

- Update unobserved task exception integration ([#2034](https://github.com/getsentry/sentry-dotnet/pull/2034))
- Fix trace propagation targets setter ([#2035](https://github.com/getsentry/sentry-dotnet/pull/2035))
- Fix DiagnosticSource integration disabled incorrectly with TracesSampler ([#2039](https://github.com/getsentry/sentry-dotnet/pull/2039))
- Update transitive dependencies to resolve security warnings ([#2045](https://github.com/getsentry/sentry-dotnet/pull/2045))
- Fix issue with Hot Restart for iOS ([#2047](https://github.com/getsentry/sentry-dotnet/pull/2047))
- Fix `CacheDirectoryPath` option on MAUI ([#2055](https://github.com/getsentry/sentry-dotnet/pull/2055))

## 3.23.1

### Fixes

- Fix concurrency bug in caching transport ([#2026](https://github.com/getsentry/sentry-dotnet/pull/2026))

## 3.23.0

### Features

- Update bundled Android SDK to version 6.5.0 ([#1984](https://github.com/getsentry/sentry-dotnet/pull/1984))
- Update bundled Cocoa SDK to version 7.28.0 ([#1988](https://github.com/getsentry/sentry-dotnet/pull/1988))
- Allow custom processors to be added as a scoped dependency ([#1979](https://github.com/getsentry/sentry-dotnet/pull/1979))
- Support DI for custom transaction processors ([#1993](https://github.com/getsentry/sentry-dotnet/pull/1993))
- Mark Transaction as aborted when unhandled exception occurs ([#1996](https://github.com/getsentry/sentry-dotnet/pull/1996))
- Build Windows and Tizen targets for `Sentry.Maui` ([#2005](https://github.com/getsentry/sentry-dotnet/pull/2005))
- Add Custom Measurements API ([#2013](https://github.com/getsentry/sentry-dotnet/pull/2013))
- Add `ISpan.GetTransaction` convenience method ([#2014](https://github.com/getsentry/sentry-dotnet/pull/2014))

### Fixes

- Split Android and Cocoa bindings into separate projects ([#1983](https://github.com/getsentry/sentry-dotnet/pull/1983))
  - NuGet package `Sentry` now depends on `Sentry.Bindings.Android` for `net6.0-android` targets.
  - NuGet package `Sentry` now depends on `Sentry.Bindings.Cocoa` for `net6.0-ios` and `net6.0-maccatalyst` targets.
- Exclude EF error message from logging ([#1980](https://github.com/getsentry/sentry-dotnet/pull/1980))
- Ensure logs with lower levels are captured by `Sentry.Extensions.Logging` ([#1992](https://github.com/getsentry/sentry-dotnet/pull/1992))
- Fix bug with pre-formatted strings passed to diagnostic loggers ([#2004](https://github.com/getsentry/sentry-dotnet/pull/2004))
- Fix DI issue by binding to MAUI using lifecycle events ([#2006](https://github.com/getsentry/sentry-dotnet/pull/2006))
- Unhide `SentryEvent.Exception` ([#2011](https://github.com/getsentry/sentry-dotnet/pull/2011))
- Bump `Google.Cloud.Functions.Hosting` to version 1.1.0 ([#2015](https://github.com/getsentry/sentry-dotnet/pull/2015))
- Fix default host issue for the Sentry Tunnel middleware ([#2019](https://github.com/getsentry/sentry-dotnet/pull/2019))

## 3.22.0

### Features

- `SentryOptions.AttachStackTrace` is now enabled by default. ([#1907](https://github.com/getsentry/sentry-dotnet/pull/1907))
- Update Sentry Android SDK to version 6.4.1 ([#1911](https://github.com/getsentry/sentry-dotnet/pull/1911))
- Update Sentry Cocoa SDK to version 7.24.1 ([#1912](https://github.com/getsentry/sentry-dotnet/pull/1912))
- Add `TransactionNameSource` annotation ([#1910](https://github.com/getsentry/sentry-dotnet/pull/1910))
- Use URL path in transaction names instead of "Unknown Route" ([#1919](https://github.com/getsentry/sentry-dotnet/pull/1919))
  - NOTE: This change effectively ungroups transactions that were previously grouped together under "Unkown Route".
- Add `User.Segment` property ([#1920](https://github.com/getsentry/sentry-dotnet/pull/1920))
- Add support for custom `JsonConverter`s ([#1934](https://github.com/getsentry/sentry-dotnet/pull/1934))
- Support more types for message template tags in SentryLogger ([#1945](https://github.com/getsentry/sentry-dotnet/pull/1945))
- Support Dynamic Sampling ([#1953](https://github.com/getsentry/sentry-dotnet/pull/1953))

### Fixes

- Reduce lock contention when sampling ([#1915](https://github.com/getsentry/sentry-dotnet/pull/1915))
- Dont send transaction for OPTIONS web request ([#1921](https://github.com/getsentry/sentry-dotnet/pull/1921))
- Fix missing details when aggregate exception is filtered out ([#1922](https://github.com/getsentry/sentry-dotnet/pull/1922))
- Exception filters should consider child exceptions of an `AggregateException` ([#1924](https://github.com/getsentry/sentry-dotnet/pull/1924))
- Add Blazor WASM detection to set IsGlobalModeEnabled to true ([#1931](https://github.com/getsentry/sentry-dotnet/pull/1931))
- Respect Transaction.IsSampled in SqlListener ([#1933](https://github.com/getsentry/sentry-dotnet/pull/1933))
- Ignore null Context values ([#1942](https://github.com/getsentry/sentry-dotnet/pull/1942))
- Tags should not differ based on current culture ([#1949](https://github.com/getsentry/sentry-dotnet/pull/1949))
- Always recalculate payload length ([#1957](https://github.com/getsentry/sentry-dotnet/pull/1957))
- Fix issues with envelope deserialization ([#1965](https://github.com/getsentry/sentry-dotnet/pull/1965))
- Set default trace status to `ok` instead of `unknown_error` ([#1970](https://github.com/getsentry/sentry-dotnet/pull/1970))
- Fix reported error count on a crashed session update ([#1972](https://github.com/getsentry/sentry-dotnet/pull/1972))

## 3.21.0

Includes Sentry.Maui Preview 3

### Features

- Add ISentryTransactionProcessor ([#1862](https://github.com/getsentry/sentry-dotnet/pull/1862))
- Added 'integrations' to SdkVersion ([#1820](https://github.com/getsentry/sentry-dotnet/pull/1820))
- Updated Sentry Android SDK to version 6.3.0 ([#1826](https://github.com/getsentry/sentry-dotnet/pull/1826))
- Add the Sentry iOS SDK ([#1829](https://github.com/getsentry/sentry-dotnet/pull/1829))
- Enable Scope Sync for iOS ([#1834](https://github.com/getsentry/sentry-dotnet/pull/1834))
- Add API for deliberately crashing an app ([#1842](https://github.com/getsentry/sentry-dotnet/pull/1842))
- Add Mac Catalyst target ([#1848](https://github.com/getsentry/sentry-dotnet/pull/1848))
- Add `Distribution` properties ([#1851](https://github.com/getsentry/sentry-dotnet/pull/1851))
- Add and configure options for the iOS SDK ([#1849](https://github.com/getsentry/sentry-dotnet/pull/1849))
- Set default `Release` and `Distribution` for iOS and Android ([#1856](https://github.com/getsentry/sentry-dotnet/pull/1856))
- Apply WinUI 3 exception handler in Sentry core ([#1863](https://github.com/getsentry/sentry-dotnet/pull/1863))
- Copy context info from iOS ([#1884](https://github.com/getsentry/sentry-dotnet/pull/1884))

### Fixes

- Parse "Mono Unity IL2CPP" correctly in platform runtime name ([#1742](https://github.com/getsentry/sentry-dotnet/pull/1742))
- Fix logging loop with NLog sentry ([#1824](https://github.com/getsentry/sentry-dotnet/pull/1824))
- Fix logging loop with Serilog sentry ([#1828](https://github.com/getsentry/sentry-dotnet/pull/1828))
- Skip attachment if stream is empty ([#1854](https://github.com/getsentry/sentry-dotnet/pull/1854))
- Allow some mobile options to be modified from defaults ([#1857](https://github.com/getsentry/sentry-dotnet/pull/1857))
- Fix environment name casing issue ([#1861](https://github.com/getsentry/sentry-dotnet/pull/1861))
- Null check HttpContext in SystemWebVersionLocator ([#1881](https://github.com/getsentry/sentry-dotnet/pull/1881))
- Fix detection of .NET Framework 4.8.1 ([#1885](https://github.com/getsentry/sentry-dotnet/pull/1885))
- Flush caching transport with main flush ([#1890](https://github.com/getsentry/sentry-dotnet/pull/1890))
- Fix Sentry interfering with MAUI's focus events ([#1891](https://github.com/getsentry/sentry-dotnet/pull/1891))
- Stop using `server-os` and `server-runtime` ([#1893](https://github.com/getsentry/sentry-dotnet/pull/1893))

## 3.20.1

### Fixes

- URGENT: Fix events rejected due to duplicate `sent_at` header when offline caching is enabled through `CacheDirectoryPath` ([#1818](https://github.com/getsentry/sentry-dotnet/pull/1818))
- Fix null ref in aspnet TryGetTraceHeader ([#1807](https://github.com/getsentry/sentry-dotnet/pull/1807))

## 3.20.0

### Features

- Use `sent_at` instead of `sentry_timestamp` to reduce clock skew ([#1690](https://github.com/getsentry/sentry-dotnet/pull/1690))
- Send project root path with events ([#1739](https://github.com/getsentry/sentry-dotnet/pull/1739))

### Fixes

- Detect MVC versioning in route ([#1731](https://github.com/getsentry/sentry-dotnet/pull/1731))
- Fix error with `ConcurrentHashMap` on Android <= 9 ([#1761](https://github.com/getsentry/sentry-dotnet/pull/1761))
- Minor improvements to `BackgroundWorker` ([#1773](https://github.com/getsentry/sentry-dotnet/pull/1773))
- Make GzipRequestBodyHandler respect async ([#1776](https://github.com/getsentry/sentry-dotnet/pull/1776))
- Fix race condition in handling of `InitCacheFlushTimeout` ([#1784](https://github.com/getsentry/sentry-dotnet/pull/1784))
- Fix exceptions on background thread not reported in Unity ([#1794](https://github.com/getsentry/sentry-dotnet/pull/1794))

## 3.19.0

Includes Sentry.Maui Preview 2

### Features

- Expose `EnumerateChainedExceptions` ([#1733](https://github.com/getsentry/sentry-dotnet/pull/1733))
- Android Scope Sync ([#1737](https://github.com/getsentry/sentry-dotnet/pull/1737))
- Enable logging in MAUI ([#1738](https://github.com/getsentry/sentry-dotnet/pull/1738))
- Support `IntPtr` and `UIntPtr` serialization ([#1746](https://github.com/getsentry/sentry-dotnet/pull/1746))
- Log Warning when secret is detected in DSN ([#1749](https://github.com/getsentry/sentry-dotnet/pull/1749))
- Catch permission exceptions on Android ([#1750](https://github.com/getsentry/sentry-dotnet/pull/1750))
- Enable offline caching in MAUI ([#1753](https://github.com/getsentry/sentry-dotnet/pull/1753))
- Send client report when flushing queue ([#1757](https://github.com/getsentry/sentry-dotnet/pull/1757))

### Fixes

- Set MAUI minimum version ([#1728](https://github.com/getsentry/sentry-dotnet/pull/1728))
- Don't allow `SentryDiagnosticListenerIntegration` to be added multiple times ([#1748](https://github.com/getsentry/sentry-dotnet/pull/1748))
- Catch permission exceptions for MAUI ([#1750](https://github.com/getsentry/sentry-dotnet/pull/1750))
- Don't allow newlines in diagnostic logger messages ([#1756](https://github.com/getsentry/sentry-dotnet/pull/1756))

## 3.18.0

Includes Sentry.Maui Preview 1

### Features

- Move tunnel functionality into Sentry.AspNetCore ([#1645](https://github.com/getsentry/sentry-dotnet/pull/1645))
- Make `HttpContext` available for sampling decisions ([#1682](https://github.com/getsentry/sentry-dotnet/pull/1682))
- Send the .NET Runtime Identifier to Sentry ([#1708](https://github.com/getsentry/sentry-dotnet/pull/1708))
- Added a new `net6.0-android` target for the `Sentry` core library, which bundles the [Sentry Android SDK](https://docs.sentry.io/platforms/android/):
  - Initial .NET 6 Android support ([#1288](https://github.com/getsentry/sentry-dotnet/pull/1288))
  - Update Android Support ([#1669](https://github.com/getsentry/sentry-dotnet/pull/1669))
  - Update Sentry-Android to 6.0.0-rc.1 ([#1686](https://github.com/getsentry/sentry-dotnet/pull/1686))
  - Update Sentry-Android to 6.0.0 ([#1697](https://github.com/getsentry/sentry-dotnet/pull/1697))
  - Set Java/Android SDK options ([#1694](https://github.com/getsentry/sentry-dotnet/pull/1694))
  - Refactor and update Android options ([#1705](https://github.com/getsentry/sentry-dotnet/pull/1705))
  - Add Android OS information to the event context ([#1716](https://github.com/getsentry/sentry-dotnet/pull/1716))
- Added a new `Sentry.Maui` integration library for the [.NET MAUI](https://dotnet.microsoft.com/apps/maui) platform:
  - Initial MAUI support ([#1663](https://github.com/getsentry/sentry-dotnet/pull/1663))
  - Continue with adding MAUI support ([#1670](https://github.com/getsentry/sentry-dotnet/pull/1670))
  - MAUI events become extra context in Sentry events ([#1706](https://github.com/getsentry/sentry-dotnet/pull/1706))
  - Add options for PII breadcrumbs from MAUI events ([#1709](https://github.com/getsentry/sentry-dotnet/pull/1709))
  - Add device information to the event context ([#1713](https://github.com/getsentry/sentry-dotnet/pull/1713))
  - Add platform OS information to the event context ([#1717](https://github.com/getsentry/sentry-dotnet/pull/1717))

### Fixes

- Remove IInternalSdkIntegration ([#1656](https://github.com/getsentry/sentry-dotnet/pull/1656))
- On async Main, dont unregister unhandled exception before capturing crash  ([#321](https://github.com/getsentry/sentry-dotnet/issues/321))
- Handle BadHttpRequestException from Kestrel inside SentryTunnelMiddleware ([#1673](https://github.com/getsentry/sentry-dotnet/pull/1673))
- Improve timestamp precision of transactions and spans ([#1680](https://github.com/getsentry/sentry-dotnet/pull/1680))
- Flatten AggregateException ([#1672](https://github.com/getsentry/sentry-dotnet/pull/1672))
  - NOTE: This can affect grouping. You can keep the original behavior by setting the option `KeepAggregateException` to `true`.
- Serialize stack frame addresses as strings. ([#1692](https://github.com/getsentry/sentry-dotnet/pull/1692))
- Improve serialization perf and fix memory leak in `SentryEvent` ([#1693](https://github.com/getsentry/sentry-dotnet/pull/1693))
- Add type checking in contexts TryGetValue ([#1700](https://github.com/getsentry/sentry-dotnet/pull/1700))
- Restore serialization of the `Platform` name ([#1702](https://github.com/getsentry/sentry-dotnet/pull/1702))

## 3.17.1

### Fixes

- Rework how the `InitCacheFlushTimeout` option is implemented. ([#1644](https://github.com/getsentry/sentry-dotnet/pull/1644))
- Add retry logic to the caching transport when moving files back from the processing folder. ([#1649](https://github.com/getsentry/sentry-dotnet/pull/1649))

## 3.17.0

**Notice:** If you are using self-hosted Sentry, this version and forward requires either Sentry version >= [21.9.0](https://github.com/getsentry/relay/blob/master/CHANGELOG.md#2190), or you must manually disable sending client reports via the `SendClientReports` option.

### Features

- Collect and send Client Reports to Sentry, which contain counts of discarded events. ([#1556](https://github.com/getsentry/sentry-dotnet/pull/1556))
- Expose `ITransport` and `SentryOptions.Transport` public, to support using custom transports ([#1602](https://github.com/getsentry/sentry-dotnet/pull/1602))
- Android native crash support ([#1288](https://github.com/getsentry/sentry-dotnet/pull/1288))

### Fixes

- Workaround `System.Text.Json` issue with Unity IL2CPP. ([#1583](https://github.com/getsentry/sentry-dotnet/pull/1583))
- Demystify stack traces for exceptions that fire in a `BeforeSend` callback. ([#1587](https://github.com/getsentry/sentry-dotnet/pull/1587))
- Obsolete `Platform` and always write `csharp` ([#1610](https://github.com/getsentry/sentry-dotnet/pull/1610))
- Fix a minor issue in the caching transport related to recovery of files from previous session. ([#1617](https://github.com/getsentry/sentry-dotnet/pull/1617))
- Better DisableAppDomainProcessExitFlush docs ([#1634](https://github.com/getsentry/sentry-dotnet/pull/1634))

## 3.16.0

### Features

- Use a default value of 60 seconds if a `Retry-After` header is not present. ([#1537](https://github.com/getsentry/sentry-dotnet/pull/1537))
- Add new Protocol definitions for DebugImages and AddressMode ([#1513](https://github.com/getsentry/sentry-dotnet/pull/1513))
- Add `HttpTransport` extensibility and synchronous serialization support ([#1560](https://github.com/getsentry/sentry-dotnet/pull/1560))
- Add `UseAsyncFileIO` to Sentry options (enabled by default) ([#1564](https://github.com/getsentry/sentry-dotnet/pull/1564))

### Fixes

- Fix event dropped by bad attachment when no logger is set. ([#1557](https://github.com/getsentry/sentry-dotnet/pull/1557))
- Ignore zero properties for MemoryInfo ([#1531](https://github.com/getsentry/sentry-dotnet/pull/1531))
- Cleanup diagnostic source ([#1529](https://github.com/getsentry/sentry-dotnet/pull/1529))
- Remove confusing message Successfully sent cached envelope ([#1542](https://github.com/getsentry/sentry-dotnet/pull/1542))
- Fix infinite loop in SentryDatabaseLogging.UseBreadcrumbs ([#1543](https://github.com/getsentry/sentry-dotnet/pull/1543))
- GetFromRuntimeInformation() in try-catch  ([#1554](https://github.com/getsentry/sentry-dotnet/pull/1554))
- Make `Contexts` properties more thread-safe ([#1571](https://github.com/getsentry/sentry-dotnet/pull/1571))
- Fix `PlatformNotSupportedException` exception on `net6.0-maccatalyst` targets ([#1567](https://github.com/getsentry/sentry-dotnet/pull/1567))
- In ASP.Net Core, make sure that `SentrySdk.LastEventId` is accessible from exception handler pages ([#1573](https://github.com/getsentry/sentry-dotnet/pull/1573))

## 3.15.0

### Features

- Expose ConfigureAppFrame as a public static function. ([#1493](https://github.com/getsentry/sentry-dotnet/pull/1493))

### Fixes

- Make `SentryDiagnosticSubscriber._disposableListeners` thread safe ([#1506](https://github.com/getsentry/sentry-dotnet/pull/1506))
- Adjust database span names by replacing `_` to `.`. `db.query_compiler` becomes `db.query.compile`. ([#1502](https://github.com/getsentry/sentry-dotnet/pull/1502))

## 3.14.1

### Fixes

- Fix caching transport with attachments ([#1489](https://github.com/getsentry/sentry-dotnet/pull/1489))
- Revert Sentry in implicit usings ([#1490](https://github.com/getsentry/sentry-dotnet/pull/1490))

## 3.14.0

### Features

- Add the delegate TransactionNameProvider to allow the name definition from Unknown transactions on ASP.NET Core ([#1421](https://github.com/getsentry/sentry-dotnet/pull/1421))
- SentrySDK.WithScope is now obsolete in favour of overloads of CaptureEvent, CaptureMessage, CaptureException ([#1412](https://github.com/getsentry/sentry-dotnet/pull/1412))
- Add Sentry to global usings when ImplicitUsings is enabled (`<ImplicitUsings>true</ImplicitUsings>`) ([#1398](https://github.com/getsentry/sentry-dotnet/pull/1398))
- The implementation of the background worker can now be changed ([#1450](https://github.com/getsentry/sentry-dotnet/pull/1450))
- Map reg key 528449 to net48 ([#1465](https://github.com/getsentry/sentry-dotnet/pull/1465))
- Improve logging for failed JSON serialization ([#1473](https://github.com/getsentry/sentry-dotnet/pull/1473))

### Fixes

- Handle exception from crashedLastRun callback ([#1328](https://github.com/getsentry/sentry-dotnet/pull/1328))
- Reduced the logger noise from EF when not using Performance Monitoring ([#1441](https://github.com/getsentry/sentry-dotnet/pull/1441))
- Create CachingTransport directories in constructor to avoid DirectoryNotFoundException ([#1432](https://github.com/getsentry/sentry-dotnet/pull/1432))
- UnobservedTaskException is now considered as Unhandled ([#1447](https://github.com/getsentry/sentry-dotnet/pull/1447))
- Avoid calls the Thread.CurrentThread where possible ([#1466](https://github.com/getsentry/sentry-dotnet/pull/1466))
- Rename thread pool protocol keys to snake case ([#1472](https://github.com/getsentry/sentry-dotnet/pull/1472))
- Treat IOException as a network issue ([#1476](https://github.com/getsentry/sentry-dotnet/pull/1476))
- Fix incorrect sdk name in envelope header ([#1474](https://github.com/getsentry/sentry-dotnet/pull/1474))
- Use Trace.WriteLine for TraceDiagnosticLogger ([#1475](https://github.com/getsentry/sentry-dotnet/pull/1475))
- Remove Exception filters to work around Unity bug on 2019.4.35f IL2CPP ([#1486](https://github.com/getsentry/sentry-dotnet/pull/1486))

## 3.13.0

### Features

- Add CaptureLastError as an extension method to the Server class on ASP.NET ([#1411](https://github.com/getsentry/sentry-dotnet/pull/1411))
- Add IsDynamicCode* to events ([#1418](https://github.com/getsentry/sentry-dotnet/pull/1418))

### Fixes

- Dispose of client should only flush ([#1354](https://github.com/getsentry/sentry-dotnet/pull/1354))

## 3.12.3

### Fixes

- Events no longer get dropped because of non-serializable contexts or attachments ([#1401](https://github.com/getsentry/sentry-dotnet/pull/1401))
- Add MemoryInfo to sentry event ([#1337](https://github.com/getsentry/sentry-dotnet/pull/1337))
- Report ThreadPool stats ([#1399](https://github.com/getsentry/sentry-dotnet/pull/1399))

## 3.12.2

### Fixes

- log through serialization ([#1388](https://github.com/getsentry/sentry-dotnet/pull/1388))
- Attaching byte arrays to the scope no longer leads to ObjectDisposedException ([#1384](https://github.com/getsentry/sentry-dotnet/pull/1384))
- Operation cancel while flushing cache no longer logs an errors ([#1352](https://github.com/getsentry/sentry-dotnet/pull/1352))
- Dont fail for attachment read error ([#1378](https://github.com/getsentry/sentry-dotnet/pull/1378))
- Fix file locking in attachments ([#1377](https://github.com/getsentry/sentry-dotnet/pull/1377))

## 3.12.1

### Features

- Dont log "Ignoring request with Size" when null ([#1348](https://github.com/getsentry/sentry-dotnet/pull/1348))
- Move to stable v6 for `Microsoft.Extensions.*` packages ([#1347](https://github.com/getsentry/sentry-dotnet/pull/1347))
- bump Ben.Demystifier adding support for Microsoft.Bcl.AsyncInterfaces([#1349](https://github.com/getsentry/sentry-dotnet/pull/1349))

### Fixes

- Fix EF Core garbage collected messages and ordering ([#1368](https://github.com/getsentry/sentry-dotnet/pull/1368))
- Update X-Sentry-Auth header to include correct sdk name and version ([#1333](https://github.com/getsentry/sentry-dotnet/pull/1333))

## 3.12.0

### Features

- Add automatic spans to Entity Framework operations ([#1107](https://github.com/getsentry/sentry-dotnet/pull/1107))

### Fixes

- Avoid using the same connection Span for the same ConnectionId ([#1317](https://github.com/getsentry/sentry-dotnet/pull/1317))
- Finish unfinished Spans on Transaction completion ([#1296](https://github.com/getsentry/sentry-dotnet/pull/1296))

## 3.12.0-alpha.1

### Features

- .NET 6 specific targets ([#939](https://github.com/getsentry/sentry-dotnet/pull/939))

## 3.11.1

### Fixes

- Forward the IP of the client with whe tunnel middleware ([#1310](getsentry/sentry-dotnet/pull/1310))

## 3.11.0

### Features

- Sentry Sessions status as Breadcrumbs ([#1263](https://github.com/getsentry/sentry-dotnet/pull/1263))
- Enhance GCP Integraction with performance monitoring and revision number ([#1286](https://github.com/getsentry/sentry-dotnet/pull/1286))
- Bump Ben.Demystifier to support .NET 6 ([#1290](https://github.com/getsentry/sentry-dotnet/pull/1290))

### Fixes

- ASP.NET Core: Data from Scope in options should be applied on each request ([#1270](https://github.com/getsentry/sentry-dotnet/pull/1270))
- Add missing `ConfigureAwaits(false)` for `async using` ([#1276](https://github.com/getsentry/sentry-dotnet/pull/1276))
- Fix missing handled tag when events are logged via an ASP.NET Core pipeline logger ([#1284](getsentry/sentry-dotnet/pull/1284))

## 3.10.0

### Features

- Add additional primitive values as tags on SentryLogger ([#1246](https://github.com/getsentry/sentry-dotnet/pull/1246))

### Fixes

- Events are now sent on Google Gloud Functions Integration ([#1249](https://github.com/getsentry/sentry-dotnet/pull/1249))
- Cache envelope headers ([#1242](https://github.com/getsentry/sentry-dotnet/pull/1242))
- Avoid replacing Transaction Name on ASP.NET Core by null or empty ([#1215](https://github.com/getsentry/sentry-dotnet/pull/1215))
- Ignore DiagnosticSource Integration if no Sampling available ([#1238](https://github.com/getsentry/sentry-dotnet/pull/1238))

## 3.9.4

### Fixes

- Unity Android support: check for native crashes before closing session as Abnormal ([#1222](https://github.com/getsentry/sentry-dotnet/pull/1222))

## 3.9.3

### Fixes

- Add missing PathBase from ASP.NET Core ([#1198](https://github.com/getsentry/sentry-dotnet/pull/1198))
- Use fallback if route pattern is MVC ([#1188](https://github.com/getsentry/sentry-dotnet/pull/1188))
- Move UseSentryTracing to different namespace ([#1200](https://github.com/getsentry/sentry-dotnet/pull/1200))
- Prevent duplicate package reporting ([#1197](https://github.com/getsentry/sentry-dotnet/pull/1197))

## 3.9.2

### Fixes

- Exceptions from UnhandledExceptionIntegration were not marking sessions as crashed ([#1193](https://github.com/getsentry/sentry-dotnet/pull/1193))

## 3.9.1

### Fixes

- Removed braces from tag keys on DefaultSentryScopeStateProcessor ([#1183](https://github.com/getsentry/sentry-dotnet/pull/1183))
- Fix SQLClient unplanned behaviors ([#1179](https://github.com/getsentry/sentry-dotnet/pull/1179))
- Add fallback to Scope Stack from AspNet ([#1180](https://github.com/getsentry/sentry-dotnet/pull/1180))

## 3.9.0

### Features

- EF Core and SQLClient performance monitoring integration ([#1154](https://github.com/getsentry/sentry-dotnet/pull/1154))
- Improved SDK diagnostic logs ([#1161](https://github.com/getsentry/sentry-dotnet/pull/1161))
- Add Scope observer to SentryOptions ([#1153](https://github.com/getsentry/sentry-dotnet/pull/1153))

### Fixes

- Fix end session from Hub adapter not being passed to SentrySDK ([#1158](https://github.com/getsentry/sentry-dotnet/pull/1158))
- Installation id catches dir not exist([#1159](https://github.com/getsentry/sentry-dotnet/pull/1159))
- Set error status to transaction if http has exception and ok status ([#1143](https://github.com/getsentry/sentry-dotnet/pull/1143))
- Fix max breadcrumbs limit when MaxBreadcrumbs is zero or lower ([#1145](https://github.com/getsentry/sentry-dotnet/pull/1145))

## 3.8.3

### Features

- New package Sentry.Tunnel to proxy Sentry events ([#1133](https://github.com/getsentry/sentry-dotnet/pull/1133))

### Fixes

- Avoid serializing dangerous types ([#1134](https://github.com/getsentry/sentry-dotnet/pull/1134))
- Don't cancel cache flushing on init ([#1139](https://github.com/getsentry/sentry-dotnet/pull/1139))

## 3.8.2

### Fixes

- Add IsParentSampled to ITransactionContext ([#1128](https://github.com/getsentry/sentry-dotnet/pull/1128)
- Avoid warn in global mode ([#1132](https://github.com/getsentry/sentry-dotnet/pull/1132))
- Fix `ParentSampledId` being reset on `Transaction` ([#1130](https://github.com/getsentry/sentry-dotnet/pull/1130))

## 3.8.1

### Fixes

- Persisted Sessions logging ([#1125](https://github.com/getsentry/sentry-dotnet/pull/1125))
- Don't log an error when attempting to recover a persisted session but none exists ([#1123](https://github.com/getsentry/sentry-dotnet/pull/1123))

### Features

- Introduce scope stack abstraction to support global scope on desktop and mobile applications and `HttpContext`-backed scoped on legacy ASP.NET ([#1124](https://github.com/getsentry/sentry-dotnet/pull/1124))

## 3.8.0

### Fixes

- ASP.NET Core: fix handled not being set for Handled exceptions ([#1111](https://github.com/getsentry/sentry-dotnet/pull/1111))

### Features

- File system persistence for sessions ([#1105](https://github.com/getsentry/sentry-dotnet/pull/1105))

## 3.7.0

### Features

- Add HTTP request breadcrumb ([#1113](https://github.com/getsentry/sentry-dotnet/pull/1113))
- Integration for Google Cloud Functions ([#1085](https://github.com/getsentry/sentry-dotnet/pull/1085))
- Add ClearAttachments to Scope ([#1104](https://github.com/getsentry/sentry-dotnet/pull/1104))
- Add additional logging and additional fallback for installation ID ([#1103](https://github.com/getsentry/sentry-dotnet/pull/1103))

### Fixes

- Avoid Unhandled Exception on .NET 461 if the Registry Access threw an exception ([#1101](https://github.com/getsentry/sentry-dotnet/pull/1101))

## 3.6.1

### Fixes

- `IHub.ResumeSession()`: don't start a new session if pause wasn't called or if there is no active session ([#1089](https://github.com/getsentry/sentry-dotnet/pull/1089))
- Fixed incorrect order when getting the last active span ([#1094](https://github.com/getsentry/sentry-dotnet/pull/1094))
- Fix logger call in BackgroundWorker that caused a formatting exception in runtime ([#1092](https://github.com/getsentry/sentry-dotnet/pull/1092))

## 3.6.0

### Features

- Implement pause & resume session ([#1069](https://github.com/getsentry/sentry-dotnet/pull/1069))
- Add auto session tracking ([#1068](https://github.com/getsentry/sentry-dotnet/pull/1068))
- Add SDK information to envelope ([#1084](https://github.com/getsentry/sentry-dotnet/pull/1084))
- Add ReportAssembliesMode in favor of ReportAssemblies ([#1079](https://github.com/getsentry/sentry-dotnet/pull/1079))

### Fixes

- System.Text.Json 5.0.2 ([#1078](https://github.com/getsentry/sentry-dotnet/pull/1078))

## 3.6.0-alpha.2

### Features

- Extended Device and GPU protocol; public IJsonSerializable ([#1063](https://github.com/getsentry/sentry-dotnet/pull/1063))
- ASP.NET Core: Option `AdjustStandardEnvironmentNameCasing` to opt-out from lower casing env name. [#1057](https://github.com/getsentry/sentry-dotnet/pull/1057)
- Sessions: Improve exception check in `CaptureEvent(...)` for the purpose of reporting errors in session ([#1058](https://github.com/getsentry/sentry-dotnet/pull/1058))
- Introduce TraceDiagnosticLogger and obsolete DebugDiagnosticLogger ([#1048](https://github.com/getsentry/sentry-dotnet/pull/1048))

### Fixes

- Handle error thrown while trying to get `BootTime` on PS4 with IL2CPP ([#1062](https://github.com/getsentry/sentry-dotnet/pull/1062))
- Use SentryId for ISession.Id ([#1052](https://github.com/getsentry/sentry-dotnet/pull/1052))
- Add System.Reflection.Metadata as a dependency for netcoreapp3.0 target([#1064](https://github.com/getsentry/sentry-dotnet/pull/1064))

## 3.6.0-alpha.1

### Features

- Implemented client-mode release health ([#1013](https://github.com/getsentry/sentry-dotnet/pull/1013))

### Fixes

- Report lowercase staging environment for ASP.NET Core ([#1046](https://github.com/getsentry/sentry-unity/pull/1046))

## 3.5.0

### Features

- Report user IP address for ASP.NET Core ([#1045](https://github.com/getsentry/sentry-unity/pull/1045))

### Fixes

- Connect middleware exceptions to transactions ([#1043](https://github.com/getsentry/sentry-dotnet/pull/1043))
- Hub.IsEnabled set to false when Hub disposed ([#1021](https://github.com/getsentry/sentry-dotnet/pull/1021))

## 3.4.0

### Features

- Sentry.EntityFramework moved to this repository ([#1017](https://github.com/getsentry/sentry-dotnet/pull/1017))
- Additional `netstandard2.1` target added. Sample with .NET Core 3.1 console app.
- `UseBreadcrumbs` is called automatically by `AddEntityFramework`

### Fixes

- Normalize line breaks ([#1016](https://github.com/getsentry/sentry-dotnet/pull/1016))
- Finish span with exception in SentryHttpMessageHandler ([#1037](https://github.com/getsentry/sentry-dotnet/pull/1037))

## 3.4.0-beta.0

### Features

- Serilog: Add support for Serilog.Formatting.ITextFormatter ([#998](https://github.com/getsentry/sentry-dotnet/pull/998))
- simplify ifdef ([#1010](https://github.com/getsentry/sentry-dotnet/pull/1010))
- Use `DebugDiagnosticLogger` as the default logger for legacy ASP.NET ([#1012](https://github.com/getsentry/sentry-dotnet/pull/1012))
- Adjust parameter type in `AddBreadcrumb` to use `IReadOnlyDictionary<...>` instead of `Dictionary<...>` ([#1000](https://github.com/getsentry/sentry-dotnet/pull/1000))
- await dispose everywhere ([#1009](https://github.com/getsentry/sentry-dotnet/pull/1009))
- Further simplify transaction integration from legacy ASP.NET ([#1011](https://github.com/getsentry/sentry-dotnet/pull/1011))

## 3.3.5-beta.0

### Features

- Default environment to "debug" if running with debugger attached (#978)
- ASP.NET Classic: `HttpContext.StartSentryTransaction()` extension method (#996)

### Fixes

- Unity can have negative line numbers ([#994](https://github.com/getsentry/sentry-dotnet/pull/994))
- Fixed an issue where an attempt to deserialize `Device` with a non-system time zone failed ([#993](https://github.com/getsentry/sentry-dotnet/pull/993))

## 3.3.4

### Features

- Env var to keep large envelopes if they are rejected by Sentry (#957)

### Fixes

- serialize parent_span_id in contexts.trace (#958)

## 3.3.3

### Fixes

- boot time detection can fail in some cases (#955)

## 3.3.2

### Fixes

- Don't override Span/Transaction status on Finish(...) if status was not provided explicitly (#928) @Tyrrrz
- Fix startup time shows incorrect value on macOS/Linux. Opt-out available for IL2CPP. (#948)

## 3.3.1

### Fixes

- Move Description field from Transaction to Trace context (#924) @Tyrrrz
- Drop unfinished spans from transaction (#923) @Tyrrrz
- Don't dispose the SDK when UnobservedTaskException is captured (#925) @bruno-garcia
- Fix spans not inheriting TraceId from transaction (#922) @Tyrrrz

## 3.3.0

### Features

- Add StartupTime and Device.BootTime (#887) @lucas-zimerman
- Link events to currently active span (#909) @Tyrrrz
- Add useful contextual data to TransactionSamplingContext in ASP.NET Core integration (#910) @Tyrrrz

### Changes

- Limit max spans in transaction to 1000 (#908) @Tyrrrz

## 3.2.0

### Changes

- Changed the underlying implementation of `ITransaction` and `ISpan`. `IHub.CaptureTransaction` now takes a `Transaction` instead of `ITransaction`. (#880) @Tyrrrz
- Add IsParentSampled to TransactionContext (#885) @Tyrrrz
- Retrieve CurrentVersion for ASP.NET applications (#884) @lucas-zimerman
- Make description parameter nullable on `ISpan.StartChild(...)` and related methods (#900) @Tyrrrz
- Add Platform to Transaction, mimicking the same property on SentryEvent (#901) @Tyrrrz

## 3.1.0

### Features

- Adding TaskUnobservedTaskExceptionIntegration to default integrations and method to remove it (#870) @FilipNemec
- Enrich transactions with more data (#875) @Tyrrrz

### Fixes

- Don't add version prefix in release if it's already set (#877) @Tyrrrz

## 3.0.8

### Features

- Add AddSentryTag and AddSentryContext Extensions for exception class (#834) @lucas-zimerman
- Associate span exceptions with event exceptions (#848) @Tyrrrz
- MaxCacheItems option to control files on disk (#846) @Tyrrrz
- Move SentryHttpMessageHandlerBuilderFilter to Sentry.Extensions.Logging (#845) @Tyrrrz

### Fixes

- Fix CachingTransport throwing an exception when it can't move the files from the previous session (#871) @Tyrrrz

## 3.0.7

### Changes

- Don't write timezone_display_name if it's the same as the ID (#837) @Tyrrrz
- Serialize arbitrary objects in contexts (#838) @Tyrrrz

## 3.0.6

### Fixes

- Fix serialization of transactions when filesystem caching is enabled. (#815) @Tyrrrz
- Fix UWP not registering exceptions (#821) @lucas-zimerman
- Fix tracing middleware (#813) @Tyrrrz

## 3.0.5

### Changes

- Fix transaction sampling (#810) @Tyrrrz

## 3.0.4

### Changes

- Don't add logs coming from Sentry as breadcrumbs (fixes stack overflow exception) (#797) @Tyrrrz
- Consolidate logic for resolving hub (fixes bug "SENTRY_DSN is not defined") (#795) @Tyrrrz
- Add SetFingerprint overload that takes `params string[]` (#796) @Tyrrrz
- Create spans for outgoing HTTP requests (#802) @Tyrrrz
- Finish span on exception in SentryHttpMessageHandler (#806) @Tyrrrz
- Fix ObjectDisposedException caused by object reuse in RetryAfterHandler (#807) @Tyrrrz

## 3.0.3

### Changes

- Fix DI issues in ASP.NET Core + SentryHttpMessageHandlerBuilderFilter (#789) @Tyrrrz
- Fix incorrect NRT on SpanContext.ctor (#788) @Tyrrrz
- Remove the `Evaluate` error from the breadcrumb list (#790) @Tyrrrz
- Set default tracing sample rate to 0.0 (#791) @Tyrrrz

## 3.0.2

### Changes

- Add GetSpan() to IHub and SentrySdk (#782) @Tyrrrz
- Automatically start transactions from incoming trace in ASP.NET Core (#783) @Tyrrrz
- Automatically inject 'sentry-trace' on outgoing requests in ASP.NET Core (#784) @Tyrrrz

## 3.0.1

### Changes

- bump log4net 2.0.12 (#781) @bruno-garcia
- Fix Serilog version (#780) @bruno-garcia
- Move main Protocol types to Sentry namespace (#779) @bruno-garcia

## 3.0.0

### Changes

- Add support for dynamic transaction sampling. (#753) @Tyrrrz
- Integrate trace headers. (#758) @Tyrrrz
- Renamed Option `DiagnosticsLevel` to `DiagnosticLevel` (#759) @bruno-garcia
- Add additional data to transactions (#763) @Tyrrrz
- Improve transaction instrumentation on ASP.NET Core (#766) @Tyrrrz
- Add `Release` to `Scope` (#765) @Tyrrrz
- Don't fallback to `HttpContext.RequestPath` if a route is unknown (#767 #769) @kanadaj @Tyrrrz

## 3.0.0-beta.0

### Changes

- Add instruction_addr to SentryStackFrame. (#744) @lucas-zimerman
- Default stack trace format: Ben.Demystifier (#732) @bruno-garcia

## 3.0.0-alpha.11

### Changed

- Limit attachment size (#705)
- Separate tracing middleware (#737)
- Bring Transaction a bit more inline with Java SDK (#741)
- Sync transaction and transaction name on scope (#740)

## 3.0.0-alpha.10

- Disabled Mono StackTrace Factory. (#709) @lucas-zimerman
- Adds to the existing User Other dict rather than replacing (#729) @brettjenkins

## 3.0.0-alpha.9

- Handle non-json error response messages on HttpTransport. (#690) @lucas-zimerman
- Fix deadlock on missing ConfigureAwait into foreach loops. (#694) @lucas-zimerman
- Report gRPC sdk name (#700) @bruno-garcia

## 3.0.0-alpha.8

- Include parameters in stack frames. (#662) @Tyrrrz
- Remove CultureUIInfo if value is even with CultureInfo. (#671) @lucas-zimerman
- Make all fields on UserFeedback optional. (#660) @Tyrrrz
- Align transaction names with Java. (#659) @Tyrrrz
- Include assembly name in default release. (#682) @Tyrrrz
- Add support for attachments. (#670) @Tyrrrz
- Improve logging for relay errors. (#683) @Tyrrrz
- Report sentry.dotnet.aspnet on the new Sentry.AspNet package. (#681) @Tyrrrz
- Always send a default release. (#695) @Tyrrrz

## 3.0.0-alpha.7

- Ref moved SentryId from namespace Sentry.Protocol to Sentry (#643) @lucas-zimerman
- Ref renamed `CacheFlushTimeout` to `InitCacheFlushTimeout` (#638) @lucas-zimerman
- Add support for performance. ([#633](https://github.com/getsentry/sentry-dotnet/pull/633))
- Transaction (of type `string`) on Scope and Event now is called TransactionName. ([#633](https://github.com/getsentry/sentry-dotnet/pull/633))

## 3.0.0-alpha.6

- Abandon ValueTask #611
- Fix Cache deleted on HttpTransport exception. (#610) @lucas-zimerman
- Add `SentryScopeStateProcessor` #603
- Add net5.0 TFM to libraries #606
- Add more logging to CachingTransport #619
- Bump Microsoft.Bcl.AsyncInterfaces to 5.0.0 #618
- Bump `Microsoft.Bcl.AsyncInterfaces` to 5.0.0 #618
- `DefaultTags` moved from `SentryLoggingOptions` to `SentryOptions` (#637) @PureKrome
- `Sentry.Serilog` can accept DefaultTags (#637) @PureKrome

## 3.0.0-alpha.5

- Replaced `BaseScope` with `IScope`. (#590) @Tyrrrz
- Removed code coverage report from the test folder. (#592) @lucas-zimerman
- Add target framework NET5.0 on Sentry.csproj. Change the type of `Extra` where value parameter become nullable. @lucas-zimerman
- Implement envelope caching. (#576) @Tyrrrz
- Add a list of .NET Frameworks installed when available. (#531) @lucas-zimerman
- Parse Mono and IL2CPP stacktraces for Unity and Xamarin (#578) @bruno-garcia
- Update TFMs and dependency min version (#580) @bruno-garcia
- Run all tests on .NET 5 (#583) @bruno-garcia

## 3.0.0-alpha.4

- Add the client user ip if both SendDefaultPii and IsEnvironmentUser are set. (#1015) @lucas-zimerman
- Replace Task with ValueTask where possible. (#564) @Tyrrrz
- Add support for ASP.NET Core gRPC (#563) @Mitch528
- Push API docs to GitHub Pages GH Actions (#570) @bruno-garcia
- Refactor envelopes

## 3.0.0-alpha.3

- Add support for user feedback. (#559) @lucas-zimerman
- Add support for envelope deserialization (#558) @Tyrrrz
- Add package description and tags to Sentry.AspNet @Tyrrrz
- Fix internal url references for the new Sentry documentation. (#562) @lucas-zimerman

## 3.0.0-alpha.2

- Set the Environment setting to 'production' if none was provided. (#550) @PureKrome
- ASPNET.Core hosting environment is set to 'production' / 'development' (notice lower casing) if no custom options.Enviroment is set. (#554) @PureKrome
- Add most popular libraries to InAppExclude #555 (@bruno-garcia)
- Add support for individual rate limits.
- Extend `SentryOptions.BeforeBreadcrumb` signature to accept returning nullable values.
- Add support for envelope deserialization.

## 3.0.0-alpha.1

- Rename `LogEntry` to `SentryMessage`. Change type of `SentryEvent.Message` from `string` to `SentryMessage`.
- Change the type of `Gpu.VendorId` from `int` to `string`.
- Add support for envelopes.
- Publishing symbols package (snupkg) to nuget.org with sourcelink

## 3.0.0-alpha.0

- Move aspnet-classic integration to Sentry.AspNet (#528) @Tyrrrz
- Merge Sentry.Protocol into Sentry (#527) @Tyrrrz
- Framework and runtime info (#526) @bruno-garcia
- Add NRTS to Sentry.Extensions.Logging (#524) @Tyrrrz
- Add NRTs to Sentry.Serilog, Sentry.NLog, Sentry.Log4Net (#521) @Tyrrrz
- Add NRTs to Sentry.AspNetCore (#520) @Tyrrrz
- Fix CI build on GitHub Actions (#523) @Tyrrrz
- Add GitHubActionsTestLogger (#511) @Tyrrrz

We'd love to get feedback.

## 2.2.0-alpha

Add nullable reference types support (Sentry, Sentry.Protocol) (#509)
fix: Use ASP.NET Core endpoint FQDN (#485)
feat: Add integration to TaskScheduler.UnobservedTaskException (#481)

## 2.1.6

fix: aspnet fqdn (#485) @bruno-garcia
ref: wait on test the time needed (#484) @bruno-garcia
feat: Add integration to TaskScheduler.UnobservedTaskException (#481) @lucas-zimerman
build(deps): bump Serilog.AspNetCore from 3.2.0 to 3.4.0 (#477)  @dependabot-preview
Fix README typo (#480) @AndreasLangberg
build(deps): bump coverlet.msbuild from 2.8.1 to 2.9.0 (#462) @dependabot-preview
build(deps): bump Microsoft.Extensions.Logging.Debug @dependabot-preview
fix some spelling (#475) @SimonCropp
build(deps): bump Microsoft.Extensions.Configuration.Json (#467) @dependabot-preview

## 2.1.5

- fix: MEL don't init if enabled (#460) @bruno-garcia
- feat: Device Calendar, Timezone, CultureInfo (#457) @bruno-garcia
- ref: Log out debug disabled (#459) @bruno-garcia
- dep: Bump PlatformAbstractions (#458) @bruno-garcia
- feat: Exception filter (#456) @bruno-garcia

## 2.1.5-beta

- fix: MEL don't init if enabled (#460) @bruno-garcia
- feat: Device Calendar, Timezone, CultureInfo (#457) @bruno-garcia
- ref: Log out debug disabled (#459) @bruno-garcia
- dep: Bump PlatformAbstractions (#458) @bruno-garcia
- feat: Exception filter (#456) @bruno-garcia

## 2.1.4

- NLog SentryTarget - NLogDiagnosticLogger for writing to NLog InternalLogger (#450) @snakefoot
- fix: SentryScopeManager dispose message (#449) @bruno-garcia
- fix: dont use Sentry namespace on sample (#447) @bruno-garcia
- Remove obsolete API from benchmarks (#445) @bruno-garcia
- build(deps): bump Microsoft.Extensions.Logging.Debug from 2.1.1 to 3.1.4 (#421) @dependabot-preview
- build(deps): bump Microsoft.AspNetCore.Diagnostics from 2.1.1 to 2.2.0 (#431) @dependabot-preview
- build(deps): bump Microsoft.CodeAnalysis.CSharp.Workspaces from 3.1.0 to 3.6.0 (#437) @dependabot-preview

## 2.1.3

- SentryScopeManager - Fixed clone of Stack so it does not reverse order (#420) @snakefoot
- build(deps): bump Serilog.AspNetCore from 2.1.1 to 3.2.0 (#411) @dependabot-preview
- Removed dependency on System.Collections.Immutable (#405) @snakefoot
- Fix Sentry.Microsoft.Logging Filter now drops also breadcrumbs (#440)

## 2.1.2-beta5

Fix Background worker dispose logs error message (#408)
Fix sentry serilog extension method collapsing (#406)
Fix Sentry.Samples.NLog so NLog.config is valid (#404)

Thanks @snakefoot and @JimHume for the fixes

Add MVC route data extraction to ScopeExtensions.Populate() (#401)

## 2.1.2-beta3

Fixed ASP.NET System.Web catch HttpException to prevent the request processor from being unable to submit #397 (#398)

## 2.1.2-beta2

- Ignore WCF error and capture (#391)

### 2.1.2-beta

- Serilog Sentry sink does not load all options from IConfiguration (#380)
- UnhandledException sets Handled=false (#382)

## 2.1.1

Bug fix:  Don't overwrite server name set via configuration with machine name on ASP.NET Core #372

## 2.1.0

- Set score url to fully constructed url #367 Thanks @christopher-taormina-zocdoc
- Don't dedupe from inner exception #363 - Note this might change groupings. It's opt-in.
- Expose FlushAsync to intellisense #362
- Protocol monorepo #325 - new protocol version whenever there's a new SDK release

## 2.0.3

Expose httpHandler creation (#359)
NLog: possibility to override fingerprint using AdditionalGroupingKey (#358) @Shtannikov
Take ServerName from options (#356)

## 2.0.2

Add logger and category from Serilog SourceContext. (#316) @krisztiankocsis
Set DateFormatHandling.IsoDateFormat for serializer. Fixes #351 (#353)  @olsh

## 2.0.1

Removed `-beta` from dependencies.

## 2.0.0

- SentryTarget - GetTagsFromLogEvent with null check (#326)
- handled process corrupted (#328)
- sourcelink GA (#330)
- Adds ability to specify user values via NLog configuration (#336)
- Add option to ASP.NET Core to flush events after response complete (#288)
- Fixed race on `BackgroundWorker`  (#293)
- Exclude `Sentry.` frames from InApp (#272)
- NLog SentryTarget with less overhead for breadcrumb (#273)
- Logging on body not extracted (#246)
- Add support to DefaultTags for ASP.NET Core and M.E.Logging (#268)
- Don't use ValueTuple (#263)
- All public members were documented: #252
- Use EnableBuffering to keep request payload around: #250
- Serilog default levels: #237
- Removed dev dependency from external dependencies 4d92ab0
- Use new `Sentry.Protocol` 836fb07e
- Use new `Sentry.PlatformAbsrtractions` #226
- Debug logging for ASP.NET Classic #209
- Reading request body throws on ASP.NET Core 3 (#324)
- NLog: null check contextProp.Value during IncludeEventDataOnBreadcrumbs (#323)
- JsonSerializerSettings - ReferenceLoopHandling.Ignore (#312)
- Fixed error when reading request body affects collecting other request data (#299)
- `Microsoft.Extensions.Logging` `ConfigureScope` invocation. #208, #210, #224 Thanks @dbraillon
- `Sentry.Serilog` Verbose level. #213, #217. Thanks @kanadaj
- AppDomain.ProcessExit will close the SDK: #242
- Adds PublicApiAnalyzers to public projects: #234
- NLog: Utilizes Flush functionality in NLog target: #228
- NLog: Set the logger via the log event info in SentryTarget.Write, #227
- Multi-target .NET Core 3.0 (#308)

Major version bumped due to these breaking changes:

1. `Sentry.Protocol` version 2.0.0
   - Remove StackTrace from SentryEvent [#38](https://github.com/getsentry/sentry-dotnet-protocol/pull/38) - StackTrace is  either part of Thread or SentryException.
2. Removed `ContextLine` #223
3. Use `StackTrace` from `Threads` #222
4. `FlushAsync` added to `ISentryClient` #214

## 2.0.0-beta8

- SentryTarget - GetTagsFromLogEvent with null check (#326)
- handled process corrupted (#328)
- sourcelink GA (#330)
- Adds ability to specify user values via NLog configuration (#336)

## 2.0.0-beta7

Fixes:

- Reading request body throws on ASP.NET Core 3 (#324)
- NLog: null check contextProp.Value during IncludeEventDataOnBreadcrumbs (#323)
- JsonSerializerSettings - ReferenceLoopHandling.Ignore (#312)

Features:

- Multi-target .NET Core 3.0 (#308)

## 2.0.0-beta6

- Fixed error when reading request body affects collecting other request data (#299)

## 2.0.0-beta5

- Add option to ASP.NET Core to flush events after response complete (#288)
- Fixed race on `BackgroundWorker`  (#293)
- Exclude `Sentry.` frames from InApp (#272)
- NLog SentryTarget with less overhead for breadcrumb (#273)

## 2.0.0-beta4

- Logging on body not extracted (#246)
- Add support to DefaultTags for ASP.NET Core and M.E.Logging (#268)
- Don't use ValueTuple (#263)

## 2.0.0-beta3

- All public members were documented: #252
- Use EnableBuffering to keep request payload around: #250
- Serilog default levels: #237

Thanks @josh-degraw for:

- AppDomain.ProcessExit will close the SDK: #242
- Adds PublicApiAnalyzers to public projects: #234
- NLog: Utilizes Flush functionality in NLog target: #228
- NLog: Set the logger via the log event info in SentryTarget.Write, #227

## 2.0.0-beta2

- Removed dev dependency from external dependencies 4d92ab0
- Use new `Sentry.Protocol` 836fb07e
- Use new `Sentry.PlatformAbsrtractions` #226

## 2.0.0-beta

Major version bumped due to these breaking changes:

1. `Sentry.Protocol` version 2.0.0
   - Remove StackTrace from SentryEvent [#38](https://github.com/getsentry/sentry-dotnet-protocol/pull/38) - StackTrace is either part of Thread or SentryException.
2. Removed `ContextLine` #223
3. Use `StackTrace` from `Threads` #222
4. `FlushAsync` added to `ISentryClient` #214

Other Features:

- Debug logging for ASP.NET Classic #209

Fixes:

- `Microsoft.Extensions.Logging` `ConfigureScope` invocation. #208, #210, #224 Thanks @dbraillon
- `Sentry.Serilog` Verbose level. #213, #217. Thanks @kanadaj

## 1.2.1-beta

Fixes and improvements to the NLog integration: #207 by @josh-degraw

## 1.2.0

### Features

- Optionally skip module registrations #202 - (Thanks @josh-degraw)
- First NLog integration release #188 (Thanks @josh-degraw)
- Extensible stack trace #184 (Thanks @pengweiqhca)
- MaxRequestSize for ASP.NET and ASP.NET Core #174
- InAppInclude #171
- Overload to AddSentry #163 by (Thanks @f1nzer)
- ASP.NET Core AddSentry has now ConfigureScope: #160

### Bug fixes

- Don't override user #199
- Read the hub to take latest Client: 8f4b5ba

## 1.1.3-beta4

Bug fix: Don't override user  #199

## 1.1.3-beta3

- First NLog integration release #188 (Thanks @josh-degraw)
- Extensible stack trace #184 (Thanks @pengweiqhca)

## 1.1.3-beta2

Feature:

- MaxRequestSize for ASP.NET and ASP.NET Core #174
- InAppInclude #171

Fix: Diagnostic log order: #173 by @scolestock

## 1.1.3-beta

Fixed:

- Read the hub to take latest Client: 8f4b5ba1a3
- Uses Sentry.Protocol 1.0.4 4035e25

Feature

- Overload to `AddSentry` #163 by @F1nZeR
- ASP.NET Core `AddSentry` has now `ConfigureScope`: #160

## 1.1.2

Using [new version of the protocol with fixes and features](https://github.com/getsentry/sentry-dotnet-protocol/releases/tag/1.0.3).

Fixed:

ASP.NET Core integration issue when containers are built on the ServiceCollection after SDK is initialized (#157, #103 )

## 1.1.2-beta

Fixed:

- ASP.NET Core integration issue when containers are built on the ServiceCollection after SDK is initialized (#157, #103 )

## 1.1.1

Fixed:

- Serilog bug that self log would recurse #156

Feature:

- log4net environment via xml configuration #150 (Thanks Sébastien Pierre)

## 1.1.0

Includes all features and bug fixes of previous beta releases:

Features:

- Use log entry to improve grouping #125
- Use .NET Core SDK 2.1.401
- Make AddProcessors extension methods on Options public #115
- Format InternalsVisibleTo to avoid iOS issue: 94e28b3
- Serilog Integration #118, #145
- Capture methods return SentryId #139, #140
- MEL integration keeps properties as tags #146
- Sentry package Includes net461 target #135

Bug fixes:

- Disabled SDK throws on shutdown: #124
- Log4net only init if current hub is disabled #119

Thanks to our growing list of [contributors](https://github.com/getsentry/sentry-dotnet/graphs/contributors).

## 1.0.1-beta5

- Added `net461` target to Serilog package #148

## 1.0.1-beta4

- Serilog Integration #118, #145
- `Capture` methods return `SentryId` #139, #140
- MEL integration keeps properties as tags #146
- Revert reducing Json.NET requirements <https://github.com/getsentry/sentry-dotnet/commit/1aed4a5c76ead2f4d39f1c2979eda02d068bfacd>

Thanks to our growing [list of contributors](https://github.com/getsentry/sentry-dotnet/graphs/contributors).

## 1.0.1-beta3

Lowering Newtonsoft.Json requirements; #138

## 1.0.1-beta2

`Sentry` package Includes `net461` target #135

## 1.0.1-beta

Features:

- Use log entry to improve grouping #125
- Use .NET Core SDK 2.1.401
- Make `AddProcessors` extension methods on Options public  #115
- Format InternalsVisibleTo to avoid iOS issue: 94e28b3

Bug fixes:

- Disabled SDK throws on shutdown: #124
- Log4net only init if current hub is disabled #119

## 1.0.0

### First major release of the new .NET SDK

#### Main features

##### Sentry package

- Automatic Captures global unhandled exceptions (AppDomain)
- Scope management
- Duplicate events automatically dropped
- Events from the same exception automatically dropped
- Web proxy support
- HttpClient/HttpClientHandler configuration callback
- Compress request body
- Event sampling opt-in
- Event flooding protection (429 retry-after and internal bound queue)
- Release automatically set (AssemblyInformationalVersionAttribute, AssemblyVersion or env var)
- DSN discovered via environment variable
- Release (version) reported automatically
- CLS Compliant
- Strong named
- BeforeSend and BeforeBreadcrumb callbacks
- Event and Exception processors
- SourceLink (including PDB in nuget package)
- Device OS info sent
- Device Runtime info sent
- Enable SDK debug mode (opt-in)
- Attach stack trace for captured messages (opt-in)

##### Sentry.Extensions.Logging

- Includes all features from the `Sentry` package.
- BeginScope data added to Sentry scope, sent with events
- LogInformation or higher added as breadcrumb, sent with next events.
- LogError or higher automatically captures an event
- Minimal levels are configurable.

##### Sentry.AspNetCore

- Includes all features from the `Sentry` package.
- Includes all features from the `Sentry.Extensions.Logging` package.
- Easy ASP.NET Core integration, single line: `UseSentry`.
- Captures unhandled exceptions in the middleware pipeline
- Captures exceptions handled by the framework `UseExceptionHandler` and Error page display.
- Any event sent will include relevant application log messages
- RequestId as tag
- URL as tag
- Environment is automatically set (`IHostingEnvironment`)
- Request payload can be captured if opt-in
- Support for EventProcessors registered with DI
- Support for ExceptionProcessors registered with DI
- Captures logs from the request (using Microsoft.Extensions.Logging)
- Supports configuration system (e.g: appsettings.json)
- Server OS info sent
- Server Runtime info sent
- Request headers sent
- Request body compressed

All packages are:

- Strong named
- Tested on Windows, Linux and macOS
- Tested on .NET Core, .NET Framework and Mono

##### Learn more

- [Code samples](https://github.com/getsentry/sentry-dotnet/tree/master/samples)
- [Sentry docs](https://docs.sentry.io/quickstart/?platform=csharp)

Sample event using the log4net integration:
![Sample event in Sentry](https://github.com/getsentry/sentry-dotnet/blob/master/samples/Sentry.Samples.Log4Net/.assets/log4net-sample.gif?raw=true)

Download it directly from GitHub or using NuGet:

|      Integrations                 |        NuGet         |
| ----------------------------- | -------------------: |
|         **Sentry**            |    [![NuGet](https://img.shields.io/nuget/vpre/Sentry.svg)](https://www.nuget.org/packages/Sentry)   |
|     **Sentry.AspNetCore**     |   [![NuGet](https://img.shields.io/nuget/vpre/Sentry.AspNetCore.svg)](https://www.nuget.org/packages/Sentry.AspNetCore)   |
| **Sentry.Extensions.Logging** | [![NuGet](https://img.shields.io/nuget/vpre/Sentry.Extensions.Logging.svg)](https://www.nuget.org/packages/Sentry.Extensions.Logging)   |
| **Sentry.Log4Net** | [![NuGet](https://img.shields.io/nuget/vpre/Sentry.Log4Net.svg)](https://www.nuget.org/packages/Sentry.Log4Net)   |

## 1.0.0-rc2

Features and improvements:

- `SentrySdk.LastEventId` to get scoped id
- `BeforeBreadcrumb` to allow dropping or modifying a breadcrumb
- Event processors on scope #58
- Event processor as `Func<SentryEvent,SentryEvent>`

Bug fixes:

- #97 Sentry environment takes precedence over ASP.NET Core

Download it directly below from GitHub or using NuGet:

|      Integrations                 |        NuGet         |
| ----------------------------- | -------------------: |
|         **Sentry**            |    [![NuGet](https://img.shields.io/nuget/vpre/Sentry.svg)](https://www.nuget.org/packages/Sentry)   |
|     **Sentry.AspNetCore**     |   [![NuGet](https://img.shields.io/nuget/vpre/Sentry.AspNetCore.svg)](https://www.nuget.org/packages/Sentry.AspNetCore)   |
| **Sentry.Extensions.Logging** | [![NuGet](https://img.shields.io/nuget/vpre/Sentry.Extensions.Logging.svg)](https://www.nuget.org/packages/Sentry.Extensions.Logging)   |
| **Sentry.Log4Net** | [![NuGet](https://img.shields.io/nuget/vpre/Sentry.Log4Net.svg)](https://www.nuget.org/packages/Sentry.Log4Net)   |

## 1.0.0-rc

Features and improvements:

- Microsoft.Extensions.Logging (MEL) use framework configuration system #79 (Thanks @pengweiqhca)
- Use IOptions on Logging and ASP.NET Core integrations #81
- Send PII (personal identifier info, opt-in `SendDefaultPii`): #83
- When SDK is disabled SentryMiddleware passes through to next in pipeline: #84
- SDK diagnostic logging (option: `Debug`): #85
- Sending Stack trace for events without exception (like CaptureMessage, opt-in `AttachStackTrace`) #86

Bug fixes:

- MEL: Only call Init if DSN was provided <https://github.com/getsentry/sentry-dotnet/commit/097c6a9c6f4348d87282c92d9267879d90879e2a>
- Correct namespace for `AddSentry` <https://github.com/getsentry/sentry-dotnet/commit/2498ab4081f171dc78e7f74e4f1f781a557c5d4f>

Breaking changes:

The settings for HTTP and Worker have been moved to `SentryOptions`. There's no need to call `option.Http(h => h...)` anymore.
`option.Proxy` was renamed to `option.HttpProxy`.

[New sample](https://github.com/getsentry/sentry-dotnet/tree/master/samples/Sentry.Samples.GenericHost) using [GenericHost](https://docs.microsoft.com/en-us/aspnet/core/fundamentals/host/generic-host?view=aspnetcore-2.1)

Download it directly below from GitHub or using NuGet:

|      Integrations                 |        NuGet         |
| ----------------------------- | -------------------: |
|         **Sentry**            |    [![NuGet](https://img.shields.io/nuget/vpre/Sentry.svg)](https://www.nuget.org/packages/Sentry)   |
|     **Sentry.AspNetCore**     |   [![NuGet](https://img.shields.io/nuget/vpre/Sentry.AspNetCore.svg)](https://www.nuget.org/packages/Sentry.AspNetCore)   |
| **Sentry.Extensions.Logging** | [![NuGet](https://img.shields.io/nuget/vpre/Sentry.Extensions.Logging.svg)](https://www.nuget.org/packages/Sentry.Extensions.Logging)   |
| **Sentry.Log4Net** | [![NuGet](https://img.shields.io/nuget/vpre/Sentry.Log4Net.svg)](https://www.nuget.org/packages/Sentry.Log4Net)   |

## 0.0.1-preview5

Features:

- Support buffered gzip request #73
- Reduced dependencies from the ASP.NET Core integraiton
- InAppExclude configurable #75
- Duplicate event detects inner exceptions #76
- HttpClientHandler configuration callback #72
- Event sampling opt-in
- ASP.NET Core sends server name

Bug fixes:

- On-prem without chuncked support for gzip #71
- Exception.Data key is not string #77

**[Watch on youtube](https://www.youtube.com/watch?v=xK6a1goK_w0) how to use the ASP.NET Core integration**

Download it directly below from GitHub or using NuGet:

|      Integrations                 |        NuGet         |
| ----------------------------- | -------------------: |
|         **Sentry**            |    [![NuGet](https://img.shields.io/nuget/vpre/Sentry.svg)](https://www.nuget.org/packages/Sentry)   |
|     **Sentry.AspNetCore**     |   [![NuGet](https://img.shields.io/nuget/vpre/Sentry.AspNetCore.svg)](https://www.nuget.org/packages/Sentry.AspNetCore)   |
| **Sentry.Extensions.Logging** | [![NuGet](https://img.shields.io/nuget/vpre/Sentry.Extensions.Logging.svg)](https://www.nuget.org/packages/Sentry.Extensions.Logging)   |
| **Sentry.Log4Net** | [![NuGet](https://img.shields.io/nuget/vpre/Sentry.Log4Net.svg)](https://www.nuget.org/packages/Sentry.Log4Net)   |

## 0.0.1-preview4

Features:

- Using [Sentry Protocol](https://github.com/getsentry/sentry-dotnet-protocol) as a dependency
- Environment can be set via `SentryOptions` #49
- Compress request body (configurable: Fastest, Optimal, Off) #63
- log4net integration
- SDK honors Sentry's 429 HTTP Status with Retry After header #61

Bug fixes:

- `Init` pushes the first scope #55, #54
- `Exception.Data` copied to `SentryEvent.Data` while storing the index of originating error.
- Demangling code ensures Function name available #64
- ASP.NET Core integration throws when Serilog added #65, #68, #67

Improvements to [the docs](https://getsentry.github.io/sentry-dotnet) like:

- Release discovery
- `ConfigureScope` clarifications
- Documenting samples

### [Watch on youtube](https://www.youtube.com/watch?v=xK6a1goK_w0) how to use the ASP.NET Core integration

Download it directly from GitHub or using NuGet:

|      Integrations                 |        NuGet         |
| ----------------------------- | -------------------: |
|         **Sentry**            |    [![NuGet](https://img.shields.io/nuget/vpre/Sentry.svg)](https://www.nuget.org/packages/Sentry)   |
|     **Sentry.AspNetCore**     |   [![NuGet](https://img.shields.io/nuget/vpre/Sentry.AspNetCore.svg)](https://www.nuget.org/packages/Sentry.AspNetCore)   |
| **Sentry.Extensions.Logging** | [![NuGet](https://img.shields.io/nuget/vpre/Sentry.Extensions.Logging.svg)](https://www.nuget.org/packages/Sentry.Extensions.Logging)   |
| **Sentry.Log4Net** | [![NuGet](https://img.shields.io/nuget/vpre/Sentry.Log4Net.svg)](https://www.nuget.org/packages/Sentry.Log4Net)   |

## 0.0.1-preview3

This third preview includes bug fixes and more features. Test coverage increased to 96%

Features and improvements:

- Filter duplicate events/exceptions #43
- EventProcessors can be added (sample [1](https://github.com/getsentry/sentry-dotnet/blob/dbb5a3af054d0ca6f801de37fb7db3632ca2c65a/samples/Sentry.Samples.Console.Customized/Program.cs#L151), [2](https://github.com/getsentry/sentry-dotnet/blob/dbb5a3af054d0ca6f801de37fb7db3632ca2c65a/samples/Sentry.Samples.Console.Customized/Program.cs#L41))
- ExceptionProcessors can be added #36 (sample [1](https://github.com/getsentry/sentry-dotnet/blob/dbb5a3af054d0ca6f801de37fb7db3632ca2c65a/samples/Sentry.Samples.Console.Customized/Program.cs#L172), [2](https://github.com/getsentry/sentry-dotnet/blob/dbb5a3af054d0ca6f801de37fb7db3632ca2c65a/samples/Sentry.Samples.Console.Customized/Program.cs#L42))
- Release is automatically discovered/reported #35
- Contexts is a dictionary - allows custom data #37
- ASP.NET integration reports context as server: server-os, server-runtime #37
- Assemblies strong named #41
- Scope exposes IReadOnly members instead of Immutables
- Released a [documentation site](https://getsentry.github.io/sentry-dotnet/)

Bug fixes:

- Strong name
- Logger provider gets disposed/flushes events

[Watch on youtube](https://www.youtube.com/watch?v=xK6a1goK_w0) how to use the ASP.NET Core integration.

Download it directly from GitHub or using NuGet:

|      Integrations                 |        NuGet         |
| ----------------------------- | -------------------: |
|         **Sentry**            |    [![NuGet](https://img.shields.io/nuget/vpre/Sentry.svg)](https://www.nuget.org/packages/Sentry)   |
|     **Sentry.AspNetCore**     |   [![NuGet](https://img.shields.io/nuget/vpre/Sentry.AspNetCore.svg)](https://www.nuget.org/packages/Sentry.AspNetCore)   |
| **Sentry.Extensions.Logging** | [![NuGet](https://img.shields.io/nuget/vpre/Sentry.Extensions.Logging.svg)](https://www.nuget.org/packages/Sentry.Extensions.Logging)   |

## 0.0.1-preview2

This second release includes bug fixes and more features. Test coverage increased to 93%

Features and improvements:

- Added `CaptureMessage`
- `BeforeSend` callback errors are sent as breadcrumbs
- `ASP.NET Core` integration doesn't add tags added by `Microsoft.Extensions.Logging`
- SDK name is reported depending on the package added
- Integrations API allows user-defined SDK integration
- Unhandled exception handler can be configured via integrations
- Filter kestrel log eventid 13 (application error) when already captured by the middleware

Bugs fixed:

- Fixed #28
- HTTP Proxy set to HTTP message handler

Download it directly from GitHub or using NuGet:

|      Integrations                 |        NuGet         |
| ----------------------------- | -------------------: |
|         **Sentry**            |    [![NuGet](https://img.shields.io/nuget/vpre/Sentry.svg)](https://www.nuget.org/packages/Sentry)   |
|     **Sentry.AspNetCore**     |   [![NuGet](https://img.shields.io/nuget/vpre/Sentry.AspNetCore.svg)](https://www.nuget.org/packages/Sentry.AspNetCore)   |
| **Sentry.Extensions.Logging** | [![NuGet](https://img.shields.io/nuget/vpre/Sentry.Extensions.Logging.svg)](https://www.nuget.org/packages/Sentry.Extensions.Logging)   |

## 0.0.1-preview1

Our first preview of the SDK:

Main features:

- Easy ASP.NET Core integration, single line: `UseSentry`.
- Captures unhandled exceptions in the middleware pipeline
- Captures exceptions handled by the framework `UseExceptionHandler` and Error page display.
- Captures process-wide unhandled exceptions (AppDomain)
- Captures logger.Error or logger.Critical
- When an event is sent, data from the current request augments the event.
- Sends information about the server running the app (OS, Runtime, etc)
- Informational logs written by the app or framework augment events sent to Sentry
- Optional include of the request body
- HTTP Proxy configuration

Also available via NuGet:

[Sentry](https://www.nuget.org/packages/Sentry/0.0.1-preview1)
[Sentry.AspNetCore](https://www.nuget.org/packages/Sentry.AspNetCore/0.0.1-preview1)
[Sentry.Extensions.Logging](https://www.nuget.org/packages/Sentry.Extensions.Logging/0.0.1-preview1)<|MERGE_RESOLUTION|>--- conflicted
+++ resolved
@@ -2,18 +2,16 @@
 
 ## Unreleased
 
-<<<<<<< HEAD
 ### Significant change in behavior
 
 - The User.IpAddress is now only set to `{{auto}}` when `SendDefaultPii` is enabled. This change gives you control over IP address collection directly on the client ([#3893](https://github.com/getsentry/sentry-dotnet/pull/3893))
-=======
+
 ### Features
 
 - .NET on iOS: Add experimental EnableAppHangTrackingV2 configuration flag to the options binding SDK ([#3877](https://github.com/getsentry/sentry-dotnet/pull/3877))
 - Added `SentryOptions.DisableSentryHttpMessageHandler`. Useful if you're using `OpenTelemetry.Instrumentation.Http` and ending up with duplicate spans. ([#3879](https://github.com/getsentry/sentry-dotnet/pull/3879))
 
 ## 5.0.1
->>>>>>> 5a833135
 
 ### Fixes
 
