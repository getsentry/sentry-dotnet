--- conflicted
+++ resolved
@@ -12,14 +12,11 @@
 * Add `SentryScopeStateProcessor` #603
 * Add net5.0 TFM to libraries #606
 * Add more logging to CachingTransport #619
-<<<<<<< HEAD
 * Bump Microsoft.Bcl.AsyncInterfaces to 5.0.0 #618
 * Add support for performance
-=======
 * Bump `Microsoft.Bcl.AsyncInterfaces` to 5.0.0 #618
 * `DefaultTags` moved from `SentryLoggingOptions` to `SentryOptions` (#637) @PureKrome
 * `Sentry.Serilog` can accept DefaultTags (#637) @PureKrome 
->>>>>>> 42368a1a
 
 ## 3.0.0-alpha.5
 
