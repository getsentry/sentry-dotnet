--- conflicted
+++ resolved
@@ -2,11 +2,8 @@
 
 ## 3.0.1
 
-<<<<<<< HEAD
 - Fix Serilog version (#780) @bruno-garcia
-=======
 - Move main Protocol types to Sentry namespace (#779) @bruno-garcia
->>>>>>> 39680350
 
 ## 3.0.0
 
