--- conflicted
+++ resolved
@@ -1,11 +1,9 @@
 # Changelog
 
-<<<<<<< HEAD
 ## Next Major Release (alpha)
 
 - Added support for `.NET 9` (preview) ([#3513](https://github.com/getsentry/sentry-dotnet/pull/3513))
 
-=======
 ## Version Five
 
 ### API Changes
@@ -16,7 +14,6 @@
 - `Device.BatteryLevel` and `Device.ProcessorFrequency` are now stored as floats rather than ints, to align with the Cocoa and Java SDKs ([#3567](https://github.com/getsentry/sentry-dotnet/pull/3567))
 - `SentryOptions.EnableTracing` has been removed. Instead, tracing should be enabled or disabled by setting the `SentryOptions.TracesSampleRate` or by using `SentryOptions.TracesSampler` to configure a sampling function ([#3569](https://github.com/getsentry/sentry-dotnet/pull/3569))
 - The `FailedRequestTargets`, `TagFilters` and `TracePropagationTargets` options have all been changed from `SubstringOrRegexPattern` to `IList<StringOrRegex>` ([#3566](https://github.com/getsentry/sentry-dotnet/pull/3566))
->>>>>>> a810c10d
 ## Unreleased
 
 ### Fixes
