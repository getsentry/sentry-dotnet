# Changelog

## Version Five

### API Changes

- You should no longer pass `AndroidContext` as an argument to `SentrySdk.Init` ([#3562](https://github.com/getsentry/sentry-dotnet/pull/3562))
- The `SentryUser.Segment` property has been deprecated. Consider sending this as a tag or additional data instead ([#3563](https://github.com/getsentry/sentry-dotnet/pull/3563))
- The ITraceContext now includes an [Origin](https://develop.sentry.dev/sdk/telemetry/traces/trace-origin/), which is set automatically and is primarily used internally by the Sentry server ([#3564](https://github.com/getsentry/sentry-dotnet/pull/3564))
- `Device.BatteryLevel` and `Device.ProcessorFrequency` are now stored as floats rather than ints, to align with the Cocoa and Java SDKs ([#3567](https://github.com/getsentry/sentry-dotnet/pull/3567))
- `SentryOptions.EnableTracing` has been removed. Instead, tracing should be enabled or disabled by setting the `SentryOptions.TracesSampleRate` or by using `SentryOptions.TracesSampler` to configure a sampling function ([#3569](https://github.com/getsentry/sentry-dotnet/pull/3569))
- The `FailedRequestTargets`, `TagFilters` and `TracePropagationTargets` options have all been changed from `SubstringOrRegexPattern` to `IList<StringOrRegex>` ([#3566](https://github.com/getsentry/sentry-dotnet/pull/3566))
- `Scope.Transaction` is now always stored as an `AsyncLocal` also in [Global Mode](https://docs.sentry.io/platforms/dotnet/configuration/options/#is-global-mode-enabled), to prevent auto-instrumented spans from the UI ending up parented to transactions from a background task (or vice versa). ([#3596](https://github.com/getsentry/sentry-dotnet/pull/3596))
- Sentry's Experimental Metrics feature has been deprecated and removed from the SDK. ([#3718](https://github.com/getsentry/sentry-dotnet/pull/3718))
- Added support for 16 KB page sizes on Android ([#3723](https://github.com/getsentry/sentry-dotnet/pull/3723))

### Features
- Added support for `.NET 9` (preview) ([#3699](https://github.com/getsentry/sentry-dotnet/pull/3699))

<<<<<<< HEAD
=======
### Features
- Added support for `.NET 9` (preview) ([#3699](https://github.com/getsentry/sentry-dotnet/pull/3699))

>>>>>>> cdbec911
## Unreleased

### Features

- Added a `SetBeforeScreenshotCapture` callback to the options: allowing the user to set an action before the screenshot is taken ([#3661](https://github.com/getsentry/sentry-dotnet/pull/3661))
- Make `Sentry.AspNetCore.Blazor.WebAssembly` generally available. ([#3674](https://github.com/getsentry/sentry-dotnet/pull/3674))

### Fixes

- Events from NDK on Android will report sdk.name `sentry.native.android.dotnet` ([#3682](https://github.com/getsentry/sentry-dotnet/pull/3682))

### Dependencies

- Bump Java SDK from v7.14.0 to v7.16.0 ([#3670](https://github.com/getsentry/sentry-dotnet/pull/3670), [#3707](https://github.com/getsentry/sentry-dotnet/pull/3707))
  - [changelog](https://github.com/getsentry/sentry-java/blob/main/CHANGELOG.md#7160)
  - [diff](https://github.com/getsentry/sentry-java/compare/7.14.0...7.16.0)
- Bump CLI from v2.37.0 to v2.38.0 ([#3702](https://github.com/getsentry/sentry-dotnet/pull/3702))
  - [changelog](https://github.com/getsentry/sentry-cli/blob/master/CHANGELOG.md#2380)
  - [diff](https://github.com/getsentry/sentry-cli/compare/2.37.0...2.38.0)
- Bumped `System.Text.Json` from v6.0.8 to v6.0.10 ([#3704](https://github.com/getsentry/sentry-dotnet/pull/3704))

## 4.12.1

### Fixes

- Fixed "Failed to persist session" error on iOS ([#3655](https://github.com/getsentry/sentry-dotnet/pull/3655))

### Dependencies

- Bump CLI from v2.36.5 to v2.37.0 ([#3647](https://github.com/getsentry/sentry-dotnet/pull/3647), [#3664](https://github.com/getsentry/sentry-dotnet/pull/3664))
  - [changelog](https://github.com/getsentry/sentry-cli/blob/master/CHANGELOG.md#2370)
  - [diff](https://github.com/getsentry/sentry-cli/compare/2.36.5...2.37.0)

## 4.12.0

### Support for Xcode 16.0 (BREAKING CHANGE)

If you are using Xcode 16.0, you will need to update the SDK to version `4.12.0` or later.
If you are still using Xcode 15.4 or earlier, you need to continue to use version `4.11.0` or earlier.

Using Xcode 16 to build .NET applications targeting iOS and Mac Catalyst requires [.NET workload for iOS SDK version 18.0.8303](https://github.com/xamarin/xamarin-macios/releases/tag/dotnet-8.0.1xx-xcode16.0-8303). We [built the SDK version 4.12.0 using Xcode 16](https://github.com/getsentry/sentry-dotnet/pull/3635/files) in order to support this scenario. That, unfortunately, breaks folks using older version of Xcode.

As such, if you are using SDK version `4.12.x` and targeting iOS or Mac Catalyst, you will need to install and use Xcode 16 and `workload iOS SDK 18.0.8303`

Note that .NET 9 will also support Xcode 16, when it is released next month (Nov 2024).

### API Changes

- The `SentrySdk.Metrics` module is deprecated and will be removed in the next major release.
  Sentry will reject all metrics sent after October 7, 2024.
  Learn more: https://sentry.zendesk.com/hc/en-us/articles/26369339769883-Upcoming-API-Changes-to-Metrics  ([#3619](https://github.com/getsentry/sentry-dotnet/pull/3619))

### Fixes

- Fixed duplicate key exception for Hangfire jobs with AutomaticRetry ([#3631](https://github.com/getsentry/sentry-dotnet/pull/3631))

### Features

- Added a flag to options `DisableFileWrite` to allow users to opt-out of all file writing operations. Note that toggling this will affect features such as offline caching and auto-session tracking and release health as these rely on some file persistency ([#3614](https://github.com/getsentry/sentry-dotnet/pull/3614), [#3641](https://github.com/getsentry/sentry-dotnet/pull/3641))

### Dependencies

- Bump Native SDK from v0.7.9 to v0.7.10 ([#3623](https://github.com/getsentry/sentry-dotnet/pull/3623))
  - [changelog](https://github.com/getsentry/sentry-native/blob/master/CHANGELOG.md#0710)
  - [diff](https://github.com/getsentry/sentry-native/compare/0.7.9...0.7.10)
- Bump CLI from v2.36.1 to v2.36.5 ([#3624](https://github.com/getsentry/sentry-dotnet/pull/3624), [#3634](https://github.com/getsentry/sentry-dotnet/pull/3634), [#3642](https://github.com/getsentry/sentry-dotnet/pull/3642), [#3644](https://github.com/getsentry/sentry-dotnet/pull/3644))
  - [changelog](https://github.com/getsentry/sentry-cli/blob/master/CHANGELOG.md#2365)
  - [diff](https://github.com/getsentry/sentry-cli/compare/2.36.1...2.36.5)
- Update Perfview/TraceEvent to e343a0c ([#3492](https://github.com/getsentry/sentry-dotnet/pull/3492))

## 4.11.0

### Features

- All exceptions are now added as breadcrumbs on future events. Previously this was only the case for exceptions captured via the `Sentry.SeriLog` or `Sentry.Extensions.Logging` integrations. ([#3584](https://github.com/getsentry/sentry-dotnet/pull/3584))

### Fixes
- On mobile devices, the SDK no longer throws a `FormatException` for `ProcessorFrequency` when trying to report native events ([#3541](https://github.com/getsentry/sentry-dotnet/pull/3541))
- Add missing org parameter to the CLI release operations ([#3600](https://github.com/getsentry/sentry-dotnet/pull/3600))

### API Changes
- When the Sentry SDK is disabled, `SentrySdk.StartTransaction()` now returns a `NoOpTransaction`, which avoids unnecessary memory allocations ([#3581](https://github.com/getsentry/sentry-dotnet/pull/3581))

### Dependencies

- Bump Cocoa SDK from v8.35.0 to v8.36.0 ([#3570](https://github.com/getsentry/sentry-dotnet/pull/3570), [#3575](https://github.com/getsentry/sentry-dotnet/pull/3575))
  - [changelog](https://github.com/getsentry/sentry-cocoa/blob/main/CHANGELOG.md#8360)
  - [diff](https://github.com/getsentry/sentry-cocoa/compare/8.35.0...8.36.0)
- Bump CLI from v2.33.1 to v2.36.1 ([#3578](https://github.com/getsentry/sentry-dotnet/pull/3578), [#3599](https://github.com/getsentry/sentry-dotnet/pull/3599), [#3603](https://github.com/getsentry/sentry-dotnet/pull/3603), [#3606](https://github.com/getsentry/sentry-dotnet/pull/3606))
  - [changelog](https://github.com/getsentry/sentry-cli/blob/master/CHANGELOG.md#2361)
  - [diff](https://github.com/getsentry/sentry-cli/compare/2.33.1...2.36.1)
- Bump Native SDK from v0.7.8 to v0.7.9 ([#3577](https://github.com/getsentry/sentry-dotnet/pull/3577))
  - [changelog](https://github.com/getsentry/sentry-native/blob/master/CHANGELOG.md#079)
  - [diff](https://github.com/getsentry/sentry-native/compare/0.7.8...0.7.9)

## 4.10.2

### Various fixes & improvements

- fix: Prevent deadlock in `Hub.Dispose` (#3539) by @bitsandfoxes
- build(deps): bump github/codeql-action from 3.26.0 to 3.26.2 (#3543) by @dependabot

### Dependencies

- Bump Cocoa SDK from v8.34.0 to v8.35.0 ([#3548](https://github.com/getsentry/sentry-dotnet/pull/3548))
  - [changelog](https://github.com/getsentry/sentry-cocoa/blob/main/CHANGELOG.md#8350)
  - [diff](https://github.com/getsentry/sentry-cocoa/compare/8.34.0...8.35.0)

## Fixes

- Resolved a potential deadlock during SDK shutdown ([#3539](https://github.com/getsentry/sentry-dotnet/pull/3539))

## 4.10.1

### Fixes

- Unfinished spans are now correctly stored and retrieved by the CachingTransport ([#3533](https://github.com/getsentry/sentry-dotnet/pull/3533))

### Dependencies

- Bump Cocoa SDK from v8.33.0 to v8.34.0 ([#3535](https://github.com/getsentry/sentry-dotnet/pull/3535))
  - [changelog](https://github.com/getsentry/sentry-cocoa/blob/main/CHANGELOG.md#8340)
  - [diff](https://github.com/getsentry/sentry-cocoa/compare/8.33.0...8.34.0)

## 4.10.0

### Features

- Users can now automatically create releases and associated commits via sentry-cli and MSBuild properties ([#3462](https://github.com/getsentry/sentry-dotnet/pull/3462))
- `Sentry.AspNetCore.Blazor.WebAssembly` now targets .NET 8 specifically, allowing for proper dependency resolution ([#3501](https://github.com/getsentry/sentry-dotnet/pull/3501))

### Fixes

- When targeting `WPF`, `WinForms` or `Avalonia` with `PublishAot` enabled, the SDK no longers throws a `DllNotFoundException` trying to initialize `sentry-native` ([#3411](https://github.com/getsentry/sentry-dotnet/pull/3411))
Unable to load DLL sentry-native or one of its dependencies
- On mobile devices, the SDK no longer throws a `FormatException` when trying to report native events ([#3485](https://github.com/getsentry/sentry-dotnet/pull/3485))
- Race condition in `SentryMessageHandler` ([#3477](https://github.com/getsentry/sentry-dotnet/pull/3477))
- Decrease runtime diagnostics circular buffer when profiling, reducing memory usage ([#3491](https://github.com/getsentry/sentry-dotnet/pull/3491))
- The InstallationId is now resolved only once per application execution and any issues are logged as warnings instead of errors ([#3529](https://github.com/getsentry/sentry-dotnet/pull/3529))
- DisplayInfo now captured correctly on iOS and Mac Catalyst on non-UI threads ([#3521](https://github.com/getsentry/sentry-dotnet/pull/3521))

### Dependencies

- Bump CLI from v2.32.1 to v2.33.1 ([#3489](https://github.com/getsentry/sentry-dotnet/pull/3489), [#3497](https://github.com/getsentry/sentry-dotnet/pull/3497), [#3520](https://github.com/getsentry/sentry-dotnet/pull/3520))
  - [changelog](https://github.com/getsentry/sentry-cli/blob/master/CHANGELOG.md#2331)
  - [diff](https://github.com/getsentry/sentry-cli/compare/2.32.1...2.33.1)
- Bump Java SDK from v7.11.0 to v7.14.0 ([#3503](https://github.com/getsentry/sentry-dotnet/pull/3503), [#3532](https://github.com/getsentry/sentry-dotnet/pull/3532))
  - [changelog](https://github.com/getsentry/sentry-java/blob/main/CHANGELOG.md#7140)
  - [diff](https://github.com/getsentry/sentry-java/compare/7.11.0...7.14.0)
- Bump Cocoa SDK from v8.30.0 to v8.32.0 ([#3499](https://github.com/getsentry/sentry-dotnet/pull/3499))
  - [changelog](https://github.com/getsentry/sentry-cocoa/blob/main/CHANGELOG.md#8320)
  - [diff](https://github.com/getsentry/sentry-cocoa/compare/8.30.0...8.32.0)
- Bump Native SDK from v0.7.6 to v0.7.8 ([#3502](https://github.com/getsentry/sentry-dotnet/pull/3502), [#3527](https://github.com/getsentry/sentry-dotnet/pull/3527))
  - [changelog](https://github.com/getsentry/sentry-native/blob/master/CHANGELOG.md#078)
  - [diff](https://github.com/getsentry/sentry-native/compare/0.7.6...0.7.8)
- Bump Cocoa SDK from v8.30.0 to v8.33.0 ([#3499](https://github.com/getsentry/sentry-dotnet/pull/3499), [#3528](https://github.com/getsentry/sentry-dotnet/pull/3528))
  - [changelog](https://github.com/getsentry/sentry-cocoa/blob/main/CHANGELOG.md#8330)
  - [diff](https://github.com/getsentry/sentry-cocoa/compare/8.30.0...8.33.0)
- Bump Native SDK from v0.7.6 to v0.7.7 ([#3502](https://github.com/getsentry/sentry-dotnet/pull/3502))
  - [changelog](https://github.com/getsentry/sentry-native/blob/master/CHANGELOG.md#077)
  - [diff](https://github.com/getsentry/sentry-native/compare/0.7.6...0.7.7)
- Bump Java SDK from v7.11.0 to v7.13.0 ([#3515](https://github.com/getsentry/sentry-dotnet/pull/3515))
  - [changelog](https://github.com/getsentry/sentry-java/blob/main/CHANGELOG.md#7130)
  - [diff](https://github.com/getsentry/sentry-java/compare/7.11.0...7.13.0)

## 4.9.0

### Fixes

- Fixed envelopes getting stuck in processing when losing network connectivity ([#3438](https://github.com/getsentry/sentry-dotnet/pull/3438))

### Features

- Client reports now include dropped spans ([#3463](https://github.com/getsentry/sentry-dotnet/pull/3463))

### API Changes

- Removed SentrySdk.RunAsyncVoid ([#3466](https://github.com/getsentry/sentry-dotnet/pull/3466))

## 4.8.1

### Fixes

- The SDK no longer fails to create a trace root ([#3453](https://github.com/getsentry/sentry-dotnet/pull/3453))
- Removed `FirstChanceException` workaround for WinUI ([#3411](https://github.com/getsentry/sentry-dotnet/pull/3411))

### Dependencies

- Bump Java SDK from v7.10.0 to v7.11.0 ([#3459](https://github.com/getsentry/sentry-dotnet/pull/3459))
  - [changelog](https://github.com/getsentry/sentry-java/blob/main/CHANGELOG.md#7110)
  - [diff](https://github.com/getsentry/sentry-java/compare/7.10.0...7.11.0)

## 4.8.0

### Obsoletion

- Marked SentryUser.Segment as deprecated ([#3437](https://github.com/getsentry/sentry-dotnet/pull/3437))

### Features

- Added a new package `Sentry.AspNetCore.Blazor.WebAssembly`. This packages provides you with an extension to `WebAssemblyHostBuilder` to allow SDK configuration via the builder pattern. This package gives us an entry point and the ability to extend the SDKs support and out-of-the-box offering. You can follow the progress and leave feedback either ([here](https://github.com/getsentry/sentry-dotnet/issues/2329)) for extending the support for Blazor Server or ([here](https://github.com/getsentry/sentry-dotnet/issues/2021)) for Blazor WebAssembly support ([#3386](https://github.com/getsentry/sentry-dotnet/pull/3386))

### Fixes

- Debug logs are now visible for MAUI apps in Visual Studio when using Sentry's default DiagnosticLogger ([#3373](https://github.com/getsentry/sentry-dotnet/pull/3373))
- Fixed Monitor duration calculation ([#3420]https://github.com/getsentry/sentry-dotnet/pull/3420)
- Fixed null IServiceProvider in anonymous routes with OpenTelemetry ([#3401](https://github.com/getsentry/sentry-dotnet/pull/3401))
- Fixed Trim warnings in Sentry.DiagnosticSource and WinUIUnhandledException integrations ([#3410](https://github.com/getsentry/sentry-dotnet/pull/3410))
- Fixed memory leak when tracing is enabled ([#3432](https://github.com/getsentry/sentry-dotnet/pull/3432))
- `Scope.User.Id` now correctly defaults to the InstallationId unless it has been set otherwise ([#3425](https://github.com/getsentry/sentry-dotnet/pull/3425))

### Dependencies

- Bump CLI from v2.31.2 to v2.32.1 ([#3398](https://github.com/getsentry/sentry-dotnet/pull/3398))
  - [changelog](https://github.com/getsentry/sentry-cli/blob/master/CHANGELOG.md#2321)
  - [diff](https://github.com/getsentry/sentry-cli/compare/2.31.2...2.32.1)
- Bump Native SDK from v0.7.4 to v0.7.6 ([#3399](https://github.com/getsentry/sentry-dotnet/pull/3399), [#3418](https://github.com/getsentry/sentry-dotnet/pull/3418))
  - [changelog](https://github.com/getsentry/sentry-native/blob/master/CHANGELOG.md#076)
  - [diff](https://github.com/getsentry/sentry-native/compare/0.7.4...0.7.6)
- Bump Cocoa SDK from v8.26.0 to v8.30.0 ([#3408](https://github.com/getsentry/sentry-dotnet/pull/3408), [#3412](https://github.com/getsentry/sentry-dotnet/pull/3412), [#3430](https://github.com/getsentry/sentry-dotnet/pull/3430), [#3450](https://github.com/getsentry/sentry-dotnet/pull/3450))
  - [changelog](https://github.com/getsentry/sentry-cocoa/blob/main/CHANGELOG.md#8300)
  - [diff](https://github.com/getsentry/sentry-cocoa/compare/8.26.0...8.30.0)
- Bump Java SDK from v7.9.0 to v7.10.0 ([#3413](https://github.com/getsentry/sentry-dotnet/pull/3413))
  - [changelog](https://github.com/getsentry/sentry-java/blob/main/CHANGELOG.md#7100)
  - [diff](https://github.com/getsentry/sentry-java/compare/7.9.0...7.10.0)

## 4.7.0

### API Changes

- SentryOptions.EnableTracing has been marked as Obsolete ([#3381](https://github.com/getsentry/sentry-dotnet/pull/3381))

### Features

- The SDK now supports monitor upserting. You can programmatically set up your monitors via the options callback in `SentrySdk.CaptureCheckIn` ([#3330](https://github.com/getsentry/sentry-dotnet/pull/3330))
- Added an `SentrySdk.RunAsyncVoid` helper method that lets you capture exceptions from `async void` methods ([#3379](https://github.com/getsentry/sentry-dotnet/pull/3379))

### Fixes

- P/Invoke warning for GetWindowThreadProcessId no longer shows when using Sentry in UWP applications ([#3372](https://github.com/getsentry/sentry-dotnet/pull/3372))
- Fixed InvalidOperationException when pulling the HttpRequestUrl from Uri's with DangerousDisablePathAndQueryCanonicalization set to true ([#3393](https://github.com/getsentry/sentry-dotnet/pull/3393))

### Dependencies

- Update Perfview/TraceEvent to v3.1.10 (patched) ([#3382](https://github.com/getsentry/sentry-dotnet/pull/3382))
- Bump Native SDK from v0.7.2 to v0.7.4 ([#3385](https://github.com/getsentry/sentry-dotnet/pull/3385))
  - [changelog](https://github.com/getsentry/sentry-native/blob/master/CHANGELOG.md#074)
  - [diff](https://github.com/getsentry/sentry-native/compare/0.7.2...0.7.4)
- Bump Cocoa SDK from v8.25.2 to v8.26.0 ([#3364](https://github.com/getsentry/sentry-dotnet/pull/3364))
  - [changelog](https://github.com/getsentry/sentry-cocoa/blob/main/CHANGELOG.md#8260)
  - [diff](https://github.com/getsentry/sentry-cocoa/compare/8.25.2...8.26.0)

## 4.6.2

### Fixes

- Reverted changes to the SentryHttpMessageHandler and SentryGraphQLHttpMessageHandler to automatically create transactions for each request as this could negatively affect users' quota ([#3367](https://github.com/getsentry/sentry-dotnet/pull/3367))

## 4.6.1

### Fixes

- Fixed SentryHttpMessageHandler and SentryGraphQLHttpMessageHandler not creating spans when there is no active Transaction on the scope ([#3360](https://github.com/getsentry/sentry-dotnet/pull/3360))
- The SDK no longer (wrongly) initializes sentry-native on Blazor WASM builds with `RunAOTCompilation` enabled. ([#3363](https://github.com/getsentry/sentry-dotnet/pull/3363))
- HttpClient requests now show on the Requests dashboard in Sentry ([#3357](https://github.com/getsentry/sentry-dotnet/pull/3357))

### Dependencies

- Bump Hangfire from v1.8.7 to v1.8.12 ([#3361](https://github.com/getsentry/sentry-dotnet/pull/3361))

## 4.6.0

### Features

- Hints now accept `byte[]` as attachment ([#3352](https://github.com/getsentry/sentry-dotnet/pull/3352))
- InApp includes/excludes can now be configured using regular expressions ([#3321](https://github.com/getsentry/sentry-dotnet/pull/3321))

### Fixes

- Fixed memory leak in BackgroundWorker observed when using Sentry with Quartz and MySql ([#3355](https://github.com/getsentry/sentry-dotnet/pull/3355))

### Dependencies

- Bump CLI from v2.31.0 to v2.31.2 ([#3342](https://github.com/getsentry/sentry-dotnet/pull/3342), [#3345](https://github.com/getsentry/sentry-dotnet/pull/3345))
  - [changelog](https://github.com/getsentry/sentry-cli/blob/master/CHANGELOG.md#2312)
  - [diff](https://github.com/getsentry/sentry-cli/compare/2.31.0...2.31.2)
- Bump Cocoa SDK from v8.25.0 to v8.25.2 ([#3356](https://github.com/getsentry/sentry-dotnet/pull/3356))
  - [changelog](https://github.com/getsentry/sentry-cocoa/blob/main/CHANGELOG.md#8252)
  - [diff](https://github.com/getsentry/sentry-cocoa/compare/8.25.0...8.25.2)
- Bump Java SDK from v7.8.0 to v7.9.0 ([#3358](https://github.com/getsentry/sentry-dotnet/pull/3358))
  - [changelog](https://github.com/getsentry/sentry-java/blob/main/CHANGELOG.md#790)
  - [diff](https://github.com/getsentry/sentry-java/compare/7.8.0...7.9.0)

## 4.5.0

### Features

- Extended the SDK's CheckIn support by adding Release, Environment and Trace ID to the event. CheckIns created via the Hangfire integration now also automatically report their duration ([#3320](https://github.com/getsentry/sentry-dotnet/pull/3320))
- The SDK's performance API now works in conjunction with OpenTelemetry's instrumentation. This means that SentrySpans and OTel spans now show up in the same span-tree. ([#3288](https://github.com/getsentry/sentry-dotnet/pull/3288))

### Fixes

- `HttpResponse.Content` is no longer disposed by when using `SentryHttpFailedRequestHandler` on .NET Framework, which was causing an ObjectDisposedException when using Sentry with NSwag ([#3306](https://github.com/getsentry/sentry-dotnet/pull/3306))
- Fix BackgroundWorker exiting when OperationCanceledException is not from shutdown request ([3284](https://github.com/getsentry/sentry-dotnet/pull/3284))
- Envelopes with large attachments no longer get stuck in the queue when using `CacheDirectoryPath` ([#3328](https://github.com/getsentry/sentry-dotnet/pull/3328))

### Dependencies

- Bump Cocoa SDK from v8.21.0 to v8.25.0 ([#3339](https://github.com/getsentry/sentry-dotnet/pull/3339))
  - [changelog](https://github.com/getsentry/sentry-cocoa/blob/main/CHANGELOG.md#8250)
  - [diff](https://github.com/getsentry/sentry-cocoa/compare/8.21.0...8.25.0)

## 4.4.0

### Features

- Metrics now honor any Rate Limits set in HTTP headers returned by Sentry ([#3276](https://github.com/getsentry/sentry-dotnet/pull/3276))

### Fixes

- Fixed normalization for metric tag values for carriage return, line feed and tab characters ([#3281](https://github.com/getsentry/sentry-dotnet/pull/3281))

### Dependencies

- Bump Java SDK from v7.7.0 to v7.8.0 ([#3275](https://github.com/getsentry/sentry-dotnet/pull/3275))
  - [changelog](https://github.com/getsentry/sentry-java/blob/main/CHANGELOG.md#780)
  - [diff](https://github.com/getsentry/sentry-java/compare/7.7.0...7.8.0)

## 4.3.0

### Features

- EnableNetworkEventBreadcrumbs can now be set on the Native Android options ([#3267](https://github.com/getsentry/sentry-dotnet/pull/3267))
- Update normalization of metrics keys, tags and values ([#3271](https://github.com/getsentry/sentry-dotnet/pull/3271))

### Fixes

- Fix missing exception StackTraces in some situations ([#3215](https://github.com/getsentry/sentry-dotnet/pull/3215))
- Scopes now get applied to OTEL spans in ASP.NET Core ([#3221](https://github.com/getsentry/sentry-dotnet/pull/3221))
- Fixed InvalidCastException when setting the SampleRate on Android ([#3258](https://github.com/getsentry/sentry-dotnet/pull/3258))
- Fixed MAUI iOS build issue related to `SentryVersionNumber` and `SentryVersionString` ([#3278](https://github.com/getsentry/sentry-dotnet/pull/3278))

### API changes

- Removed `SentryOptionsExtensions` class - all the public methods moved directly to `SentryOptions` ([#3195](https://github.com/getsentry/sentry-dotnet/pull/3195))

### Dependencies

- Bump CLI from v2.30.0 to v2.31.0 ([#3214](https://github.com/getsentry/sentry-dotnet/pull/3214), [#3218](https://github.com/getsentry/sentry-dotnet/pull/3218), [#3242](https://github.com/getsentry/sentry-dotnet/pull/3242), [#3247](https://github.com/getsentry/sentry-dotnet/pull/3247))
  - [changelog](https://github.com/getsentry/sentry-cli/blob/master/CHANGELOG.md#2310)
  - [diff](https://github.com/getsentry/sentry-cli/compare/2.30.0...2.31.0)
- Bump Native SDK from v0.7.0 to v0.7.2 ([#3237](https://github.com/getsentry/sentry-dotnet/pull/3237), [#3256](https://github.com/getsentry/sentry-dotnet/pull/3256))
  - [changelog](https://github.com/getsentry/sentry-native/blob/master/CHANGELOG.md#072)
  - [diff](https://github.com/getsentry/sentry-native/compare/0.7.0...0.7.2)
- Bump Java SDK from v7.6.0 to v7.7.0 ([#3268](https://github.com/getsentry/sentry-dotnet/pull/3268))
  - [changelog](https://github.com/getsentry/sentry-java/blob/main/CHANGELOG.md#770)
  - [diff](https://github.com/getsentry/sentry-java/compare/7.6.0...7.7.0)

## 4.2.1

### Fixes

- Dynamic Sampling Context not propagated correctly for HttpClient spans ([#3208](https://github.com/getsentry/sentry-dotnet/pull/3208))

## 4.2.0

### Features

- ASP.NET Core: Blocking call detection. An event with the stack trace of the blocking call will be captured as event. ([#2709](https://github.com/getsentry/sentry-dotnet/pull/2709))
    - IMPORTANT: Verify this in test/staging before prod! Blocking calls in hot paths could create a lot of events for your Sentry project.
    - Opt-in via `options.CaptureBlockingCalls = true`
    - Disabled for specific code blocks with `using (new SuppressBlockingDetection())`
    - Doesn't detect everything. See original [Caveats described by Ben Adams](https://github.com/benaadams/Ben.BlockingDetector?tab=readme-ov-file#caveats).
- Added Crons support via `SentrySdk.CaptureCheckIn` and an integration with Hangfire ([#3128](https://github.com/getsentry/sentry-dotnet/pull/3128))
- Common tags set automatically for metrics and metrics summaries are attached to Spans ([#3191](https://github.com/getsentry/sentry-dotnet/pull/3191))

### API changes

- Removed `ScopeExtensions` class - all the public methods moved directly to `Scope` ([#3186](https://github.com/getsentry/sentry-dotnet/pull/3186))

### Fixes

- The Sentry Middleware on ASP.NET Core no longer throws an exception after having been initialized multiple times ([#3185](https://github.com/getsentry/sentry-dotnet/pull/3185))
- Empty strings are used instead of underscores to replace invalid metric tag values ([#3176](https://github.com/getsentry/sentry-dotnet/pull/3176))
- Filtered OpenTelemetry spans are garbage collected correctly ([#3198](https://github.com/getsentry/sentry-dotnet/pull/3198))

### Dependencies

- Bump Java SDK from v7.3.0 to v7.6.0 ([#3164](https://github.com/getsentry/sentry-dotnet/pull/3164), [#3204](https://github.com/getsentry/sentry-dotnet/pull/3204))
  - [changelog](https://github.com/getsentry/sentry-java/blob/main/CHANGELOG.md#760)
  - [diff](https://github.com/getsentry/sentry-java/compare/7.3.0...7.6.0)
- Bump Cocoa SDK from v8.20.0 to v8.21.0 ([#3194](https://github.com/getsentry/sentry-dotnet/pull/3194))
  - [changelog](https://github.com/getsentry/sentry-cocoa/blob/main/CHANGELOG.md#8210)
  - [diff](https://github.com/getsentry/sentry-cocoa/compare/8.20.0...8.21.0)
- Bump CLI from v2.28.6 to v2.30.0 ([#3193](https://github.com/getsentry/sentry-dotnet/pull/3193), [#3203](https://github.com/getsentry/sentry-dotnet/pull/3203))
  - [changelog](https://github.com/getsentry/sentry-cli/blob/master/CHANGELOG.md#2300)
  - [diff](https://github.com/getsentry/sentry-cli/compare/2.28.6...2.30.0)

## 4.1.2

### Fixes

- Metric unit names are now sanitized correctly. This was preventing some built in metrics from showing in the Sentry dashboard ([#3151](https://github.com/getsentry/sentry-dotnet/pull/3151))
- The Sentry OpenTelemetry integration no longer throws an exception with the SDK disabled ([#3156](https://github.com/getsentry/sentry-dotnet/pull/3156))

## 4.1.1

### Fixes

- The SDK can be disabled by setting `options.Dsn = "";` By convention, the SDK allows the DSN set to `string.Empty` to be overwritten by the environment. ([#3147](https://github.com/getsentry/sentry-dotnet/pull/3147))

### Dependencies

- Bump CLI from v2.28.0 to v2.28.6 ([#3145](https://github.com/getsentry/sentry-dotnet/pull/3145), [#3148](https://github.com/getsentry/sentry-dotnet/pull/3148))
  - [changelog](https://github.com/getsentry/sentry-cli/blob/master/CHANGELOG.md#2286)
  - [diff](https://github.com/getsentry/sentry-cli/compare/2.28.0...2.28.6)

## 4.1.0

### Features

- The SDK now automatically collects metrics coming from `OpenTelemetry.Instrumentation.Runtime` ([#3133](https://github.com/getsentry/sentry-dotnet/pull/3133))

### Fixes

- "No service for type 'Sentry.IHub' has been registered" exception when using OpenTelemetry and initializing Sentry via `SentrySdk.Init` ([#3129](https://github.com/getsentry/sentry-dotnet/pull/3129))

## 4.0.3

### Fixes

- To resolve conflicting types due to the SDK adding itself to the global usings:
  - The class `Sentry.Constants` has been renamed to `Sentry.SentryConstants` ([#3125](https://github.com/getsentry/sentry-dotnet/pull/3125))

## 4.0.2

### Fixes

- To resolve conflicting types due to the SDK adding itself to the global usings:
  - The class `Sentry.Context` has been renamed to `Sentry.SentryContext` ([#3121](https://github.com/getsentry/sentry-dotnet/pull/3121))
  - The class `Sentry.Package` has been renamed to `Sentry.SentryPackage` ([#3121](https://github.com/getsentry/sentry-dotnet/pull/3121))
  - The class `Sentry.Request` has been renamed to `Sentry.SentryRequest` ([#3121](https://github.com/getsentry/sentry-dotnet/pull/3121))

### Dependencies

- Bump CLI from v2.27.0 to v2.28.0 ([#3119](https://github.com/getsentry/sentry-dotnet/pull/3119))
  - [changelog](https://github.com/getsentry/sentry-cli/blob/master/CHANGELOG.md#2280)
  - [diff](https://github.com/getsentry/sentry-cli/compare/2.27.0...2.28.0)

## 4.0.1

### Fixes

- To resolve conflicting types due to the SDK adding itself to the global usings:
  - The interface `Sentry.ISession` has been renamed to `Sentry.ISentrySession` ([#3110](https://github.com/getsentry/sentry-dotnet/pull/3110))
  - The interface `Sentry.IJsonSerializable` has been renamed to `Sentry.ISentryJsonSerializable` ([#3116](https://github.com/getsentry/sentry-dotnet/pull/3116))
  - The class `Sentry.Session` has been renamed to `Sentry.SentrySession` ([#3110](https://github.com/getsentry/sentry-dotnet/pull/3110))
  - The class `Sentry.Attachment` has been renamed to `Sentry.SentryAttachment` ([#3116](https://github.com/getsentry/sentry-dotnet/pull/3116))
  - The class `Sentry.Hint` has been renamed to `Sentry.SentryHint` ([#3116](https://github.com/getsentry/sentry-dotnet/pull/3116))

### Dependencies

- Bump Cocoa SDK from v8.19.0 to v8.20.0 ([#3107](https://github.com/getsentry/sentry-dotnet/pull/3107))
  - [changelog](https://github.com/getsentry/sentry-cocoa/blob/main/CHANGELOG.md#8200)
  - [diff](https://github.com/getsentry/sentry-cocoa/compare/8.19.0...8.20.0)

## 4.0.0

This major release includes many exciting new features including support for [Profiling](https://docs.sentry.io/platforms/dotnet/profiling/) and [Metrics](https://docs.sentry.io/platforms/dotnet/metrics/)(preview), [AOT](https://sentry.engineering/blog/should-you-could-you-aot) with [Native Crash Reporting](https://github.com/getsentry/sentry-dotnet/issues/2770), [Spotlight](https://spotlightjs.com/), Screenshots on MAUI and much more. Details about these features and other changes are below.

### .NET target framework changes

We're dropping support for some of the old target frameworks, please check this [GitHub Discussion](https://github.com/getsentry/sentry-dotnet/discussions/2776) for details on why.

- **Replace support for .NET Framework 4.6.1 with 4.6.2** ([#2786](https://github.com/getsentry/sentry-dotnet/pull/2786))

  .NET Framework 4.6.1 was announced on Nov 30, 2015. And went out of support over a year ago, on Apr 26, 2022.

- **Drop .NET Core 3.1 and .NET 5 support** ([#2787](https://github.com/getsentry/sentry-dotnet/pull/2787))

- **Dropped netstandard2.0 support for Sentry.AspNetCore** ([#2807](https://github.com/getsentry/sentry-dotnet/pull/2807))

- **Replace support for .NET 6 on mobile (e.g: `net6.0-android`) with .NET 7** ([#2624](https://github.com/getsentry/sentry-dotnet/pull/2604))

  .NET 6 on mobile has been out of support since May 2023 and with .NET 8, it's no longer possible to build .NET 6 Mobile specific targets.
  For that reason, we're moving the mobile-specific TFMs from `net6.0-platform` to `net7.0-platform`.

  Mobile apps still work on .NET 6 will pull the `Sentry` .NET 6, which offers the .NET-only features,
  without native/platform-specific bindings and SDKs. See [this ticket for more details](https://github.com/getsentry/sentry-dotnet/issues/2623).

- **MAUI dropped Tizen support** ([#2734](https://github.com/getsentry/sentry-dotnet/pull/2734))

### Sentry Self-hosted Compatibility

If you're using `sentry.io` this change does not affect you.
This SDK version is compatible with a self-hosted version of Sentry `22.12.0` or higher. If you are using an older version of [self-hosted Sentry](https://develop.sentry.dev/self-hosted/) (aka on-premise), you will need to [upgrade](https://develop.sentry.dev/self-hosted/releases/).

### Significant change in behavior

- Transaction names for ASP.NET Core are now consistently named `HTTP-VERB /path` (e.g. `GET /home`). Previously, the leading forward slash was missing for some endpoints. ([#2808](https://github.com/getsentry/sentry-dotnet/pull/2808))
- Setting `SentryOptions.Dsn` to `null` now throws `ArgumentNullException` during initialization. ([#2655](https://github.com/getsentry/sentry-dotnet/pull/2655))
- Enable `CaptureFailedRequests` by default ([#2688](https://github.com/getsentry/sentry-dotnet/pull/2688))
- Added `Sentry` namespace to global usings when `ImplicitUsings` is enabled ([#3043](https://github.com/getsentry/sentry-dotnet/pull/3043))
If you have conflicts, you can opt out by adding the following to your `csproj`:
```
<PropertyGroup>
  <SentryImplicitUsings>false</SentryImplicitUsings>
</PropertyGroup>
```
- Transactions' spans are no longer automatically finished with the status `deadline_exceeded` by the transaction. This is now handled by the [Relay](https://github.com/getsentry/relay).
  - Customers self hosting Sentry must use verion 22.12.0 or later ([#3013](https://github.com/getsentry/sentry-dotnet/pull/3013))
- The `User.IpAddress` is now set to `{{auto}}` by default, even when sendDefaultPII is disabled ([#2981](https://github.com/getsentry/sentry-dotnet/pull/2981))
  - The "Prevent Storing of IP Addresses" option in the "Security & Privacy" project settings on sentry.io can be used to control this instead
- The `DiagnosticLogger` signature for `LogWarning` changed to take the `exception` as the first parameter. That way it no longer gets mixed up with the TArgs. ([#2987](https://github.com/getsentry/sentry-dotnet/pull/2987))

### API breaking Changes

If you have compilation errors you can find the affected types or overloads missing in the changelog entries below.

#### Changed APIs

- Class renamed `Sentry.User` to `Sentry.SentryUser` ([#3015](https://github.com/getsentry/sentry-dotnet/pull/3015))
- Class renamed `Sentry.Runtime` to `Sentry.SentryRuntime` ([#3016](https://github.com/getsentry/sentry-dotnet/pull/3016))
- Class renamed `Sentry.Span` to `Sentry.SentrySpan` ([#3021](https://github.com/getsentry/sentry-dotnet/pull/3021))
- Class renamed `Sentry.Transaction` to `Sentry.SentryTransaction` ([#3023](https://github.com/getsentry/sentry-dotnet/pull/3023))
- Rename iOS and MacCatalyst platform-specific options from `Cocoa` to `Native` ([#2940](https://github.com/getsentry/sentry-dotnet/pull/2940))
- Rename iOS platform-specific options `EnableCocoaSdkTracing` to `EnableTracing` ([#2940](https://github.com/getsentry/sentry-dotnet/pull/2940))
- Rename Android platform-specific options from `Android` to `Native` ([#2940](https://github.com/getsentry/sentry-dotnet/pull/2940))
- Rename Android platform-specific options `EnableAndroidSdkTracing` and `EnableAndroidSdkBeforeSend` to `EnableTracing` and `EnableBeforeSend` respectively ([#2940](https://github.com/getsentry/sentry-dotnet/pull/2940))
- Rename iOS and MacCatalyst platform-specific options from `iOS` to `Cocoa` ([#2929](https://github.com/getsentry/sentry-dotnet/pull/2929))
- `ITransaction` has been renamed to `ITransactionTracer`. You will need to update any references to these interfaces in your code to use the new interface names ([#2731](https://github.com/getsentry/sentry-dotnet/pull/2731), [#2870](https://github.com/getsentry/sentry-dotnet/pull/2870))
- `DebugImage` and `DebugMeta` moved to `Sentry.Protocol` namespace. ([#2815](https://github.com/getsentry/sentry-dotnet/pull/2815))
- `SentryClient.Dispose` is no longer obsolete ([#2842](https://github.com/getsentry/sentry-dotnet/pull/2842))
- `ISentryClient.CaptureEvent` overloads have been replaced by a single method accepting optional `Hint` and `Scope` parameters. You will need to pass `hint` as a named parameter from code that calls `CaptureEvent` without passing a `scope` argument. ([#2749](https://github.com/getsentry/sentry-dotnet/pull/2749))
- `TransactionContext` and `SpanContext` constructors were updated. If you're constructing instances of these classes, you will need to adjust the order in which you pass parameters to these. ([#2694](https://github.com/getsentry/sentry-dotnet/pull/2694), [#2696](https://github.com/getsentry/sentry-dotnet/pull/2696))
- The `DiagnosticLogger` signature for `LogError` and `LogFatal` changed to take the `exception` as the first parameter. That way it no longer gets mixed up with the TArgs. The `DiagnosticLogger` now also receives an overload for `LogError` and `LogFatal` that accepts a message only. ([#2715](https://github.com/getsentry/sentry-dotnet/pull/2715))
- `Distribution` added to `IEventLike`. ([#2660](https://github.com/getsentry/sentry-dotnet/pull/2660))
- `StackFrame`'s `ImageAddress`, `InstructionAddress`, and `FunctionId` changed to `long?`. ([#2691](https://github.com/getsentry/sentry-dotnet/pull/2691))
- `DebugImage.ImageAddress` changed to `long?`. ([#2725](https://github.com/getsentry/sentry-dotnet/pull/2725))
- Contexts now inherit from `IDictionary` rather than `ConcurrentDictionary`. The specific dictionary being used is an implementation detail. ([#2729](https://github.com/getsentry/sentry-dotnet/pull/2729))
- The method used to configure a Sentry Sink for Serilog now has an additional overload. Calling `WriteTo.Sentry()` with no arguments will no longer attempt to initialize the SDK (it has optional arguments to configure the behavior of the Sink only). If you want to initialize Sentry at the same time you configure the Sentry Sink then you will need to use the overload of this method that accepts a DSN as the first parameter (e.g. `WriteTo.Sentry("https://d4d82fc1c2c4032a83f3a29aa3a3aff@fake-sentry.io:65535/2147483647")`). ([#2928](https://github.com/getsentry/sentry-dotnet/pull/2928))

#### Removed APIs

- SentrySinkExtensions.ConfigureSentrySerilogOptions is now internal. If you were using this method, please use one of the `SentrySinkExtensions.Sentry` extension methods instead. ([#2902](https://github.com/getsentry/sentry-dotnet/pull/2902))
- A number of `[Obsolete]` options have been removed ([#2841](https://github.com/getsentry/sentry-dotnet/pull/2841))
  - `BeforeSend` - use `SetBeforeSend` instead.
  - `BeforeSendTransaction` - use `SetBeforeSendTransaction` instead.
  - `BeforeBreadcrumb` - use `SetBeforeBreadcrumb` instead.
  - `CreateHttpClientHandler` - use `CreateHttpMessageHandler` instead.
  - `ReportAssemblies` - use `ReportAssembliesMode` instead.
  - `KeepAggregateException` - this property is no longer used and has no replacement.
  - `DisableTaskUnobservedTaskExceptionCapture` method has been renamed to `DisableUnobservedTaskExceptionCapture`.
  - `DebugDiagnosticLogger` - use `TraceDiagnosticLogger` instead.
- A number of iOS/Android-specific `[Obsolete]` options have been removed ([#2856](https://github.com/getsentry/sentry-dotnet/pull/2856))
  - `Distribution` - use `SentryOptions.Distribution` instead.
  - `EnableAutoPerformanceTracking` - use `SetBeforeSendTransaction` instead.
  - `EnableCoreDataTracking` - use `EnableCoreDataTracing` instead.
  - `EnableFileIOTracking` - use `EnableFileIOTracing` instead.
  - `EnableOutOfMemoryTracking` - use `EnableWatchdogTerminationTracking` instead.
  - `EnableUIViewControllerTracking` - use `EnableUIViewControllerTracing` instead.
  - `StitchAsyncCode` - no longer available.
  - `ProfilingTracesInterval` - no longer available.
  - `ProfilingEnabled` - use `ProfilesSampleRate` instead.
- Obsolete `SystemClock` constructor removed, use `SystemClock.Clock` instead. ([#2856](https://github.com/getsentry/sentry-dotnet/pull/2856))
- Obsolete `Runtime.Clone()` removed, this shouldn't have been public in the past and has no replacement. ([#2856](https://github.com/getsentry/sentry-dotnet/pull/2856))
- Obsolete `SentryException.Data` removed, use `SentryException.Mechanism.Data` instead. ([#2856](https://github.com/getsentry/sentry-dotnet/pull/2856))
- Obsolete `AssemblyExtensions` removed, this shouldn't have been public in the past and has no replacement. ([#2856](https://github.com/getsentry/sentry-dotnet/pull/2856))
- Obsolete `SentryDatabaseLogging.UseBreadcrumbs()` removed, it is called automatically and has no replacement. ([#2856](https://github.com/getsentry/sentry-dotnet/pull/2856))
- Obsolete `Scope.GetSpan()` removed, use `Span` property instead. ([#2856](https://github.com/getsentry/sentry-dotnet/pull/2856))
- Obsolete `IUserFactory` removed, use `ISentryUserFactory` instead. ([#2856](https://github.com/getsentry/sentry-dotnet/pull/2856), [#2840](https://github.com/getsentry/sentry-dotnet/pull/2840))
- `IHasMeasurements` has been removed, use `ISpanData` instead. ([#2659](https://github.com/getsentry/sentry-dotnet/pull/2659))
- `IHasBreadcrumbs` has been removed, use `IEventLike` instead. ([#2670](https://github.com/getsentry/sentry-dotnet/pull/2670))
- `ISpanContext` has been removed, use `ITraceContext` instead. ([#2668](https://github.com/getsentry/sentry-dotnet/pull/2668))
- `IHasTransactionNameSource` has been removed, use `ITransactionContext` instead. ([#2654](https://github.com/getsentry/sentry-dotnet/pull/2654))
- ([#2694](https://github.com/getsentry/sentry-dotnet/pull/2694))
- The unused `StackFrame.InstructionOffset` has been removed. ([#2691](https://github.com/getsentry/sentry-dotnet/pull/2691))
- The unused `Scope.Platform` property has been removed. ([#2695](https://github.com/getsentry/sentry-dotnet/pull/2695))
- The obsolete setter `Sentry.PlatformAbstractions.Runtime.Identifier` has been removed ([2764](https://github.com/getsentry/sentry-dotnet/pull/2764))
- `Sentry.Values<T>` is now internal as it is never exposed in the public API ([#2771](https://github.com/getsentry/sentry-dotnet/pull/2771))
- The `TracePropagationTarget` class has been removed, use the `SubstringOrRegexPattern` class instead. ([#2763](https://github.com/getsentry/sentry-dotnet/pull/2763))
- The `WithScope` and `WithScopeAsync` methods have been removed. We have discovered that these methods didn't work correctly in certain desktop contexts, especially when using a global scope. ([#2717](https://github.com/getsentry/sentry-dotnet/pull/2717))

  Replace your usage of `WithScope` with overloads of `Capture*` methods:

  - `SentrySdk.CaptureEvent(SentryEvent @event, Action<Scope> scopeCallback)`
  - `SentrySdk.CaptureMessage(string message, Action<Scope> scopeCallback)`
  - `SentrySdk.CaptureException(Exception exception, Action<Scope> scopeCallback)`

  ```c#
  // Before
  SentrySdk.WithScope(scope =>
  {
    scope.SetTag("key", "value");
    SentrySdk.CaptureEvent(new SentryEvent());
  });

  // After
  SentrySdk.CaptureEvent(new SentryEvent(), scope =>
  {
    // Configure your scope here
    scope.SetTag("key", "value");
  });
  ```

### Features

- Experimental pre-release availability of Metrics. We're exploring the use of Metrics in Sentry. The API will very likely change and we don't yet have any documentation. ([#2949](https://github.com/getsentry/sentry-dotnet/pull/2949))
  - `SentrySdk.Metrics.Set` now additionally accepts `string` as value ([#3092](https://github.com/getsentry/sentry-dotnet/pull/3092))
  - Timing metrics can now be captured with `SentrySdk.Metrics.StartTimer` ([#3075](https://github.com/getsentry/sentry-dotnet/pull/3075))
  - Added support for capturing built-in metrics from the `System.Diagnostics.Metrics` API ([#3052](https://github.com/getsentry/sentry-dotnet/pull/3052))
- `Sentry.Profiling` is now available as a package on [nuget](nuget.org). Be aware that profiling is in alpha and on servers the overhead could be high. Improving the experience for ASP.NET Core is tracked on [this issue](
https://github.com/getsentry/sentry-dotnet/issues/2316) ([#2800](https://github.com/getsentry/sentry-dotnet/pull/2800))
  - iOS profiling support (alpha). ([#2930](https://github.com/getsentry/sentry-dotnet/pull/2930))
- Native crash reporting on NativeAOT published apps (Windows, Linux, macOS). ([#2887](https://github.com/getsentry/sentry-dotnet/pull/2887))
- Support for [Spotlight](https://spotlightjs.com/), a debug tool for local development. ([#2961](https://github.com/getsentry/sentry-dotnet/pull/2961))
  - Enable it with the option `EnableSpotlight`
  - Optionally configure the URL to connect via `SpotlightUrl`. Defaults to `http://localhost:8969/stream`.

### MAUI

- Added screenshot capture support for errors. You can opt-in via `SentryMauiOptions.AttachScreenshots` ([#2965](https://github.com/getsentry/sentry-dotnet/pull/2965))
  - Supports Android and iOS only. Windows is not supported.
- App context now has `in_foreground`, indicating whether the app was in the foreground or the background. ([#2983](https://github.com/getsentry/sentry-dotnet/pull/2983))
- Android: When capturing unhandled exceptions, the SDK now can automatically attach `LogCat` to the event. You can opt-in via `SentryOptions.Android.LogCatIntegration` and configure `SentryOptions.Android.LogCatMaxLines`. ([#2926](https://github.com/getsentry/sentry-dotnet/pull/2926))
  - Available when targeting `net7.0-android` or later, on API level 23 or later.

#### Native AOT

Native AOT publishing support for .NET 8 has been added to Sentry for the following platforms:

- Windows
- Linux
- macOS
- Mac Catalyst
- iOS

There are some functional differences when publishing Native AOT:

- `StackTraceMode.Enhanced` is ignored because it's not available when publishing Native AOT. The mechanism to generate these enhanced stack traces relies heavily on reflection which isn't compatible with trimming.
- Reflection cannot be leveraged for JSON Serialization and you may need to use `SentryOptions.AddJsonSerializerContext` to supply a serialization context for types that you'd like to send to Sentry (e.g. in the `Span.Context`). ([#2732](https://github.com/getsentry/sentry-dotnet/pull/2732), [#2793](https://github.com/getsentry/sentry-dotnet/pull/2793))
- `Ben.Demystifier` is not available as it only runs in JIT mode.
- WinUI applications: When publishing Native AOT, Sentry isn't able to automatically register an unhandled exception handler because that relies on reflection. You'll need to [register the unhandled event handler manually](https://github.com/getsentry/sentry-dotnet/issues/2778) instead.
- For Azure Functions Workers, when AOT/Trimming is enabled we can't use reflection to read route data from the HttpTrigger so the route name will always be `/api/<FUNCTION_NAME>` ([#2920](https://github.com/getsentry/sentry-dotnet/pull/2920))

### Fixes

- Native integration logging on macOS ([#3079](https://github.com/getsentry/sentry-dotnet/pull/3079))
- The scope transaction is now correctly set for Otel transactions ([#3072](https://github.com/getsentry/sentry-dotnet/pull/3072))
- Fixed an issue with tag values in metrics not being properly serialized ([#3065](https://github.com/getsentry/sentry-dotnet/pull/3065))
- Moved the binding to MAUI events for breadcrumb creation from `WillFinishLaunching` to `FinishedLaunching`. This delays the initial instantiation of `app`. ([#3057](https://github.com/getsentry/sentry-dotnet/pull/3057))
- The SDK no longer adds the `WinUIUnhandledExceptionIntegration` on non-Windows platforms ([#3055](https://github.com/getsentry/sentry-dotnet/pull/3055))
- Stop Sentry for MacCatalyst from creating `default.profraw` in the app bundle using xcodebuild archive to build sentry-cocoa ([#2960](https://github.com/getsentry/sentry-dotnet/pull/2960))
- Workaround a .NET 8 NativeAOT crash on transaction finish. ([#2943](https://github.com/getsentry/sentry-dotnet/pull/2943))
- Reworked automatic breadcrumb creation for MAUI. ([#2900](https://github.com/getsentry/sentry-dotnet/pull/2900))
  - The SDK no longer uses reflection to bind to all public element events. This also fixes issues where the SDK would consume third-party events.
  - Added `CreateElementEventsBreadcrumbs` to the SentryMauiOptions to allow users to opt-in automatic breadcrumb creation for `BindingContextChanged`, `ChildAdded`, `ChildRemoved`, and `ParentChanged` on `Element`.
  - Reduced amount of automatic breadcrumbs by limiting the number of bindings created in `VisualElement`, `Window`, `Shell`, `Page`, and `Button`.
- Fixed Sentry SDK has not been initialized when using ASP.NET Core, Serilog, and OpenTelemetry ([#2911](https://github.com/getsentry/sentry-dotnet/pull/2911))
- Android native symbol upload ([#2876](https://github.com/getsentry/sentry-dotnet/pull/2876))
- `Sentry.Serilog` no longer throws if a disabled DSN is provided when initializing Sentry via the Serilog integration ([#2883](https://github.com/getsentry/sentry-dotnet/pull/2883))
- Don't add WinUI exception integration on mobile platforms ([#2821](https://github.com/getsentry/sentry-dotnet/pull/2821))
- `Transactions` are now getting enriched by the client instead of the hub ([#2838](https://github.com/getsentry/sentry-dotnet/pull/2838))
- Fixed an issue when using the SDK together with OpenTelemetry `1.5.0` and newer where the SDK would create transactions for itself. The fix is backward compatible. ([#3001](https://github.com/getsentry/sentry-dotnet/pull/3001))

### Dependencies

- Upgraded to NLog version 5. ([#2697](https://github.com/getsentry/sentry-dotnet/pull/2697))
- Integrate `sentry-native` as a static library in Native AOT builds to enable symbolication. ([#2704](https://github.com/getsentry/sentry-dotnet/pull/2704))


- Bump Cocoa SDK from v8.16.1 to v8.19.0 ([#2910](https://github.com/getsentry/sentry-dotnet/pull/2910), [#2936](https://github.com/getsentry/sentry-dotnet/pull/2936), [#2972](https://github.com/getsentry/sentry-dotnet/pull/2972), [#3005](https://github.com/getsentry/sentry-dotnet/pull/3005), [#3084](https://github.com/getsentry/sentry-dotnet/pull/3084))
  - [changelog](https://github.com/getsentry/sentry-cocoa/blob/main/CHANGELOG.md#8190)
  - [diff](https://github.com/getsentry/sentry-cocoa/compare/8.16.1...8.19.0)
- Bump Java SDK from v6.34.0 to v7.3.0 ([#2932](https://github.com/getsentry/sentry-dotnet/pull/2932), [#2979](https://github.com/getsentry/sentry-dotnet/pull/2979), [#3049](https://github.com/getsentry/sentry-dotnet/pull/3049), (https://github.com/getsentry/sentry-dotnet/pull/3098))
  - [changelog](https://github.com/getsentry/sentry-java/blob/main/CHANGELOG.md#730)
  - [diff](https://github.com/getsentry/sentry-java/compare/6.34.0...7.3.0)
- Bump Native SDK from v0.6.5 to v0.6.7 ([#2914](https://github.com/getsentry/sentry-dotnet/pull/2914), [#3029](https://github.com/getsentry/sentry-dotnet/pull/3029))
  - [changelog](https://github.com/getsentry/sentry-native/blob/master/CHANGELOG.md#070)
  - [diff](https://github.com/getsentry/sentry-native/compare/0.6.5...0.7.0)
- Bump CLI from v2.21.5 to v2.27.0 ([#2901](https://github.com/getsentry/sentry-dotnet/pull/2901), [#2915](https://github.com/getsentry/sentry-dotnet/pull/2915), [#2956](https://github.com/getsentry/sentry-dotnet/pull/2956), [#2985](https://github.com/getsentry/sentry-dotnet/pull/2985), [#2999](https://github.com/getsentry/sentry-dotnet/pull/2999), [#3012](https://github.com/getsentry/sentry-dotnet/pull/3012), [#3030](https://github.com/getsentry/sentry-dotnet/pull/3030), [#3059](https://github.com/getsentry/sentry-dotnet/pull/3059), [#3062](https://github.com/getsentry/sentry-dotnet/pull/3062), [#3073](https://github.com/getsentry/sentry-dotnet/pull/3073), [#3099](https://github.com/getsentry/sentry-dotnet/pull/3099))
  - [changelog](https://github.com/getsentry/sentry-cli/blob/master/CHANGELOG.md#2270)
  - [diff](https://github.com/getsentry/sentry-cli/compare/2.21.5...2.27.0)

## 3.41.4

### Fixes

- Fixed an issue when using the SDK together with Open Telemetry `1.5.0` and newer where the SDK would create transactions for itself. The fix is backward compatible. ([#3001](https://github.com/getsentry/sentry-dotnet/pull/3001))

## 3.41.3

### Fixes

- Fixed Sentry SDK has not been initialised when using ASP.NET Core, Serilog, and OpenTelemetry ([#2918](https://github.com/getsentry/sentry-dotnet/pull/2918))

## 3.41.2

### Fixes

- The SDK no longer fails to finish sessions while capturing an event. This fixes broken crash-free rates ([#2895](https://github.com/getsentry/sentry-dotnet/pull/2895))
- Ignore UnobservedTaskException for QUIC exceptions. See: https://github.com/dotnet/runtime/issues/80111 ([#2894](https://github.com/getsentry/sentry-dotnet/pull/2894))

### Dependencies

- Bump Cocoa SDK from v8.16.0 to v8.16.1 ([#2891](https://github.com/getsentry/sentry-dotnet/pull/2891))
  - [changelog](https://github.com/getsentry/sentry-cocoa/blob/main/CHANGELOG.md#8161)
  - [diff](https://github.com/getsentry/sentry-cocoa/compare/8.16.0...8.16.1)

## 3.41.1

### Fixes

- `CaptureFailedRequests` and `FailedRequestStatusCodes` are now getting respected by the Cocoa SDK. This is relevant for MAUI apps where requests are getting handled natively. ([#2826](https://github.com/getsentry/sentry-dotnet/issues/2826))
- Added `SentryOptions.AutoRegisterTracing` for users who need to control registration of Sentry's tracing middleware ([#2871](https://github.com/getsentry/sentry-dotnet/pull/2871))

### Dependencies

- Bump Cocoa SDK from v8.15.0 to v8.16.0 ([#2812](https://github.com/getsentry/sentry-dotnet/pull/2812), [#2816](https://github.com/getsentry/sentry-dotnet/pull/2816), [#2882](https://github.com/getsentry/sentry-dotnet/pull/2882))
  - [changelog](https://github.com/getsentry/sentry-cocoa/blob/main/CHANGELOG.md#8160)
  - [diff](https://github.com/getsentry/sentry-cocoa/compare/8.15.0...8.16.0)
- Bump CLI from v2.21.2 to v2.21.5 ([#2811](https://github.com/getsentry/sentry-dotnet/pull/2811), [#2834](https://github.com/getsentry/sentry-dotnet/pull/2834), [#2851](https://github.com/getsentry/sentry-dotnet/pull/2851))
  - [changelog](https://github.com/getsentry/sentry-cli/blob/master/CHANGELOG.md#2215)
  - [diff](https://github.com/getsentry/sentry-cli/compare/2.21.2...2.21.5)
- Bump Java SDK from v6.33.1 to v6.34.0 ([#2874](https://github.com/getsentry/sentry-dotnet/pull/2874))
  - [changelog](https://github.com/getsentry/sentry-java/blob/main/CHANGELOG.md#6340)
  - [diff](https://github.com/getsentry/sentry-java/compare/6.33.1...6.34.0)

## 3.41.0

### Features

- Speed up SDK init ([#2784](https://github.com/getsentry/sentry-dotnet/pull/2784))

### Fixes

- Fixed chaining on the IApplicationBuilder for methods like UseRouting and UseEndpoints ([#2726](https://github.com/getsentry/sentry-dotnet/pull/2726))

### Dependencies

- Bump Cocoa SDK from v8.13.0 to v8.15.0 ([#2722](https://github.com/getsentry/sentry-dotnet/pull/2722), [#2740](https://github.com/getsentry/sentry-dotnet/pull/2740), [#2746](https://github.com/getsentry/sentry-dotnet/pull/2746), [#2801](https://github.com/getsentry/sentry-dotnet/pull/2801))
  - [changelog](https://github.com/getsentry/sentry-cocoa/blob/main/CHANGELOG.md#8150)
  - [diff](https://github.com/getsentry/sentry-cocoa/compare/8.13.0...8.15.0)
- Bump Java SDK from v6.30.0 to v6.33.1 ([#2723](https://github.com/getsentry/sentry-dotnet/pull/2723), [#2741](https://github.com/getsentry/sentry-dotnet/pull/2741), [#2783](https://github.com/getsentry/sentry-dotnet/pull/2783), [#2803](https://github.com/getsentry/sentry-dotnet/pull/2803))
  - [changelog](https://github.com/getsentry/sentry-java/blob/main/CHANGELOG.md#6331)
  - [diff](https://github.com/getsentry/sentry-java/compare/6.30.0...6.33.1)

## 3.40.1

### Fixes

- ISentryUserFactory is now public so users can register their own implementations via DI ([#2719](https://github.com/getsentry/sentry-dotnet/pull/2719))

## 3.40.0

### Obsoletion

- `WithScope` and `WithScopeAsync` have been proven to not work correctly in desktop contexts when using a global scope. They are now deprecated in favor of the overloads of `CaptureEvent`, `CaptureMessage`, and `CaptureException`. Those methods provide a callback to a configurable scope. ([#2677](https://github.com/getsentry/sentry-dotnet/pull/2677))
- `StackFrame.InstructionOffset` has not been used in the SDK and has been ignored on the server for years. ([#2689](https://github.com/getsentry/sentry-dotnet/pull/2689))

### Features

- Release of Azure Functions (Isolated Worker/Out-of-Process) support ([#2686](https://github.com/getsentry/sentry-dotnet/pull/2686))

### Fixes

- Scope is now correctly applied to Transactions when using OpenTelemetry on ASP.NET Core ([#2690](https://github.com/getsentry/sentry-dotnet/pull/2690))

### Dependencies

- Bump CLI from v2.20.7 to v2.21.2 ([#2645](https://github.com/getsentry/sentry-dotnet/pull/2645), [#2647](https://github.com/getsentry/sentry-dotnet/pull/2647), [#2698](https://github.com/getsentry/sentry-dotnet/pull/2698))
  - [changelog](https://github.com/getsentry/sentry-cli/blob/master/CHANGELOG.md#2212)
  - [diff](https://github.com/getsentry/sentry-cli/compare/2.20.7...2.21.2)
- Bump Cocoa SDK from v8.12.0 to v8.13.0 ([#2653](https://github.com/getsentry/sentry-dotnet/pull/2653))
  - [changelog](https://github.com/getsentry/sentry-cocoa/blob/main/CHANGELOG.md#8130)
  - [diff](https://github.com/getsentry/sentry-cocoa/compare/8.12.0...8.13.0)
- Bump Java SDK from v6.29.0 to v6.30.0 ([#2685](https://github.com/getsentry/sentry-dotnet/pull/2685))
  - [changelog](https://github.com/getsentry/sentry-java/blob/main/CHANGELOG.md#6300)
  - [diff](https://github.com/getsentry/sentry-java/compare/6.29.0...6.30.0)

## 3.40.0-beta.0

### Features

- Reduced the memory footprint of `SpanId` by refactoring the ID generation ([#2619](https://github.com/getsentry/sentry-dotnet/pull/2619))
- Reduced the memory footprint of `SpanTracer` by initializing the tags lazily ([#2636](https://github.com/getsentry/sentry-dotnet/pull/2636))
- Added distributed tracing without performance for Azure Function Workers ([#2630](https://github.com/getsentry/sentry-dotnet/pull/2630))
- The SDK now provides and overload of `ContinueTrace` that accepts headers as `string` ([#2601](https://github.com/getsentry/sentry-dotnet/pull/2601))
- Sentry tracing middleware now gets configured automatically ([#2602](https://github.com/getsentry/sentry-dotnet/pull/2602))
- Added memory optimisations for GetLastActiveSpan ([#2642](https://github.com/getsentry/sentry-dotnet/pull/2642))

### Fixes

- Resolved issue identifying users with OpenTelemetry ([#2618](https://github.com/getsentry/sentry-dotnet/pull/2618))

### Azure Functions Beta

- Package name changed from `Sentry.AzureFunctions.Worker` to `Sentry.Azure.Functions.Worker`. Note AzureFunctions now is split by a `.`. ([#2637](https://github.com/getsentry/sentry-dotnet/pull/2637))

### Dependencies

- Bump CLI from v2.20.6 to v2.20.7 ([#2604](https://github.com/getsentry/sentry-dotnet/pull/2604))
  - [changelog](https://github.com/getsentry/sentry-cli/blob/master/CHANGELOG.md#2207)
  - [diff](https://github.com/getsentry/sentry-cli/compare/2.20.6...2.20.7)
- Bump Cocoa SDK from v8.11.0 to v8.12.0 ([#2640](https://github.com/getsentry/sentry-dotnet/pull/2640))
  - [changelog](https://github.com/getsentry/sentry-cocoa/blob/main/CHANGELOG.md#8120)
  - [diff](https://github.com/getsentry/sentry-cocoa/compare/8.11.0...8.12.0)

## 3.39.1

### Fixes

- Added Sentry.AspNet.csproj back to Sentry-CI-Build-macOS.slnf ([#2612](https://github.com/getsentry/sentry-dotnet/pull/2612))

## 3.39.0

### Features

- Added additional `DB` attributes to automatically generated spans like `name` and `provider` ([#2583](https://github.com/getsentry/sentry-dotnet/pull/2583))
- `Hints` now accept attachments provided as a file path via `AddAttachment` method ([#2585](https://github.com/getsentry/sentry-dotnet/pull/2585))

### Fixes

- Resolved an isse where the SDK would throw an exception while attempting to set the DynamicSamplingContext but the context exists already. ([#2592](https://github.com/getsentry/sentry-dotnet/pull/2592))

### Dependencies

- Bump CLI from v2.20.5 to v2.20.6 ([#2590](https://github.com/getsentry/sentry-dotnet/pull/2590))
  - [changelog](https://github.com/getsentry/sentry-cli/blob/master/CHANGELOG.md#2206)
  - [diff](https://github.com/getsentry/sentry-cli/compare/2.20.5...2.20.6)
- Bump Cocoa SDK from v8.10.0 to v8.11.0 ([#2594](https://github.com/getsentry/sentry-dotnet/pull/2594))
  - [changelog](https://github.com/getsentry/sentry-cocoa/blob/main/CHANGELOG.md#8110)
  - [diff](https://github.com/getsentry/sentry-cocoa/compare/8.10.0...8.11.0)
- Bump Java SDK from v6.28.0 to v6.29.0 ([#2599](https://github.com/getsentry/sentry-dotnet/pull/2599))
  - [changelog](https://github.com/getsentry/sentry-java/blob/main/CHANGELOG.md#6290)
  - [diff](https://github.com/getsentry/sentry-java/compare/6.28.0...6.29.0)

## 3.36.0

### Features

- Graphql client ([#2538](https://github.com/getsentry/sentry-dotnet/pull/2538))

### Fixes

- Android: Fix proguard/r8 mapping file upload ([#2574](https://github.com/getsentry/sentry-dotnet/pull/2574))

### Dependencies

- Bump Cocoa SDK from v8.9.5 to v8.10.0 ([#2546](https://github.com/getsentry/sentry-dotnet/pull/2546), [#2550](https://github.com/getsentry/sentry-dotnet/pull/2550))
  - [changelog](https://github.com/getsentry/sentry-cocoa/blob/main/CHANGELOG.md#8100)
  - [diff](https://github.com/getsentry/sentry-cocoa/compare/8.9.5...8.10.0)
- Bump gradle/gradle-build-action from 2.7.0 to 2.7.1 ([#2564](https://github.com/getsentry/sentry-dotnet/pull/2564))
  - [diff](https://github.com/gradle/gradle-build-action/compare/v2.7.0...v2.7.1)

## 3.35.1

### Fixes

- The SDK no longer creates transactions with their start date set to `Jan 01, 001` ([#2544](https://github.com/getsentry/sentry-dotnet/pull/2544))

### Dependencies

- Bump CLI from v2.20.4 to v2.20.5 ([#2539](https://github.com/getsentry/sentry-dotnet/pull/2539))
  - [changelog](https://github.com/getsentry/sentry-cli/blob/master/CHANGELOG.md#2205)
  - [diff](https://github.com/getsentry/sentry-cli/compare/2.20.4...2.20.5)
- Bump Cocoa SDK from v8.9.4 to v8.9.5 ([#2542](https://github.com/getsentry/sentry-dotnet/pull/2542))
  - [changelog](https://github.com/getsentry/sentry-cocoa/blob/main/CHANGELOG.md#895)
  - [diff](https://github.com/getsentry/sentry-cocoa/compare/8.9.4...8.9.5)

## 3.35.0

### Features

- Distributed tracing now works independently of the performance feature. This allows you to connect errors to other Sentry instrumented applications ([#2493](https://github.com/getsentry/sentry-dotnet/pull/2493))
- Added Sampling Decision to Trace Envelope Header ([#2495](https://github.com/getsentry/sentry-dotnet/pull/2495))
- Add MinimumEventLevel to Sentry.Log4Net and convert events below it to breadcrumbs ([#2505](https://github.com/getsentry/sentry-dotnet/pull/2505))
- Support transaction finishing automatically with 'idle timeout' (#2452)

### Fixes

- Fixed baggage propagation when an exception is thrown from middleware ([#2487](https://github.com/getsentry/sentry-dotnet/pull/2487))
- Fix Durable Functions preventing orchestrators from completing ([#2491](https://github.com/getsentry/sentry-dotnet/pull/2491))
- Re-enable HubTests.FlushOnDispose_SendsEnvelope ([#2492](https://github.com/getsentry/sentry-dotnet/pull/2492))
- Fixed SDK not sending exceptions via Blazor WebAssembly due to a `PlatformNotSupportedException` ([#2506](https://github.com/getsentry/sentry-dotnet/pull/2506))
- Align SDK with docs regarding session update for dropped events ([#2496](https://github.com/getsentry/sentry-dotnet/pull/2496))
- Introduced `HttpMessageHandler` in favor of the now deprecated `HttpClientHandler` on the options. This allows the SDK to support NSUrlSessionHandler on iOS ([#2503](https://github.com/getsentry/sentry-dotnet/pull/2503))
- Using `Activity.RecordException` now correctly updates the error status of OpenTelemetry Spans ([#2515](https://github.com/getsentry/sentry-dotnet/pull/2515))
- Fixed Transaction name not reporting correctly when using UseExceptionHandler ([#2511](https://github.com/getsentry/sentry-dotnet/pull/2511))
- log4net logging Level.All now maps to SentryLevel.Debug ([#2522]([url](https://github.com/getsentry/sentry-dotnet/pull/2522)))

### Dependencies

- Bump Java SDK from v6.25.1 to v6.28.0 ([#2484](https://github.com/getsentry/sentry-dotnet/pull/2484), [#2498](https://github.com/getsentry/sentry-dotnet/pull/2498), [#2517](https://github.com/getsentry/sentry-dotnet/pull/2517), [#2533](https://github.com/getsentry/sentry-dotnet/pull/2533))
  - [changelog](https://github.com/getsentry/sentry-java/blob/main/CHANGELOG.md#6280)
  - [diff](https://github.com/getsentry/sentry-java/compare/6.25.1...6.28.0)
- Bump CLI from v2.19.4 to v2.20.4 ([#2509](https://github.com/getsentry/sentry-dotnet/pull/2509), [#2518](https://github.com/getsentry/sentry-dotnet/pull/2518), [#2527](https://github.com/getsentry/sentry-dotnet/pull/2527), [#2530](https://github.com/getsentry/sentry-dotnet/pull/2530))
  - [changelog](https://github.com/getsentry/sentry-cli/blob/master/CHANGELOG.md#2204)
  - [diff](https://github.com/getsentry/sentry-cli/compare/2.19.4...2.20.4)
- Bump Cocoa SDK from v8.8.0 to v8.9.4 ([#2479](https://github.com/getsentry/sentry-dotnet/pull/2479), [#2483](https://github.com/getsentry/sentry-dotnet/pull/2483), [#2500](https://github.com/getsentry/sentry-dotnet/pull/2500), [#2510](https://github.com/getsentry/sentry-dotnet/pull/2510), [#2531](https://github.com/getsentry/sentry-dotnet/pull/2531))
  - [changelog](https://github.com/getsentry/sentry-cocoa/blob/main/CHANGELOG.md#894)
  - [diff](https://github.com/getsentry/sentry-cocoa/compare/8.8.0...8.9.4)

## 3.34.0

### Features

- OpenTelemetry Support ([#2453](https://github.com/getsentry/sentry-dotnet/pull/2453))
- Added a MSBuild property `SentryUploadAndroidProguardMapping` to automatically upload the Proguard mapping file when targeting Android ([#2455](https://github.com/getsentry/sentry-dotnet/pull/2455))
- Symbolication for Single File Apps ([#2425](https://github.com/getsentry/sentry-dotnet/pull/2425))
- Add binding to `SwiftAsyncStacktraces` on iOS ([#2436](https://github.com/getsentry/sentry-dotnet/pull/2436))

### Fixes

- Builds targeting Android with `r8` enabled no longer crash during SDK init. The package now contains the required proguard rules ([#2450](https://github.com/getsentry/sentry-dotnet/pull/2450))
- Fix Sentry logger options for MAUI and Azure Functions ([#2423](https://github.com/getsentry/sentry-dotnet/pull/2423))

### Dependencies

- Bump Cocoa SDK from v8.7.3 to v8.8.0 ([#2427](https://github.com/getsentry/sentry-dotnet/pull/2427), [#2430](https://github.com/getsentry/sentry-dotnet/pull/2430))
  - [changelog](https://github.com/getsentry/sentry-cocoa/blob/main/CHANGELOG.md#880)
  - [diff](https://github.com/getsentry/sentry-cocoa/compare/8.7.3...8.8.0)
- Bump CLI from v2.18.1 to v2.19.4 ([#2428](https://github.com/getsentry/sentry-dotnet/pull/2428), [#2431](https://github.com/getsentry/sentry-dotnet/pull/2431), [#2451](https://github.com/getsentry/sentry-dotnet/pull/2451), [#2454](https://github.com/getsentry/sentry-dotnet/pull/2454))
  - [changelog](https://github.com/getsentry/sentry-cli/blob/master/CHANGELOG.md#2194)
  - [diff](https://github.com/getsentry/sentry-cli/compare/2.18.1...2.19.4)
- Bump Java SDK from v6.22.0 to v6.25.1 ([#2429](https://github.com/getsentry/sentry-dotnet/pull/2429), [#2440](https://github.com/getsentry/sentry-dotnet/pull/2440), [#2458](https://github.com/getsentry/sentry-dotnet/pull/2458), [#2476](https://github.com/getsentry/sentry-dotnet/pull/2476))
  - [changelog](https://github.com/getsentry/sentry-java/blob/main/CHANGELOG.md#6251)
  - [diff](https://github.com/getsentry/sentry-java/compare/6.22.0...6.25.1)

## 3.33.1

### Fixes

- SentryHttpMessageHandler added when AddHttpClient is before UseSentry ([#2390](https://github.com/getsentry/sentry-dotnet/pull/2390))
- Set the native sdk name for Android ([#2389](https://github.com/getsentry/sentry-dotnet/pull/2389))
- Fix db connection spans not finishing ([#2398](https://github.com/getsentry/sentry-dotnet/pull/2398))
- Various .NET MAUI fixes / improvements ([#2403](https://github.com/getsentry/sentry-dotnet/pull/2403))
  - The battery level was being reported incorrectly due to percentage multiplier.
  - The device architecture (x64, arm64, etc.) is now reported
  - On Windows, the OS type is now reported as "Windows" instead of "WinUI".  Additionally, the OS display version (ex, "22H2") is now included.
  - `UIKit`, `ABI.Microsoft` and `WinRT`  frames are now marked "system" instead of "in app".
- Reduce debug files uploaded ([#2404](https://github.com/getsentry/sentry-dotnet/pull/2404))
- Fix system frames being marked as "in-app" ([#2408](https://github.com/getsentry/sentry-dotnet/pull/2408))
  - NOTE: This important fix corrects a value that is used during issue grouping, so you may receive new alerts for existing issues after deploying this update.
- DB Connection spans presented poorly ([#2409](https://github.com/getsentry/sentry-dotnet/pull/2409))
- Populate scope's Cookies property ([#2411](https://github.com/getsentry/sentry-dotnet/pull/2411))
- Fix UWP GateKeeper errors ([#2415](https://github.com/getsentry/sentry-dotnet/pull/2415))
- Fix sql client db name ([#2418](https://github.com/getsentry/sentry-dotnet/pull/2418))

### Dependencies

- Bump Cocoa SDK from v8.7.2 to v8.7.3 ([#2394](https://github.com/getsentry/sentry-dotnet/pull/2394))
  - [changelog](https://github.com/getsentry/sentry-cocoa/blob/main/CHANGELOG.md#873)
  - [diff](https://github.com/getsentry/sentry-cocoa/compare/8.7.2...8.7.3)
- Bump Java SDK from v6.19.1 to v6.22.0 ([#2395](https://github.com/getsentry/sentry-dotnet/pull/2395), [#2405](https://github.com/getsentry/sentry-dotnet/pull/2405), [#2417](https://github.com/getsentry/sentry-dotnet/pull/2417))
  - [changelog](https://github.com/getsentry/sentry-java/blob/main/CHANGELOG.md#6220)
  - [diff](https://github.com/getsentry/sentry-java/compare/6.19.1...6.22.0)

## 3.33.0

### Features

- .NET SDK changes for exception groups ([#2287](https://github.com/getsentry/sentry-dotnet/pull/2287))
  - This changes how `AggregateException` is handled.  Instead of filtering them out client-side, the SDK marks them as an "exception group",
    and adds includes data that represents the hierarchical structure of inner exceptions. Sentry now recognizes this server-side,
    improving the accuracy of the issue detail page.
  - Accordingly, the `KeepAggregateException` option is now obsolete and does nothing.  Please remove any usages of `KeepAggregateException`.
  - NOTE: If running Self-Hosted Sentry, you should wait to adopt this SDK update until after updating to the 23.6.0 (est. June 2023) release of Sentry.
    The effect of updating the SDK early will be as if `KeepAggregateException = true` was set.  That will not break anything, but may affect issue grouping and alerts.

### Fixes

- Status messages when uploading symbols or sources are improved. ([#2307](https://github.com/getsentry/sentry-dotnet/issues/2307))

### Dependencies

- Bump CLI from v2.18.0 to v2.18.1 ([#2386](https://github.com/getsentry/sentry-dotnet/pull/2386))
  - [changelog](https://github.com/getsentry/sentry-cli/blob/master/CHANGELOG.md#2181)
  - [diff](https://github.com/getsentry/sentry-cli/compare/2.18.0...2.18.1)

## 3.32.0

### Features

- Azure Functions (Isolated Worker/Out-of-Process) support ([#2346](https://github.com/getsentry/sentry-dotnet/pull/2346))
  - Initial `beta.1` release.  Please give it a try and let us know how it goes!
  - Documentation is TBD.  For now, see `/samples/Sentry.Samples.Azure.Functions.Worker`.

- Add `Hint` support  ([#2351](https://github.com/getsentry/sentry-dotnet/pull/2351))
  - Currently, this allows you to manipulate attachments in the various "before" event delegates.
  - Hints can also be used in event and transaction processors by implementing `ISentryEventProcessorWithHint` or `ISentryTransactionProcessorWithHint`, instead of `ISentryEventProcessor` or `ISentryTransactionProcessor`.
  - Note: Obsoletes the `BeforeSend`, `BeforeSendTransaction`, and `BeforeBreadcrumb` properties on the `SentryOptions` class.  They have been replaced with `SetBeforeSend`, `SetBeforeSendTransaction`, and `SetBeforeBreadcrumb` respectively.  Each one provides overloads both with and without a `Hint` object.

- Allow setting the active span on the scope ([#2364](https://github.com/getsentry/sentry-dotnet/pull/2364))
  - Note: Obsoletes the `Scope.GetSpan` method in favor of a `Scope.Span` property (which now has a setter as well).

- Remove authority from URLs sent to Sentry ([#2365](https://github.com/getsentry/sentry-dotnet/pull/2365))
- Add tag filters to `SentryOptions` ([#2367](https://github.com/getsentry/sentry-dotnet/pull/2367))

### Fixes

- Fix `EnableTracing` option conflict with `TracesSampleRate` ([#2368](https://github.com/getsentry/sentry-dotnet/pull/2368))
  - NOTE: This is a potentially breaking change, as the `TracesSampleRate` property has been made nullable.
    Though extremely uncommon, if you are _retrieving_ the `TracesSampleRate` property for some reason, you will need to account for nulls.
    However, there is no change to the behavior or _typical_ usage of either of these properties.

- CachedTransport gracefully handles malformed envelopes during processing  ([#2371](https://github.com/getsentry/sentry-dotnet/pull/2371))
- Remove extraneous iOS simulator resources when building MAUI apps using Visual Studio "Hot Restart" mode, to avoid hitting Windows max path  ([#2384](https://github.com/getsentry/sentry-dotnet/pull/2384))

### Dependencies

- Bump Cocoa SDK from v8.6.0 to v8.7.1 ([#2359](https://github.com/getsentry/sentry-dotnet/pull/2359), [#2370](https://github.com/getsentry/sentry-dotnet/pull/2370))
  - [changelog](https://github.com/getsentry/sentry-cocoa/blob/main/CHANGELOG.md#871)
  - [diff](https://github.com/getsentry/sentry-cocoa/compare/8.6.0...8.7.1)
- Bump Java SDK from v6.18.1 to v6.19.1 ([#2374](https://github.com/getsentry/sentry-dotnet/pull/2374), [#2381](https://github.com/getsentry/sentry-dotnet/pull/2381))
  - [changelog](https://github.com/getsentry/sentry-java/blob/main/CHANGELOG.md#6191)
  - [diff](https://github.com/getsentry/sentry-java/compare/6.18.1...6.19.1)
- Bump Cocoa SDK from v8.6.0 to v8.7.2 ([#2359](https://github.com/getsentry/sentry-dotnet/pull/2359), [#2370](https://github.com/getsentry/sentry-dotnet/pull/2370), [#2375](https://github.com/getsentry/sentry-dotnet/pull/2375))
  - [changelog](https://github.com/getsentry/sentry-cocoa/blob/main/CHANGELOG.md#872)
  - [diff](https://github.com/getsentry/sentry-cocoa/compare/8.6.0...8.7.2)
- Bump CLI from v2.17.5 to v2.18.0 ([#2380](https://github.com/getsentry/sentry-dotnet/pull/2380))
  - [changelog](https://github.com/getsentry/sentry-cli/blob/master/CHANGELOG.md#2180)
  - [diff](https://github.com/getsentry/sentry-cli/compare/2.17.5...2.18.0)

## 3.31.0

### Features

- Initial work to support profiling in a future release. ([#2206](https://github.com/getsentry/sentry-dotnet/pull/2206))
- Create a Sentry event for failed HTTP requests ([#2320](https://github.com/getsentry/sentry-dotnet/pull/2320))
- Improve `WithScope` and add `WithScopeAsync` ([#2303](https://github.com/getsentry/sentry-dotnet/pull/2303)) ([#2309](https://github.com/getsentry/sentry-dotnet/pull/2309))
- Build .NET Standard 2.1 for Unity ([#2328](https://github.com/getsentry/sentry-dotnet/pull/2328))
- Add `RemoveExceptionFilter`, `RemoveEventProcessor` and `RemoveTransactionProcessor` extension methods on `SentryOptions` ([#2331](https://github.com/getsentry/sentry-dotnet/pull/2331))
- Include Dynamic Sampling Context with error events, when there's a transaction ([#2332](https://github.com/getsentry/sentry-dotnet/pull/2332))

### Fixes

- Buffer payloads asynchronously when appropriate ([#2297](https://github.com/getsentry/sentry-dotnet/pull/2297))
- Restore `System.Reflection.Metadata` dependency for .NET Core 3 ([#2302](https://github.com/getsentry/sentry-dotnet/pull/2302))
- Capture open transactions on disabled hubs ([#2319](https://github.com/getsentry/sentry-dotnet/pull/2319))
- Remove session breadcrumbs ([#2333](https://github.com/getsentry/sentry-dotnet/pull/2333))
- Support synchronous `HttpClient.Send` in `SentryHttpMessageHandler` ([#2336](https://github.com/getsentry/sentry-dotnet/pull/2336))
- Fix ASP.NET Core issue with missing context when using capture methods that configure scope ([#2339](https://github.com/getsentry/sentry-dotnet/pull/2339))
- Improve debug file upload handling ([#2349](https://github.com/getsentry/sentry-dotnet/pull/2349))

### Dependencies

- Bump CLI from v2.17.0 to v2.17.5 ([#2298](https://github.com/getsentry/sentry-dotnet/pull/2298), [#2318](https://github.com/getsentry/sentry-dotnet/pull/2318), [#2321](https://github.com/getsentry/sentry-dotnet/pull/2321), [#2345](https://github.com/getsentry/sentry-dotnet/pull/2345))
  - [changelog](https://github.com/getsentry/sentry-cli/blob/master/CHANGELOG.md#2175)
  - [diff](https://github.com/getsentry/sentry-cli/compare/2.17.0...2.17.5)
- Bump Cocoa SDK from v8.4.0 to v8.6.0 ([#2310](https://github.com/getsentry/sentry-dotnet/pull/2310), [#2344](https://github.com/getsentry/sentry-dotnet/pull/2344))
  - [changelog](https://github.com/getsentry/sentry-cocoa/blob/main/CHANGELOG.md#860)
  - [diff](https://github.com/getsentry/sentry-cocoa/compare/8.4.0...8.6.0)
- Bump Java SDK from v6.17.0 to v6.18.1 ([#2338](https://github.com/getsentry/sentry-dotnet/pull/2338), [#2343](https://github.com/getsentry/sentry-dotnet/pull/2343))
  - [changelog](https://github.com/getsentry/sentry-java/blob/main/CHANGELOG.md#6181)
  - [diff](https://github.com/getsentry/sentry-java/compare/6.17.0...6.18.1)

## 3.30.0

### Features

- Add `FileDiagnosticLogger` to assist with debugging the SDK ([#2242](https://github.com/getsentry/sentry-dotnet/pull/2242))
- Attach stack trace when events have captured an exception without a stack trace ([#2266](https://github.com/getsentry/sentry-dotnet/pull/2266))
- Add `Scope.Clear` and `Scope.ClearBreadcrumbs` methods ([#2284](https://github.com/getsentry/sentry-dotnet/pull/2284))
- Improvements to exception mechanism data ([#2294](https://github.com/getsentry/sentry-dotnet/pull/2294))

### Fixes

- Normalize StackFrame in-app resolution for modules & function prefixes ([#2234](https://github.com/getsentry/sentry-dotnet/pull/2234))
- Calling `AddAspNet` more than once should not block all errors from being sent ([#2253](https://github.com/getsentry/sentry-dotnet/pull/2253))
- Fix Sentry CLI arguments when using custom URL or auth token parameters ([#2259](https://github.com/getsentry/sentry-dotnet/pull/2259))
- Sentry.AspNetCore fix transaction name when path base is used and route starts with a slash ([#2265](https://github.com/getsentry/sentry-dotnet/pull/2265))
- Fix Baggage header parsing in ASP.NET (Framework) ([#2293](https://github.com/getsentry/sentry-dotnet/pull/2293))

### Dependencies

- Bump Cocoa SDK from v8.3.0 to v8.4.0 ([#2237](https://github.com/getsentry/sentry-dotnet/pull/2237), [#2248](https://github.com/getsentry/sentry-dotnet/pull/2248), [#2251](https://github.com/getsentry/sentry-dotnet/pull/2251), [#2285](https://github.com/getsentry/sentry-dotnet/pull/2285))
  - [changelog](https://github.com/getsentry/sentry-cocoa/blob/main/CHANGELOG.md#840)
  - [diff](https://github.com/getsentry/sentry-cocoa/compare/8.3.0...8.4.0)

- Bump CLI from v2.14.4 to v2.17.0 ([#2238](https://github.com/getsentry/sentry-dotnet/pull/2238), [#2244](https://github.com/getsentry/sentry-dotnet/pull/2244), [#2252](https://github.com/getsentry/sentry-dotnet/pull/2252), [#2264](https://github.com/getsentry/sentry-dotnet/pull/2264), [#2292](https://github.com/getsentry/sentry-dotnet/pull/2292))
  - [changelog](https://github.com/getsentry/sentry-cli/blob/master/CHANGELOG.md#2170)
  - [diff](https://github.com/getsentry/sentry-cli/compare/2.14.4...2.17.0)

- Bump Java SDK from v6.15.0 to v6.17.0 ([#2243](https://github.com/getsentry/sentry-dotnet/pull/2243), [#2277](https://github.com/getsentry/sentry-dotnet/pull/2277))
  - [changelog](https://github.com/getsentry/sentry-java/blob/main/CHANGELOG.md#6170)
  - [diff](https://github.com/getsentry/sentry-java/compare/6.15.0...6.17.0)

## 3.29.1

### Fixes

- Get debug image for Full PDB format on Windows ([#2222](https://github.com/getsentry/sentry-dotnet/pull/2222))
- Fix debug files not uploading for `packages.config` nuget ([#2224](https://github.com/getsentry/sentry-dotnet/pull/2224))

### Dependencies

- Bump Cocoa SDK from v8.2.0 to v8.3.0 ([#2220](https://github.com/getsentry/sentry-dotnet/pull/2220))
  - [changelog](https://github.com/getsentry/sentry-cocoa/blob/main/CHANGELOG.md#830)
  - [diff](https://github.com/getsentry/sentry-cocoa/compare/8.2.0...8.3.0)

## 3.29.0

**Notice:** The `<SentryUploadSymbols>` MSBuild property previously defaulted to `true` for projects compiled in `Release` configuration.
It is now `false` by default.  To continue uploading symbols, you must opt-in by setting it to `true`.
See the [MSBuild Setup](https://docs.sentry.io/platforms/dotnet/configuration/msbuild/) docs for further details.

### Features

- Added basic functionality to support `View Hierarchy` ([#2163](https://github.com/getsentry/sentry-dotnet/pull/2163))
- Allow `SentryUploadSources` to work even when not uploading symbols ([#2197](https://github.com/getsentry/sentry-dotnet/pull/2197))
- Add support for `BeforeSendTransaction` ([#2188](https://github.com/getsentry/sentry-dotnet/pull/2188))
- Add `EnableTracing` option to simplify enabling tracing ([#2201](https://github.com/getsentry/sentry-dotnet/pull/2201))
- Make `SentryUploadSymbols` strictly opt-in ([#2216](https://github.com/getsentry/sentry-dotnet/pull/2216))

### Fixes

- Fix assembly not found on Android in Debug configuration ([#2175](https://github.com/getsentry/sentry-dotnet/pull/2175))
- Fix context object with circular reference prevents event from being sent ([#2210](https://github.com/getsentry/sentry-dotnet/pull/2210))

### Dependencies

- Bump Java SDK from v6.13.1 to v6.15.0 ([#2185](https://github.com/getsentry/sentry-dotnet/pull/2185), [#2207](https://github.com/getsentry/sentry-dotnet/pull/2207))
  - [changelog](https://github.com/getsentry/sentry-java/blob/main/CHANGELOG.md#6150)
  - [diff](https://github.com/getsentry/sentry-java/compare/6.13.1...6.15.0)
- Bump CLI from v2.12.0 to v2.14.4 ([#2187](https://github.com/getsentry/sentry-dotnet/pull/2187), [#2215](https://github.com/getsentry/sentry-dotnet/pull/2215))
  - [changelog](https://github.com/getsentry/sentry-cli/blob/master/CHANGELOG.md#2144)
  - [diff](https://github.com/getsentry/sentry-cli/compare/2.12.0...2.14.4)
- Bump Java SDK from v6.13.1 to v6.14.0 ([#2185](https://github.com/getsentry/sentry-dotnet/pull/2185))
  - [changelog](https://github.com/getsentry/sentry-java/blob/main/CHANGELOG.md#6140)
  - [diff](https://github.com/getsentry/sentry-java/compare/6.13.1...6.14.0)
- Bump CLI from v2.12.0 to v2.14.3 ([#2187](https://github.com/getsentry/sentry-dotnet/pull/2187), [#2208](https://github.com/getsentry/sentry-dotnet/pull/2208))
  - [changelog](https://github.com/getsentry/sentry-cli/blob/master/CHANGELOG.md#2143)
  - [diff](https://github.com/getsentry/sentry-cli/compare/2.12.0...2.14.3)
- Bump Cocoa SDK from v7.31.5 to v8.2.0 ([#2203](https://github.com/getsentry/sentry-dotnet/pull/2203))
  - [changelog](https://github.com/getsentry/sentry-cocoa/blob/main/CHANGELOG.md#820)
  - [diff](https://github.com/getsentry/sentry-cocoa/compare/7.31.5...8.2.0)

## 3.28.1

### Fixes

- Fix MAUI missing breadcrumbs for lifecycle and UI events ([#2170](https://github.com/getsentry/sentry-dotnet/pull/2170))
- Fix hybrid sdk names ([#2171](https://github.com/getsentry/sentry-dotnet/pull/2171))
- Fix ASP.NET sdk name ([#2172](https://github.com/getsentry/sentry-dotnet/pull/2172))

## 3.28.0

### Features

- Added `instruction_addr_adjustment` attribute to SentryStackTrace ([#2151](https://github.com/getsentry/sentry-dotnet/pull/2151))

### Fixes

- Workaround Visual Studio "Pair to Mac" issue (on Windows), and Update bundled Cocoa SDK to version 7.31.5 ([#2164](https://github.com/getsentry/sentry-dotnet/pull/2164))
- Sentry SDK assemblies no longer have PDBs embedded. Debug symbols are uploaded to `nuget.org` as `snupkg` packages  ([#2166](https://github.com/getsentry/sentry-dotnet/pull/2166))

### Dependencies

- Bump Java SDK from v6.13.0 to v6.13.1 ([#2168](https://github.com/getsentry/sentry-dotnet/pull/2168))
  - [changelog](https://github.com/getsentry/sentry-java/blob/main/CHANGELOG.md#6131)
  - [diff](https://github.com/getsentry/sentry-java/compare/6.13.0...6.13.1)

## 3.27.1

### Fixes

- Fix Sentry CLI MSBuild for Xamarin and NetFX ([#2154](https://github.com/getsentry/sentry-dotnet/pull/2154))
- Log aborted HTTP requests as debug instead of error ([#2155](https://github.com/getsentry/sentry-dotnet/pull/2155))

## 3.27.0

### Features

- Publish `Sentry.Android.AssemblyReader` as a separate nuget package (for reuse by `Sentry.Xamarin`) ([#2127](https://github.com/getsentry/sentry-dotnet/pull/2127))
- Improvements for Sentry CLI integration ([#2145](https://github.com/getsentry/sentry-dotnet/pull/2145))
- Update bundled Android SDK to version 6.13.0 ([#2147](https://github.com/getsentry/sentry-dotnet/pull/2147))

## 3.26.2

### Fixes

- Fix Sentry CLI integration on Windows ([#2123](https://github.com/getsentry/sentry-dotnet/pull/2123)) ([#2124](https://github.com/getsentry/sentry-dotnet/pull/2124))

## 3.26.1

### Fixes

- Fix issue with Sentry CLI msbuild properties ([#2119](https://github.com/getsentry/sentry-dotnet/pull/2119))

## 3.26.0

### Features

- Use Sentry CLI after build to upload symbols ([#2107](https://github.com/getsentry/sentry-dotnet/pull/2107))

### Fixes

- Logging info instead of warning when skipping debug images ([#2101](https://github.com/getsentry/sentry-dotnet/pull/2101))
- Fix unhandled exception not captured when hub disabled ([#2103](https://github.com/getsentry/sentry-dotnet/pull/2103))
- Fix Android support for Portable PDB format when app uses split APKs ([#2108](https://github.com/getsentry/sentry-dotnet/pull/2108))
- Fix session ending as crashed for unobserved task exceptions ([#2112](https://github.com/getsentry/sentry-dotnet/pull/2112))
- Set absolute path when stripping project path on stack frame ([#2117](https://github.com/getsentry/sentry-dotnet/pull/2117))

## 3.25.0

### Features

- Add support for Portable PDB format ([#2050](https://github.com/getsentry/sentry-dotnet/pull/2050))
- Update bundled Android SDK to version 6.10.0([#2095](https://github.com/getsentry/sentry-dotnet/pull/2095))
- Update bundled Cocoa SDK to version 7.31.4 ([#2096](https://github.com/getsentry/sentry-dotnet/pull/2096))

### Fixes

- Fix db warnings caused by transaction sampled out ([#2097](https://github.com/getsentry/sentry-dotnet/pull/2097))

## 3.24.1

### Fixes

- Fix missing stack trace on UnobservedTaskException ([#2067](https://github.com/getsentry/sentry-dotnet/pull/2067))
- Fix warning caused by db connection span closed prematurely ([#2068](https://github.com/getsentry/sentry-dotnet/pull/2068))
- Attach db connections to child spans correctly ([#2071](https://github.com/getsentry/sentry-dotnet/pull/2071))
- Improve MAUI event bindings ([#2089](https://github.com/getsentry/sentry-dotnet/pull/2089))

## 3.24.0

### Features

- Simplify API for flushing events ([#2030](https://github.com/getsentry/sentry-dotnet/pull/2030))
- Update bundled Cocoa SDK to version 7.31.1 ([#2053](https://github.com/getsentry/sentry-dotnet/pull/2053))
- Update bundled Android SDK to version 6.7.1 ([#2058](https://github.com/getsentry/sentry-dotnet/pull/2058))

### Fixes

- Update unobserved task exception integration ([#2034](https://github.com/getsentry/sentry-dotnet/pull/2034))
- Fix trace propagation targets setter ([#2035](https://github.com/getsentry/sentry-dotnet/pull/2035))
- Fix DiagnosticSource integration disabled incorrectly with TracesSampler ([#2039](https://github.com/getsentry/sentry-dotnet/pull/2039))
- Update transitive dependencies to resolve security warnings ([#2045](https://github.com/getsentry/sentry-dotnet/pull/2045))
- Fix issue with Hot Restart for iOS ([#2047](https://github.com/getsentry/sentry-dotnet/pull/2047))
- Fix `CacheDirectoryPath` option on MAUI ([#2055](https://github.com/getsentry/sentry-dotnet/pull/2055))

## 3.23.1

### Fixes

- Fix concurrency bug in caching transport ([#2026](https://github.com/getsentry/sentry-dotnet/pull/2026))

## 3.23.0

### Features

- Update bundled Android SDK to version 6.5.0 ([#1984](https://github.com/getsentry/sentry-dotnet/pull/1984))
- Update bundled Cocoa SDK to version 7.28.0 ([#1988](https://github.com/getsentry/sentry-dotnet/pull/1988))
- Allow custom processors to be added as a scoped dependency ([#1979](https://github.com/getsentry/sentry-dotnet/pull/1979))
- Support DI for custom transaction processors ([#1993](https://github.com/getsentry/sentry-dotnet/pull/1993))
- Mark Transaction as aborted when unhandled exception occurs ([#1996](https://github.com/getsentry/sentry-dotnet/pull/1996))
- Build Windows and Tizen targets for `Sentry.Maui` ([#2005](https://github.com/getsentry/sentry-dotnet/pull/2005))
- Add Custom Measurements API ([#2013](https://github.com/getsentry/sentry-dotnet/pull/2013))
- Add `ISpan.GetTransaction` convenience method ([#2014](https://github.com/getsentry/sentry-dotnet/pull/2014))

### Fixes

- Split Android and Cocoa bindings into separate projects ([#1983](https://github.com/getsentry/sentry-dotnet/pull/1983))
  - NuGet package `Sentry` now depends on `Sentry.Bindings.Android` for `net6.0-android` targets.
  - NuGet package `Sentry` now depends on `Sentry.Bindings.Cocoa` for `net6.0-ios` and `net6.0-maccatalyst` targets.
- Exclude EF error message from logging ([#1980](https://github.com/getsentry/sentry-dotnet/pull/1980))
- Ensure logs with lower levels are captured by `Sentry.Extensions.Logging` ([#1992](https://github.com/getsentry/sentry-dotnet/pull/1992))
- Fix bug with pre-formatted strings passed to diagnostic loggers ([#2004](https://github.com/getsentry/sentry-dotnet/pull/2004))
- Fix DI issue by binding to MAUI using lifecycle events ([#2006](https://github.com/getsentry/sentry-dotnet/pull/2006))
- Unhide `SentryEvent.Exception` ([#2011](https://github.com/getsentry/sentry-dotnet/pull/2011))
- Bump `Google.Cloud.Functions.Hosting` to version 1.1.0 ([#2015](https://github.com/getsentry/sentry-dotnet/pull/2015))
- Fix default host issue for the Sentry Tunnel middleware ([#2019](https://github.com/getsentry/sentry-dotnet/pull/2019))

## 3.22.0

### Features

- `SentryOptions.AttachStackTrace` is now enabled by default. ([#1907](https://github.com/getsentry/sentry-dotnet/pull/1907))
- Update Sentry Android SDK to version 6.4.1 ([#1911](https://github.com/getsentry/sentry-dotnet/pull/1911))
- Update Sentry Cocoa SDK to version 7.24.1 ([#1912](https://github.com/getsentry/sentry-dotnet/pull/1912))
- Add `TransactionNameSource` annotation ([#1910](https://github.com/getsentry/sentry-dotnet/pull/1910))
- Use URL path in transaction names instead of "Unknown Route" ([#1919](https://github.com/getsentry/sentry-dotnet/pull/1919))
  - NOTE: This change effectively ungroups transactions that were previously grouped together under "Unkown Route".
- Add `User.Segment` property ([#1920](https://github.com/getsentry/sentry-dotnet/pull/1920))
- Add support for custom `JsonConverter`s ([#1934](https://github.com/getsentry/sentry-dotnet/pull/1934))
- Support more types for message template tags in SentryLogger ([#1945](https://github.com/getsentry/sentry-dotnet/pull/1945))
- Support Dynamic Sampling ([#1953](https://github.com/getsentry/sentry-dotnet/pull/1953))

### Fixes

- Reduce lock contention when sampling ([#1915](https://github.com/getsentry/sentry-dotnet/pull/1915))
- Dont send transaction for OPTIONS web request ([#1921](https://github.com/getsentry/sentry-dotnet/pull/1921))
- Fix missing details when aggregate exception is filtered out ([#1922](https://github.com/getsentry/sentry-dotnet/pull/1922))
- Exception filters should consider child exceptions of an `AggregateException` ([#1924](https://github.com/getsentry/sentry-dotnet/pull/1924))
- Add Blazor WASM detection to set IsGlobalModeEnabled to true ([#1931](https://github.com/getsentry/sentry-dotnet/pull/1931))
- Respect Transaction.IsSampled in SqlListener ([#1933](https://github.com/getsentry/sentry-dotnet/pull/1933))
- Ignore null Context values ([#1942](https://github.com/getsentry/sentry-dotnet/pull/1942))
- Tags should not differ based on current culture ([#1949](https://github.com/getsentry/sentry-dotnet/pull/1949))
- Always recalculate payload length ([#1957](https://github.com/getsentry/sentry-dotnet/pull/1957))
- Fix issues with envelope deserialization ([#1965](https://github.com/getsentry/sentry-dotnet/pull/1965))
- Set default trace status to `ok` instead of `unknown_error` ([#1970](https://github.com/getsentry/sentry-dotnet/pull/1970))
- Fix reported error count on a crashed session update ([#1972](https://github.com/getsentry/sentry-dotnet/pull/1972))

## 3.21.0

Includes Sentry.Maui Preview 3

### Features

- Add ISentryTransactionProcessor ([#1862](https://github.com/getsentry/sentry-dotnet/pull/1862))
- Added 'integrations' to SdkVersion ([#1820](https://github.com/getsentry/sentry-dotnet/pull/1820))
- Updated Sentry Android SDK to version 6.3.0 ([#1826](https://github.com/getsentry/sentry-dotnet/pull/1826))
- Add the Sentry iOS SDK ([#1829](https://github.com/getsentry/sentry-dotnet/pull/1829))
- Enable Scope Sync for iOS ([#1834](https://github.com/getsentry/sentry-dotnet/pull/1834))
- Add API for deliberately crashing an app ([#1842](https://github.com/getsentry/sentry-dotnet/pull/1842))
- Add Mac Catalyst target ([#1848](https://github.com/getsentry/sentry-dotnet/pull/1848))
- Add `Distribution` properties ([#1851](https://github.com/getsentry/sentry-dotnet/pull/1851))
- Add and configure options for the iOS SDK ([#1849](https://github.com/getsentry/sentry-dotnet/pull/1849))
- Set default `Release` and `Distribution` for iOS and Android ([#1856](https://github.com/getsentry/sentry-dotnet/pull/1856))
- Apply WinUI 3 exception handler in Sentry core ([#1863](https://github.com/getsentry/sentry-dotnet/pull/1863))
- Copy context info from iOS ([#1884](https://github.com/getsentry/sentry-dotnet/pull/1884))

### Fixes

- Parse "Mono Unity IL2CPP" correctly in platform runtime name ([#1742](https://github.com/getsentry/sentry-dotnet/pull/1742))
- Fix logging loop with NLog sentry ([#1824](https://github.com/getsentry/sentry-dotnet/pull/1824))
- Fix logging loop with Serilog sentry ([#1828](https://github.com/getsentry/sentry-dotnet/pull/1828))
- Skip attachment if stream is empty ([#1854](https://github.com/getsentry/sentry-dotnet/pull/1854))
- Allow some mobile options to be modified from defaults ([#1857](https://github.com/getsentry/sentry-dotnet/pull/1857))
- Fix environment name casing issue ([#1861](https://github.com/getsentry/sentry-dotnet/pull/1861))
- Null check HttpContext in SystemWebVersionLocator ([#1881](https://github.com/getsentry/sentry-dotnet/pull/1881))
- Fix detection of .NET Framework 4.8.1 ([#1885](https://github.com/getsentry/sentry-dotnet/pull/1885))
- Flush caching transport with main flush ([#1890](https://github.com/getsentry/sentry-dotnet/pull/1890))
- Fix Sentry interfering with MAUI's focus events ([#1891](https://github.com/getsentry/sentry-dotnet/pull/1891))
- Stop using `server-os` and `server-runtime` ([#1893](https://github.com/getsentry/sentry-dotnet/pull/1893))

## 3.20.1

### Fixes

- URGENT: Fix events rejected due to duplicate `sent_at` header when offline caching is enabled through `CacheDirectoryPath` ([#1818](https://github.com/getsentry/sentry-dotnet/pull/1818))
- Fix null ref in aspnet TryGetTraceHeader ([#1807](https://github.com/getsentry/sentry-dotnet/pull/1807))

## 3.20.0

### Features

- Use `sent_at` instead of `sentry_timestamp` to reduce clock skew ([#1690](https://github.com/getsentry/sentry-dotnet/pull/1690))
- Send project root path with events ([#1739](https://github.com/getsentry/sentry-dotnet/pull/1739))

### Fixes

- Detect MVC versioning in route ([#1731](https://github.com/getsentry/sentry-dotnet/pull/1731))
- Fix error with `ConcurrentHashMap` on Android <= 9 ([#1761](https://github.com/getsentry/sentry-dotnet/pull/1761))
- Minor improvements to `BackgroundWorker` ([#1773](https://github.com/getsentry/sentry-dotnet/pull/1773))
- Make GzipRequestBodyHandler respect async ([#1776](https://github.com/getsentry/sentry-dotnet/pull/1776))
- Fix race condition in handling of `InitCacheFlushTimeout` ([#1784](https://github.com/getsentry/sentry-dotnet/pull/1784))
- Fix exceptions on background thread not reported in Unity ([#1794](https://github.com/getsentry/sentry-dotnet/pull/1794))

## 3.19.0

Includes Sentry.Maui Preview 2

### Features

- Expose `EnumerateChainedExceptions` ([#1733](https://github.com/getsentry/sentry-dotnet/pull/1733))
- Android Scope Sync ([#1737](https://github.com/getsentry/sentry-dotnet/pull/1737))
- Enable logging in MAUI ([#1738](https://github.com/getsentry/sentry-dotnet/pull/1738))
- Support `IntPtr` and `UIntPtr` serialization ([#1746](https://github.com/getsentry/sentry-dotnet/pull/1746))
- Log Warning when secret is detected in DSN ([#1749](https://github.com/getsentry/sentry-dotnet/pull/1749))
- Catch permission exceptions on Android ([#1750](https://github.com/getsentry/sentry-dotnet/pull/1750))
- Enable offline caching in MAUI ([#1753](https://github.com/getsentry/sentry-dotnet/pull/1753))
- Send client report when flushing queue ([#1757](https://github.com/getsentry/sentry-dotnet/pull/1757))

### Fixes

- Set MAUI minimum version ([#1728](https://github.com/getsentry/sentry-dotnet/pull/1728))
- Don't allow `SentryDiagnosticListenerIntegration` to be added multiple times ([#1748](https://github.com/getsentry/sentry-dotnet/pull/1748))
- Catch permission exceptions for MAUI ([#1750](https://github.com/getsentry/sentry-dotnet/pull/1750))
- Don't allow newlines in diagnostic logger messages ([#1756](https://github.com/getsentry/sentry-dotnet/pull/1756))

## 3.18.0

Includes Sentry.Maui Preview 1

### Features

- Move tunnel functionality into Sentry.AspNetCore ([#1645](https://github.com/getsentry/sentry-dotnet/pull/1645))
- Make `HttpContext` available for sampling decisions ([#1682](https://github.com/getsentry/sentry-dotnet/pull/1682))
- Send the .NET Runtime Identifier to Sentry ([#1708](https://github.com/getsentry/sentry-dotnet/pull/1708))
- Added a new `net6.0-android` target for the `Sentry` core library, which bundles the [Sentry Android SDK](https://docs.sentry.io/platforms/android/):
  - Initial .NET 6 Android support ([#1288](https://github.com/getsentry/sentry-dotnet/pull/1288))
  - Update Android Support ([#1669](https://github.com/getsentry/sentry-dotnet/pull/1669))
  - Update Sentry-Android to 6.0.0-rc.1 ([#1686](https://github.com/getsentry/sentry-dotnet/pull/1686))
  - Update Sentry-Android to 6.0.0 ([#1697](https://github.com/getsentry/sentry-dotnet/pull/1697))
  - Set Java/Android SDK options ([#1694](https://github.com/getsentry/sentry-dotnet/pull/1694))
  - Refactor and update Android options ([#1705](https://github.com/getsentry/sentry-dotnet/pull/1705))
  - Add Android OS information to the event context ([#1716](https://github.com/getsentry/sentry-dotnet/pull/1716))
- Added a new `Sentry.Maui` integration library for the [.NET MAUI](https://dotnet.microsoft.com/apps/maui) platform:
  - Initial MAUI support ([#1663](https://github.com/getsentry/sentry-dotnet/pull/1663))
  - Continue with adding MAUI support ([#1670](https://github.com/getsentry/sentry-dotnet/pull/1670))
  - MAUI events become extra context in Sentry events ([#1706](https://github.com/getsentry/sentry-dotnet/pull/1706))
  - Add options for PII breadcrumbs from MAUI events ([#1709](https://github.com/getsentry/sentry-dotnet/pull/1709))
  - Add device information to the event context ([#1713](https://github.com/getsentry/sentry-dotnet/pull/1713))
  - Add platform OS information to the event context ([#1717](https://github.com/getsentry/sentry-dotnet/pull/1717))

### Fixes

- Remove IInternalSdkIntegration ([#1656](https://github.com/getsentry/sentry-dotnet/pull/1656))
- On async Main, dont unregister unhandled exception before capturing crash  ([#321](https://github.com/getsentry/sentry-dotnet/issues/321))
- Handle BadHttpRequestException from Kestrel inside SentryTunnelMiddleware ([#1673](https://github.com/getsentry/sentry-dotnet/pull/1673))
- Improve timestamp precision of transactions and spans ([#1680](https://github.com/getsentry/sentry-dotnet/pull/1680))
- Flatten AggregateException ([#1672](https://github.com/getsentry/sentry-dotnet/pull/1672))
  - NOTE: This can affect grouping. You can keep the original behavior by setting the option `KeepAggregateException` to `true`.
- Serialize stack frame addresses as strings. ([#1692](https://github.com/getsentry/sentry-dotnet/pull/1692))
- Improve serialization perf and fix memory leak in `SentryEvent` ([#1693](https://github.com/getsentry/sentry-dotnet/pull/1693))
- Add type checking in contexts TryGetValue ([#1700](https://github.com/getsentry/sentry-dotnet/pull/1700))
- Restore serialization of the `Platform` name ([#1702](https://github.com/getsentry/sentry-dotnet/pull/1702))

## 3.17.1

### Fixes

- Rework how the `InitCacheFlushTimeout` option is implemented. ([#1644](https://github.com/getsentry/sentry-dotnet/pull/1644))
- Add retry logic to the caching transport when moving files back from the processing folder. ([#1649](https://github.com/getsentry/sentry-dotnet/pull/1649))

## 3.17.0

**Notice:** If you are using self-hosted Sentry, this version and forward requires either Sentry version >= [21.9.0](https://github.com/getsentry/relay/blob/master/CHANGELOG.md#2190), or you must manually disable sending client reports via the `SendClientReports` option.

### Features

- Collect and send Client Reports to Sentry, which contain counts of discarded events. ([#1556](https://github.com/getsentry/sentry-dotnet/pull/1556))
- Expose `ITransport` and `SentryOptions.Transport` public, to support using custom transports ([#1602](https://github.com/getsentry/sentry-dotnet/pull/1602))
- Android native crash support ([#1288](https://github.com/getsentry/sentry-dotnet/pull/1288))

### Fixes

- Workaround `System.Text.Json` issue with Unity IL2CPP. ([#1583](https://github.com/getsentry/sentry-dotnet/pull/1583))
- Demystify stack traces for exceptions that fire in a `BeforeSend` callback. ([#1587](https://github.com/getsentry/sentry-dotnet/pull/1587))
- Obsolete `Platform` and always write `csharp` ([#1610](https://github.com/getsentry/sentry-dotnet/pull/1610))
- Fix a minor issue in the caching transport related to recovery of files from previous session. ([#1617](https://github.com/getsentry/sentry-dotnet/pull/1617))
- Better DisableAppDomainProcessExitFlush docs ([#1634](https://github.com/getsentry/sentry-dotnet/pull/1634))

## 3.16.0

### Features

- Use a default value of 60 seconds if a `Retry-After` header is not present. ([#1537](https://github.com/getsentry/sentry-dotnet/pull/1537))
- Add new Protocol definitions for DebugImages and AddressMode ([#1513](https://github.com/getsentry/sentry-dotnet/pull/1513))
- Add `HttpTransport` extensibility and synchronous serialization support ([#1560](https://github.com/getsentry/sentry-dotnet/pull/1560))
- Add `UseAsyncFileIO` to Sentry options (enabled by default) ([#1564](https://github.com/getsentry/sentry-dotnet/pull/1564))

### Fixes

- Fix event dropped by bad attachment when no logger is set. ([#1557](https://github.com/getsentry/sentry-dotnet/pull/1557))
- Ignore zero properties for MemoryInfo ([#1531](https://github.com/getsentry/sentry-dotnet/pull/1531))
- Cleanup diagnostic source ([#1529](https://github.com/getsentry/sentry-dotnet/pull/1529))
- Remove confusing message Successfully sent cached envelope ([#1542](https://github.com/getsentry/sentry-dotnet/pull/1542))
- Fix infinite loop in SentryDatabaseLogging.UseBreadcrumbs ([#1543](https://github.com/getsentry/sentry-dotnet/pull/1543))
- GetFromRuntimeInformation() in try-catch  ([#1554](https://github.com/getsentry/sentry-dotnet/pull/1554))
- Make `Contexts` properties more thread-safe ([#1571](https://github.com/getsentry/sentry-dotnet/pull/1571))
- Fix `PlatformNotSupportedException` exception on `net6.0-maccatalyst` targets ([#1567](https://github.com/getsentry/sentry-dotnet/pull/1567))
- In ASP.Net Core, make sure that `SentrySdk.LastEventId` is accessible from exception handler pages ([#1573](https://github.com/getsentry/sentry-dotnet/pull/1573))

## 3.15.0

### Features

- Expose ConfigureAppFrame as a public static function. ([#1493](https://github.com/getsentry/sentry-dotnet/pull/1493))

### Fixes

- Make `SentryDiagnosticSubscriber._disposableListeners` thread safe ([#1506](https://github.com/getsentry/sentry-dotnet/pull/1506))
- Adjust database span names by replacing `_` to `.`. `db.query_compiler` becomes `db.query.compile`. ([#1502](https://github.com/getsentry/sentry-dotnet/pull/1502))

## 3.14.1

### Fixes

- Fix caching transport with attachments ([#1489](https://github.com/getsentry/sentry-dotnet/pull/1489))
- Revert Sentry in implicit usings ([#1490](https://github.com/getsentry/sentry-dotnet/pull/1490))

## 3.14.0

### Features

- Add the delegate TransactionNameProvider to allow the name definition from Unknown transactions on ASP.NET Core ([#1421](https://github.com/getsentry/sentry-dotnet/pull/1421))
- SentrySDK.WithScope is now obsolete in favour of overloads of CaptureEvent, CaptureMessage, CaptureException ([#1412](https://github.com/getsentry/sentry-dotnet/pull/1412))
- Add Sentry to global usings when ImplicitUsings is enabled (`<ImplicitUsings>true</ImplicitUsings>`) ([#1398](https://github.com/getsentry/sentry-dotnet/pull/1398))
- The implementation of the background worker can now be changed ([#1450](https://github.com/getsentry/sentry-dotnet/pull/1450))
- Map reg key 528449 to net48 ([#1465](https://github.com/getsentry/sentry-dotnet/pull/1465))
- Improve logging for failed JSON serialization ([#1473](https://github.com/getsentry/sentry-dotnet/pull/1473))

### Fixes

- Handle exception from crashedLastRun callback ([#1328](https://github.com/getsentry/sentry-dotnet/pull/1328))
- Reduced the logger noise from EF when not using Performance Monitoring ([#1441](https://github.com/getsentry/sentry-dotnet/pull/1441))
- Create CachingTransport directories in constructor to avoid DirectoryNotFoundException ([#1432](https://github.com/getsentry/sentry-dotnet/pull/1432))
- UnobservedTaskException is now considered as Unhandled ([#1447](https://github.com/getsentry/sentry-dotnet/pull/1447))
- Avoid calls the Thread.CurrentThread where possible ([#1466](https://github.com/getsentry/sentry-dotnet/pull/1466))
- Rename thread pool protocol keys to snake case ([#1472](https://github.com/getsentry/sentry-dotnet/pull/1472))
- Treat IOException as a network issue ([#1476](https://github.com/getsentry/sentry-dotnet/pull/1476))
- Fix incorrect sdk name in envelope header ([#1474](https://github.com/getsentry/sentry-dotnet/pull/1474))
- Use Trace.WriteLine for TraceDiagnosticLogger ([#1475](https://github.com/getsentry/sentry-dotnet/pull/1475))
- Remove Exception filters to work around Unity bug on 2019.4.35f IL2CPP ([#1486](https://github.com/getsentry/sentry-dotnet/pull/1486))

## 3.13.0

### Features

- Add CaptureLastError as an extension method to the Server class on ASP.NET ([#1411](https://github.com/getsentry/sentry-dotnet/pull/1411))
- Add IsDynamicCode* to events ([#1418](https://github.com/getsentry/sentry-dotnet/pull/1418))

### Fixes

- Dispose of client should only flush ([#1354](https://github.com/getsentry/sentry-dotnet/pull/1354))

## 3.12.3

### Fixes

- Events no longer get dropped because of non-serializable contexts or attachments ([#1401](https://github.com/getsentry/sentry-dotnet/pull/1401))
- Add MemoryInfo to sentry event ([#1337](https://github.com/getsentry/sentry-dotnet/pull/1337))
- Report ThreadPool stats ([#1399](https://github.com/getsentry/sentry-dotnet/pull/1399))

## 3.12.2

### Fixes

- log through serialization ([#1388](https://github.com/getsentry/sentry-dotnet/pull/1388))
- Attaching byte arrays to the scope no longer leads to ObjectDisposedException ([#1384](https://github.com/getsentry/sentry-dotnet/pull/1384))
- Operation cancel while flushing cache no longer logs an errors ([#1352](https://github.com/getsentry/sentry-dotnet/pull/1352))
- Dont fail for attachment read error ([#1378](https://github.com/getsentry/sentry-dotnet/pull/1378))
- Fix file locking in attachments ([#1377](https://github.com/getsentry/sentry-dotnet/pull/1377))

## 3.12.1

### Features

- Dont log "Ignoring request with Size" when null ([#1348](https://github.com/getsentry/sentry-dotnet/pull/1348))
- Move to stable v6 for `Microsoft.Extensions.*` packages ([#1347](https://github.com/getsentry/sentry-dotnet/pull/1347))
- bump Ben.Demystifier adding support for Microsoft.Bcl.AsyncInterfaces([#1349](https://github.com/getsentry/sentry-dotnet/pull/1349))

### Fixes

- Fix EF Core garbage collected messages and ordering ([#1368](https://github.com/getsentry/sentry-dotnet/pull/1368))
- Update X-Sentry-Auth header to include correct sdk name and version ([#1333](https://github.com/getsentry/sentry-dotnet/pull/1333))

## 3.12.0

### Features

- Add automatic spans to Entity Framework operations ([#1107](https://github.com/getsentry/sentry-dotnet/pull/1107))

### Fixes

- Avoid using the same connection Span for the same ConnectionId ([#1317](https://github.com/getsentry/sentry-dotnet/pull/1317))
- Finish unfinished Spans on Transaction completion ([#1296](https://github.com/getsentry/sentry-dotnet/pull/1296))

## 3.12.0-alpha.1

### Features

- .NET 6 specific targets ([#939](https://github.com/getsentry/sentry-dotnet/pull/939))

## 3.11.1

### Fixes

- Forward the IP of the client with whe tunnel middleware ([#1310](getsentry/sentry-dotnet/pull/1310))

## 3.11.0

### Features

- Sentry Sessions status as Breadcrumbs ([#1263](https://github.com/getsentry/sentry-dotnet/pull/1263))
- Enhance GCP Integraction with performance monitoring and revision number ([#1286](https://github.com/getsentry/sentry-dotnet/pull/1286))
- Bump Ben.Demystifier to support .NET 6 ([#1290](https://github.com/getsentry/sentry-dotnet/pull/1290))

### Fixes

- ASP.NET Core: Data from Scope in options should be applied on each request ([#1270](https://github.com/getsentry/sentry-dotnet/pull/1270))
- Add missing `ConfigureAwaits(false)` for `async using` ([#1276](https://github.com/getsentry/sentry-dotnet/pull/1276))
- Fix missing handled tag when events are logged via an ASP.NET Core pipeline logger ([#1284](getsentry/sentry-dotnet/pull/1284))

## 3.10.0

### Features

- Add additional primitive values as tags on SentryLogger ([#1246](https://github.com/getsentry/sentry-dotnet/pull/1246))

### Fixes

- Events are now sent on Google Gloud Functions Integration ([#1249](https://github.com/getsentry/sentry-dotnet/pull/1249))
- Cache envelope headers ([#1242](https://github.com/getsentry/sentry-dotnet/pull/1242))
- Avoid replacing Transaction Name on ASP.NET Core by null or empty ([#1215](https://github.com/getsentry/sentry-dotnet/pull/1215))
- Ignore DiagnosticSource Integration if no Sampling available ([#1238](https://github.com/getsentry/sentry-dotnet/pull/1238))

## 3.9.4

### Fixes

- Unity Android support: check for native crashes before closing session as Abnormal ([#1222](https://github.com/getsentry/sentry-dotnet/pull/1222))

## 3.9.3

### Fixes

- Add missing PathBase from ASP.NET Core ([#1198](https://github.com/getsentry/sentry-dotnet/pull/1198))
- Use fallback if route pattern is MVC ([#1188](https://github.com/getsentry/sentry-dotnet/pull/1188))
- Move UseSentryTracing to different namespace ([#1200](https://github.com/getsentry/sentry-dotnet/pull/1200))
- Prevent duplicate package reporting ([#1197](https://github.com/getsentry/sentry-dotnet/pull/1197))

## 3.9.2

### Fixes

- Exceptions from UnhandledExceptionIntegration were not marking sessions as crashed ([#1193](https://github.com/getsentry/sentry-dotnet/pull/1193))

## 3.9.1

### Fixes

- Removed braces from tag keys on DefaultSentryScopeStateProcessor ([#1183](https://github.com/getsentry/sentry-dotnet/pull/1183))
- Fix SQLClient unplanned behaviors ([#1179](https://github.com/getsentry/sentry-dotnet/pull/1179))
- Add fallback to Scope Stack from AspNet ([#1180](https://github.com/getsentry/sentry-dotnet/pull/1180))

## 3.9.0

### Features

- EF Core and SQLClient performance monitoring integration ([#1154](https://github.com/getsentry/sentry-dotnet/pull/1154))
- Improved SDK diagnostic logs ([#1161](https://github.com/getsentry/sentry-dotnet/pull/1161))
- Add Scope observer to SentryOptions ([#1153](https://github.com/getsentry/sentry-dotnet/pull/1153))

### Fixes

- Fix end session from Hub adapter not being passed to SentrySDK ([#1158](https://github.com/getsentry/sentry-dotnet/pull/1158))
- Installation id catches dir not exist([#1159](https://github.com/getsentry/sentry-dotnet/pull/1159))
- Set error status to transaction if http has exception and ok status ([#1143](https://github.com/getsentry/sentry-dotnet/pull/1143))
- Fix max breadcrumbs limit when MaxBreadcrumbs is zero or lower ([#1145](https://github.com/getsentry/sentry-dotnet/pull/1145))

## 3.8.3

### Features

- New package Sentry.Tunnel to proxy Sentry events ([#1133](https://github.com/getsentry/sentry-dotnet/pull/1133))

### Fixes

- Avoid serializing dangerous types ([#1134](https://github.com/getsentry/sentry-dotnet/pull/1134))
- Don't cancel cache flushing on init ([#1139](https://github.com/getsentry/sentry-dotnet/pull/1139))

## 3.8.2

### Fixes

- Add IsParentSampled to ITransactionContext ([#1128](https://github.com/getsentry/sentry-dotnet/pull/1128)
- Avoid warn in global mode ([#1132](https://github.com/getsentry/sentry-dotnet/pull/1132))
- Fix `ParentSampledId` being reset on `Transaction` ([#1130](https://github.com/getsentry/sentry-dotnet/pull/1130))

## 3.8.1

### Fixes

- Persisted Sessions logging ([#1125](https://github.com/getsentry/sentry-dotnet/pull/1125))
- Don't log an error when attempting to recover a persisted session but none exists ([#1123](https://github.com/getsentry/sentry-dotnet/pull/1123))

### Features

- Introduce scope stack abstraction to support global scope on desktop and mobile applications and `HttpContext`-backed scoped on legacy ASP.NET ([#1124](https://github.com/getsentry/sentry-dotnet/pull/1124))

## 3.8.0

### Fixes

- ASP.NET Core: fix handled not being set for Handled exceptions ([#1111](https://github.com/getsentry/sentry-dotnet/pull/1111))

### Features

- File system persistence for sessions ([#1105](https://github.com/getsentry/sentry-dotnet/pull/1105))

## 3.7.0

### Features

- Add HTTP request breadcrumb ([#1113](https://github.com/getsentry/sentry-dotnet/pull/1113))
- Integration for Google Cloud Functions ([#1085](https://github.com/getsentry/sentry-dotnet/pull/1085))
- Add ClearAttachments to Scope ([#1104](https://github.com/getsentry/sentry-dotnet/pull/1104))
- Add additional logging and additional fallback for installation ID ([#1103](https://github.com/getsentry/sentry-dotnet/pull/1103))

### Fixes

- Avoid Unhandled Exception on .NET 461 if the Registry Access threw an exception ([#1101](https://github.com/getsentry/sentry-dotnet/pull/1101))

## 3.6.1

### Fixes

- `IHub.ResumeSession()`: don't start a new session if pause wasn't called or if there is no active session ([#1089](https://github.com/getsentry/sentry-dotnet/pull/1089))
- Fixed incorrect order when getting the last active span ([#1094](https://github.com/getsentry/sentry-dotnet/pull/1094))
- Fix logger call in BackgroundWorker that caused a formatting exception in runtime ([#1092](https://github.com/getsentry/sentry-dotnet/pull/1092))

## 3.6.0

### Features

- Implement pause & resume session ([#1069](https://github.com/getsentry/sentry-dotnet/pull/1069))
- Add auto session tracking ([#1068](https://github.com/getsentry/sentry-dotnet/pull/1068))
- Add SDK information to envelope ([#1084](https://github.com/getsentry/sentry-dotnet/pull/1084))
- Add ReportAssembliesMode in favor of ReportAssemblies ([#1079](https://github.com/getsentry/sentry-dotnet/pull/1079))

### Fixes

- System.Text.Json 5.0.2 ([#1078](https://github.com/getsentry/sentry-dotnet/pull/1078))

## 3.6.0-alpha.2

### Features

- Extended Device and GPU protocol; public IJsonSerializable ([#1063](https://github.com/getsentry/sentry-dotnet/pull/1063))
- ASP.NET Core: Option `AdjustStandardEnvironmentNameCasing` to opt-out from lower casing env name. [#1057](https://github.com/getsentry/sentry-dotnet/pull/1057)
- Sessions: Improve exception check in `CaptureEvent(...)` for the purpose of reporting errors in session ([#1058](https://github.com/getsentry/sentry-dotnet/pull/1058))
- Introduce TraceDiagnosticLogger and obsolete DebugDiagnosticLogger ([#1048](https://github.com/getsentry/sentry-dotnet/pull/1048))

### Fixes

- Handle error thrown while trying to get `BootTime` on PS4 with IL2CPP ([#1062](https://github.com/getsentry/sentry-dotnet/pull/1062))
- Use SentryId for ISession.Id ([#1052](https://github.com/getsentry/sentry-dotnet/pull/1052))
- Add System.Reflection.Metadata as a dependency for netcoreapp3.0 target([#1064](https://github.com/getsentry/sentry-dotnet/pull/1064))

## 3.6.0-alpha.1

### Features

- Implemented client-mode release health ([#1013](https://github.com/getsentry/sentry-dotnet/pull/1013))

### Fixes

- Report lowercase staging environment for ASP.NET Core ([#1046](https://github.com/getsentry/sentry-unity/pull/1046))

## 3.5.0

### Features

- Report user IP address for ASP.NET Core ([#1045](https://github.com/getsentry/sentry-unity/pull/1045))

### Fixes

- Connect middleware exceptions to transactions ([#1043](https://github.com/getsentry/sentry-dotnet/pull/1043))
- Hub.IsEnabled set to false when Hub disposed ([#1021](https://github.com/getsentry/sentry-dotnet/pull/1021))

## 3.4.0

### Features

- Sentry.EntityFramework moved to this repository ([#1017](https://github.com/getsentry/sentry-dotnet/pull/1017))
- Additional `netstandard2.1` target added. Sample with .NET Core 3.1 console app.
- `UseBreadcrumbs` is called automatically by `AddEntityFramework`

### Fixes

- Normalize line breaks ([#1016](https://github.com/getsentry/sentry-dotnet/pull/1016))
- Finish span with exception in SentryHttpMessageHandler ([#1037](https://github.com/getsentry/sentry-dotnet/pull/1037))

## 3.4.0-beta.0

### Features

- Serilog: Add support for Serilog.Formatting.ITextFormatter ([#998](https://github.com/getsentry/sentry-dotnet/pull/998))
- simplify ifdef ([#1010](https://github.com/getsentry/sentry-dotnet/pull/1010))
- Use `DebugDiagnosticLogger` as the default logger for legacy ASP.NET ([#1012](https://github.com/getsentry/sentry-dotnet/pull/1012))
- Adjust parameter type in `AddBreadcrumb` to use `IReadOnlyDictionary<...>` instead of `Dictionary<...>` ([#1000](https://github.com/getsentry/sentry-dotnet/pull/1000))
- await dispose everywhere ([#1009](https://github.com/getsentry/sentry-dotnet/pull/1009))
- Further simplify transaction integration from legacy ASP.NET ([#1011](https://github.com/getsentry/sentry-dotnet/pull/1011))

## 3.3.5-beta.0

### Features

- Default environment to "debug" if running with debugger attached (#978)
- ASP.NET Classic: `HttpContext.StartSentryTransaction()` extension method (#996)

### Fixes

- Unity can have negative line numbers ([#994](https://github.com/getsentry/sentry-dotnet/pull/994))
- Fixed an issue where an attempt to deserialize `Device` with a non-system time zone failed ([#993](https://github.com/getsentry/sentry-dotnet/pull/993))

## 3.3.4

### Features

- Env var to keep large envelopes if they are rejected by Sentry (#957)

### Fixes

- serialize parent_span_id in contexts.trace (#958)

## 3.3.3

### Fixes

- boot time detection can fail in some cases (#955)

## 3.3.2

### Fixes

- Don't override Span/Transaction status on Finish(...) if status was not provided explicitly (#928) @Tyrrrz
- Fix startup time shows incorrect value on macOS/Linux. Opt-out available for IL2CPP. (#948)

## 3.3.1

### Fixes

- Move Description field from Transaction to Trace context (#924) @Tyrrrz
- Drop unfinished spans from transaction (#923) @Tyrrrz
- Don't dispose the SDK when UnobservedTaskException is captured (#925) @bruno-garcia
- Fix spans not inheriting TraceId from transaction (#922) @Tyrrrz

## 3.3.0

### Features

- Add StartupTime and Device.BootTime (#887) @lucas-zimerman
- Link events to currently active span (#909) @Tyrrrz
- Add useful contextual data to TransactionSamplingContext in ASP.NET Core integration (#910) @Tyrrrz

### Changes

- Limit max spans in transaction to 1000 (#908) @Tyrrrz

## 3.2.0

### Changes

- Changed the underlying implementation of `ITransaction` and `ISpan`. `IHub.CaptureTransaction` now takes a `Transaction` instead of `ITransaction`. (#880) @Tyrrrz
- Add IsParentSampled to TransactionContext (#885) @Tyrrrz
- Retrieve CurrentVersion for ASP.NET applications (#884) @lucas-zimerman
- Make description parameter nullable on `ISpan.StartChild(...)` and related methods (#900) @Tyrrrz
- Add Platform to Transaction, mimicking the same property on SentryEvent (#901) @Tyrrrz

## 3.1.0

### Features

- Adding TaskUnobservedTaskExceptionIntegration to default integrations and method to remove it (#870) @FilipNemec
- Enrich transactions with more data (#875) @Tyrrrz

### Fixes

- Don't add version prefix in release if it's already set (#877) @Tyrrrz

## 3.0.8

### Features

- Add AddSentryTag and AddSentryContext Extensions for exception class (#834) @lucas-zimerman
- Associate span exceptions with event exceptions (#848) @Tyrrrz
- MaxCacheItems option to control files on disk (#846) @Tyrrrz
- Move SentryHttpMessageHandlerBuilderFilter to Sentry.Extensions.Logging (#845) @Tyrrrz

### Fixes

- Fix CachingTransport throwing an exception when it can't move the files from the previous session (#871) @Tyrrrz

## 3.0.7

### Changes

- Don't write timezone_display_name if it's the same as the ID (#837) @Tyrrrz
- Serialize arbitrary objects in contexts (#838) @Tyrrrz

## 3.0.6

### Fixes

- Fix serialization of transactions when filesystem caching is enabled. (#815) @Tyrrrz
- Fix UWP not registering exceptions (#821) @lucas-zimerman
- Fix tracing middleware (#813) @Tyrrrz

## 3.0.5

### Changes

- Fix transaction sampling (#810) @Tyrrrz

## 3.0.4

### Changes

- Don't add logs coming from Sentry as breadcrumbs (fixes stack overflow exception) (#797) @Tyrrrz
- Consolidate logic for resolving hub (fixes bug "SENTRY_DSN is not defined") (#795) @Tyrrrz
- Add SetFingerprint overload that takes `params string[]` (#796) @Tyrrrz
- Create spans for outgoing HTTP requests (#802) @Tyrrrz
- Finish span on exception in SentryHttpMessageHandler (#806) @Tyrrrz
- Fix ObjectDisposedException caused by object reuse in RetryAfterHandler (#807) @Tyrrrz

## 3.0.3

### Changes

- Fix DI issues in ASP.NET Core + SentryHttpMessageHandlerBuilderFilter (#789) @Tyrrrz
- Fix incorrect NRT on SpanContext.ctor (#788) @Tyrrrz
- Remove the `Evaluate` error from the breadcrumb list (#790) @Tyrrrz
- Set default tracing sample rate to 0.0 (#791) @Tyrrrz

## 3.0.2

### Changes

- Add GetSpan() to IHub and SentrySdk (#782) @Tyrrrz
- Automatically start transactions from incoming trace in ASP.NET Core (#783) @Tyrrrz
- Automatically inject 'sentry-trace' on outgoing requests in ASP.NET Core (#784) @Tyrrrz

## 3.0.1

### Changes

- bump log4net 2.0.12 (#781) @bruno-garcia
- Fix Serilog version (#780) @bruno-garcia
- Move main Protocol types to Sentry namespace (#779) @bruno-garcia

## 3.0.0

### Changes

- Add support for dynamic transaction sampling. (#753) @Tyrrrz
- Integrate trace headers. (#758) @Tyrrrz
- Renamed Option `DiagnosticsLevel` to `DiagnosticLevel` (#759) @bruno-garcia
- Add additional data to transactions (#763) @Tyrrrz
- Improve transaction instrumentation on ASP.NET Core (#766) @Tyrrrz
- Add `Release` to `Scope` (#765) @Tyrrrz
- Don't fallback to `HttpContext.RequestPath` if a route is unknown (#767 #769) @kanadaj @Tyrrrz

## 3.0.0-beta.0

### Changes

- Add instruction_addr to SentryStackFrame. (#744) @lucas-zimerman
- Default stack trace format: Ben.Demystifier (#732) @bruno-garcia

## 3.0.0-alpha.11

### Changed

- Limit attachment size (#705)
- Separate tracing middleware (#737)
- Bring Transaction a bit more inline with Java SDK (#741)
- Sync transaction and transaction name on scope (#740)

## 3.0.0-alpha.10

- Disabled Mono StackTrace Factory. (#709) @lucas-zimerman
- Adds to the existing User Other dict rather than replacing (#729) @brettjenkins

## 3.0.0-alpha.9

- Handle non-json error response messages on HttpTransport. (#690) @lucas-zimerman
- Fix deadlock on missing ConfigureAwait into foreach loops. (#694) @lucas-zimerman
- Report gRPC sdk name (#700) @bruno-garcia

## 3.0.0-alpha.8

- Include parameters in stack frames. (#662) @Tyrrrz
- Remove CultureUIInfo if value is even with CultureInfo. (#671) @lucas-zimerman
- Make all fields on UserFeedback optional. (#660) @Tyrrrz
- Align transaction names with Java. (#659) @Tyrrrz
- Include assembly name in default release. (#682) @Tyrrrz
- Add support for attachments. (#670) @Tyrrrz
- Improve logging for relay errors. (#683) @Tyrrrz
- Report sentry.dotnet.aspnet on the new Sentry.AspNet package. (#681) @Tyrrrz
- Always send a default release. (#695) @Tyrrrz

## 3.0.0-alpha.7

- Ref moved SentryId from namespace Sentry.Protocol to Sentry (#643) @lucas-zimerman
- Ref renamed `CacheFlushTimeout` to `InitCacheFlushTimeout` (#638) @lucas-zimerman
- Add support for performance. ([#633](https://github.com/getsentry/sentry-dotnet/pull/633))
- Transaction (of type `string`) on Scope and Event now is called TransactionName. ([#633](https://github.com/getsentry/sentry-dotnet/pull/633))

## 3.0.0-alpha.6

- Abandon ValueTask #611
- Fix Cache deleted on HttpTransport exception. (#610) @lucas-zimerman
- Add `SentryScopeStateProcessor` #603
- Add net5.0 TFM to libraries #606
- Add more logging to CachingTransport #619
- Bump Microsoft.Bcl.AsyncInterfaces to 5.0.0 #618
- Bump `Microsoft.Bcl.AsyncInterfaces` to 5.0.0 #618
- `DefaultTags` moved from `SentryLoggingOptions` to `SentryOptions` (#637) @PureKrome
- `Sentry.Serilog` can accept DefaultTags (#637) @PureKrome

## 3.0.0-alpha.5

- Replaced `BaseScope` with `IScope`. (#590) @Tyrrrz
- Removed code coverage report from the test folder. (#592) @lucas-zimerman
- Add target framework NET5.0 on Sentry.csproj. Change the type of `Extra` where value parameter become nullable. @lucas-zimerman
- Implement envelope caching. (#576) @Tyrrrz
- Add a list of .NET Frameworks installed when available. (#531) @lucas-zimerman
- Parse Mono and IL2CPP stacktraces for Unity and Xamarin (#578) @bruno-garcia
- Update TFMs and dependency min version (#580) @bruno-garcia
- Run all tests on .NET 5 (#583) @bruno-garcia

## 3.0.0-alpha.4

- Add the client user ip if both SendDefaultPii and IsEnvironmentUser are set. (#1015) @lucas-zimerman
- Replace Task with ValueTask where possible. (#564) @Tyrrrz
- Add support for ASP.NET Core gRPC (#563) @Mitch528
- Push API docs to GitHub Pages GH Actions (#570) @bruno-garcia
- Refactor envelopes

## 3.0.0-alpha.3

- Add support for user feedback. (#559) @lucas-zimerman
- Add support for envelope deserialization (#558) @Tyrrrz
- Add package description and tags to Sentry.AspNet @Tyrrrz
- Fix internal url references for the new Sentry documentation. (#562) @lucas-zimerman

## 3.0.0-alpha.2

- Set the Environment setting to 'production' if none was provided. (#550) @PureKrome
- ASPNET.Core hosting environment is set to 'production' / 'development' (notice lower casing) if no custom options.Enviroment is set. (#554) @PureKrome
- Add most popular libraries to InAppExclude #555 (@bruno-garcia)
- Add support for individual rate limits.
- Extend `SentryOptions.BeforeBreadcrumb` signature to accept returning nullable values.
- Add support for envelope deserialization.

## 3.0.0-alpha.1

- Rename `LogEntry` to `SentryMessage`. Change type of `SentryEvent.Message` from `string` to `SentryMessage`.
- Change the type of `Gpu.VendorId` from `int` to `string`.
- Add support for envelopes.
- Publishing symbols package (snupkg) to nuget.org with sourcelink

## 3.0.0-alpha.0

- Move aspnet-classic integration to Sentry.AspNet (#528) @Tyrrrz
- Merge Sentry.Protocol into Sentry (#527) @Tyrrrz
- Framework and runtime info (#526) @bruno-garcia
- Add NRTS to Sentry.Extensions.Logging (#524) @Tyrrrz
- Add NRTs to Sentry.Serilog, Sentry.NLog, Sentry.Log4Net (#521) @Tyrrrz
- Add NRTs to Sentry.AspNetCore (#520) @Tyrrrz
- Fix CI build on GitHub Actions (#523) @Tyrrrz
- Add GitHubActionsTestLogger (#511) @Tyrrrz

We'd love to get feedback.

## 2.2.0-alpha

Add nullable reference types support (Sentry, Sentry.Protocol) (#509)
fix: Use ASP.NET Core endpoint FQDN (#485)
feat: Add integration to TaskScheduler.UnobservedTaskException (#481)

## 2.1.6

fix: aspnet fqdn (#485) @bruno-garcia
ref: wait on test the time needed (#484) @bruno-garcia
feat: Add integration to TaskScheduler.UnobservedTaskException (#481) @lucas-zimerman
build(deps): bump Serilog.AspNetCore from 3.2.0 to 3.4.0 (#477)  @dependabot-preview
Fix README typo (#480) @AndreasLangberg
build(deps): bump coverlet.msbuild from 2.8.1 to 2.9.0 (#462) @dependabot-preview
build(deps): bump Microsoft.Extensions.Logging.Debug @dependabot-preview
fix some spelling (#475) @SimonCropp
build(deps): bump Microsoft.Extensions.Configuration.Json (#467) @dependabot-preview

## 2.1.5

- fix: MEL don't init if enabled (#460) @bruno-garcia
- feat: Device Calendar, Timezone, CultureInfo (#457) @bruno-garcia
- ref: Log out debug disabled (#459) @bruno-garcia
- dep: Bump PlatformAbstractions (#458) @bruno-garcia
- feat: Exception filter (#456) @bruno-garcia

## 2.1.5-beta

- fix: MEL don't init if enabled (#460) @bruno-garcia
- feat: Device Calendar, Timezone, CultureInfo (#457) @bruno-garcia
- ref: Log out debug disabled (#459) @bruno-garcia
- dep: Bump PlatformAbstractions (#458) @bruno-garcia
- feat: Exception filter (#456) @bruno-garcia

## 2.1.4

- NLog SentryTarget - NLogDiagnosticLogger for writing to NLog InternalLogger (#450) @snakefoot
- fix: SentryScopeManager dispose message (#449) @bruno-garcia
- fix: dont use Sentry namespace on sample (#447) @bruno-garcia
- Remove obsolete API from benchmarks (#445) @bruno-garcia
- build(deps): bump Microsoft.Extensions.Logging.Debug from 2.1.1 to 3.1.4 (#421) @dependabot-preview
- build(deps): bump Microsoft.AspNetCore.Diagnostics from 2.1.1 to 2.2.0 (#431) @dependabot-preview
- build(deps): bump Microsoft.CodeAnalysis.CSharp.Workspaces from 3.1.0 to 3.6.0 (#437) @dependabot-preview

## 2.1.3

- SentryScopeManager - Fixed clone of Stack so it does not reverse order (#420) @snakefoot
- build(deps): bump Serilog.AspNetCore from 2.1.1 to 3.2.0 (#411) @dependabot-preview
- Removed dependency on System.Collections.Immutable (#405) @snakefoot
- Fix Sentry.Microsoft.Logging Filter now drops also breadcrumbs (#440)

## 2.1.2-beta5

Fix Background worker dispose logs error message (#408)
Fix sentry serilog extension method collapsing (#406)
Fix Sentry.Samples.NLog so NLog.config is valid (#404)

Thanks @snakefoot and @JimHume for the fixes

Add MVC route data extraction to ScopeExtensions.Populate() (#401)

## 2.1.2-beta3

Fixed ASP.NET System.Web catch HttpException to prevent the request processor from being unable to submit #397 (#398)

## 2.1.2-beta2

- Ignore WCF error and capture (#391)

### 2.1.2-beta

- Serilog Sentry sink does not load all options from IConfiguration (#380)
- UnhandledException sets Handled=false (#382)

## 2.1.1

Bug fix:  Don't overwrite server name set via configuration with machine name on ASP.NET Core #372

## 2.1.0

- Set score url to fully constructed url #367 Thanks @christopher-taormina-zocdoc
- Don't dedupe from inner exception #363 - Note this might change groupings. It's opt-in.
- Expose FlushAsync to intellisense #362
- Protocol monorepo #325 - new protocol version whenever there's a new SDK release

## 2.0.3

Expose httpHandler creation (#359)
NLog: possibility to override fingerprint using AdditionalGroupingKey (#358) @Shtannikov
Take ServerName from options (#356)

## 2.0.2

Add logger and category from Serilog SourceContext. (#316) @krisztiankocsis
Set DateFormatHandling.IsoDateFormat for serializer. Fixes #351 (#353)  @olsh

## 2.0.1

Removed `-beta` from dependencies.

## 2.0.0

- SentryTarget - GetTagsFromLogEvent with null check (#326)
- handled process corrupted (#328)
- sourcelink GA (#330)
- Adds ability to specify user values via NLog configuration (#336)
- Add option to ASP.NET Core to flush events after response complete (#288)
- Fixed race on `BackgroundWorker`  (#293)
- Exclude `Sentry.` frames from InApp (#272)
- NLog SentryTarget with less overhead for breadcrumb (#273)
- Logging on body not extracted (#246)
- Add support to DefaultTags for ASP.NET Core and M.E.Logging (#268)
- Don't use ValueTuple (#263)
- All public members were documented: #252
- Use EnableBuffering to keep request payload around: #250
- Serilog default levels: #237
- Removed dev dependency from external dependencies 4d92ab0
- Use new `Sentry.Protocol` 836fb07e
- Use new `Sentry.PlatformAbsrtractions` #226
- Debug logging for ASP.NET Classic #209
- Reading request body throws on ASP.NET Core 3 (#324)
- NLog: null check contextProp.Value during IncludeEventDataOnBreadcrumbs (#323)
- JsonSerializerSettings - ReferenceLoopHandling.Ignore (#312)
- Fixed error when reading request body affects collecting other request data (#299)
- `Microsoft.Extensions.Logging` `ConfigureScope` invocation. #208, #210, #224 Thanks @dbraillon
- `Sentry.Serilog` Verbose level. #213, #217. Thanks @kanadaj
- AppDomain.ProcessExit will close the SDK: #242
- Adds PublicApiAnalyzers to public projects: #234
- NLog: Utilizes Flush functionality in NLog target: #228
- NLog: Set the logger via the log event info in SentryTarget.Write, #227
- Multi-target .NET Core 3.0 (#308)

Major version bumped due to these breaking changes:

1. `Sentry.Protocol` version 2.0.0
   - Remove StackTrace from SentryEvent [#38](https://github.com/getsentry/sentry-dotnet-protocol/pull/38) - StackTrace is  either part of Thread or SentryException.
2. Removed `ContextLine` #223
3. Use `StackTrace` from `Threads` #222
4. `FlushAsync` added to `ISentryClient` #214

## 2.0.0-beta8

- SentryTarget - GetTagsFromLogEvent with null check (#326)
- handled process corrupted (#328)
- sourcelink GA (#330)
- Adds ability to specify user values via NLog configuration (#336)

## 2.0.0-beta7

Fixes:

- Reading request body throws on ASP.NET Core 3 (#324)
- NLog: null check contextProp.Value during IncludeEventDataOnBreadcrumbs (#323)
- JsonSerializerSettings - ReferenceLoopHandling.Ignore (#312)

Features:

- Multi-target .NET Core 3.0 (#308)

## 2.0.0-beta6

- Fixed error when reading request body affects collecting other request data (#299)

## 2.0.0-beta5

- Add option to ASP.NET Core to flush events after response complete (#288)
- Fixed race on `BackgroundWorker`  (#293)
- Exclude `Sentry.` frames from InApp (#272)
- NLog SentryTarget with less overhead for breadcrumb (#273)

## 2.0.0-beta4

- Logging on body not extracted (#246)
- Add support to DefaultTags for ASP.NET Core and M.E.Logging (#268)
- Don't use ValueTuple (#263)

## 2.0.0-beta3

- All public members were documented: #252
- Use EnableBuffering to keep request payload around: #250
- Serilog default levels: #237

Thanks @josh-degraw for:

- AppDomain.ProcessExit will close the SDK: #242
- Adds PublicApiAnalyzers to public projects: #234
- NLog: Utilizes Flush functionality in NLog target: #228
- NLog: Set the logger via the log event info in SentryTarget.Write, #227

## 2.0.0-beta2

- Removed dev dependency from external dependencies 4d92ab0
- Use new `Sentry.Protocol` 836fb07e
- Use new `Sentry.PlatformAbsrtractions` #226

## 2.0.0-beta

Major version bumped due to these breaking changes:

1. `Sentry.Protocol` version 2.0.0
   - Remove StackTrace from SentryEvent [#38](https://github.com/getsentry/sentry-dotnet-protocol/pull/38) - StackTrace is either part of Thread or SentryException.
2. Removed `ContextLine` #223
3. Use `StackTrace` from `Threads` #222
4. `FlushAsync` added to `ISentryClient` #214

Other Features:

- Debug logging for ASP.NET Classic #209

Fixes:

- `Microsoft.Extensions.Logging` `ConfigureScope` invocation. #208, #210, #224 Thanks @dbraillon
- `Sentry.Serilog` Verbose level. #213, #217. Thanks @kanadaj

## 1.2.1-beta

Fixes and improvements to the NLog integration: #207 by @josh-degraw

## 1.2.0

### Features

- Optionally skip module registrations #202 - (Thanks @josh-degraw)
- First NLog integration release #188 (Thanks @josh-degraw)
- Extensible stack trace #184 (Thanks @pengweiqhca)
- MaxRequestSize for ASP.NET and ASP.NET Core #174
- InAppInclude #171
- Overload to AddSentry #163 by (Thanks @f1nzer)
- ASP.NET Core AddSentry has now ConfigureScope: #160

### Bug fixes

- Don't override user #199
- Read the hub to take latest Client: 8f4b5ba

## 1.1.3-beta4

Bug fix: Don't override user  #199

## 1.1.3-beta3

- First NLog integration release #188 (Thanks @josh-degraw)
- Extensible stack trace #184 (Thanks @pengweiqhca)

## 1.1.3-beta2

Feature:

- MaxRequestSize for ASP.NET and ASP.NET Core #174
- InAppInclude #171

Fix: Diagnostic log order: #173 by @scolestock

## 1.1.3-beta

Fixed:

- Read the hub to take latest Client: 8f4b5ba1a3
- Uses Sentry.Protocol 1.0.4 4035e25

Feature

- Overload to `AddSentry` #163 by @F1nZeR
- ASP.NET Core `AddSentry` has now `ConfigureScope`: #160

## 1.1.2

Using [new version of the protocol with fixes and features](https://github.com/getsentry/sentry-dotnet-protocol/releases/tag/1.0.3).

Fixed:

ASP.NET Core integration issue when containers are built on the ServiceCollection after SDK is initialized (#157, #103 )

## 1.1.2-beta

Fixed:

- ASP.NET Core integration issue when containers are built on the ServiceCollection after SDK is initialized (#157, #103 )

## 1.1.1

Fixed:

- Serilog bug that self log would recurse #156

Feature:

- log4net environment via xml configuration #150 (Thanks Sébastien Pierre)

## 1.1.0

Includes all features and bug fixes of previous beta releases:

Features:

- Use log entry to improve grouping #125
- Use .NET Core SDK 2.1.401
- Make AddProcessors extension methods on Options public #115
- Format InternalsVisibleTo to avoid iOS issue: 94e28b3
- Serilog Integration #118, #145
- Capture methods return SentryId #139, #140
- MEL integration keeps properties as tags #146
- Sentry package Includes net461 target #135

Bug fixes:

- Disabled SDK throws on shutdown: #124
- Log4net only init if current hub is disabled #119

Thanks to our growing list of [contributors](https://github.com/getsentry/sentry-dotnet/graphs/contributors).

## 1.0.1-beta5

- Added `net461` target to Serilog package #148

## 1.0.1-beta4

- Serilog Integration #118, #145
- `Capture` methods return `SentryId` #139, #140
- MEL integration keeps properties as tags #146
- Revert reducing Json.NET requirements <https://github.com/getsentry/sentry-dotnet/commit/1aed4a5c76ead2f4d39f1c2979eda02d068bfacd>

Thanks to our growing [list of contributors](https://github.com/getsentry/sentry-dotnet/graphs/contributors).

## 1.0.1-beta3

Lowering Newtonsoft.Json requirements; #138

## 1.0.1-beta2

`Sentry` package Includes `net461` target #135

## 1.0.1-beta

Features:

- Use log entry to improve grouping #125
- Use .NET Core SDK 2.1.401
- Make `AddProcessors` extension methods on Options public  #115
- Format InternalsVisibleTo to avoid iOS issue: 94e28b3

Bug fixes:

- Disabled SDK throws on shutdown: #124
- Log4net only init if current hub is disabled #119

## 1.0.0

### First major release of the new .NET SDK

#### Main features

##### Sentry package

- Automatic Captures global unhandled exceptions (AppDomain)
- Scope management
- Duplicate events automatically dropped
- Events from the same exception automatically dropped
- Web proxy support
- HttpClient/HttpClientHandler configuration callback
- Compress request body
- Event sampling opt-in
- Event flooding protection (429 retry-after and internal bound queue)
- Release automatically set (AssemblyInformationalVersionAttribute, AssemblyVersion or env var)
- DSN discovered via environment variable
- Release (version) reported automatically
- CLS Compliant
- Strong named
- BeforeSend and BeforeBreadcrumb callbacks
- Event and Exception processors
- SourceLink (including PDB in nuget package)
- Device OS info sent
- Device Runtime info sent
- Enable SDK debug mode (opt-in)
- Attach stack trace for captured messages (opt-in)

##### Sentry.Extensions.Logging

- Includes all features from the `Sentry` package.
- BeginScope data added to Sentry scope, sent with events
- LogInformation or higher added as breadcrumb, sent with next events.
- LogError or higher automatically captures an event
- Minimal levels are configurable.

##### Sentry.AspNetCore

- Includes all features from the `Sentry` package.
- Includes all features from the `Sentry.Extensions.Logging` package.
- Easy ASP.NET Core integration, single line: `UseSentry`.
- Captures unhandled exceptions in the middleware pipeline
- Captures exceptions handled by the framework `UseExceptionHandler` and Error page display.
- Any event sent will include relevant application log messages
- RequestId as tag
- URL as tag
- Environment is automatically set (`IHostingEnvironment`)
- Request payload can be captured if opt-in
- Support for EventProcessors registered with DI
- Support for ExceptionProcessors registered with DI
- Captures logs from the request (using Microsoft.Extensions.Logging)
- Supports configuration system (e.g: appsettings.json)
- Server OS info sent
- Server Runtime info sent
- Request headers sent
- Request body compressed

All packages are:

- Strong named
- Tested on Windows, Linux and macOS
- Tested on .NET Core, .NET Framework and Mono

##### Learn more

- [Code samples](https://github.com/getsentry/sentry-dotnet/tree/master/samples)
- [Sentry docs](https://docs.sentry.io/quickstart/?platform=csharp)

Sample event using the log4net integration:
![Sample event in Sentry](https://github.com/getsentry/sentry-dotnet/blob/master/samples/Sentry.Samples.Log4Net/.assets/log4net-sample.gif?raw=true)

Download it directly from GitHub or using NuGet:

|      Integrations                 |        NuGet         |
| ----------------------------- | -------------------: |
|         **Sentry**            |    [![NuGet](https://img.shields.io/nuget/vpre/Sentry.svg)](https://www.nuget.org/packages/Sentry)   |
|     **Sentry.AspNetCore**     |   [![NuGet](https://img.shields.io/nuget/vpre/Sentry.AspNetCore.svg)](https://www.nuget.org/packages/Sentry.AspNetCore)   |
| **Sentry.Extensions.Logging** | [![NuGet](https://img.shields.io/nuget/vpre/Sentry.Extensions.Logging.svg)](https://www.nuget.org/packages/Sentry.Extensions.Logging)   |
| **Sentry.Log4Net** | [![NuGet](https://img.shields.io/nuget/vpre/Sentry.Log4Net.svg)](https://www.nuget.org/packages/Sentry.Log4Net)   |

## 1.0.0-rc2

Features and improvements:

- `SentrySdk.LastEventId` to get scoped id
- `BeforeBreadcrumb` to allow dropping or modifying a breadcrumb
- Event processors on scope #58
- Event processor as `Func<SentryEvent,SentryEvent>`

Bug fixes:

- #97 Sentry environment takes precedence over ASP.NET Core

Download it directly below from GitHub or using NuGet:

|      Integrations                 |        NuGet         |
| ----------------------------- | -------------------: |
|         **Sentry**            |    [![NuGet](https://img.shields.io/nuget/vpre/Sentry.svg)](https://www.nuget.org/packages/Sentry)   |
|     **Sentry.AspNetCore**     |   [![NuGet](https://img.shields.io/nuget/vpre/Sentry.AspNetCore.svg)](https://www.nuget.org/packages/Sentry.AspNetCore)   |
| **Sentry.Extensions.Logging** | [![NuGet](https://img.shields.io/nuget/vpre/Sentry.Extensions.Logging.svg)](https://www.nuget.org/packages/Sentry.Extensions.Logging)   |
| **Sentry.Log4Net** | [![NuGet](https://img.shields.io/nuget/vpre/Sentry.Log4Net.svg)](https://www.nuget.org/packages/Sentry.Log4Net)   |

## 1.0.0-rc

Features and improvements:

- Microsoft.Extensions.Logging (MEL) use framework configuration system #79 (Thanks @pengweiqhca)
- Use IOptions on Logging and ASP.NET Core integrations #81
- Send PII (personal identifier info, opt-in `SendDefaultPii`): #83
- When SDK is disabled SentryMiddleware passes through to next in pipeline: #84
- SDK diagnostic logging (option: `Debug`): #85
- Sending Stack trace for events without exception (like CaptureMessage, opt-in `AttachStackTrace`) #86

Bug fixes:

- MEL: Only call Init if DSN was provided <https://github.com/getsentry/sentry-dotnet/commit/097c6a9c6f4348d87282c92d9267879d90879e2a>
- Correct namespace for `AddSentry` <https://github.com/getsentry/sentry-dotnet/commit/2498ab4081f171dc78e7f74e4f1f781a557c5d4f>

Breaking changes:

The settings for HTTP and Worker have been moved to `SentryOptions`. There's no need to call `option.Http(h => h...)` anymore.
`option.Proxy` was renamed to `option.HttpProxy`.

[New sample](https://github.com/getsentry/sentry-dotnet/tree/master/samples/Sentry.Samples.GenericHost) using [GenericHost](https://docs.microsoft.com/en-us/aspnet/core/fundamentals/host/generic-host?view=aspnetcore-2.1)

Download it directly below from GitHub or using NuGet:

|      Integrations                 |        NuGet         |
| ----------------------------- | -------------------: |
|         **Sentry**            |    [![NuGet](https://img.shields.io/nuget/vpre/Sentry.svg)](https://www.nuget.org/packages/Sentry)   |
|     **Sentry.AspNetCore**     |   [![NuGet](https://img.shields.io/nuget/vpre/Sentry.AspNetCore.svg)](https://www.nuget.org/packages/Sentry.AspNetCore)   |
| **Sentry.Extensions.Logging** | [![NuGet](https://img.shields.io/nuget/vpre/Sentry.Extensions.Logging.svg)](https://www.nuget.org/packages/Sentry.Extensions.Logging)   |
| **Sentry.Log4Net** | [![NuGet](https://img.shields.io/nuget/vpre/Sentry.Log4Net.svg)](https://www.nuget.org/packages/Sentry.Log4Net)   |

## 0.0.1-preview5

Features:

- Support buffered gzip request #73
- Reduced dependencies from the ASP.NET Core integraiton
- InAppExclude configurable #75
- Duplicate event detects inner exceptions #76
- HttpClientHandler configuration callback #72
- Event sampling opt-in
- ASP.NET Core sends server name

Bug fixes:

- On-prem without chuncked support for gzip #71
- Exception.Data key is not string #77

**[Watch on youtube](https://www.youtube.com/watch?v=xK6a1goK_w0) how to use the ASP.NET Core integration**

Download it directly below from GitHub or using NuGet:

|      Integrations                 |        NuGet         |
| ----------------------------- | -------------------: |
|         **Sentry**            |    [![NuGet](https://img.shields.io/nuget/vpre/Sentry.svg)](https://www.nuget.org/packages/Sentry)   |
|     **Sentry.AspNetCore**     |   [![NuGet](https://img.shields.io/nuget/vpre/Sentry.AspNetCore.svg)](https://www.nuget.org/packages/Sentry.AspNetCore)   |
| **Sentry.Extensions.Logging** | [![NuGet](https://img.shields.io/nuget/vpre/Sentry.Extensions.Logging.svg)](https://www.nuget.org/packages/Sentry.Extensions.Logging)   |
| **Sentry.Log4Net** | [![NuGet](https://img.shields.io/nuget/vpre/Sentry.Log4Net.svg)](https://www.nuget.org/packages/Sentry.Log4Net)   |

## 0.0.1-preview4

Features:

- Using [Sentry Protocol](https://github.com/getsentry/sentry-dotnet-protocol) as a dependency
- Environment can be set via `SentryOptions` #49
- Compress request body (configurable: Fastest, Optimal, Off) #63
- log4net integration
- SDK honors Sentry's 429 HTTP Status with Retry After header #61

Bug fixes:

- `Init` pushes the first scope #55, #54
- `Exception.Data` copied to `SentryEvent.Data` while storing the index of originating error.
- Demangling code ensures Function name available #64
- ASP.NET Core integration throws when Serilog added #65, #68, #67

Improvements to [the docs](https://getsentry.github.io/sentry-dotnet) like:

- Release discovery
- `ConfigureScope` clarifications
- Documenting samples

### [Watch on youtube](https://www.youtube.com/watch?v=xK6a1goK_w0) how to use the ASP.NET Core integration

Download it directly from GitHub or using NuGet:

|      Integrations                 |        NuGet         |
| ----------------------------- | -------------------: |
|         **Sentry**            |    [![NuGet](https://img.shields.io/nuget/vpre/Sentry.svg)](https://www.nuget.org/packages/Sentry)   |
|     **Sentry.AspNetCore**     |   [![NuGet](https://img.shields.io/nuget/vpre/Sentry.AspNetCore.svg)](https://www.nuget.org/packages/Sentry.AspNetCore)   |
| **Sentry.Extensions.Logging** | [![NuGet](https://img.shields.io/nuget/vpre/Sentry.Extensions.Logging.svg)](https://www.nuget.org/packages/Sentry.Extensions.Logging)   |
| **Sentry.Log4Net** | [![NuGet](https://img.shields.io/nuget/vpre/Sentry.Log4Net.svg)](https://www.nuget.org/packages/Sentry.Log4Net)   |

## 0.0.1-preview3

This third preview includes bug fixes and more features. Test coverage increased to 96%

Features and improvements:

- Filter duplicate events/exceptions #43
- EventProcessors can be added (sample [1](https://github.com/getsentry/sentry-dotnet/blob/dbb5a3af054d0ca6f801de37fb7db3632ca2c65a/samples/Sentry.Samples.Console.Customized/Program.cs#L151), [2](https://github.com/getsentry/sentry-dotnet/blob/dbb5a3af054d0ca6f801de37fb7db3632ca2c65a/samples/Sentry.Samples.Console.Customized/Program.cs#L41))
- ExceptionProcessors can be added #36 (sample [1](https://github.com/getsentry/sentry-dotnet/blob/dbb5a3af054d0ca6f801de37fb7db3632ca2c65a/samples/Sentry.Samples.Console.Customized/Program.cs#L172), [2](https://github.com/getsentry/sentry-dotnet/blob/dbb5a3af054d0ca6f801de37fb7db3632ca2c65a/samples/Sentry.Samples.Console.Customized/Program.cs#L42))
- Release is automatically discovered/reported #35
- Contexts is a dictionary - allows custom data #37
- ASP.NET integration reports context as server: server-os, server-runtime #37
- Assemblies strong named #41
- Scope exposes IReadOnly members instead of Immutables
- Released a [documentation site](https://getsentry.github.io/sentry-dotnet/)

Bug fixes:

- Strong name
- Logger provider gets disposed/flushes events

[Watch on youtube](https://www.youtube.com/watch?v=xK6a1goK_w0) how to use the ASP.NET Core integration.

Download it directly from GitHub or using NuGet:

|      Integrations                 |        NuGet         |
| ----------------------------- | -------------------: |
|         **Sentry**            |    [![NuGet](https://img.shields.io/nuget/vpre/Sentry.svg)](https://www.nuget.org/packages/Sentry)   |
|     **Sentry.AspNetCore**     |   [![NuGet](https://img.shields.io/nuget/vpre/Sentry.AspNetCore.svg)](https://www.nuget.org/packages/Sentry.AspNetCore)   |
| **Sentry.Extensions.Logging** | [![NuGet](https://img.shields.io/nuget/vpre/Sentry.Extensions.Logging.svg)](https://www.nuget.org/packages/Sentry.Extensions.Logging)   |

## 0.0.1-preview2

This second release includes bug fixes and more features. Test coverage increased to 93%

Features and improvements:

- Added `CaptureMessage`
- `BeforeSend` callback errors are sent as breadcrumbs
- `ASP.NET Core` integration doesn't add tags added by `Microsoft.Extensions.Logging`
- SDK name is reported depending on the package added
- Integrations API allows user-defined SDK integration
- Unhandled exception handler can be configured via integrations
- Filter kestrel log eventid 13 (application error) when already captured by the middleware

Bugs fixed:

- Fixed #28
- HTTP Proxy set to HTTP message handler

Download it directly from GitHub or using NuGet:

|      Integrations                 |        NuGet         |
| ----------------------------- | -------------------: |
|         **Sentry**            |    [![NuGet](https://img.shields.io/nuget/vpre/Sentry.svg)](https://www.nuget.org/packages/Sentry)   |
|     **Sentry.AspNetCore**     |   [![NuGet](https://img.shields.io/nuget/vpre/Sentry.AspNetCore.svg)](https://www.nuget.org/packages/Sentry.AspNetCore)   |
| **Sentry.Extensions.Logging** | [![NuGet](https://img.shields.io/nuget/vpre/Sentry.Extensions.Logging.svg)](https://www.nuget.org/packages/Sentry.Extensions.Logging)   |

## 0.0.1-preview1

Our first preview of the SDK:

Main features:

- Easy ASP.NET Core integration, single line: `UseSentry`.
- Captures unhandled exceptions in the middleware pipeline
- Captures exceptions handled by the framework `UseExceptionHandler` and Error page display.
- Captures process-wide unhandled exceptions (AppDomain)
- Captures logger.Error or logger.Critical
- When an event is sent, data from the current request augments the event.
- Sends information about the server running the app (OS, Runtime, etc)
- Informational logs written by the app or framework augment events sent to Sentry
- Optional include of the request body
- HTTP Proxy configuration

Also available via NuGet:

[Sentry](https://www.nuget.org/packages/Sentry/0.0.1-preview1)
[Sentry.AspNetCore](https://www.nuget.org/packages/Sentry.AspNetCore/0.0.1-preview1)
[Sentry.Extensions.Logging](https://www.nuget.org/packages/Sentry.Extensions.Logging/0.0.1-preview1)<|MERGE_RESOLUTION|>--- conflicted
+++ resolved
@@ -17,12 +17,9 @@
 ### Features
 - Added support for `.NET 9` (preview) ([#3699](https://github.com/getsentry/sentry-dotnet/pull/3699))
 
-<<<<<<< HEAD
-=======
 ### Features
 - Added support for `.NET 9` (preview) ([#3699](https://github.com/getsentry/sentry-dotnet/pull/3699))
 
->>>>>>> cdbec911
 ## Unreleased
 
 ### Features
