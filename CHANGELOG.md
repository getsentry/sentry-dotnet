--- conflicted
+++ resolved
@@ -1,12 +1,11 @@
 # Changelog
 
-<<<<<<< HEAD
 ## Unreleased
 
 ### Fixes
 
 - Single quotes added to the release name when using MS Build to create Sentry releases on Windows ([#4015](https://github.com/getsentry/sentry-dotnet/pull/4015))
-=======
+
 ## 5.3.0
 
 ### Features
@@ -24,7 +23,6 @@
 - Bump Native SDK from v0.8.0 to v0.8.1 ([#4014](https://github.com/getsentry/sentry-dotnet/pull/4014))
   - [changelog](https://github.com/getsentry/sentry-native/blob/master/CHANGELOG.md#081)
   - [diff](https://github.com/getsentry/sentry-native/compare/0.8.0...0.8.1)
->>>>>>> 47df9824
 
 ## 5.2.0
 
