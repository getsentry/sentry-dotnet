# Changelog

## Unreleased

<<<<<<< HEAD
### Features

- Associate replays with errors and traces on Android ([#4133](https://github.com/getsentry/sentry-dotnet/pull/4133))
- New source generator allows Sentry to see true build variables like PublishAot and PublishTrimmed to properly adapt checks in the Sentry SDK ([#4101](https://github.com/getsentry/sentry-dotnet/pull/4101))

=======
>>>>>>> 48386606
### Fixes

- Redact Authorization headers before sending events to Sentry ([#4164](https://github.com/getsentry/sentry-dotnet/pull/4164))
- Remove Strong Naming from Sentry.Hangfire ([#4099](https://github.com/getsentry/sentry-dotnet/pull/4099))

### Features

- New source generator allows Sentry to see true build variables like PublishAot and PublishTrimmed to properly adapt checks in the Sentry SDK ([#4101](https://github.com/getsentry/sentry-dotnet/pull/4101))
- Auto breadcrumbs now include all .NET MAUI gesture recognizer events ([#4124](https://github.com/getsentry/sentry-dotnet/pull/4124))

### Dependencies

- Bump CLI from v2.43.1 to v2.45.0 ([#4169](https://github.com/getsentry/sentry-dotnet/pull/4169), [#4179](https://github.com/getsentry/sentry-dotnet/pull/4179))
  - [changelog](https://github.com/getsentry/sentry-cli/blob/master/CHANGELOG.md#2450)
  - [diff](https://github.com/getsentry/sentry-cli/compare/2.43.1...2.45.0)

## 5.7.0-beta.0

### Features

- When setting a transaction on the scope, the SDK will attempt to sync the transaction's trace context with the SDK on the native layer. Finishing a transaction will now also start a new trace ([#4153](https://github.com/getsentry/sentry-dotnet/pull/4153)) 
- Added `CaptureFeedback` overload with `configureScope` parameter ([#4073](https://github.com/getsentry/sentry-dotnet/pull/4073))
- Custom SessionReplay masks in MAUI Android apps ([#4121](https://github.com/getsentry/sentry-dotnet/pull/4121))

### Fixes

- Work around iOS SHA1 bug ([#4143](https://github.com/getsentry/sentry-dotnet/pull/4143))
- Prevent Auto Breadcrumbs Event Binder from leaking and rebinding events  ([#4159](https://github.com/getsentry/sentry-dotnet/pull/4159))
- Fixes build error when building .NET Framework applications using Sentry 5.6.0: `MSB4185 :The function "IsWindows" on type "System.OperatingSystem" is not available` ([#4160](https://github.com/getsentry/sentry-dotnet/pull/4160))
- Added a `SentrySetCommitReleaseOptions` build property that can be specified separately from `SentryReleaseOptions` ([#4109](https://github.com/getsentry/sentry-dotnet/pull/4109))

### Dependencies

- Bump CLI from v2.43.0 to v2.43.1 ([#4151](https://github.com/getsentry/sentry-dotnet/pull/4151))
  - [changelog](https://github.com/getsentry/sentry-cli/blob/master/CHANGELOG.md#2431)
  - [diff](https://github.com/getsentry/sentry-cli/compare/2.43.0...2.43.1)

## 5.6.0

### Features

- Option to disable the SentryNative integration ([#4107](https://github.com/getsentry/sentry-dotnet/pull/4107), [#4134](https://github.com/getsentry/sentry-dotnet/pull/4134))
  - To disable it, add this msbuild property: `<SentryNative>false</SentryNative>` 
- Reintroduced experimental support for Session Replay on Android ([#4097](https://github.com/getsentry/sentry-dotnet/pull/4097))
- If an incoming HTTP request has the `traceparent` header, it is now parsed and interpreted like the `sentry-trace` header. Outgoing requests now contain the `traceparent` header to facilitate integration with servesr that only support the [W3C Trace Context](https://www.w3.org/TR/trace-context/). ([#4084](https://github.com/getsentry/sentry-dotnet/pull/4084))

### Fixes

- Ensure user exception data is not removed by AspNetCoreExceptionProcessor ([#4016](https://github.com/getsentry/sentry-dotnet/pull/4106))
- Prevent users from disabling AndroidEnableAssemblyCompression which leads to untrappable crash ([#4089](https://github.com/getsentry/sentry-dotnet/pull/4089))
- Fixed MSVCRT build warning on Windows ([#4111](https://github.com/getsentry/sentry-dotnet/pull/4111))

### Dependencies

- Bump Cocoa SDK from v8.39.0 to v8.46.0 ([#4103](https://github.com/getsentry/sentry-dotnet/pull/4103))
    - [changelog](https://github.com/getsentry/sentry-cocoa/blob/main/CHANGELOG.md#8460)
    - [diff](https://github.com/getsentry/sentry-cocoa/compare/8.39.0...8.46.0)
- Bump Native SDK from v0.8.3 to v0.8.4 ([#4122](https://github.com/getsentry/sentry-dotnet/pull/4122))
  - [changelog](https://github.com/getsentry/sentry-native/blob/master/CHANGELOG.md#084)
  - [diff](https://github.com/getsentry/sentry-native/compare/0.8.3...0.8.4)

## 5.5.1

### Fixes

- Fix UWP Net Native compilation ([#4085](https://github.com/getsentry/sentry-dotnet/pull/4085))
- Sentry Java SDK dependencies are now detected and included in the Android bindings ([#4079](https://github.com/getsentry/sentry-dotnet/pull/4079))

## 5.5.0

### Features

- The `IScopeObserver` now has an `SetTrace` that allows observing changes to the scope's trace context. The SDK uses this to propagate the `trace ID` to `sentry-native`. This allows Sentry to connect errors coming from all layers of your application ([#4026](https://github.com/getsentry/sentry-dotnet/pull/4026))
- Exception.HResult is now included in the mechanism data for all exceptions ([#4029](https://github.com/getsentry/sentry-dotnet/pull/4029))

### Dependencies

- Bump Native SDK from v0.8.2 to v0.8.3 [#4072](https://github.com/getsentry/sentry-dotnet/pull/4072))
    - [changelog](https://github.com/getsentry/sentry-native/blob/master/CHANGELOG.md#083)
    - [diff](https://github.com/getsentry/sentry-native/compare/0.8.2...0.8.3)

### Fixes

- Fixed symbolication and source context for net9.0-android ([#4033](https://github.com/getsentry/sentry-dotnet/pull/4033))
- Single quotes added to the release name when using MS Build to create Sentry releases on Windows ([#4015](https://github.com/getsentry/sentry-dotnet/pull/4015))
- Target `net9.0` on Sentry.Google.Cloud.Functions to avoid conflict with Sentry.AspNetCore ([#4039](https://github.com/getsentry/sentry-dotnet/pull/4039))
- Changed default value for `SentryOptions.EnableAppHangTrackingV2` to `false` ([#4042](https://github.com/getsentry/sentry-dotnet/pull/4042))
- Missing MAUI `Shell` navigation breadcrumbs on iOS ([#4006](https://github.com/getsentry/sentry-dotnet/pull/4006))
- Prevent application crashes when capturing screenshots on iOS ([#4069](https://github.com/getsentry/sentry-dotnet/pull/4069))

### Dependencies

- Bump Native SDK from v0.8.1 to v0.8.2 ([#4050](https://github.com/getsentry/sentry-dotnet/pull/4050)
  - [changelog](https://github.com/getsentry/sentry-native/blob/master/CHANGELOG.md#082)
  - [diff](https://github.com/getsentry/sentry-native/compare/0.8.1...0.8.2)
- Bump CLI from v2.42.2 to v2.43.0 ([#4036](https://github.com/getsentry/sentry-dotnet/pull/4036), [#4049](https://github.com/getsentry/sentry-dotnet/pull/4049), [#4060](https://github.com/getsentry/sentry-dotnet/pull/4060), [#4062](https://github.com/getsentry/sentry-dotnet/pull/4062))
  - [changelog](https://github.com/getsentry/sentry-cli/blob/master/CHANGELOG.md#2430)
  - [diff](https://github.com/getsentry/sentry-cli/compare/2.42.2...2.43.0)
- Bump Java SDK from v7.20.1 to v8.6.0 ([#4075](https://github.com/getsentry/sentry-dotnet/pull/4075))
  - [changelog](https://github.com/getsentry/sentry-java/blob/main/CHANGELOG.md#860)
  - [diff](https://github.com/getsentry/sentry-java/compare/7.20.1...8.6.0)

## 5.4.0

### Enhancements

- Profiling: improve performance by subscribing only to necessary CLR events ([#3970](https://github.com/getsentry/sentry-dotnet/pull/3970))

### Fixes

- Unknown stack frames in profiles on .NET 8+ ([#3967](https://github.com/getsentry/sentry-dotnet/pull/3967))

## 5.3.0

### Features

- User Feedback can now be captured without errors/exceptions. Note that these APIs replace the older UserFeedback APIs, which have now been marked as obsolete (and will be removed in a future major version bump) ([#3981](https://github.com/getsentry/sentry-dotnet/pull/3981))

### Fixes

- Using SentryOptions.Native.SuppressExcBadAccess and SentryOptions.Native.SuppressSignalAborts, users can now block duplicate errors from native due to dotnet NullReferenceExceptions - Defaults to false ([#3998](https://github.com/getsentry/sentry-dotnet/pull/3998))
- Native iOS events are now exposed to the dotnet layer for users to hook through SentryOptions.BeforeSend and SentryOptions.OnCrashedLastRun ([#2102](https://github.com/getsentry/sentry-dotnet/pull/3958))
- Prevent crashes from occurring on Android during OnBeforeSend ([#4022](https://github.com/getsentry/sentry-dotnet/pull/4022))

### Dependencies

- Bump Native SDK from v0.8.0 to v0.8.1 ([#4014](https://github.com/getsentry/sentry-dotnet/pull/4014))
  - [changelog](https://github.com/getsentry/sentry-native/blob/master/CHANGELOG.md#081)
  - [diff](https://github.com/getsentry/sentry-native/compare/0.8.0...0.8.1)

## 5.2.0

### Features

- Users can now register their own MAUI controls for breadcrumb creation ([#3997](https://github.com/getsentry/sentry-dotnet/pull/3997))
- Serilog scope properties are now sent with Sentry events ([#3976](https://github.com/getsentry/sentry-dotnet/pull/3976))
- The sample seed used for sampling decisions is now propagated, for use in downstream custom trace samplers ([#3951](https://github.com/getsentry/sentry-dotnet/pull/3951))
- Add Azure Function UseSentry overloads for easier wire ups  ([#3971](https://github.com/getsentry/sentry-dotnet/pull/3971))

### Fixes

- Fix mismapped breadcrumb levels coming in from native to dotnet SDK ([#3993](https://github.com/getsentry/sentry-dotnet/pull/3993))
- Deduplicate profiling stack frames ([#3969](https://github.com/getsentry/sentry-dotnet/pull/3969))

### Dependencies

- Bump CLI from v2.41.1 to v2.42.2 ([#3979](https://github.com/getsentry/sentry-dotnet/pull/3979), [#4002](https://github.com/getsentry/sentry-dotnet/pull/4002))
  - [changelog](https://github.com/getsentry/sentry-cli/blob/master/CHANGELOG.md#2422)
  - [diff](https://github.com/getsentry/sentry-cli/compare/2.41.1...2.42.2)
- Bump Native SDK from v0.7.20 to v0.8.0 ([#4003](https://github.com/getsentry/sentry-dotnet/pull/4003))
  - [changelog](https://github.com/getsentry/sentry-native/blob/master/CHANGELOG.md#080)
  - [diff](https://github.com/getsentry/sentry-native/compare/0.7.20...0.8.0)

## 5.1.1

### Fixes

- Emit transaction.data inside contexts.trace.data ([#3936](https://github.com/getsentry/sentry-dotnet/pull/3936))
- Native SIGSEGV errors resulting from managed NullReferenceExceptions are now suppressed on Android ([#3903](https://github.com/getsentry/sentry-dotnet/pull/3903))
- OTel activities that are marked as not recorded are no longer sent to Sentry ([#3890](https://github.com/getsentry/sentry-dotnet/pull/3890))
- Fixed envelopes with oversized attachments getting stuck in __processing ([#3938](https://github.com/getsentry/sentry-dotnet/pull/3938))
- OperatingSystem will now return macOS as OS name instead of 'Darwin' as well as the proper version. ([#2710](https://github.com/getsentry/sentry-dotnet/pull/3956))
- Ignore null value on CocoaScopeObserver.SetTag ([#3948](https://github.com/getsentry/sentry-dotnet/pull/3948))

## 5.1.0

### Significant change in behavior
- The User.IpAddress is now only set to `{{auto}}` when `SendDefaultPii` is enabled. This change gives you control over IP address collection directly on the client ([#3893](https://github.com/getsentry/sentry-dotnet/pull/3893))

### Features

- .NET on iOS: Add experimental EnableAppHangTrackingV2 configuration flag to the options binding SDK ([#3877](https://github.com/getsentry/sentry-dotnet/pull/3877))
- Added `SentryOptions.DisableSentryHttpMessageHandler`. Useful if you're using `OpenTelemetry.Instrumentation.Http` and ending up with duplicate spans. ([#3879](https://github.com/getsentry/sentry-dotnet/pull/3879))

### Dependencies

- Bump Native SDK from v0.7.17 to v0.7.18 ([#3891](https://github.com/getsentry/sentry-dotnet/pull/3891))
  - [changelog](https://github.com/getsentry/sentry-native/blob/master/CHANGELOG.md#0718)
  - [diff](https://github.com/getsentry/sentry-native/compare/0.7.17...0.7.18)
### Fixes

- Prevent Native EXC_BAD_ACCESS signal errors from being captured when managed NullRefrenceExceptions occur ([#3909](https://github.com/getsentry/sentry-dotnet/pull/3909))
- Fixed duplicate SentryMauiEventProcessors ([#3905](https://github.com/getsentry/sentry-dotnet/pull/3905))
- Fixed invalid string.Format index in Debug logs for the DiagnosticSource integration ([#3923](https://github.com/getsentry/sentry-dotnet/pull/3923))

### Dependencies

- Bump Native SDK from v0.7.17 to v0.7.20 ([#3891](https://github.com/getsentry/sentry-dotnet/pull/3891), [#3908](https://github.com/getsentry/sentry-dotnet/pull/3908), [#3929](https://github.com/getsentry/sentry-dotnet/pull/3929))
  - [changelog](https://github.com/getsentry/sentry-native/blob/master/CHANGELOG.md#0720)
  - [diff](https://github.com/getsentry/sentry-native/compare/0.7.17...0.7.20)
- Bump Java SDK from v7.20.0 to v7.20.1 ([#3907](https://github.com/getsentry/sentry-dotnet/pull/3907))
  - [changelog](https://github.com/getsentry/sentry-java/blob/main/CHANGELOG.md#7201)
  - [diff](https://github.com/getsentry/sentry-java/compare/7.20.0...7.20.1)
- Bump CLI from v2.40.0 to v2.41.1 ([#3910](https://github.com/getsentry/sentry-dotnet/pull/3910))
  - [changelog](https://github.com/getsentry/sentry-cli/blob/master/CHANGELOG.md#2411)
  - [diff](https://github.com/getsentry/sentry-cli/compare/2.40.0...2.41.1)

## 5.0.1

### Fixes

- .NET Mobile: Disable and made obsolete the iOS Watchdog termination feature which is based on heuristics that don't work in .NET ([#3867](https://github.com/getsentry/sentry-dotnet/pull/3867))
- .NET on Android: NullReferenceException handled by Mono cause the app to crash (PR #3694) ([#3871](https://github.com/getsentry/sentry-dotnet/pull/3871))

### Dependencies

- Bump Native SDK from v0.7.16 to v0.7.17 ([#3857](https://github.com/getsentry/sentry-dotnet/pull/3857))
  - [changelog](https://github.com/getsentry/sentry-native/blob/master/CHANGELOG.md#0717)
  - [diff](https://github.com/getsentry/sentry-native/compare/0.7.16...0.7.17)
- Bump Java SDK from v7.19.0 to v7.20.0 ([#3866](https://github.com/getsentry/sentry-dotnet/pull/3866))
  - [changelog](https://github.com/getsentry/sentry-java/blob/main/CHANGELOG.md#7200)
  - [diff](https://github.com/getsentry/sentry-java/compare/7.19.0...7.20.0)
- Bump CLI from v2.39.1 to v2.40.0 ([#3869](https://github.com/getsentry/sentry-dotnet/pull/3869))
  - [changelog](https://github.com/getsentry/sentry-cli/blob/master/CHANGELOG.md#2400)
  - [diff](https://github.com/getsentry/sentry-cli/compare/2.39.1...2.40.0)

## 5.0.0

### API Changes

- Removed net6.0 and net7.0 TFMs as Microsoft has stopped supporting both of these now. If you need to target net6.0 or net7.0 then we recommend using version 4.x of the .NET SDK for Sentry. ([#3807](https://github.com/getsentry/sentry-dotnet/pull/3807))
- Sentry's Experimental Metrics feature has been deprecated and removed from the SDK. ([#3718](https://github.com/getsentry/sentry-dotnet/pull/3718))
- `SentryOptions.EnableTracing` has been removed. Instead, tracing should be enabled or disabled by setting the `SentryOptions.TracesSampleRate` or by using `SentryOptions.TracesSampler` to configure a sampling function ([#3569](https://github.com/getsentry/sentry-dotnet/pull/3569))
- Temporarily removed experimental Session Replay support ([#3827](https://github.com/getsentry/sentry-dotnet/pull/3827))
- You should no longer pass `AndroidContext` as an argument to `SentrySdk.Init` ([#3562](https://github.com/getsentry/sentry-dotnet/pull/3562))
- The `SentryUser.Segment` property has been deprecated. Consider sending this as a tag or additional data instead ([#3563](https://github.com/getsentry/sentry-dotnet/pull/3563))
- The ITraceContext now includes an [Origin](https://develop.sentry.dev/sdk/telemetry/traces/trace-origin/), which is set automatically and is primarily used internally by the Sentry server ([#3564](https://github.com/getsentry/sentry-dotnet/pull/3564))
- `Device.BatteryLevel` and `Device.ProcessorFrequency` are now stored as floats rather than ints, to align with the Cocoa and Java SDKs ([#3567](https://github.com/getsentry/sentry-dotnet/pull/3567))
- The `FailedRequestTargets`, `TagFilters` and `TracePropagationTargets` options have all been changed from `SubstringOrRegexPattern` to `IList<StringOrRegex>` ([#3566](https://github.com/getsentry/sentry-dotnet/pull/3566))
- `Scope.Transaction` is now always stored as an `AsyncLocal` also in [Global Mode](https://docs.sentry.io/platforms/dotnet/configuration/options/#is-global-mode-enabled), to prevent auto-instrumented spans from the UI ending up parented to transactions from a background task (or vice versa). ([#3596](https://github.com/getsentry/sentry-dotnet/pull/3596))

### Features
- Added support for `.NET 9` ([#3699](https://github.com/getsentry/sentry-dotnet/pull/3699))
- Heap dumps can be captured automatically when memory usage exceeds a configurable threshold. Note that this API is still experimental and may change based on user feedback. ([#3667](https://github.com/getsentry/sentry-dotnet/pull/3667))
- libsentrysupplemental.so now supports 16 KB page sizes on Android ([#3723](https://github.com/getsentry/sentry-dotnet/pull/3723))
- Added `SentryOptions` extension for profiling: `options.AddProfilingIntegration()` ([#3660](https://github.com/getsentry/sentry-dotnet/pull/3660))

### Fixes
- Address Trim warnings to enable AOT support, including support for MAUI specifically. ([#3841](https://github.com/getsentry/sentry-dotnet/pull/3841))
- Fixed JNI Error when accessing Android device data from multiple threads ([#3802](https://github.com/getsentry/sentry-dotnet/pull/3802))
- Android - fix bug that prevents logcat.log from getting attached to unhandled events (SIGSEGV Segfault) ([#3694](https://github.com/getsentry/sentry-dotnet/pull/3694))
- Fixed ArgumentNullException in FormRequestPayloadExtractor when handling invalid form data on ASP.NET ([#3734](https://github.com/getsentry/sentry-dotnet/pull/3734))
- Fixed NullReferenceException in SentryTraceHeader when parsing null or empty values ([#3757](https://github.com/getsentry/sentry-dotnet/pull/3757))
- Fix "System.ArgumentOutOfRangeException: Specified argument was out of the range of valid values. (Parameter 'idData')" error propagating OpenTelemetry span ids ([#3850](https://github.com/getsentry/sentry-dotnet/pull/3850))
- ArgumentNullException in FormRequestPayloadExtractor when handling invalid form data on ASP.NET ([#3734](https://github.com/getsentry/sentry-dotnet/pull/3734))
- Fixed crash when using NLog with FailedRequestStatusCodes options in a Maui app with Trimming enabled ([#3743](https://github.com/getsentry/sentry-dotnet/pull/3743))

### Dependencies

- Bump CLI from v2.38.2 to v2.39.1 ([#3782](https://github.com/getsentry/sentry-dotnet/pull/3782)) ([#3799](https://github.com/getsentry/sentry-dotnet/pull/3799))
  - [changelog](https://github.com/getsentry/sentry-cli/blob/master/CHANGELOG.md#2391)
  - [diff](https://github.com/getsentry/sentry-cli/compare/2.38.2...2.39.1)
- Bump Java SDK from v7.16.0 to v7.19.0 ([#3749](https://github.com/getsentry/sentry-dotnet/pull/3749), [#3771](https://github.com/getsentry/sentry-dotnet/pull/3771)) ([#3805](https://github.com/getsentry/sentry-dotnet/pull/3805), [#3844](https://github.com/getsentry/sentry-dotnet/pull/3844))
  - [changelog](https://github.com/getsentry/sentry-java/blob/main/CHANGELOG.md#7190)
  - [diff](https://github.com/getsentry/sentry-java/compare/7.16.0...7.19.0)
- Bump Cocoa SDK from v8.36.0 to v8.39.0 ([#3727](https://github.com/getsentry/sentry-dotnet/pull/3727))
    - [changelog](https://github.com/getsentry/sentry-cocoa/blob/main/CHANGELOG.md#8390)
    - [diff](https://github.com/getsentry/sentry-cocoa/compare/8.36.0...8.39.0)
- Bump Native SDK from v0.7.11 to v0.7.16 ([#3731](https://github.com/getsentry/sentry-dotnet/pull/3731), [#3770](https://github.com/getsentry/sentry-dotnet/pull/3770), [#3775](https://github.com/getsentry/sentry-dotnet/pull/3775), [#3779](https://github.com/getsentry/sentry-dotnet/pull/3779)) ([#3825](https://github.com/getsentry/sentry-dotnet/pull/3825))
  - [changelog](https://github.com/getsentry/sentry-native/blob/master/CHANGELOG.md#0716)
  - [diff](https://github.com/getsentry/sentry-native/compare/0.7.11...0.7.16)

## 4.13.0

### Features

- Limited experimental support for Session Replay Recording on Android ([#3552](https://github.com/getsentry/sentry-dotnet/pull/3552))

### Fixes

- When using OTel and ASP.NET Core the SDK could try to process OTel spans after the SDK had been closed ([#3726](https://github.com/getsentry/sentry-dotnet/pull/3726))

### Dependencies

- Bump CLI from v2.38.1 to v2.38.2 ([#3728](https://github.com/getsentry/sentry-dotnet/pull/3728))
  - [changelog](https://github.com/getsentry/sentry-cli/blob/master/CHANGELOG.md#2382)
  - [diff](https://github.com/getsentry/sentry-cli/compare/2.38.1...2.38.2)

## 4.12.2

### Fixes

- Events from NDK on Android will report sdk.name `sentry.native.android.dotnet` ([#3682](https://github.com/getsentry/sentry-dotnet/pull/3682))

### Features

- Android - allow logcat attachments to be previewed in Sentry ([#3711](https://github.com/getsentry/sentry-dotnet/pull/3711))
- Added a `SetBeforeScreenshotCapture` callback to the options: allowing the user to set an action before the screenshot is taken ([#3661](https://github.com/getsentry/sentry-dotnet/pull/3661))
- Make `Sentry.AspNetCore.Blazor.WebAssembly` generally available. ([#3674](https://github.com/getsentry/sentry-dotnet/pull/3674))

### Dependencies

- Bump Java SDK from v7.14.0 to v7.16.0 ([#3670](https://github.com/getsentry/sentry-dotnet/pull/3670), [#3707](https://github.com/getsentry/sentry-dotnet/pull/3707))
  - [changelog](https://github.com/getsentry/sentry-java/blob/main/CHANGELOG.md#7160)
  - [diff](https://github.com/getsentry/sentry-java/compare/7.14.0...7.16.0)
- Bump CLI from v2.37.0 to v2.38.1 ([#3702](https://github.com/getsentry/sentry-dotnet/pull/3702), [#3720](https://github.com/getsentry/sentry-dotnet/pull/3720))
  - [changelog](https://github.com/getsentry/sentry-cli/blob/master/CHANGELOG.md#2381)
  - [diff](https://github.com/getsentry/sentry-cli/compare/2.37.0...2.38.1)
- Bumped `System.Text.Json` from v6.0.8 to v6.0.10 ([#3704](https://github.com/getsentry/sentry-dotnet/pull/3704))
- Bump Native SDK from v0.7.10 to v0.7.11 ([#3715](https://github.com/getsentry/sentry-dotnet/pull/3715))
  - [changelog](https://github.com/getsentry/sentry-native/blob/master/CHANGELOG.md#0711)
  - [diff](https://github.com/getsentry/sentry-native/compare/0.7.10...0.7.11)

## 4.12.1

### Fixes

- Fixed "Failed to persist session" error on iOS ([#3655](https://github.com/getsentry/sentry-dotnet/pull/3655))

### Dependencies

- Bump CLI from v2.36.5 to v2.37.0 ([#3647](https://github.com/getsentry/sentry-dotnet/pull/3647), [#3664](https://github.com/getsentry/sentry-dotnet/pull/3664))
  - [changelog](https://github.com/getsentry/sentry-cli/blob/master/CHANGELOG.md#2370)
  - [diff](https://github.com/getsentry/sentry-cli/compare/2.36.5...2.37.0)

## 4.12.0

### Support for Xcode 16.0 (BREAKING CHANGE)

If you are using Xcode 16.0, you will need to update the SDK to version `4.12.0` or later.
If you are still using Xcode 15.4 or earlier, you need to continue to use version `4.11.0` or earlier.

Using Xcode 16 to build .NET applications targeting iOS and Mac Catalyst requires [.NET workload for iOS SDK version 18.0.8303](https://github.com/xamarin/xamarin-macios/releases/tag/dotnet-8.0.1xx-xcode16.0-8303). We [built the SDK version 4.12.0 using Xcode 16](https://github.com/getsentry/sentry-dotnet/pull/3635/files) in order to support this scenario. That, unfortunately, breaks folks using older version of Xcode.

As such, if you are using SDK version `4.12.x` and targeting iOS or Mac Catalyst, you will need to install and use Xcode 16 and `workload iOS SDK 18.0.8303`

Note that .NET 9 will also support Xcode 16, when it is released next month (Nov 2024).

### API Changes

- The `SentrySdk.Metrics` module is deprecated and will be removed in the next major release.
  Sentry will reject all metrics sent after October 7, 2024.
  Learn more: https://sentry.zendesk.com/hc/en-us/articles/26369339769883-Upcoming-API-Changes-to-Metrics  ([#3619](https://github.com/getsentry/sentry-dotnet/pull/3619))

### Fixes

- Fixed duplicate key exception for Hangfire jobs with AutomaticRetry ([#3631](https://github.com/getsentry/sentry-dotnet/pull/3631))

### Features

- Added a flag to options `DisableFileWrite` to allow users to opt-out of all file writing operations. Note that toggling this will affect features such as offline caching and auto-session tracking and release health as these rely on some file persistency ([#3614](https://github.com/getsentry/sentry-dotnet/pull/3614), [#3641](https://github.com/getsentry/sentry-dotnet/pull/3641))

### Dependencies

- Bump Native SDK from v0.7.9 to v0.7.10 ([#3623](https://github.com/getsentry/sentry-dotnet/pull/3623))
  - [changelog](https://github.com/getsentry/sentry-native/blob/master/CHANGELOG.md#0710)
  - [diff](https://github.com/getsentry/sentry-native/compare/0.7.9...0.7.10)
- Bump CLI from v2.36.1 to v2.36.5 ([#3624](https://github.com/getsentry/sentry-dotnet/pull/3624), [#3634](https://github.com/getsentry/sentry-dotnet/pull/3634), [#3642](https://github.com/getsentry/sentry-dotnet/pull/3642), [#3644](https://github.com/getsentry/sentry-dotnet/pull/3644))
  - [changelog](https://github.com/getsentry/sentry-cli/blob/master/CHANGELOG.md#2365)
  - [diff](https://github.com/getsentry/sentry-cli/compare/2.36.1...2.36.5)
- Update Perfview/TraceEvent to e343a0c ([#3492](https://github.com/getsentry/sentry-dotnet/pull/3492))

## 4.11.0

### Features

- All exceptions are now added as breadcrumbs on future events. Previously this was only the case for exceptions captured via the `Sentry.SeriLog` or `Sentry.Extensions.Logging` integrations. ([#3584](https://github.com/getsentry/sentry-dotnet/pull/3584))

### Fixes
- On mobile devices, the SDK no longer throws a `FormatException` for `ProcessorFrequency` when trying to report native events ([#3541](https://github.com/getsentry/sentry-dotnet/pull/3541))
- Add missing org parameter to the CLI release operations ([#3600](https://github.com/getsentry/sentry-dotnet/pull/3600))

### API Changes
- When the Sentry SDK is disabled, `SentrySdk.StartTransaction()` now returns a `NoOpTransaction`, which avoids unnecessary memory allocations ([#3581](https://github.com/getsentry/sentry-dotnet/pull/3581))

### Dependencies

- Bump Cocoa SDK from v8.35.0 to v8.36.0 ([#3570](https://github.com/getsentry/sentry-dotnet/pull/3570), [#3575](https://github.com/getsentry/sentry-dotnet/pull/3575))
  - [changelog](https://github.com/getsentry/sentry-cocoa/blob/main/CHANGELOG.md#8360)
  - [diff](https://github.com/getsentry/sentry-cocoa/compare/8.35.0...8.36.0)
- Bump CLI from v2.33.1 to v2.36.1 ([#3578](https://github.com/getsentry/sentry-dotnet/pull/3578), [#3599](https://github.com/getsentry/sentry-dotnet/pull/3599), [#3603](https://github.com/getsentry/sentry-dotnet/pull/3603), [#3606](https://github.com/getsentry/sentry-dotnet/pull/3606))
  - [changelog](https://github.com/getsentry/sentry-cli/blob/master/CHANGELOG.md#2361)
  - [diff](https://github.com/getsentry/sentry-cli/compare/2.33.1...2.36.1)
- Bump Native SDK from v0.7.8 to v0.7.9 ([#3577](https://github.com/getsentry/sentry-dotnet/pull/3577))
  - [changelog](https://github.com/getsentry/sentry-native/blob/master/CHANGELOG.md#079)
  - [diff](https://github.com/getsentry/sentry-native/compare/0.7.8...0.7.9)

## 4.10.2

### Various fixes & improvements

- fix: Prevent deadlock in `Hub.Dispose` (#3539) by @bitsandfoxes
- build(deps): bump github/codeql-action from 3.26.0 to 3.26.2 (#3543) by @dependabot

### Dependencies

- Bump Cocoa SDK from v8.34.0 to v8.35.0 ([#3548](https://github.com/getsentry/sentry-dotnet/pull/3548))
  - [changelog](https://github.com/getsentry/sentry-cocoa/blob/main/CHANGELOG.md#8350)
  - [diff](https://github.com/getsentry/sentry-cocoa/compare/8.34.0...8.35.0)

## Fixes

- Resolved a potential deadlock during SDK shutdown ([#3539](https://github.com/getsentry/sentry-dotnet/pull/3539))

## 4.10.1

### Fixes

- Unfinished spans are now correctly stored and retrieved by the CachingTransport ([#3533](https://github.com/getsentry/sentry-dotnet/pull/3533))

### Dependencies

- Bump Cocoa SDK from v8.33.0 to v8.34.0 ([#3535](https://github.com/getsentry/sentry-dotnet/pull/3535))
  - [changelog](https://github.com/getsentry/sentry-cocoa/blob/main/CHANGELOG.md#8340)
  - [diff](https://github.com/getsentry/sentry-cocoa/compare/8.33.0...8.34.0)

## 4.10.0

### Features

- Users can now automatically create releases and associated commits via sentry-cli and MSBuild properties ([#3462](https://github.com/getsentry/sentry-dotnet/pull/3462))
- `Sentry.AspNetCore.Blazor.WebAssembly` now targets .NET 8 specifically, allowing for proper dependency resolution ([#3501](https://github.com/getsentry/sentry-dotnet/pull/3501))

### Fixes

- When targeting `WPF`, `WinForms` or `Avalonia` with `PublishAot` enabled, the SDK no longers throws a `DllNotFoundException` trying to initialize `sentry-native` ([#3411](https://github.com/getsentry/sentry-dotnet/pull/3411))
Unable to load DLL sentry-native or one of its dependencies
- On mobile devices, the SDK no longer throws a `FormatException` when trying to report native events ([#3485](https://github.com/getsentry/sentry-dotnet/pull/3485))
- Race condition in `SentryMessageHandler` ([#3477](https://github.com/getsentry/sentry-dotnet/pull/3477))
- Decrease runtime diagnostics circular buffer when profiling, reducing memory usage ([#3491](https://github.com/getsentry/sentry-dotnet/pull/3491))
- The InstallationId is now resolved only once per application execution and any issues are logged as warnings instead of errors ([#3529](https://github.com/getsentry/sentry-dotnet/pull/3529))
- DisplayInfo now captured correctly on iOS and Mac Catalyst on non-UI threads ([#3521](https://github.com/getsentry/sentry-dotnet/pull/3521))

### Dependencies

- Bump CLI from v2.32.1 to v2.33.1 ([#3489](https://github.com/getsentry/sentry-dotnet/pull/3489), [#3497](https://github.com/getsentry/sentry-dotnet/pull/3497), [#3520](https://github.com/getsentry/sentry-dotnet/pull/3520))
  - [changelog](https://github.com/getsentry/sentry-cli/blob/master/CHANGELOG.md#2331)
  - [diff](https://github.com/getsentry/sentry-cli/compare/2.32.1...2.33.1)
- Bump Java SDK from v7.11.0 to v7.14.0 ([#3503](https://github.com/getsentry/sentry-dotnet/pull/3503), [#3532](https://github.com/getsentry/sentry-dotnet/pull/3532))
  - [changelog](https://github.com/getsentry/sentry-java/blob/main/CHANGELOG.md#7140)
  - [diff](https://github.com/getsentry/sentry-java/compare/7.11.0...7.14.0)
- Bump Cocoa SDK from v8.30.0 to v8.32.0 ([#3499](https://github.com/getsentry/sentry-dotnet/pull/3499))
  - [changelog](https://github.com/getsentry/sentry-cocoa/blob/main/CHANGELOG.md#8320)
  - [diff](https://github.com/getsentry/sentry-cocoa/compare/8.30.0...8.32.0)
- Bump Native SDK from v0.7.6 to v0.7.8 ([#3502](https://github.com/getsentry/sentry-dotnet/pull/3502), [#3527](https://github.com/getsentry/sentry-dotnet/pull/3527))
  - [changelog](https://github.com/getsentry/sentry-native/blob/master/CHANGELOG.md#078)
  - [diff](https://github.com/getsentry/sentry-native/compare/0.7.6...0.7.8)
- Bump Cocoa SDK from v8.30.0 to v8.33.0 ([#3499](https://github.com/getsentry/sentry-dotnet/pull/3499), [#3528](https://github.com/getsentry/sentry-dotnet/pull/3528))
  - [changelog](https://github.com/getsentry/sentry-cocoa/blob/main/CHANGELOG.md#8330)
  - [diff](https://github.com/getsentry/sentry-cocoa/compare/8.30.0...8.33.0)
- Bump Native SDK from v0.7.6 to v0.7.7 ([#3502](https://github.com/getsentry/sentry-dotnet/pull/3502))
  - [changelog](https://github.com/getsentry/sentry-native/blob/master/CHANGELOG.md#077)
  - [diff](https://github.com/getsentry/sentry-native/compare/0.7.6...0.7.7)
- Bump Java SDK from v7.11.0 to v7.13.0 ([#3515](https://github.com/getsentry/sentry-dotnet/pull/3515))
  - [changelog](https://github.com/getsentry/sentry-java/blob/main/CHANGELOG.md#7130)
  - [diff](https://github.com/getsentry/sentry-java/compare/7.11.0...7.13.0)

## 4.9.0

### Fixes

- Fixed envelopes getting stuck in processing when losing network connectivity ([#3438](https://github.com/getsentry/sentry-dotnet/pull/3438))

### Features

- Client reports now include dropped spans ([#3463](https://github.com/getsentry/sentry-dotnet/pull/3463))

### API Changes

- Removed SentrySdk.RunAsyncVoid ([#3466](https://github.com/getsentry/sentry-dotnet/pull/3466))

## 4.8.1

### Fixes

- The SDK no longer fails to create a trace root ([#3453](https://github.com/getsentry/sentry-dotnet/pull/3453))
- Removed `FirstChanceException` workaround for WinUI ([#3411](https://github.com/getsentry/sentry-dotnet/pull/3411))

### Dependencies

- Bump Java SDK from v7.10.0 to v7.11.0 ([#3459](https://github.com/getsentry/sentry-dotnet/pull/3459))
  - [changelog](https://github.com/getsentry/sentry-java/blob/main/CHANGELOG.md#7110)
  - [diff](https://github.com/getsentry/sentry-java/compare/7.10.0...7.11.0)

## 4.8.0

### Obsoletion

- Marked SentryUser.Segment as deprecated ([#3437](https://github.com/getsentry/sentry-dotnet/pull/3437))

### Features

- Added a new package `Sentry.AspNetCore.Blazor.WebAssembly`. This packages provides you with an extension to `WebAssemblyHostBuilder` to allow SDK configuration via the builder pattern. This package gives us an entry point and the ability to extend the SDKs support and out-of-the-box offering. You can follow the progress and leave feedback either ([here](https://github.com/getsentry/sentry-dotnet/issues/2329)) for extending the support for Blazor Server or ([here](https://github.com/getsentry/sentry-dotnet/issues/2021)) for Blazor WebAssembly support ([#3386](https://github.com/getsentry/sentry-dotnet/pull/3386))

### Fixes

- Debug logs are now visible for MAUI apps in Visual Studio when using Sentry's default DiagnosticLogger ([#3373](https://github.com/getsentry/sentry-dotnet/pull/3373))
- Fixed Monitor duration calculation ([#3420]https://github.com/getsentry/sentry-dotnet/pull/3420)
- Fixed null IServiceProvider in anonymous routes with OpenTelemetry ([#3401](https://github.com/getsentry/sentry-dotnet/pull/3401))
- Fixed Trim warnings in Sentry.DiagnosticSource and WinUIUnhandledException integrations ([#3410](https://github.com/getsentry/sentry-dotnet/pull/3410))
- Fixed memory leak when tracing is enabled ([#3432](https://github.com/getsentry/sentry-dotnet/pull/3432))
- `Scope.User.Id` now correctly defaults to the InstallationId unless it has been set otherwise ([#3425](https://github.com/getsentry/sentry-dotnet/pull/3425))

### Dependencies

- Bump CLI from v2.31.2 to v2.32.1 ([#3398](https://github.com/getsentry/sentry-dotnet/pull/3398))
  - [changelog](https://github.com/getsentry/sentry-cli/blob/master/CHANGELOG.md#2321)
  - [diff](https://github.com/getsentry/sentry-cli/compare/2.31.2...2.32.1)
- Bump Native SDK from v0.7.4 to v0.7.6 ([#3399](https://github.com/getsentry/sentry-dotnet/pull/3399), [#3418](https://github.com/getsentry/sentry-dotnet/pull/3418))
  - [changelog](https://github.com/getsentry/sentry-native/blob/master/CHANGELOG.md#076)
  - [diff](https://github.com/getsentry/sentry-native/compare/0.7.4...0.7.6)
- Bump Cocoa SDK from v8.26.0 to v8.30.0 ([#3408](https://github.com/getsentry/sentry-dotnet/pull/3408), [#3412](https://github.com/getsentry/sentry-dotnet/pull/3412), [#3430](https://github.com/getsentry/sentry-dotnet/pull/3430), [#3450](https://github.com/getsentry/sentry-dotnet/pull/3450))
  - [changelog](https://github.com/getsentry/sentry-cocoa/blob/main/CHANGELOG.md#8300)
  - [diff](https://github.com/getsentry/sentry-cocoa/compare/8.26.0...8.30.0)
- Bump Java SDK from v7.9.0 to v7.10.0 ([#3413](https://github.com/getsentry/sentry-dotnet/pull/3413))
  - [changelog](https://github.com/getsentry/sentry-java/blob/main/CHANGELOG.md#7100)
  - [diff](https://github.com/getsentry/sentry-java/compare/7.9.0...7.10.0)

## 4.7.0

### API Changes

- SentryOptions.EnableTracing has been marked as Obsolete ([#3381](https://github.com/getsentry/sentry-dotnet/pull/3381))

### Features

- The SDK now supports monitor upserting. You can programmatically set up your monitors via the options callback in `SentrySdk.CaptureCheckIn` ([#3330](https://github.com/getsentry/sentry-dotnet/pull/3330))
- Added an `SentrySdk.RunAsyncVoid` helper method that lets you capture exceptions from `async void` methods ([#3379](https://github.com/getsentry/sentry-dotnet/pull/3379))

### Fixes

- P/Invoke warning for GetWindowThreadProcessId no longer shows when using Sentry in UWP applications ([#3372](https://github.com/getsentry/sentry-dotnet/pull/3372))
- Fixed InvalidOperationException when pulling the HttpRequestUrl from Uri's with DangerousDisablePathAndQueryCanonicalization set to true ([#3393](https://github.com/getsentry/sentry-dotnet/pull/3393))

### Dependencies

- Update Perfview/TraceEvent to v3.1.10 (patched) ([#3382](https://github.com/getsentry/sentry-dotnet/pull/3382))
- Bump Native SDK from v0.7.2 to v0.7.4 ([#3385](https://github.com/getsentry/sentry-dotnet/pull/3385))
  - [changelog](https://github.com/getsentry/sentry-native/blob/master/CHANGELOG.md#074)
  - [diff](https://github.com/getsentry/sentry-native/compare/0.7.2...0.7.4)
- Bump Cocoa SDK from v8.25.2 to v8.26.0 ([#3364](https://github.com/getsentry/sentry-dotnet/pull/3364))
  - [changelog](https://github.com/getsentry/sentry-cocoa/blob/main/CHANGELOG.md#8260)
  - [diff](https://github.com/getsentry/sentry-cocoa/compare/8.25.2...8.26.0)

## 4.6.2

### Fixes

- Reverted changes to the SentryHttpMessageHandler and SentryGraphQLHttpMessageHandler to automatically create transactions for each request as this could negatively affect users' quota ([#3367](https://github.com/getsentry/sentry-dotnet/pull/3367))

## 4.6.1

### Fixes

- Fixed SentryHttpMessageHandler and SentryGraphQLHttpMessageHandler not creating spans when there is no active Transaction on the scope ([#3360](https://github.com/getsentry/sentry-dotnet/pull/3360))
- The SDK no longer (wrongly) initializes sentry-native on Blazor WASM builds with `RunAOTCompilation` enabled. ([#3363](https://github.com/getsentry/sentry-dotnet/pull/3363))
- HttpClient requests now show on the Requests dashboard in Sentry ([#3357](https://github.com/getsentry/sentry-dotnet/pull/3357))

### Dependencies

- Bump Hangfire from v1.8.7 to v1.8.12 ([#3361](https://github.com/getsentry/sentry-dotnet/pull/3361))

## 4.6.0

### Features

- Hints now accept `byte[]` as attachment ([#3352](https://github.com/getsentry/sentry-dotnet/pull/3352))
- InApp includes/excludes can now be configured using regular expressions ([#3321](https://github.com/getsentry/sentry-dotnet/pull/3321))

### Fixes

- Fixed memory leak in BackgroundWorker observed when using Sentry with Quartz and MySql ([#3355](https://github.com/getsentry/sentry-dotnet/pull/3355))

### Dependencies

- Bump CLI from v2.31.0 to v2.31.2 ([#3342](https://github.com/getsentry/sentry-dotnet/pull/3342), [#3345](https://github.com/getsentry/sentry-dotnet/pull/3345))
  - [changelog](https://github.com/getsentry/sentry-cli/blob/master/CHANGELOG.md#2312)
  - [diff](https://github.com/getsentry/sentry-cli/compare/2.31.0...2.31.2)
- Bump Cocoa SDK from v8.25.0 to v8.25.2 ([#3356](https://github.com/getsentry/sentry-dotnet/pull/3356))
  - [changelog](https://github.com/getsentry/sentry-cocoa/blob/main/CHANGELOG.md#8252)
  - [diff](https://github.com/getsentry/sentry-cocoa/compare/8.25.0...8.25.2)
- Bump Java SDK from v7.8.0 to v7.9.0 ([#3358](https://github.com/getsentry/sentry-dotnet/pull/3358))
  - [changelog](https://github.com/getsentry/sentry-java/blob/main/CHANGELOG.md#790)
  - [diff](https://github.com/getsentry/sentry-java/compare/7.8.0...7.9.0)

## 4.5.0

### Features

- Extended the SDK's CheckIn support by adding Release, Environment and Trace ID to the event. CheckIns created via the Hangfire integration now also automatically report their duration ([#3320](https://github.com/getsentry/sentry-dotnet/pull/3320))
- The SDK's performance API now works in conjunction with OpenTelemetry's instrumentation. This means that SentrySpans and OTel spans now show up in the same span-tree. ([#3288](https://github.com/getsentry/sentry-dotnet/pull/3288))

### Fixes

- `HttpResponse.Content` is no longer disposed by when using `SentryHttpFailedRequestHandler` on .NET Framework, which was causing an ObjectDisposedException when using Sentry with NSwag ([#3306](https://github.com/getsentry/sentry-dotnet/pull/3306))
- Fix BackgroundWorker exiting when OperationCanceledException is not from shutdown request ([3284](https://github.com/getsentry/sentry-dotnet/pull/3284))
- Envelopes with large attachments no longer get stuck in the queue when using `CacheDirectoryPath` ([#3328](https://github.com/getsentry/sentry-dotnet/pull/3328))

### Dependencies

- Bump Cocoa SDK from v8.21.0 to v8.25.0 ([#3339](https://github.com/getsentry/sentry-dotnet/pull/3339))
  - [changelog](https://github.com/getsentry/sentry-cocoa/blob/main/CHANGELOG.md#8250)
  - [diff](https://github.com/getsentry/sentry-cocoa/compare/8.21.0...8.25.0)

## 4.4.0

### Features

- Metrics now honor any Rate Limits set in HTTP headers returned by Sentry ([#3276](https://github.com/getsentry/sentry-dotnet/pull/3276))

### Fixes

- Fixed normalization for metric tag values for carriage return, line feed and tab characters ([#3281](https://github.com/getsentry/sentry-dotnet/pull/3281))

### Dependencies

- Bump Java SDK from v7.7.0 to v7.8.0 ([#3275](https://github.com/getsentry/sentry-dotnet/pull/3275))
  - [changelog](https://github.com/getsentry/sentry-java/blob/main/CHANGELOG.md#780)
  - [diff](https://github.com/getsentry/sentry-java/compare/7.7.0...7.8.0)

## 4.3.0

### Features

- EnableNetworkEventBreadcrumbs can now be set on the Native Android options ([#3267](https://github.com/getsentry/sentry-dotnet/pull/3267))
- Update normalization of metrics keys, tags and values ([#3271](https://github.com/getsentry/sentry-dotnet/pull/3271))

### Fixes

- Fix missing exception StackTraces in some situations ([#3215](https://github.com/getsentry/sentry-dotnet/pull/3215))
- Scopes now get applied to OTEL spans in ASP.NET Core ([#3221](https://github.com/getsentry/sentry-dotnet/pull/3221))
- Fixed InvalidCastException when setting the SampleRate on Android ([#3258](https://github.com/getsentry/sentry-dotnet/pull/3258))
- Fixed MAUI iOS build issue related to `SentryVersionNumber` and `SentryVersionString` ([#3278](https://github.com/getsentry/sentry-dotnet/pull/3278))

### API changes

- Removed `SentryOptionsExtensions` class - all the public methods moved directly to `SentryOptions` ([#3195](https://github.com/getsentry/sentry-dotnet/pull/3195))

### Dependencies

- Bump CLI from v2.30.0 to v2.31.0 ([#3214](https://github.com/getsentry/sentry-dotnet/pull/3214), [#3218](https://github.com/getsentry/sentry-dotnet/pull/3218), [#3242](https://github.com/getsentry/sentry-dotnet/pull/3242), [#3247](https://github.com/getsentry/sentry-dotnet/pull/3247))
  - [changelog](https://github.com/getsentry/sentry-cli/blob/master/CHANGELOG.md#2310)
  - [diff](https://github.com/getsentry/sentry-cli/compare/2.30.0...2.31.0)
- Bump Native SDK from v0.7.0 to v0.7.2 ([#3237](https://github.com/getsentry/sentry-dotnet/pull/3237), [#3256](https://github.com/getsentry/sentry-dotnet/pull/3256))
  - [changelog](https://github.com/getsentry/sentry-native/blob/master/CHANGELOG.md#072)
  - [diff](https://github.com/getsentry/sentry-native/compare/0.7.0...0.7.2)
- Bump Java SDK from v7.6.0 to v7.7.0 ([#3268](https://github.com/getsentry/sentry-dotnet/pull/3268))
  - [changelog](https://github.com/getsentry/sentry-java/blob/main/CHANGELOG.md#770)
  - [diff](https://github.com/getsentry/sentry-java/compare/7.6.0...7.7.0)

## 4.2.1

### Fixes

- Dynamic Sampling Context not propagated correctly for HttpClient spans ([#3208](https://github.com/getsentry/sentry-dotnet/pull/3208))

## 4.2.0

### Features

- ASP.NET Core: Blocking call detection. An event with the stack trace of the blocking call will be captured as event. ([#2709](https://github.com/getsentry/sentry-dotnet/pull/2709))
    - IMPORTANT: Verify this in test/staging before prod! Blocking calls in hot paths could create a lot of events for your Sentry project.
    - Opt-in via `options.CaptureBlockingCalls = true`
    - Disabled for specific code blocks with `using (new SuppressBlockingDetection())`
    - Doesn't detect everything. See original [Caveats described by Ben Adams](https://github.com/benaadams/Ben.BlockingDetector?tab=readme-ov-file#caveats).
- Added Crons support via `SentrySdk.CaptureCheckIn` and an integration with Hangfire ([#3128](https://github.com/getsentry/sentry-dotnet/pull/3128))
- Common tags set automatically for metrics and metrics summaries are attached to Spans ([#3191](https://github.com/getsentry/sentry-dotnet/pull/3191))

### API changes

- Removed `ScopeExtensions` class - all the public methods moved directly to `Scope` ([#3186](https://github.com/getsentry/sentry-dotnet/pull/3186))

### Fixes

- The Sentry Middleware on ASP.NET Core no longer throws an exception after having been initialized multiple times ([#3185](https://github.com/getsentry/sentry-dotnet/pull/3185))
- Empty strings are used instead of underscores to replace invalid metric tag values ([#3176](https://github.com/getsentry/sentry-dotnet/pull/3176))
- Filtered OpenTelemetry spans are garbage collected correctly ([#3198](https://github.com/getsentry/sentry-dotnet/pull/3198))

### Dependencies

- Bump Java SDK from v7.3.0 to v7.6.0 ([#3164](https://github.com/getsentry/sentry-dotnet/pull/3164), [#3204](https://github.com/getsentry/sentry-dotnet/pull/3204))
  - [changelog](https://github.com/getsentry/sentry-java/blob/main/CHANGELOG.md#760)
  - [diff](https://github.com/getsentry/sentry-java/compare/7.3.0...7.6.0)
- Bump Cocoa SDK from v8.20.0 to v8.21.0 ([#3194](https://github.com/getsentry/sentry-dotnet/pull/3194))
  - [changelog](https://github.com/getsentry/sentry-cocoa/blob/main/CHANGELOG.md#8210)
  - [diff](https://github.com/getsentry/sentry-cocoa/compare/8.20.0...8.21.0)
- Bump CLI from v2.28.6 to v2.30.0 ([#3193](https://github.com/getsentry/sentry-dotnet/pull/3193), [#3203](https://github.com/getsentry/sentry-dotnet/pull/3203))
  - [changelog](https://github.com/getsentry/sentry-cli/blob/master/CHANGELOG.md#2300)
  - [diff](https://github.com/getsentry/sentry-cli/compare/2.28.6...2.30.0)

## 4.1.2

### Fixes

- Metric unit names are now sanitized correctly. This was preventing some built in metrics from showing in the Sentry dashboard ([#3151](https://github.com/getsentry/sentry-dotnet/pull/3151))
- The Sentry OpenTelemetry integration no longer throws an exception with the SDK disabled ([#3156](https://github.com/getsentry/sentry-dotnet/pull/3156))

## 4.1.1

### Fixes

- The SDK can be disabled by setting `options.Dsn = "";` By convention, the SDK allows the DSN set to `string.Empty` to be overwritten by the environment. ([#3147](https://github.com/getsentry/sentry-dotnet/pull/3147))

### Dependencies

- Bump CLI from v2.28.0 to v2.28.6 ([#3145](https://github.com/getsentry/sentry-dotnet/pull/3145), [#3148](https://github.com/getsentry/sentry-dotnet/pull/3148))
  - [changelog](https://github.com/getsentry/sentry-cli/blob/master/CHANGELOG.md#2286)
  - [diff](https://github.com/getsentry/sentry-cli/compare/2.28.0...2.28.6)

## 4.1.0

### Features

- The SDK now automatically collects metrics coming from `OpenTelemetry.Instrumentation.Runtime` ([#3133](https://github.com/getsentry/sentry-dotnet/pull/3133))

### Fixes

- "No service for type 'Sentry.IHub' has been registered" exception when using OpenTelemetry and initializing Sentry via `SentrySdk.Init` ([#3129](https://github.com/getsentry/sentry-dotnet/pull/3129))

## 4.0.3

### Fixes

- To resolve conflicting types due to the SDK adding itself to the global usings:
  - The class `Sentry.Constants` has been renamed to `Sentry.SentryConstants` ([#3125](https://github.com/getsentry/sentry-dotnet/pull/3125))

## 4.0.2

### Fixes

- To resolve conflicting types due to the SDK adding itself to the global usings:
  - The class `Sentry.Context` has been renamed to `Sentry.SentryContext` ([#3121](https://github.com/getsentry/sentry-dotnet/pull/3121))
  - The class `Sentry.Package` has been renamed to `Sentry.SentryPackage` ([#3121](https://github.com/getsentry/sentry-dotnet/pull/3121))
  - The class `Sentry.Request` has been renamed to `Sentry.SentryRequest` ([#3121](https://github.com/getsentry/sentry-dotnet/pull/3121))

### Dependencies

- Bump CLI from v2.27.0 to v2.28.0 ([#3119](https://github.com/getsentry/sentry-dotnet/pull/3119))
  - [changelog](https://github.com/getsentry/sentry-cli/blob/master/CHANGELOG.md#2280)
  - [diff](https://github.com/getsentry/sentry-cli/compare/2.27.0...2.28.0)

## 4.0.1

### Fixes

- To resolve conflicting types due to the SDK adding itself to the global usings:
  - The interface `Sentry.ISession` has been renamed to `Sentry.ISentrySession` ([#3110](https://github.com/getsentry/sentry-dotnet/pull/3110))
  - The interface `Sentry.IJsonSerializable` has been renamed to `Sentry.ISentryJsonSerializable` ([#3116](https://github.com/getsentry/sentry-dotnet/pull/3116))
  - The class `Sentry.Session` has been renamed to `Sentry.SentrySession` ([#3110](https://github.com/getsentry/sentry-dotnet/pull/3110))
  - The class `Sentry.Attachment` has been renamed to `Sentry.SentryAttachment` ([#3116](https://github.com/getsentry/sentry-dotnet/pull/3116))
  - The class `Sentry.Hint` has been renamed to `Sentry.SentryHint` ([#3116](https://github.com/getsentry/sentry-dotnet/pull/3116))

### Dependencies

- Bump Cocoa SDK from v8.19.0 to v8.20.0 ([#3107](https://github.com/getsentry/sentry-dotnet/pull/3107))
  - [changelog](https://github.com/getsentry/sentry-cocoa/blob/main/CHANGELOG.md#8200)
  - [diff](https://github.com/getsentry/sentry-cocoa/compare/8.19.0...8.20.0)

## 4.0.0

This major release includes many exciting new features including support for [Profiling](https://docs.sentry.io/platforms/dotnet/profiling/) and [Metrics](https://docs.sentry.io/platforms/dotnet/metrics/)(preview), [AOT](https://sentry.engineering/blog/should-you-could-you-aot) with [Native Crash Reporting](https://github.com/getsentry/sentry-dotnet/issues/2770), [Spotlight](https://spotlightjs.com/), Screenshots on MAUI and much more. Details about these features and other changes are below.

### .NET target framework changes

We're dropping support for some of the old target frameworks, please check this [GitHub Discussion](https://github.com/getsentry/sentry-dotnet/discussions/2776) for details on why.

- **Replace support for .NET Framework 4.6.1 with 4.6.2** ([#2786](https://github.com/getsentry/sentry-dotnet/pull/2786))

  .NET Framework 4.6.1 was announced on Nov 30, 2015. And went out of support over a year ago, on Apr 26, 2022.

- **Drop .NET Core 3.1 and .NET 5 support** ([#2787](https://github.com/getsentry/sentry-dotnet/pull/2787))

- **Dropped netstandard2.0 support for Sentry.AspNetCore** ([#2807](https://github.com/getsentry/sentry-dotnet/pull/2807))

- **Replace support for .NET 6 on mobile (e.g: `net6.0-android`) with .NET 7** ([#2624](https://github.com/getsentry/sentry-dotnet/pull/2604))

  .NET 6 on mobile has been out of support since May 2023 and with .NET 8, it's no longer possible to build .NET 6 Mobile specific targets.
  For that reason, we're moving the mobile-specific TFMs from `net6.0-platform` to `net7.0-platform`.

  Mobile apps still work on .NET 6 will pull the `Sentry` .NET 6, which offers the .NET-only features,
  without native/platform-specific bindings and SDKs. See [this ticket for more details](https://github.com/getsentry/sentry-dotnet/issues/2623).

- **MAUI dropped Tizen support** ([#2734](https://github.com/getsentry/sentry-dotnet/pull/2734))

### Sentry Self-hosted Compatibility

If you're using `sentry.io` this change does not affect you.
This SDK version is compatible with a self-hosted version of Sentry `22.12.0` or higher. If you are using an older version of [self-hosted Sentry](https://develop.sentry.dev/self-hosted/) (aka on-premise), you will need to [upgrade](https://develop.sentry.dev/self-hosted/releases/).

### Significant change in behavior

- Transaction names for ASP.NET Core are now consistently named `HTTP-VERB /path` (e.g. `GET /home`). Previously, the leading forward slash was missing for some endpoints. ([#2808](https://github.com/getsentry/sentry-dotnet/pull/2808))
- Setting `SentryOptions.Dsn` to `null` now throws `ArgumentNullException` during initialization. ([#2655](https://github.com/getsentry/sentry-dotnet/pull/2655))
- Enable `CaptureFailedRequests` by default ([#2688](https://github.com/getsentry/sentry-dotnet/pull/2688))
- Added `Sentry` namespace to global usings when `ImplicitUsings` is enabled ([#3043](https://github.com/getsentry/sentry-dotnet/pull/3043))
If you have conflicts, you can opt out by adding the following to your `csproj`:
```
<PropertyGroup>
  <SentryImplicitUsings>false</SentryImplicitUsings>
</PropertyGroup>
```
- Transactions' spans are no longer automatically finished with the status `deadline_exceeded` by the transaction. This is now handled by the [Relay](https://github.com/getsentry/relay).
  - Customers self hosting Sentry must use verion 22.12.0 or later ([#3013](https://github.com/getsentry/sentry-dotnet/pull/3013))
- The `User.IpAddress` is now set to `{{auto}}` by default, even when sendDefaultPII is disabled ([#2981](https://github.com/getsentry/sentry-dotnet/pull/2981))
  - The "Prevent Storing of IP Addresses" option in the "Security & Privacy" project settings on sentry.io can be used to control this instead
- The `DiagnosticLogger` signature for `LogWarning` changed to take the `exception` as the first parameter. That way it no longer gets mixed up with the TArgs. ([#2987](https://github.com/getsentry/sentry-dotnet/pull/2987))

### API breaking Changes

If you have compilation errors you can find the affected types or overloads missing in the changelog entries below.

#### Changed APIs

- Class renamed `Sentry.User` to `Sentry.SentryUser` ([#3015](https://github.com/getsentry/sentry-dotnet/pull/3015))
- Class renamed `Sentry.Runtime` to `Sentry.SentryRuntime` ([#3016](https://github.com/getsentry/sentry-dotnet/pull/3016))
- Class renamed `Sentry.Span` to `Sentry.SentrySpan` ([#3021](https://github.com/getsentry/sentry-dotnet/pull/3021))
- Class renamed `Sentry.Transaction` to `Sentry.SentryTransaction` ([#3023](https://github.com/getsentry/sentry-dotnet/pull/3023))
- Rename iOS and MacCatalyst platform-specific options from `Cocoa` to `Native` ([#2940](https://github.com/getsentry/sentry-dotnet/pull/2940))
- Rename iOS platform-specific options `EnableCocoaSdkTracing` to `EnableTracing` ([#2940](https://github.com/getsentry/sentry-dotnet/pull/2940))
- Rename Android platform-specific options from `Android` to `Native` ([#2940](https://github.com/getsentry/sentry-dotnet/pull/2940))
- Rename Android platform-specific options `EnableAndroidSdkTracing` and `EnableAndroidSdkBeforeSend` to `EnableTracing` and `EnableBeforeSend` respectively ([#2940](https://github.com/getsentry/sentry-dotnet/pull/2940))
- Rename iOS and MacCatalyst platform-specific options from `iOS` to `Cocoa` ([#2929](https://github.com/getsentry/sentry-dotnet/pull/2929))
- `ITransaction` has been renamed to `ITransactionTracer`. You will need to update any references to these interfaces in your code to use the new interface names ([#2731](https://github.com/getsentry/sentry-dotnet/pull/2731), [#2870](https://github.com/getsentry/sentry-dotnet/pull/2870))
- `DebugImage` and `DebugMeta` moved to `Sentry.Protocol` namespace. ([#2815](https://github.com/getsentry/sentry-dotnet/pull/2815))
- `SentryClient.Dispose` is no longer obsolete ([#2842](https://github.com/getsentry/sentry-dotnet/pull/2842))
- `ISentryClient.CaptureEvent` overloads have been replaced by a single method accepting optional `Hint` and `Scope` parameters. You will need to pass `hint` as a named parameter from code that calls `CaptureEvent` without passing a `scope` argument. ([#2749](https://github.com/getsentry/sentry-dotnet/pull/2749))
- `TransactionContext` and `SpanContext` constructors were updated. If you're constructing instances of these classes, you will need to adjust the order in which you pass parameters to these. ([#2694](https://github.com/getsentry/sentry-dotnet/pull/2694), [#2696](https://github.com/getsentry/sentry-dotnet/pull/2696))
- The `DiagnosticLogger` signature for `LogError` and `LogFatal` changed to take the `exception` as the first parameter. That way it no longer gets mixed up with the TArgs. The `DiagnosticLogger` now also receives an overload for `LogError` and `LogFatal` that accepts a message only. ([#2715](https://github.com/getsentry/sentry-dotnet/pull/2715))
- `Distribution` added to `IEventLike`. ([#2660](https://github.com/getsentry/sentry-dotnet/pull/2660))
- `StackFrame`'s `ImageAddress`, `InstructionAddress`, and `FunctionId` changed to `long?`. ([#2691](https://github.com/getsentry/sentry-dotnet/pull/2691))
- `DebugImage.ImageAddress` changed to `long?`. ([#2725](https://github.com/getsentry/sentry-dotnet/pull/2725))
- Contexts now inherit from `IDictionary` rather than `ConcurrentDictionary`. The specific dictionary being used is an implementation detail. ([#2729](https://github.com/getsentry/sentry-dotnet/pull/2729))
- The method used to configure a Sentry Sink for Serilog now has an additional overload. Calling `WriteTo.Sentry()` with no arguments will no longer attempt to initialize the SDK (it has optional arguments to configure the behavior of the Sink only). If you want to initialize Sentry at the same time you configure the Sentry Sink then you will need to use the overload of this method that accepts a DSN as the first parameter (e.g. `WriteTo.Sentry("https://d4d82fc1c2c4032a83f3a29aa3a3aff@fake-sentry.io:65535/2147483647")`). ([#2928](https://github.com/getsentry/sentry-dotnet/pull/2928))

#### Removed APIs

- SentrySinkExtensions.ConfigureSentrySerilogOptions is now internal. If you were using this method, please use one of the `SentrySinkExtensions.Sentry` extension methods instead. ([#2902](https://github.com/getsentry/sentry-dotnet/pull/2902))
- A number of `[Obsolete]` options have been removed ([#2841](https://github.com/getsentry/sentry-dotnet/pull/2841))
  - `BeforeSend` - use `SetBeforeSend` instead.
  - `BeforeSendTransaction` - use `SetBeforeSendTransaction` instead.
  - `BeforeBreadcrumb` - use `SetBeforeBreadcrumb` instead.
  - `CreateHttpClientHandler` - use `CreateHttpMessageHandler` instead.
  - `ReportAssemblies` - use `ReportAssembliesMode` instead.
  - `KeepAggregateException` - this property is no longer used and has no replacement.
  - `DisableTaskUnobservedTaskExceptionCapture` method has been renamed to `DisableUnobservedTaskExceptionCapture`.
  - `DebugDiagnosticLogger` - use `TraceDiagnosticLogger` instead.
- A number of iOS/Android-specific `[Obsolete]` options have been removed ([#2856](https://github.com/getsentry/sentry-dotnet/pull/2856))
  - `Distribution` - use `SentryOptions.Distribution` instead.
  - `EnableAutoPerformanceTracking` - use `SetBeforeSendTransaction` instead.
  - `EnableCoreDataTracking` - use `EnableCoreDataTracing` instead.
  - `EnableFileIOTracking` - use `EnableFileIOTracing` instead.
  - `EnableOutOfMemoryTracking` - use `EnableWatchdogTerminationTracking` instead.
  - `EnableUIViewControllerTracking` - use `EnableUIViewControllerTracing` instead.
  - `StitchAsyncCode` - no longer available.
  - `ProfilingTracesInterval` - no longer available.
  - `ProfilingEnabled` - use `ProfilesSampleRate` instead.
- Obsolete `SystemClock` constructor removed, use `SystemClock.Clock` instead. ([#2856](https://github.com/getsentry/sentry-dotnet/pull/2856))
- Obsolete `Runtime.Clone()` removed, this shouldn't have been public in the past and has no replacement. ([#2856](https://github.com/getsentry/sentry-dotnet/pull/2856))
- Obsolete `SentryException.Data` removed, use `SentryException.Mechanism.Data` instead. ([#2856](https://github.com/getsentry/sentry-dotnet/pull/2856))
- Obsolete `AssemblyExtensions` removed, this shouldn't have been public in the past and has no replacement. ([#2856](https://github.com/getsentry/sentry-dotnet/pull/2856))
- Obsolete `SentryDatabaseLogging.UseBreadcrumbs()` removed, it is called automatically and has no replacement. ([#2856](https://github.com/getsentry/sentry-dotnet/pull/2856))
- Obsolete `Scope.GetSpan()` removed, use `Span` property instead. ([#2856](https://github.com/getsentry/sentry-dotnet/pull/2856))
- Obsolete `IUserFactory` removed, use `ISentryUserFactory` instead. ([#2856](https://github.com/getsentry/sentry-dotnet/pull/2856), [#2840](https://github.com/getsentry/sentry-dotnet/pull/2840))
- `IHasMeasurements` has been removed, use `ISpanData` instead. ([#2659](https://github.com/getsentry/sentry-dotnet/pull/2659))
- `IHasBreadcrumbs` has been removed, use `IEventLike` instead. ([#2670](https://github.com/getsentry/sentry-dotnet/pull/2670))
- `ISpanContext` has been removed, use `ITraceContext` instead. ([#2668](https://github.com/getsentry/sentry-dotnet/pull/2668))
- `IHasTransactionNameSource` has been removed, use `ITransactionContext` instead. ([#2654](https://github.com/getsentry/sentry-dotnet/pull/2654))
- ([#2694](https://github.com/getsentry/sentry-dotnet/pull/2694))
- The unused `StackFrame.InstructionOffset` has been removed. ([#2691](https://github.com/getsentry/sentry-dotnet/pull/2691))
- The unused `Scope.Platform` property has been removed. ([#2695](https://github.com/getsentry/sentry-dotnet/pull/2695))
- The obsolete setter `Sentry.PlatformAbstractions.Runtime.Identifier` has been removed ([2764](https://github.com/getsentry/sentry-dotnet/pull/2764))
- `Sentry.Values<T>` is now internal as it is never exposed in the public API ([#2771](https://github.com/getsentry/sentry-dotnet/pull/2771))
- The `TracePropagationTarget` class has been removed, use the `SubstringOrRegexPattern` class instead. ([#2763](https://github.com/getsentry/sentry-dotnet/pull/2763))
- The `WithScope` and `WithScopeAsync` methods have been removed. We have discovered that these methods didn't work correctly in certain desktop contexts, especially when using a global scope. ([#2717](https://github.com/getsentry/sentry-dotnet/pull/2717))

  Replace your usage of `WithScope` with overloads of `Capture*` methods:

  - `SentrySdk.CaptureEvent(SentryEvent @event, Action<Scope> scopeCallback)`
  - `SentrySdk.CaptureMessage(string message, Action<Scope> scopeCallback)`
  - `SentrySdk.CaptureException(Exception exception, Action<Scope> scopeCallback)`

  ```c#
  // Before
  SentrySdk.WithScope(scope =>
  {
    scope.SetTag("key", "value");
    SentrySdk.CaptureEvent(new SentryEvent());
  });

  // After
  SentrySdk.CaptureEvent(new SentryEvent(), scope =>
  {
    // Configure your scope here
    scope.SetTag("key", "value");
  });
  ```

### Features

- Experimental pre-release availability of Metrics. We're exploring the use of Metrics in Sentry. The API will very likely change and we don't yet have any documentation. ([#2949](https://github.com/getsentry/sentry-dotnet/pull/2949))
  - `SentrySdk.Metrics.Set` now additionally accepts `string` as value ([#3092](https://github.com/getsentry/sentry-dotnet/pull/3092))
  - Timing metrics can now be captured with `SentrySdk.Metrics.StartTimer` ([#3075](https://github.com/getsentry/sentry-dotnet/pull/3075))
  - Added support for capturing built-in metrics from the `System.Diagnostics.Metrics` API ([#3052](https://github.com/getsentry/sentry-dotnet/pull/3052))
- `Sentry.Profiling` is now available as a package on [nuget](nuget.org). Be aware that profiling is in alpha and on servers the overhead could be high. Improving the experience for ASP.NET Core is tracked on [this issue](
https://github.com/getsentry/sentry-dotnet/issues/2316) ([#2800](https://github.com/getsentry/sentry-dotnet/pull/2800))
  - iOS profiling support (alpha). ([#2930](https://github.com/getsentry/sentry-dotnet/pull/2930))
- Native crash reporting on NativeAOT published apps (Windows, Linux, macOS). ([#2887](https://github.com/getsentry/sentry-dotnet/pull/2887))
- Support for [Spotlight](https://spotlightjs.com/), a debug tool for local development. ([#2961](https://github.com/getsentry/sentry-dotnet/pull/2961))
  - Enable it with the option `EnableSpotlight`
  - Optionally configure the URL to connect via `SpotlightUrl`. Defaults to `http://localhost:8969/stream`.

### MAUI

- Added screenshot capture support for errors. You can opt-in via `SentryMauiOptions.AttachScreenshots` ([#2965](https://github.com/getsentry/sentry-dotnet/pull/2965))
  - Supports Android and iOS only. Windows is not supported.
- App context now has `in_foreground`, indicating whether the app was in the foreground or the background. ([#2983](https://github.com/getsentry/sentry-dotnet/pull/2983))
- Android: When capturing unhandled exceptions, the SDK now can automatically attach `LogCat` to the event. You can opt-in via `SentryOptions.Android.LogCatIntegration` and configure `SentryOptions.Android.LogCatMaxLines`. ([#2926](https://github.com/getsentry/sentry-dotnet/pull/2926))
  - Available when targeting `net7.0-android` or later, on API level 23 or later.

#### Native AOT

Native AOT publishing support for .NET 8 has been added to Sentry for the following platforms:

- Windows
- Linux
- macOS
- Mac Catalyst
- iOS

There are some functional differences when publishing Native AOT:

- `StackTraceMode.Enhanced` is ignored because it's not available when publishing Native AOT. The mechanism to generate these enhanced stack traces relies heavily on reflection which isn't compatible with trimming.
- Reflection cannot be leveraged for JSON Serialization and you may need to use `SentryOptions.AddJsonSerializerContext` to supply a serialization context for types that you'd like to send to Sentry (e.g. in the `Span.Context`). ([#2732](https://github.com/getsentry/sentry-dotnet/pull/2732), [#2793](https://github.com/getsentry/sentry-dotnet/pull/2793))
- `Ben.Demystifier` is not available as it only runs in JIT mode.
- WinUI applications: When publishing Native AOT, Sentry isn't able to automatically register an unhandled exception handler because that relies on reflection. You'll need to [register the unhandled event handler manually](https://github.com/getsentry/sentry-dotnet/issues/2778) instead.
- For Azure Functions Workers, when AOT/Trimming is enabled we can't use reflection to read route data from the HttpTrigger so the route name will always be `/api/<FUNCTION_NAME>` ([#2920](https://github.com/getsentry/sentry-dotnet/pull/2920))

### Fixes

- Native integration logging on macOS ([#3079](https://github.com/getsentry/sentry-dotnet/pull/3079))
- The scope transaction is now correctly set for Otel transactions ([#3072](https://github.com/getsentry/sentry-dotnet/pull/3072))
- Fixed an issue with tag values in metrics not being properly serialized ([#3065](https://github.com/getsentry/sentry-dotnet/pull/3065))
- Moved the binding to MAUI events for breadcrumb creation from `WillFinishLaunching` to `FinishedLaunching`. This delays the initial instantiation of `app`. ([#3057](https://github.com/getsentry/sentry-dotnet/pull/3057))
- The SDK no longer adds the `WinUIUnhandledExceptionIntegration` on non-Windows platforms ([#3055](https://github.com/getsentry/sentry-dotnet/pull/3055))
- Stop Sentry for MacCatalyst from creating `default.profraw` in the app bundle using xcodebuild archive to build sentry-cocoa ([#2960](https://github.com/getsentry/sentry-dotnet/pull/2960))
- Workaround a .NET 8 NativeAOT crash on transaction finish. ([#2943](https://github.com/getsentry/sentry-dotnet/pull/2943))
- Reworked automatic breadcrumb creation for MAUI. ([#2900](https://github.com/getsentry/sentry-dotnet/pull/2900))
  - The SDK no longer uses reflection to bind to all public element events. This also fixes issues where the SDK would consume third-party events.
  - Added `CreateElementEventsBreadcrumbs` to the SentryMauiOptions to allow users to opt-in automatic breadcrumb creation for `BindingContextChanged`, `ChildAdded`, `ChildRemoved`, and `ParentChanged` on `Element`.
  - Reduced amount of automatic breadcrumbs by limiting the number of bindings created in `VisualElement`, `Window`, `Shell`, `Page`, and `Button`.
- Fixed Sentry SDK has not been initialized when using ASP.NET Core, Serilog, and OpenTelemetry ([#2911](https://github.com/getsentry/sentry-dotnet/pull/2911))
- Android native symbol upload ([#2876](https://github.com/getsentry/sentry-dotnet/pull/2876))
- `Sentry.Serilog` no longer throws if a disabled DSN is provided when initializing Sentry via the Serilog integration ([#2883](https://github.com/getsentry/sentry-dotnet/pull/2883))
- Don't add WinUI exception integration on mobile platforms ([#2821](https://github.com/getsentry/sentry-dotnet/pull/2821))
- `Transactions` are now getting enriched by the client instead of the hub ([#2838](https://github.com/getsentry/sentry-dotnet/pull/2838))
- Fixed an issue when using the SDK together with OpenTelemetry `1.5.0` and newer where the SDK would create transactions for itself. The fix is backward compatible. ([#3001](https://github.com/getsentry/sentry-dotnet/pull/3001))

### Dependencies

- Upgraded to NLog version 5. ([#2697](https://github.com/getsentry/sentry-dotnet/pull/2697))
- Integrate `sentry-native` as a static library in Native AOT builds to enable symbolication. ([#2704](https://github.com/getsentry/sentry-dotnet/pull/2704))


- Bump Cocoa SDK from v8.16.1 to v8.19.0 ([#2910](https://github.com/getsentry/sentry-dotnet/pull/2910), [#2936](https://github.com/getsentry/sentry-dotnet/pull/2936), [#2972](https://github.com/getsentry/sentry-dotnet/pull/2972), [#3005](https://github.com/getsentry/sentry-dotnet/pull/3005), [#3084](https://github.com/getsentry/sentry-dotnet/pull/3084))
  - [changelog](https://github.com/getsentry/sentry-cocoa/blob/main/CHANGELOG.md#8190)
  - [diff](https://github.com/getsentry/sentry-cocoa/compare/8.16.1...8.19.0)
- Bump Java SDK from v6.34.0 to v7.3.0 ([#2932](https://github.com/getsentry/sentry-dotnet/pull/2932), [#2979](https://github.com/getsentry/sentry-dotnet/pull/2979), [#3049](https://github.com/getsentry/sentry-dotnet/pull/3049), (https://github.com/getsentry/sentry-dotnet/pull/3098))
  - [changelog](https://github.com/getsentry/sentry-java/blob/main/CHANGELOG.md#730)
  - [diff](https://github.com/getsentry/sentry-java/compare/6.34.0...7.3.0)
- Bump Native SDK from v0.6.5 to v0.6.7 ([#2914](https://github.com/getsentry/sentry-dotnet/pull/2914), [#3029](https://github.com/getsentry/sentry-dotnet/pull/3029))
  - [changelog](https://github.com/getsentry/sentry-native/blob/master/CHANGELOG.md#070)
  - [diff](https://github.com/getsentry/sentry-native/compare/0.6.5...0.7.0)
- Bump CLI from v2.21.5 to v2.27.0 ([#2901](https://github.com/getsentry/sentry-dotnet/pull/2901), [#2915](https://github.com/getsentry/sentry-dotnet/pull/2915), [#2956](https://github.com/getsentry/sentry-dotnet/pull/2956), [#2985](https://github.com/getsentry/sentry-dotnet/pull/2985), [#2999](https://github.com/getsentry/sentry-dotnet/pull/2999), [#3012](https://github.com/getsentry/sentry-dotnet/pull/3012), [#3030](https://github.com/getsentry/sentry-dotnet/pull/3030), [#3059](https://github.com/getsentry/sentry-dotnet/pull/3059), [#3062](https://github.com/getsentry/sentry-dotnet/pull/3062), [#3073](https://github.com/getsentry/sentry-dotnet/pull/3073), [#3099](https://github.com/getsentry/sentry-dotnet/pull/3099))
  - [changelog](https://github.com/getsentry/sentry-cli/blob/master/CHANGELOG.md#2270)
  - [diff](https://github.com/getsentry/sentry-cli/compare/2.21.5...2.27.0)

## 3.41.4

### Fixes

- Fixed an issue when using the SDK together with Open Telemetry `1.5.0` and newer where the SDK would create transactions for itself. The fix is backward compatible. ([#3001](https://github.com/getsentry/sentry-dotnet/pull/3001))

## 3.41.3

### Fixes

- Fixed Sentry SDK has not been initialised when using ASP.NET Core, Serilog, and OpenTelemetry ([#2918](https://github.com/getsentry/sentry-dotnet/pull/2918))

## 3.41.2

### Fixes

- The SDK no longer fails to finish sessions while capturing an event. This fixes broken crash-free rates ([#2895](https://github.com/getsentry/sentry-dotnet/pull/2895))
- Ignore UnobservedTaskException for QUIC exceptions. See: https://github.com/dotnet/runtime/issues/80111 ([#2894](https://github.com/getsentry/sentry-dotnet/pull/2894))

### Dependencies

- Bump Cocoa SDK from v8.16.0 to v8.16.1 ([#2891](https://github.com/getsentry/sentry-dotnet/pull/2891))
  - [changelog](https://github.com/getsentry/sentry-cocoa/blob/main/CHANGELOG.md#8161)
  - [diff](https://github.com/getsentry/sentry-cocoa/compare/8.16.0...8.16.1)

## 3.41.1

### Fixes

- `CaptureFailedRequests` and `FailedRequestStatusCodes` are now getting respected by the Cocoa SDK. This is relevant for MAUI apps where requests are getting handled natively. ([#2826](https://github.com/getsentry/sentry-dotnet/issues/2826))
- Added `SentryOptions.AutoRegisterTracing` for users who need to control registration of Sentry's tracing middleware ([#2871](https://github.com/getsentry/sentry-dotnet/pull/2871))

### Dependencies

- Bump Cocoa SDK from v8.15.0 to v8.16.0 ([#2812](https://github.com/getsentry/sentry-dotnet/pull/2812), [#2816](https://github.com/getsentry/sentry-dotnet/pull/2816), [#2882](https://github.com/getsentry/sentry-dotnet/pull/2882))
  - [changelog](https://github.com/getsentry/sentry-cocoa/blob/main/CHANGELOG.md#8160)
  - [diff](https://github.com/getsentry/sentry-cocoa/compare/8.15.0...8.16.0)
- Bump CLI from v2.21.2 to v2.21.5 ([#2811](https://github.com/getsentry/sentry-dotnet/pull/2811), [#2834](https://github.com/getsentry/sentry-dotnet/pull/2834), [#2851](https://github.com/getsentry/sentry-dotnet/pull/2851))
  - [changelog](https://github.com/getsentry/sentry-cli/blob/master/CHANGELOG.md#2215)
  - [diff](https://github.com/getsentry/sentry-cli/compare/2.21.2...2.21.5)
- Bump Java SDK from v6.33.1 to v6.34.0 ([#2874](https://github.com/getsentry/sentry-dotnet/pull/2874))
  - [changelog](https://github.com/getsentry/sentry-java/blob/main/CHANGELOG.md#6340)
  - [diff](https://github.com/getsentry/sentry-java/compare/6.33.1...6.34.0)

## 3.41.0

### Features

- Speed up SDK init ([#2784](https://github.com/getsentry/sentry-dotnet/pull/2784))

### Fixes

- Fixed chaining on the IApplicationBuilder for methods like UseRouting and UseEndpoints ([#2726](https://github.com/getsentry/sentry-dotnet/pull/2726))

### Dependencies

- Bump Cocoa SDK from v8.13.0 to v8.15.0 ([#2722](https://github.com/getsentry/sentry-dotnet/pull/2722), [#2740](https://github.com/getsentry/sentry-dotnet/pull/2740), [#2746](https://github.com/getsentry/sentry-dotnet/pull/2746), [#2801](https://github.com/getsentry/sentry-dotnet/pull/2801))
  - [changelog](https://github.com/getsentry/sentry-cocoa/blob/main/CHANGELOG.md#8150)
  - [diff](https://github.com/getsentry/sentry-cocoa/compare/8.13.0...8.15.0)
- Bump Java SDK from v6.30.0 to v6.33.1 ([#2723](https://github.com/getsentry/sentry-dotnet/pull/2723), [#2741](https://github.com/getsentry/sentry-dotnet/pull/2741), [#2783](https://github.com/getsentry/sentry-dotnet/pull/2783), [#2803](https://github.com/getsentry/sentry-dotnet/pull/2803))
  - [changelog](https://github.com/getsentry/sentry-java/blob/main/CHANGELOG.md#6331)
  - [diff](https://github.com/getsentry/sentry-java/compare/6.30.0...6.33.1)

## 3.40.1

### Fixes

- ISentryUserFactory is now public so users can register their own implementations via DI ([#2719](https://github.com/getsentry/sentry-dotnet/pull/2719))

## 3.40.0

### Obsoletion

- `WithScope` and `WithScopeAsync` have been proven to not work correctly in desktop contexts when using a global scope. They are now deprecated in favor of the overloads of `CaptureEvent`, `CaptureMessage`, and `CaptureException`. Those methods provide a callback to a configurable scope. ([#2677](https://github.com/getsentry/sentry-dotnet/pull/2677))
- `StackFrame.InstructionOffset` has not been used in the SDK and has been ignored on the server for years. ([#2689](https://github.com/getsentry/sentry-dotnet/pull/2689))

### Features

- Release of Azure Functions (Isolated Worker/Out-of-Process) support ([#2686](https://github.com/getsentry/sentry-dotnet/pull/2686))

### Fixes

- Scope is now correctly applied to Transactions when using OpenTelemetry on ASP.NET Core ([#2690](https://github.com/getsentry/sentry-dotnet/pull/2690))

### Dependencies

- Bump CLI from v2.20.7 to v2.21.2 ([#2645](https://github.com/getsentry/sentry-dotnet/pull/2645), [#2647](https://github.com/getsentry/sentry-dotnet/pull/2647), [#2698](https://github.com/getsentry/sentry-dotnet/pull/2698))
  - [changelog](https://github.com/getsentry/sentry-cli/blob/master/CHANGELOG.md#2212)
  - [diff](https://github.com/getsentry/sentry-cli/compare/2.20.7...2.21.2)
- Bump Cocoa SDK from v8.12.0 to v8.13.0 ([#2653](https://github.com/getsentry/sentry-dotnet/pull/2653))
  - [changelog](https://github.com/getsentry/sentry-cocoa/blob/main/CHANGELOG.md#8130)
  - [diff](https://github.com/getsentry/sentry-cocoa/compare/8.12.0...8.13.0)
- Bump Java SDK from v6.29.0 to v6.30.0 ([#2685](https://github.com/getsentry/sentry-dotnet/pull/2685))
  - [changelog](https://github.com/getsentry/sentry-java/blob/main/CHANGELOG.md#6300)
  - [diff](https://github.com/getsentry/sentry-java/compare/6.29.0...6.30.0)

## 3.40.0-beta.0

### Features

- Reduced the memory footprint of `SpanId` by refactoring the ID generation ([#2619](https://github.com/getsentry/sentry-dotnet/pull/2619))
- Reduced the memory footprint of `SpanTracer` by initializing the tags lazily ([#2636](https://github.com/getsentry/sentry-dotnet/pull/2636))
- Added distributed tracing without performance for Azure Function Workers ([#2630](https://github.com/getsentry/sentry-dotnet/pull/2630))
- The SDK now provides and overload of `ContinueTrace` that accepts headers as `string` ([#2601](https://github.com/getsentry/sentry-dotnet/pull/2601))
- Sentry tracing middleware now gets configured automatically ([#2602](https://github.com/getsentry/sentry-dotnet/pull/2602))
- Added memory optimisations for GetLastActiveSpan ([#2642](https://github.com/getsentry/sentry-dotnet/pull/2642))

### Fixes

- Resolved issue identifying users with OpenTelemetry ([#2618](https://github.com/getsentry/sentry-dotnet/pull/2618))

### Azure Functions Beta

- Package name changed from `Sentry.AzureFunctions.Worker` to `Sentry.Azure.Functions.Worker`. Note AzureFunctions now is split by a `.`. ([#2637](https://github.com/getsentry/sentry-dotnet/pull/2637))

### Dependencies

- Bump CLI from v2.20.6 to v2.20.7 ([#2604](https://github.com/getsentry/sentry-dotnet/pull/2604))
  - [changelog](https://github.com/getsentry/sentry-cli/blob/master/CHANGELOG.md#2207)
  - [diff](https://github.com/getsentry/sentry-cli/compare/2.20.6...2.20.7)
- Bump Cocoa SDK from v8.11.0 to v8.12.0 ([#2640](https://github.com/getsentry/sentry-dotnet/pull/2640))
  - [changelog](https://github.com/getsentry/sentry-cocoa/blob/main/CHANGELOG.md#8120)
  - [diff](https://github.com/getsentry/sentry-cocoa/compare/8.11.0...8.12.0)

## 3.39.1

### Fixes

- Added Sentry.AspNet.csproj back to Sentry-CI-Build-macOS.slnf ([#2612](https://github.com/getsentry/sentry-dotnet/pull/2612))

## 3.39.0

### Features

- Added additional `DB` attributes to automatically generated spans like `name` and `provider` ([#2583](https://github.com/getsentry/sentry-dotnet/pull/2583))
- `Hints` now accept attachments provided as a file path via `AddAttachment` method ([#2585](https://github.com/getsentry/sentry-dotnet/pull/2585))

### Fixes

- Resolved an isse where the SDK would throw an exception while attempting to set the DynamicSamplingContext but the context exists already. ([#2592](https://github.com/getsentry/sentry-dotnet/pull/2592))

### Dependencies

- Bump CLI from v2.20.5 to v2.20.6 ([#2590](https://github.com/getsentry/sentry-dotnet/pull/2590))
  - [changelog](https://github.com/getsentry/sentry-cli/blob/master/CHANGELOG.md#2206)
  - [diff](https://github.com/getsentry/sentry-cli/compare/2.20.5...2.20.6)
- Bump Cocoa SDK from v8.10.0 to v8.11.0 ([#2594](https://github.com/getsentry/sentry-dotnet/pull/2594))
  - [changelog](https://github.com/getsentry/sentry-cocoa/blob/main/CHANGELOG.md#8110)
  - [diff](https://github.com/getsentry/sentry-cocoa/compare/8.10.0...8.11.0)
- Bump Java SDK from v6.28.0 to v6.29.0 ([#2599](https://github.com/getsentry/sentry-dotnet/pull/2599))
  - [changelog](https://github.com/getsentry/sentry-java/blob/main/CHANGELOG.md#6290)
  - [diff](https://github.com/getsentry/sentry-java/compare/6.28.0...6.29.0)

## 3.36.0

### Features

- Graphql client ([#2538](https://github.com/getsentry/sentry-dotnet/pull/2538))

### Fixes

- Android: Fix proguard/r8 mapping file upload ([#2574](https://github.com/getsentry/sentry-dotnet/pull/2574))

### Dependencies

- Bump Cocoa SDK from v8.9.5 to v8.10.0 ([#2546](https://github.com/getsentry/sentry-dotnet/pull/2546), [#2550](https://github.com/getsentry/sentry-dotnet/pull/2550))
  - [changelog](https://github.com/getsentry/sentry-cocoa/blob/main/CHANGELOG.md#8100)
  - [diff](https://github.com/getsentry/sentry-cocoa/compare/8.9.5...8.10.0)
- Bump gradle/gradle-build-action from 2.7.0 to 2.7.1 ([#2564](https://github.com/getsentry/sentry-dotnet/pull/2564))
  - [diff](https://github.com/gradle/gradle-build-action/compare/v2.7.0...v2.7.1)

## 3.35.1

### Fixes

- The SDK no longer creates transactions with their start date set to `Jan 01, 001` ([#2544](https://github.com/getsentry/sentry-dotnet/pull/2544))

### Dependencies

- Bump CLI from v2.20.4 to v2.20.5 ([#2539](https://github.com/getsentry/sentry-dotnet/pull/2539))
  - [changelog](https://github.com/getsentry/sentry-cli/blob/master/CHANGELOG.md#2205)
  - [diff](https://github.com/getsentry/sentry-cli/compare/2.20.4...2.20.5)
- Bump Cocoa SDK from v8.9.4 to v8.9.5 ([#2542](https://github.com/getsentry/sentry-dotnet/pull/2542))
  - [changelog](https://github.com/getsentry/sentry-cocoa/blob/main/CHANGELOG.md#895)
  - [diff](https://github.com/getsentry/sentry-cocoa/compare/8.9.4...8.9.5)

## 3.35.0

### Features

- Distributed tracing now works independently of the performance feature. This allows you to connect errors to other Sentry instrumented applications ([#2493](https://github.com/getsentry/sentry-dotnet/pull/2493))
- Added Sampling Decision to Trace Envelope Header ([#2495](https://github.com/getsentry/sentry-dotnet/pull/2495))
- Add MinimumEventLevel to Sentry.Log4Net and convert events below it to breadcrumbs ([#2505](https://github.com/getsentry/sentry-dotnet/pull/2505))
- Support transaction finishing automatically with 'idle timeout' (#2452)

### Fixes

- Fixed baggage propagation when an exception is thrown from middleware ([#2487](https://github.com/getsentry/sentry-dotnet/pull/2487))
- Fix Durable Functions preventing orchestrators from completing ([#2491](https://github.com/getsentry/sentry-dotnet/pull/2491))
- Re-enable HubTests.FlushOnDispose_SendsEnvelope ([#2492](https://github.com/getsentry/sentry-dotnet/pull/2492))
- Fixed SDK not sending exceptions via Blazor WebAssembly due to a `PlatformNotSupportedException` ([#2506](https://github.com/getsentry/sentry-dotnet/pull/2506))
- Align SDK with docs regarding session update for dropped events ([#2496](https://github.com/getsentry/sentry-dotnet/pull/2496))
- Introduced `HttpMessageHandler` in favor of the now deprecated `HttpClientHandler` on the options. This allows the SDK to support NSUrlSessionHandler on iOS ([#2503](https://github.com/getsentry/sentry-dotnet/pull/2503))
- Using `Activity.RecordException` now correctly updates the error status of OpenTelemetry Spans ([#2515](https://github.com/getsentry/sentry-dotnet/pull/2515))
- Fixed Transaction name not reporting correctly when using UseExceptionHandler ([#2511](https://github.com/getsentry/sentry-dotnet/pull/2511))
- log4net logging Level.All now maps to SentryLevel.Debug ([#2522]([url](https://github.com/getsentry/sentry-dotnet/pull/2522)))

### Dependencies

- Bump Java SDK from v6.25.1 to v6.28.0 ([#2484](https://github.com/getsentry/sentry-dotnet/pull/2484), [#2498](https://github.com/getsentry/sentry-dotnet/pull/2498), [#2517](https://github.com/getsentry/sentry-dotnet/pull/2517), [#2533](https://github.com/getsentry/sentry-dotnet/pull/2533))
  - [changelog](https://github.com/getsentry/sentry-java/blob/main/CHANGELOG.md#6280)
  - [diff](https://github.com/getsentry/sentry-java/compare/6.25.1...6.28.0)
- Bump CLI from v2.19.4 to v2.20.4 ([#2509](https://github.com/getsentry/sentry-dotnet/pull/2509), [#2518](https://github.com/getsentry/sentry-dotnet/pull/2518), [#2527](https://github.com/getsentry/sentry-dotnet/pull/2527), [#2530](https://github.com/getsentry/sentry-dotnet/pull/2530))
  - [changelog](https://github.com/getsentry/sentry-cli/blob/master/CHANGELOG.md#2204)
  - [diff](https://github.com/getsentry/sentry-cli/compare/2.19.4...2.20.4)
- Bump Cocoa SDK from v8.8.0 to v8.9.4 ([#2479](https://github.com/getsentry/sentry-dotnet/pull/2479), [#2483](https://github.com/getsentry/sentry-dotnet/pull/2483), [#2500](https://github.com/getsentry/sentry-dotnet/pull/2500), [#2510](https://github.com/getsentry/sentry-dotnet/pull/2510), [#2531](https://github.com/getsentry/sentry-dotnet/pull/2531))
  - [changelog](https://github.com/getsentry/sentry-cocoa/blob/main/CHANGELOG.md#894)
  - [diff](https://github.com/getsentry/sentry-cocoa/compare/8.8.0...8.9.4)

## 3.34.0

### Features

- OpenTelemetry Support ([#2453](https://github.com/getsentry/sentry-dotnet/pull/2453))
- Added a MSBuild property `SentryUploadAndroidProguardMapping` to automatically upload the Proguard mapping file when targeting Android ([#2455](https://github.com/getsentry/sentry-dotnet/pull/2455))
- Symbolication for Single File Apps ([#2425](https://github.com/getsentry/sentry-dotnet/pull/2425))
- Add binding to `SwiftAsyncStacktraces` on iOS ([#2436](https://github.com/getsentry/sentry-dotnet/pull/2436))

### Fixes

- Builds targeting Android with `r8` enabled no longer crash during SDK init. The package now contains the required proguard rules ([#2450](https://github.com/getsentry/sentry-dotnet/pull/2450))
- Fix Sentry logger options for MAUI and Azure Functions ([#2423](https://github.com/getsentry/sentry-dotnet/pull/2423))

### Dependencies

- Bump Cocoa SDK from v8.7.3 to v8.8.0 ([#2427](https://github.com/getsentry/sentry-dotnet/pull/2427), [#2430](https://github.com/getsentry/sentry-dotnet/pull/2430))
  - [changelog](https://github.com/getsentry/sentry-cocoa/blob/main/CHANGELOG.md#880)
  - [diff](https://github.com/getsentry/sentry-cocoa/compare/8.7.3...8.8.0)
- Bump CLI from v2.18.1 to v2.19.4 ([#2428](https://github.com/getsentry/sentry-dotnet/pull/2428), [#2431](https://github.com/getsentry/sentry-dotnet/pull/2431), [#2451](https://github.com/getsentry/sentry-dotnet/pull/2451), [#2454](https://github.com/getsentry/sentry-dotnet/pull/2454))
  - [changelog](https://github.com/getsentry/sentry-cli/blob/master/CHANGELOG.md#2194)
  - [diff](https://github.com/getsentry/sentry-cli/compare/2.18.1...2.19.4)
- Bump Java SDK from v6.22.0 to v6.25.1 ([#2429](https://github.com/getsentry/sentry-dotnet/pull/2429), [#2440](https://github.com/getsentry/sentry-dotnet/pull/2440), [#2458](https://github.com/getsentry/sentry-dotnet/pull/2458), [#2476](https://github.com/getsentry/sentry-dotnet/pull/2476))
  - [changelog](https://github.com/getsentry/sentry-java/blob/main/CHANGELOG.md#6251)
  - [diff](https://github.com/getsentry/sentry-java/compare/6.22.0...6.25.1)

## 3.33.1

### Fixes

- SentryHttpMessageHandler added when AddHttpClient is before UseSentry ([#2390](https://github.com/getsentry/sentry-dotnet/pull/2390))
- Set the native sdk name for Android ([#2389](https://github.com/getsentry/sentry-dotnet/pull/2389))
- Fix db connection spans not finishing ([#2398](https://github.com/getsentry/sentry-dotnet/pull/2398))
- Various .NET MAUI fixes / improvements ([#2403](https://github.com/getsentry/sentry-dotnet/pull/2403))
  - The battery level was being reported incorrectly due to percentage multiplier.
  - The device architecture (x64, arm64, etc.) is now reported
  - On Windows, the OS type is now reported as "Windows" instead of "WinUI".  Additionally, the OS display version (ex, "22H2") is now included.
  - `UIKit`, `ABI.Microsoft` and `WinRT`  frames are now marked "system" instead of "in app".
- Reduce debug files uploaded ([#2404](https://github.com/getsentry/sentry-dotnet/pull/2404))
- Fix system frames being marked as "in-app" ([#2408](https://github.com/getsentry/sentry-dotnet/pull/2408))
  - NOTE: This important fix corrects a value that is used during issue grouping, so you may receive new alerts for existing issues after deploying this update.
- DB Connection spans presented poorly ([#2409](https://github.com/getsentry/sentry-dotnet/pull/2409))
- Populate scope's Cookies property ([#2411](https://github.com/getsentry/sentry-dotnet/pull/2411))
- Fix UWP GateKeeper errors ([#2415](https://github.com/getsentry/sentry-dotnet/pull/2415))
- Fix sql client db name ([#2418](https://github.com/getsentry/sentry-dotnet/pull/2418))

### Dependencies

- Bump Cocoa SDK from v8.7.2 to v8.7.3 ([#2394](https://github.com/getsentry/sentry-dotnet/pull/2394))
  - [changelog](https://github.com/getsentry/sentry-cocoa/blob/main/CHANGELOG.md#873)
  - [diff](https://github.com/getsentry/sentry-cocoa/compare/8.7.2...8.7.3)
- Bump Java SDK from v6.19.1 to v6.22.0 ([#2395](https://github.com/getsentry/sentry-dotnet/pull/2395), [#2405](https://github.com/getsentry/sentry-dotnet/pull/2405), [#2417](https://github.com/getsentry/sentry-dotnet/pull/2417))
  - [changelog](https://github.com/getsentry/sentry-java/blob/main/CHANGELOG.md#6220)
  - [diff](https://github.com/getsentry/sentry-java/compare/6.19.1...6.22.0)

## 3.33.0

### Features

- .NET SDK changes for exception groups ([#2287](https://github.com/getsentry/sentry-dotnet/pull/2287))
  - This changes how `AggregateException` is handled.  Instead of filtering them out client-side, the SDK marks them as an "exception group",
    and adds includes data that represents the hierarchical structure of inner exceptions. Sentry now recognizes this server-side,
    improving the accuracy of the issue detail page.
  - Accordingly, the `KeepAggregateException` option is now obsolete and does nothing.  Please remove any usages of `KeepAggregateException`.
  - NOTE: If running Self-Hosted Sentry, you should wait to adopt this SDK update until after updating to the 23.6.0 (est. June 2023) release of Sentry.
    The effect of updating the SDK early will be as if `KeepAggregateException = true` was set.  That will not break anything, but may affect issue grouping and alerts.

### Fixes

- Status messages when uploading symbols or sources are improved. ([#2307](https://github.com/getsentry/sentry-dotnet/issues/2307))

### Dependencies

- Bump CLI from v2.18.0 to v2.18.1 ([#2386](https://github.com/getsentry/sentry-dotnet/pull/2386))
  - [changelog](https://github.com/getsentry/sentry-cli/blob/master/CHANGELOG.md#2181)
  - [diff](https://github.com/getsentry/sentry-cli/compare/2.18.0...2.18.1)

## 3.32.0

### Features

- Azure Functions (Isolated Worker/Out-of-Process) support ([#2346](https://github.com/getsentry/sentry-dotnet/pull/2346))
  - Initial `beta.1` release.  Please give it a try and let us know how it goes!
  - Documentation is TBD.  For now, see `/samples/Sentry.Samples.Azure.Functions.Worker`.

- Add `Hint` support  ([#2351](https://github.com/getsentry/sentry-dotnet/pull/2351))
  - Currently, this allows you to manipulate attachments in the various "before" event delegates.
  - Hints can also be used in event and transaction processors by implementing `ISentryEventProcessorWithHint` or `ISentryTransactionProcessorWithHint`, instead of `ISentryEventProcessor` or `ISentryTransactionProcessor`.
  - Note: Obsoletes the `BeforeSend`, `BeforeSendTransaction`, and `BeforeBreadcrumb` properties on the `SentryOptions` class.  They have been replaced with `SetBeforeSend`, `SetBeforeSendTransaction`, and `SetBeforeBreadcrumb` respectively.  Each one provides overloads both with and without a `Hint` object.

- Allow setting the active span on the scope ([#2364](https://github.com/getsentry/sentry-dotnet/pull/2364))
  - Note: Obsoletes the `Scope.GetSpan` method in favor of a `Scope.Span` property (which now has a setter as well).

- Remove authority from URLs sent to Sentry ([#2365](https://github.com/getsentry/sentry-dotnet/pull/2365))
- Add tag filters to `SentryOptions` ([#2367](https://github.com/getsentry/sentry-dotnet/pull/2367))

### Fixes

- Fix `EnableTracing` option conflict with `TracesSampleRate` ([#2368](https://github.com/getsentry/sentry-dotnet/pull/2368))
  - NOTE: This is a potentially breaking change, as the `TracesSampleRate` property has been made nullable.
    Though extremely uncommon, if you are _retrieving_ the `TracesSampleRate` property for some reason, you will need to account for nulls.
    However, there is no change to the behavior or _typical_ usage of either of these properties.

- CachedTransport gracefully handles malformed envelopes during processing  ([#2371](https://github.com/getsentry/sentry-dotnet/pull/2371))
- Remove extraneous iOS simulator resources when building MAUI apps using Visual Studio "Hot Restart" mode, to avoid hitting Windows max path  ([#2384](https://github.com/getsentry/sentry-dotnet/pull/2384))

### Dependencies

- Bump Cocoa SDK from v8.6.0 to v8.7.1 ([#2359](https://github.com/getsentry/sentry-dotnet/pull/2359), [#2370](https://github.com/getsentry/sentry-dotnet/pull/2370))
  - [changelog](https://github.com/getsentry/sentry-cocoa/blob/main/CHANGELOG.md#871)
  - [diff](https://github.com/getsentry/sentry-cocoa/compare/8.6.0...8.7.1)
- Bump Java SDK from v6.18.1 to v6.19.1 ([#2374](https://github.com/getsentry/sentry-dotnet/pull/2374), [#2381](https://github.com/getsentry/sentry-dotnet/pull/2381))
  - [changelog](https://github.com/getsentry/sentry-java/blob/main/CHANGELOG.md#6191)
  - [diff](https://github.com/getsentry/sentry-java/compare/6.18.1...6.19.1)
- Bump Cocoa SDK from v8.6.0 to v8.7.2 ([#2359](https://github.com/getsentry/sentry-dotnet/pull/2359), [#2370](https://github.com/getsentry/sentry-dotnet/pull/2370), [#2375](https://github.com/getsentry/sentry-dotnet/pull/2375))
  - [changelog](https://github.com/getsentry/sentry-cocoa/blob/main/CHANGELOG.md#872)
  - [diff](https://github.com/getsentry/sentry-cocoa/compare/8.6.0...8.7.2)
- Bump CLI from v2.17.5 to v2.18.0 ([#2380](https://github.com/getsentry/sentry-dotnet/pull/2380))
  - [changelog](https://github.com/getsentry/sentry-cli/blob/master/CHANGELOG.md#2180)
  - [diff](https://github.com/getsentry/sentry-cli/compare/2.17.5...2.18.0)

## 3.31.0

### Features

- Initial work to support profiling in a future release. ([#2206](https://github.com/getsentry/sentry-dotnet/pull/2206))
- Create a Sentry event for failed HTTP requests ([#2320](https://github.com/getsentry/sentry-dotnet/pull/2320))
- Improve `WithScope` and add `WithScopeAsync` ([#2303](https://github.com/getsentry/sentry-dotnet/pull/2303)) ([#2309](https://github.com/getsentry/sentry-dotnet/pull/2309))
- Build .NET Standard 2.1 for Unity ([#2328](https://github.com/getsentry/sentry-dotnet/pull/2328))
- Add `RemoveExceptionFilter`, `RemoveEventProcessor` and `RemoveTransactionProcessor` extension methods on `SentryOptions` ([#2331](https://github.com/getsentry/sentry-dotnet/pull/2331))
- Include Dynamic Sampling Context with error events, when there's a transaction ([#2332](https://github.com/getsentry/sentry-dotnet/pull/2332))

### Fixes

- Buffer payloads asynchronously when appropriate ([#2297](https://github.com/getsentry/sentry-dotnet/pull/2297))
- Restore `System.Reflection.Metadata` dependency for .NET Core 3 ([#2302](https://github.com/getsentry/sentry-dotnet/pull/2302))
- Capture open transactions on disabled hubs ([#2319](https://github.com/getsentry/sentry-dotnet/pull/2319))
- Remove session breadcrumbs ([#2333](https://github.com/getsentry/sentry-dotnet/pull/2333))
- Support synchronous `HttpClient.Send` in `SentryHttpMessageHandler` ([#2336](https://github.com/getsentry/sentry-dotnet/pull/2336))
- Fix ASP.NET Core issue with missing context when using capture methods that configure scope ([#2339](https://github.com/getsentry/sentry-dotnet/pull/2339))
- Improve debug file upload handling ([#2349](https://github.com/getsentry/sentry-dotnet/pull/2349))

### Dependencies

- Bump CLI from v2.17.0 to v2.17.5 ([#2298](https://github.com/getsentry/sentry-dotnet/pull/2298), [#2318](https://github.com/getsentry/sentry-dotnet/pull/2318), [#2321](https://github.com/getsentry/sentry-dotnet/pull/2321), [#2345](https://github.com/getsentry/sentry-dotnet/pull/2345))
  - [changelog](https://github.com/getsentry/sentry-cli/blob/master/CHANGELOG.md#2175)
  - [diff](https://github.com/getsentry/sentry-cli/compare/2.17.0...2.17.5)
- Bump Cocoa SDK from v8.4.0 to v8.6.0 ([#2310](https://github.com/getsentry/sentry-dotnet/pull/2310), [#2344](https://github.com/getsentry/sentry-dotnet/pull/2344))
  - [changelog](https://github.com/getsentry/sentry-cocoa/blob/main/CHANGELOG.md#860)
  - [diff](https://github.com/getsentry/sentry-cocoa/compare/8.4.0...8.6.0)
- Bump Java SDK from v6.17.0 to v6.18.1 ([#2338](https://github.com/getsentry/sentry-dotnet/pull/2338), [#2343](https://github.com/getsentry/sentry-dotnet/pull/2343))
  - [changelog](https://github.com/getsentry/sentry-java/blob/main/CHANGELOG.md#6181)
  - [diff](https://github.com/getsentry/sentry-java/compare/6.17.0...6.18.1)

## 3.30.0

### Features

- Add `FileDiagnosticLogger` to assist with debugging the SDK ([#2242](https://github.com/getsentry/sentry-dotnet/pull/2242))
- Attach stack trace when events have captured an exception without a stack trace ([#2266](https://github.com/getsentry/sentry-dotnet/pull/2266))
- Add `Scope.Clear` and `Scope.ClearBreadcrumbs` methods ([#2284](https://github.com/getsentry/sentry-dotnet/pull/2284))
- Improvements to exception mechanism data ([#2294](https://github.com/getsentry/sentry-dotnet/pull/2294))

### Fixes

- Normalize StackFrame in-app resolution for modules & function prefixes ([#2234](https://github.com/getsentry/sentry-dotnet/pull/2234))
- Calling `AddAspNet` more than once should not block all errors from being sent ([#2253](https://github.com/getsentry/sentry-dotnet/pull/2253))
- Fix Sentry CLI arguments when using custom URL or auth token parameters ([#2259](https://github.com/getsentry/sentry-dotnet/pull/2259))
- Sentry.AspNetCore fix transaction name when path base is used and route starts with a slash ([#2265](https://github.com/getsentry/sentry-dotnet/pull/2265))
- Fix Baggage header parsing in ASP.NET (Framework) ([#2293](https://github.com/getsentry/sentry-dotnet/pull/2293))

### Dependencies

- Bump Cocoa SDK from v8.3.0 to v8.4.0 ([#2237](https://github.com/getsentry/sentry-dotnet/pull/2237), [#2248](https://github.com/getsentry/sentry-dotnet/pull/2248), [#2251](https://github.com/getsentry/sentry-dotnet/pull/2251), [#2285](https://github.com/getsentry/sentry-dotnet/pull/2285))
  - [changelog](https://github.com/getsentry/sentry-cocoa/blob/main/CHANGELOG.md#840)
  - [diff](https://github.com/getsentry/sentry-cocoa/compare/8.3.0...8.4.0)

- Bump CLI from v2.14.4 to v2.17.0 ([#2238](https://github.com/getsentry/sentry-dotnet/pull/2238), [#2244](https://github.com/getsentry/sentry-dotnet/pull/2244), [#2252](https://github.com/getsentry/sentry-dotnet/pull/2252), [#2264](https://github.com/getsentry/sentry-dotnet/pull/2264), [#2292](https://github.com/getsentry/sentry-dotnet/pull/2292))
  - [changelog](https://github.com/getsentry/sentry-cli/blob/master/CHANGELOG.md#2170)
  - [diff](https://github.com/getsentry/sentry-cli/compare/2.14.4...2.17.0)

- Bump Java SDK from v6.15.0 to v6.17.0 ([#2243](https://github.com/getsentry/sentry-dotnet/pull/2243), [#2277](https://github.com/getsentry/sentry-dotnet/pull/2277))
  - [changelog](https://github.com/getsentry/sentry-java/blob/main/CHANGELOG.md#6170)
  - [diff](https://github.com/getsentry/sentry-java/compare/6.15.0...6.17.0)

## 3.29.1

### Fixes

- Get debug image for Full PDB format on Windows ([#2222](https://github.com/getsentry/sentry-dotnet/pull/2222))
- Fix debug files not uploading for `packages.config` nuget ([#2224](https://github.com/getsentry/sentry-dotnet/pull/2224))

### Dependencies

- Bump Cocoa SDK from v8.2.0 to v8.3.0 ([#2220](https://github.com/getsentry/sentry-dotnet/pull/2220))
  - [changelog](https://github.com/getsentry/sentry-cocoa/blob/main/CHANGELOG.md#830)
  - [diff](https://github.com/getsentry/sentry-cocoa/compare/8.2.0...8.3.0)

## 3.29.0

**Notice:** The `<SentryUploadSymbols>` MSBuild property previously defaulted to `true` for projects compiled in `Release` configuration.
It is now `false` by default.  To continue uploading symbols, you must opt-in by setting it to `true`.
See the [MSBuild Setup](https://docs.sentry.io/platforms/dotnet/configuration/msbuild/) docs for further details.

### Features

- Added basic functionality to support `View Hierarchy` ([#2163](https://github.com/getsentry/sentry-dotnet/pull/2163))
- Allow `SentryUploadSources` to work even when not uploading symbols ([#2197](https://github.com/getsentry/sentry-dotnet/pull/2197))
- Add support for `BeforeSendTransaction` ([#2188](https://github.com/getsentry/sentry-dotnet/pull/2188))
- Add `EnableTracing` option to simplify enabling tracing ([#2201](https://github.com/getsentry/sentry-dotnet/pull/2201))
- Make `SentryUploadSymbols` strictly opt-in ([#2216](https://github.com/getsentry/sentry-dotnet/pull/2216))

### Fixes

- Fix assembly not found on Android in Debug configuration ([#2175](https://github.com/getsentry/sentry-dotnet/pull/2175))
- Fix context object with circular reference prevents event from being sent ([#2210](https://github.com/getsentry/sentry-dotnet/pull/2210))

### Dependencies

- Bump Java SDK from v6.13.1 to v6.15.0 ([#2185](https://github.com/getsentry/sentry-dotnet/pull/2185), [#2207](https://github.com/getsentry/sentry-dotnet/pull/2207))
  - [changelog](https://github.com/getsentry/sentry-java/blob/main/CHANGELOG.md#6150)
  - [diff](https://github.com/getsentry/sentry-java/compare/6.13.1...6.15.0)
- Bump CLI from v2.12.0 to v2.14.4 ([#2187](https://github.com/getsentry/sentry-dotnet/pull/2187), [#2215](https://github.com/getsentry/sentry-dotnet/pull/2215))
  - [changelog](https://github.com/getsentry/sentry-cli/blob/master/CHANGELOG.md#2144)
  - [diff](https://github.com/getsentry/sentry-cli/compare/2.12.0...2.14.4)
- Bump Java SDK from v6.13.1 to v6.14.0 ([#2185](https://github.com/getsentry/sentry-dotnet/pull/2185))
  - [changelog](https://github.com/getsentry/sentry-java/blob/main/CHANGELOG.md#6140)
  - [diff](https://github.com/getsentry/sentry-java/compare/6.13.1...6.14.0)
- Bump CLI from v2.12.0 to v2.14.3 ([#2187](https://github.com/getsentry/sentry-dotnet/pull/2187), [#2208](https://github.com/getsentry/sentry-dotnet/pull/2208))
  - [changelog](https://github.com/getsentry/sentry-cli/blob/master/CHANGELOG.md#2143)
  - [diff](https://github.com/getsentry/sentry-cli/compare/2.12.0...2.14.3)
- Bump Cocoa SDK from v7.31.5 to v8.2.0 ([#2203](https://github.com/getsentry/sentry-dotnet/pull/2203))
  - [changelog](https://github.com/getsentry/sentry-cocoa/blob/main/CHANGELOG.md#820)
  - [diff](https://github.com/getsentry/sentry-cocoa/compare/7.31.5...8.2.0)

## 3.28.1

### Fixes

- Fix MAUI missing breadcrumbs for lifecycle and UI events ([#2170](https://github.com/getsentry/sentry-dotnet/pull/2170))
- Fix hybrid sdk names ([#2171](https://github.com/getsentry/sentry-dotnet/pull/2171))
- Fix ASP.NET sdk name ([#2172](https://github.com/getsentry/sentry-dotnet/pull/2172))

## 3.28.0

### Features

- Added `instruction_addr_adjustment` attribute to SentryStackTrace ([#2151](https://github.com/getsentry/sentry-dotnet/pull/2151))

### Fixes

- Workaround Visual Studio "Pair to Mac" issue (on Windows), and Update bundled Cocoa SDK to version 7.31.5 ([#2164](https://github.com/getsentry/sentry-dotnet/pull/2164))
- Sentry SDK assemblies no longer have PDBs embedded. Debug symbols are uploaded to `nuget.org` as `snupkg` packages  ([#2166](https://github.com/getsentry/sentry-dotnet/pull/2166))

### Dependencies

- Bump Java SDK from v6.13.0 to v6.13.1 ([#2168](https://github.com/getsentry/sentry-dotnet/pull/2168))
  - [changelog](https://github.com/getsentry/sentry-java/blob/main/CHANGELOG.md#6131)
  - [diff](https://github.com/getsentry/sentry-java/compare/6.13.0...6.13.1)

## 3.27.1

### Fixes

- Fix Sentry CLI MSBuild for Xamarin and NetFX ([#2154](https://github.com/getsentry/sentry-dotnet/pull/2154))
- Log aborted HTTP requests as debug instead of error ([#2155](https://github.com/getsentry/sentry-dotnet/pull/2155))

## 3.27.0

### Features

- Publish `Sentry.Android.AssemblyReader` as a separate nuget package (for reuse by `Sentry.Xamarin`) ([#2127](https://github.com/getsentry/sentry-dotnet/pull/2127))
- Improvements for Sentry CLI integration ([#2145](https://github.com/getsentry/sentry-dotnet/pull/2145))
- Update bundled Android SDK to version 6.13.0 ([#2147](https://github.com/getsentry/sentry-dotnet/pull/2147))

## 3.26.2

### Fixes

- Fix Sentry CLI integration on Windows ([#2123](https://github.com/getsentry/sentry-dotnet/pull/2123)) ([#2124](https://github.com/getsentry/sentry-dotnet/pull/2124))

## 3.26.1

### Fixes

- Fix issue with Sentry CLI msbuild properties ([#2119](https://github.com/getsentry/sentry-dotnet/pull/2119))

## 3.26.0

### Features

- Use Sentry CLI after build to upload symbols ([#2107](https://github.com/getsentry/sentry-dotnet/pull/2107))

### Fixes

- Logging info instead of warning when skipping debug images ([#2101](https://github.com/getsentry/sentry-dotnet/pull/2101))
- Fix unhandled exception not captured when hub disabled ([#2103](https://github.com/getsentry/sentry-dotnet/pull/2103))
- Fix Android support for Portable PDB format when app uses split APKs ([#2108](https://github.com/getsentry/sentry-dotnet/pull/2108))
- Fix session ending as crashed for unobserved task exceptions ([#2112](https://github.com/getsentry/sentry-dotnet/pull/2112))
- Set absolute path when stripping project path on stack frame ([#2117](https://github.com/getsentry/sentry-dotnet/pull/2117))

## 3.25.0

### Features

- Add support for Portable PDB format ([#2050](https://github.com/getsentry/sentry-dotnet/pull/2050))
- Update bundled Android SDK to version 6.10.0([#2095](https://github.com/getsentry/sentry-dotnet/pull/2095))
- Update bundled Cocoa SDK to version 7.31.4 ([#2096](https://github.com/getsentry/sentry-dotnet/pull/2096))

### Fixes

- Fix db warnings caused by transaction sampled out ([#2097](https://github.com/getsentry/sentry-dotnet/pull/2097))

## 3.24.1

### Fixes

- Fix missing stack trace on UnobservedTaskException ([#2067](https://github.com/getsentry/sentry-dotnet/pull/2067))
- Fix warning caused by db connection span closed prematurely ([#2068](https://github.com/getsentry/sentry-dotnet/pull/2068))
- Attach db connections to child spans correctly ([#2071](https://github.com/getsentry/sentry-dotnet/pull/2071))
- Improve MAUI event bindings ([#2089](https://github.com/getsentry/sentry-dotnet/pull/2089))

## 3.24.0

### Features

- Simplify API for flushing events ([#2030](https://github.com/getsentry/sentry-dotnet/pull/2030))
- Update bundled Cocoa SDK to version 7.31.1 ([#2053](https://github.com/getsentry/sentry-dotnet/pull/2053))
- Update bundled Android SDK to version 6.7.1 ([#2058](https://github.com/getsentry/sentry-dotnet/pull/2058))

### Fixes

- Update unobserved task exception integration ([#2034](https://github.com/getsentry/sentry-dotnet/pull/2034))
- Fix trace propagation targets setter ([#2035](https://github.com/getsentry/sentry-dotnet/pull/2035))
- Fix DiagnosticSource integration disabled incorrectly with TracesSampler ([#2039](https://github.com/getsentry/sentry-dotnet/pull/2039))
- Update transitive dependencies to resolve security warnings ([#2045](https://github.com/getsentry/sentry-dotnet/pull/2045))
- Fix issue with Hot Restart for iOS ([#2047](https://github.com/getsentry/sentry-dotnet/pull/2047))
- Fix `CacheDirectoryPath` option on MAUI ([#2055](https://github.com/getsentry/sentry-dotnet/pull/2055))

## 3.23.1

### Fixes

- Fix concurrency bug in caching transport ([#2026](https://github.com/getsentry/sentry-dotnet/pull/2026))

## 3.23.0

### Features

- Update bundled Android SDK to version 6.5.0 ([#1984](https://github.com/getsentry/sentry-dotnet/pull/1984))
- Update bundled Cocoa SDK to version 7.28.0 ([#1988](https://github.com/getsentry/sentry-dotnet/pull/1988))
- Allow custom processors to be added as a scoped dependency ([#1979](https://github.com/getsentry/sentry-dotnet/pull/1979))
- Support DI for custom transaction processors ([#1993](https://github.com/getsentry/sentry-dotnet/pull/1993))
- Mark Transaction as aborted when unhandled exception occurs ([#1996](https://github.com/getsentry/sentry-dotnet/pull/1996))
- Build Windows and Tizen targets for `Sentry.Maui` ([#2005](https://github.com/getsentry/sentry-dotnet/pull/2005))
- Add Custom Measurements API ([#2013](https://github.com/getsentry/sentry-dotnet/pull/2013))
- Add `ISpan.GetTransaction` convenience method ([#2014](https://github.com/getsentry/sentry-dotnet/pull/2014))

### Fixes

- Split Android and Cocoa bindings into separate projects ([#1983](https://github.com/getsentry/sentry-dotnet/pull/1983))
  - NuGet package `Sentry` now depends on `Sentry.Bindings.Android` for `net6.0-android` targets.
  - NuGet package `Sentry` now depends on `Sentry.Bindings.Cocoa` for `net6.0-ios` and `net6.0-maccatalyst` targets.
- Exclude EF error message from logging ([#1980](https://github.com/getsentry/sentry-dotnet/pull/1980))
- Ensure logs with lower levels are captured by `Sentry.Extensions.Logging` ([#1992](https://github.com/getsentry/sentry-dotnet/pull/1992))
- Fix bug with pre-formatted strings passed to diagnostic loggers ([#2004](https://github.com/getsentry/sentry-dotnet/pull/2004))
- Fix DI issue by binding to MAUI using lifecycle events ([#2006](https://github.com/getsentry/sentry-dotnet/pull/2006))
- Unhide `SentryEvent.Exception` ([#2011](https://github.com/getsentry/sentry-dotnet/pull/2011))
- Bump `Google.Cloud.Functions.Hosting` to version 1.1.0 ([#2015](https://github.com/getsentry/sentry-dotnet/pull/2015))
- Fix default host issue for the Sentry Tunnel middleware ([#2019](https://github.com/getsentry/sentry-dotnet/pull/2019))

## 3.22.0

### Features

- `SentryOptions.AttachStackTrace` is now enabled by default. ([#1907](https://github.com/getsentry/sentry-dotnet/pull/1907))
- Update Sentry Android SDK to version 6.4.1 ([#1911](https://github.com/getsentry/sentry-dotnet/pull/1911))
- Update Sentry Cocoa SDK to version 7.24.1 ([#1912](https://github.com/getsentry/sentry-dotnet/pull/1912))
- Add `TransactionNameSource` annotation ([#1910](https://github.com/getsentry/sentry-dotnet/pull/1910))
- Use URL path in transaction names instead of "Unknown Route" ([#1919](https://github.com/getsentry/sentry-dotnet/pull/1919))
  - NOTE: This change effectively ungroups transactions that were previously grouped together under "Unkown Route".
- Add `User.Segment` property ([#1920](https://github.com/getsentry/sentry-dotnet/pull/1920))
- Add support for custom `JsonConverter`s ([#1934](https://github.com/getsentry/sentry-dotnet/pull/1934))
- Support more types for message template tags in SentryLogger ([#1945](https://github.com/getsentry/sentry-dotnet/pull/1945))
- Support Dynamic Sampling ([#1953](https://github.com/getsentry/sentry-dotnet/pull/1953))

### Fixes

- Reduce lock contention when sampling ([#1915](https://github.com/getsentry/sentry-dotnet/pull/1915))
- Dont send transaction for OPTIONS web request ([#1921](https://github.com/getsentry/sentry-dotnet/pull/1921))
- Fix missing details when aggregate exception is filtered out ([#1922](https://github.com/getsentry/sentry-dotnet/pull/1922))
- Exception filters should consider child exceptions of an `AggregateException` ([#1924](https://github.com/getsentry/sentry-dotnet/pull/1924))
- Add Blazor WASM detection to set IsGlobalModeEnabled to true ([#1931](https://github.com/getsentry/sentry-dotnet/pull/1931))
- Respect Transaction.IsSampled in SqlListener ([#1933](https://github.com/getsentry/sentry-dotnet/pull/1933))
- Ignore null Context values ([#1942](https://github.com/getsentry/sentry-dotnet/pull/1942))
- Tags should not differ based on current culture ([#1949](https://github.com/getsentry/sentry-dotnet/pull/1949))
- Always recalculate payload length ([#1957](https://github.com/getsentry/sentry-dotnet/pull/1957))
- Fix issues with envelope deserialization ([#1965](https://github.com/getsentry/sentry-dotnet/pull/1965))
- Set default trace status to `ok` instead of `unknown_error` ([#1970](https://github.com/getsentry/sentry-dotnet/pull/1970))
- Fix reported error count on a crashed session update ([#1972](https://github.com/getsentry/sentry-dotnet/pull/1972))

## 3.21.0

Includes Sentry.Maui Preview 3

### Features

- Add ISentryTransactionProcessor ([#1862](https://github.com/getsentry/sentry-dotnet/pull/1862))
- Added 'integrations' to SdkVersion ([#1820](https://github.com/getsentry/sentry-dotnet/pull/1820))
- Updated Sentry Android SDK to version 6.3.0 ([#1826](https://github.com/getsentry/sentry-dotnet/pull/1826))
- Add the Sentry iOS SDK ([#1829](https://github.com/getsentry/sentry-dotnet/pull/1829))
- Enable Scope Sync for iOS ([#1834](https://github.com/getsentry/sentry-dotnet/pull/1834))
- Add API for deliberately crashing an app ([#1842](https://github.com/getsentry/sentry-dotnet/pull/1842))
- Add Mac Catalyst target ([#1848](https://github.com/getsentry/sentry-dotnet/pull/1848))
- Add `Distribution` properties ([#1851](https://github.com/getsentry/sentry-dotnet/pull/1851))
- Add and configure options for the iOS SDK ([#1849](https://github.com/getsentry/sentry-dotnet/pull/1849))
- Set default `Release` and `Distribution` for iOS and Android ([#1856](https://github.com/getsentry/sentry-dotnet/pull/1856))
- Apply WinUI 3 exception handler in Sentry core ([#1863](https://github.com/getsentry/sentry-dotnet/pull/1863))
- Copy context info from iOS ([#1884](https://github.com/getsentry/sentry-dotnet/pull/1884))

### Fixes

- Parse "Mono Unity IL2CPP" correctly in platform runtime name ([#1742](https://github.com/getsentry/sentry-dotnet/pull/1742))
- Fix logging loop with NLog sentry ([#1824](https://github.com/getsentry/sentry-dotnet/pull/1824))
- Fix logging loop with Serilog sentry ([#1828](https://github.com/getsentry/sentry-dotnet/pull/1828))
- Skip attachment if stream is empty ([#1854](https://github.com/getsentry/sentry-dotnet/pull/1854))
- Allow some mobile options to be modified from defaults ([#1857](https://github.com/getsentry/sentry-dotnet/pull/1857))
- Fix environment name casing issue ([#1861](https://github.com/getsentry/sentry-dotnet/pull/1861))
- Null check HttpContext in SystemWebVersionLocator ([#1881](https://github.com/getsentry/sentry-dotnet/pull/1881))
- Fix detection of .NET Framework 4.8.1 ([#1885](https://github.com/getsentry/sentry-dotnet/pull/1885))
- Flush caching transport with main flush ([#1890](https://github.com/getsentry/sentry-dotnet/pull/1890))
- Fix Sentry interfering with MAUI's focus events ([#1891](https://github.com/getsentry/sentry-dotnet/pull/1891))
- Stop using `server-os` and `server-runtime` ([#1893](https://github.com/getsentry/sentry-dotnet/pull/1893))

## 3.20.1

### Fixes

- URGENT: Fix events rejected due to duplicate `sent_at` header when offline caching is enabled through `CacheDirectoryPath` ([#1818](https://github.com/getsentry/sentry-dotnet/pull/1818))
- Fix null ref in aspnet TryGetTraceHeader ([#1807](https://github.com/getsentry/sentry-dotnet/pull/1807))

## 3.20.0

### Features

- Use `sent_at` instead of `sentry_timestamp` to reduce clock skew ([#1690](https://github.com/getsentry/sentry-dotnet/pull/1690))
- Send project root path with events ([#1739](https://github.com/getsentry/sentry-dotnet/pull/1739))

### Fixes

- Detect MVC versioning in route ([#1731](https://github.com/getsentry/sentry-dotnet/pull/1731))
- Fix error with `ConcurrentHashMap` on Android <= 9 ([#1761](https://github.com/getsentry/sentry-dotnet/pull/1761))
- Minor improvements to `BackgroundWorker` ([#1773](https://github.com/getsentry/sentry-dotnet/pull/1773))
- Make GzipRequestBodyHandler respect async ([#1776](https://github.com/getsentry/sentry-dotnet/pull/1776))
- Fix race condition in handling of `InitCacheFlushTimeout` ([#1784](https://github.com/getsentry/sentry-dotnet/pull/1784))
- Fix exceptions on background thread not reported in Unity ([#1794](https://github.com/getsentry/sentry-dotnet/pull/1794))

## 3.19.0

Includes Sentry.Maui Preview 2

### Features

- Expose `EnumerateChainedExceptions` ([#1733](https://github.com/getsentry/sentry-dotnet/pull/1733))
- Android Scope Sync ([#1737](https://github.com/getsentry/sentry-dotnet/pull/1737))
- Enable logging in MAUI ([#1738](https://github.com/getsentry/sentry-dotnet/pull/1738))
- Support `IntPtr` and `UIntPtr` serialization ([#1746](https://github.com/getsentry/sentry-dotnet/pull/1746))
- Log Warning when secret is detected in DSN ([#1749](https://github.com/getsentry/sentry-dotnet/pull/1749))
- Catch permission exceptions on Android ([#1750](https://github.com/getsentry/sentry-dotnet/pull/1750))
- Enable offline caching in MAUI ([#1753](https://github.com/getsentry/sentry-dotnet/pull/1753))
- Send client report when flushing queue ([#1757](https://github.com/getsentry/sentry-dotnet/pull/1757))

### Fixes

- Set MAUI minimum version ([#1728](https://github.com/getsentry/sentry-dotnet/pull/1728))
- Don't allow `SentryDiagnosticListenerIntegration` to be added multiple times ([#1748](https://github.com/getsentry/sentry-dotnet/pull/1748))
- Catch permission exceptions for MAUI ([#1750](https://github.com/getsentry/sentry-dotnet/pull/1750))
- Don't allow newlines in diagnostic logger messages ([#1756](https://github.com/getsentry/sentry-dotnet/pull/1756))

## 3.18.0

Includes Sentry.Maui Preview 1

### Features

- Move tunnel functionality into Sentry.AspNetCore ([#1645](https://github.com/getsentry/sentry-dotnet/pull/1645))
- Make `HttpContext` available for sampling decisions ([#1682](https://github.com/getsentry/sentry-dotnet/pull/1682))
- Send the .NET Runtime Identifier to Sentry ([#1708](https://github.com/getsentry/sentry-dotnet/pull/1708))
- Added a new `net6.0-android` target for the `Sentry` core library, which bundles the [Sentry Android SDK](https://docs.sentry.io/platforms/android/):
  - Initial .NET 6 Android support ([#1288](https://github.com/getsentry/sentry-dotnet/pull/1288))
  - Update Android Support ([#1669](https://github.com/getsentry/sentry-dotnet/pull/1669))
  - Update Sentry-Android to 6.0.0-rc.1 ([#1686](https://github.com/getsentry/sentry-dotnet/pull/1686))
  - Update Sentry-Android to 6.0.0 ([#1697](https://github.com/getsentry/sentry-dotnet/pull/1697))
  - Set Java/Android SDK options ([#1694](https://github.com/getsentry/sentry-dotnet/pull/1694))
  - Refactor and update Android options ([#1705](https://github.com/getsentry/sentry-dotnet/pull/1705))
  - Add Android OS information to the event context ([#1716](https://github.com/getsentry/sentry-dotnet/pull/1716))
- Added a new `Sentry.Maui` integration library for the [.NET MAUI](https://dotnet.microsoft.com/apps/maui) platform:
  - Initial MAUI support ([#1663](https://github.com/getsentry/sentry-dotnet/pull/1663))
  - Continue with adding MAUI support ([#1670](https://github.com/getsentry/sentry-dotnet/pull/1670))
  - MAUI events become extra context in Sentry events ([#1706](https://github.com/getsentry/sentry-dotnet/pull/1706))
  - Add options for PII breadcrumbs from MAUI events ([#1709](https://github.com/getsentry/sentry-dotnet/pull/1709))
  - Add device information to the event context ([#1713](https://github.com/getsentry/sentry-dotnet/pull/1713))
  - Add platform OS information to the event context ([#1717](https://github.com/getsentry/sentry-dotnet/pull/1717))

### Fixes

- Remove IInternalSdkIntegration ([#1656](https://github.com/getsentry/sentry-dotnet/pull/1656))
- On async Main, dont unregister unhandled exception before capturing crash  ([#321](https://github.com/getsentry/sentry-dotnet/issues/321))
- Handle BadHttpRequestException from Kestrel inside SentryTunnelMiddleware ([#1673](https://github.com/getsentry/sentry-dotnet/pull/1673))
- Improve timestamp precision of transactions and spans ([#1680](https://github.com/getsentry/sentry-dotnet/pull/1680))
- Flatten AggregateException ([#1672](https://github.com/getsentry/sentry-dotnet/pull/1672))
  - NOTE: This can affect grouping. You can keep the original behavior by setting the option `KeepAggregateException` to `true`.
- Serialize stack frame addresses as strings. ([#1692](https://github.com/getsentry/sentry-dotnet/pull/1692))
- Improve serialization perf and fix memory leak in `SentryEvent` ([#1693](https://github.com/getsentry/sentry-dotnet/pull/1693))
- Add type checking in contexts TryGetValue ([#1700](https://github.com/getsentry/sentry-dotnet/pull/1700))
- Restore serialization of the `Platform` name ([#1702](https://github.com/getsentry/sentry-dotnet/pull/1702))

## 3.17.1

### Fixes

- Rework how the `InitCacheFlushTimeout` option is implemented. ([#1644](https://github.com/getsentry/sentry-dotnet/pull/1644))
- Add retry logic to the caching transport when moving files back from the processing folder. ([#1649](https://github.com/getsentry/sentry-dotnet/pull/1649))

## 3.17.0

**Notice:** If you are using self-hosted Sentry, this version and forward requires either Sentry version >= [21.9.0](https://github.com/getsentry/relay/blob/master/CHANGELOG.md#2190), or you must manually disable sending client reports via the `SendClientReports` option.

### Features

- Collect and send Client Reports to Sentry, which contain counts of discarded events. ([#1556](https://github.com/getsentry/sentry-dotnet/pull/1556))
- Expose `ITransport` and `SentryOptions.Transport` public, to support using custom transports ([#1602](https://github.com/getsentry/sentry-dotnet/pull/1602))
- Android native crash support ([#1288](https://github.com/getsentry/sentry-dotnet/pull/1288))

### Fixes

- Workaround `System.Text.Json` issue with Unity IL2CPP. ([#1583](https://github.com/getsentry/sentry-dotnet/pull/1583))
- Demystify stack traces for exceptions that fire in a `BeforeSend` callback. ([#1587](https://github.com/getsentry/sentry-dotnet/pull/1587))
- Obsolete `Platform` and always write `csharp` ([#1610](https://github.com/getsentry/sentry-dotnet/pull/1610))
- Fix a minor issue in the caching transport related to recovery of files from previous session. ([#1617](https://github.com/getsentry/sentry-dotnet/pull/1617))
- Better DisableAppDomainProcessExitFlush docs ([#1634](https://github.com/getsentry/sentry-dotnet/pull/1634))

## 3.16.0

### Features

- Use a default value of 60 seconds if a `Retry-After` header is not present. ([#1537](https://github.com/getsentry/sentry-dotnet/pull/1537))
- Add new Protocol definitions for DebugImages and AddressMode ([#1513](https://github.com/getsentry/sentry-dotnet/pull/1513))
- Add `HttpTransport` extensibility and synchronous serialization support ([#1560](https://github.com/getsentry/sentry-dotnet/pull/1560))
- Add `UseAsyncFileIO` to Sentry options (enabled by default) ([#1564](https://github.com/getsentry/sentry-dotnet/pull/1564))

### Fixes

- Fix event dropped by bad attachment when no logger is set. ([#1557](https://github.com/getsentry/sentry-dotnet/pull/1557))
- Ignore zero properties for MemoryInfo ([#1531](https://github.com/getsentry/sentry-dotnet/pull/1531))
- Cleanup diagnostic source ([#1529](https://github.com/getsentry/sentry-dotnet/pull/1529))
- Remove confusing message Successfully sent cached envelope ([#1542](https://github.com/getsentry/sentry-dotnet/pull/1542))
- Fix infinite loop in SentryDatabaseLogging.UseBreadcrumbs ([#1543](https://github.com/getsentry/sentry-dotnet/pull/1543))
- GetFromRuntimeInformation() in try-catch  ([#1554](https://github.com/getsentry/sentry-dotnet/pull/1554))
- Make `Contexts` properties more thread-safe ([#1571](https://github.com/getsentry/sentry-dotnet/pull/1571))
- Fix `PlatformNotSupportedException` exception on `net6.0-maccatalyst` targets ([#1567](https://github.com/getsentry/sentry-dotnet/pull/1567))
- In ASP.Net Core, make sure that `SentrySdk.LastEventId` is accessible from exception handler pages ([#1573](https://github.com/getsentry/sentry-dotnet/pull/1573))

## 3.15.0

### Features

- Expose ConfigureAppFrame as a public static function. ([#1493](https://github.com/getsentry/sentry-dotnet/pull/1493))

### Fixes

- Make `SentryDiagnosticSubscriber._disposableListeners` thread safe ([#1506](https://github.com/getsentry/sentry-dotnet/pull/1506))
- Adjust database span names by replacing `_` to `.`. `db.query_compiler` becomes `db.query.compile`. ([#1502](https://github.com/getsentry/sentry-dotnet/pull/1502))

## 3.14.1

### Fixes

- Fix caching transport with attachments ([#1489](https://github.com/getsentry/sentry-dotnet/pull/1489))
- Revert Sentry in implicit usings ([#1490](https://github.com/getsentry/sentry-dotnet/pull/1490))

## 3.14.0

### Features

- Add the delegate TransactionNameProvider to allow the name definition from Unknown transactions on ASP.NET Core ([#1421](https://github.com/getsentry/sentry-dotnet/pull/1421))
- SentrySDK.WithScope is now obsolete in favour of overloads of CaptureEvent, CaptureMessage, CaptureException ([#1412](https://github.com/getsentry/sentry-dotnet/pull/1412))
- Add Sentry to global usings when ImplicitUsings is enabled (`<ImplicitUsings>true</ImplicitUsings>`) ([#1398](https://github.com/getsentry/sentry-dotnet/pull/1398))
- The implementation of the background worker can now be changed ([#1450](https://github.com/getsentry/sentry-dotnet/pull/1450))
- Map reg key 528449 to net48 ([#1465](https://github.com/getsentry/sentry-dotnet/pull/1465))
- Improve logging for failed JSON serialization ([#1473](https://github.com/getsentry/sentry-dotnet/pull/1473))

### Fixes

- Handle exception from crashedLastRun callback ([#1328](https://github.com/getsentry/sentry-dotnet/pull/1328))
- Reduced the logger noise from EF when not using Performance Monitoring ([#1441](https://github.com/getsentry/sentry-dotnet/pull/1441))
- Create CachingTransport directories in constructor to avoid DirectoryNotFoundException ([#1432](https://github.com/getsentry/sentry-dotnet/pull/1432))
- UnobservedTaskException is now considered as Unhandled ([#1447](https://github.com/getsentry/sentry-dotnet/pull/1447))
- Avoid calls the Thread.CurrentThread where possible ([#1466](https://github.com/getsentry/sentry-dotnet/pull/1466))
- Rename thread pool protocol keys to snake case ([#1472](https://github.com/getsentry/sentry-dotnet/pull/1472))
- Treat IOException as a network issue ([#1476](https://github.com/getsentry/sentry-dotnet/pull/1476))
- Fix incorrect sdk name in envelope header ([#1474](https://github.com/getsentry/sentry-dotnet/pull/1474))
- Use Trace.WriteLine for TraceDiagnosticLogger ([#1475](https://github.com/getsentry/sentry-dotnet/pull/1475))
- Remove Exception filters to work around Unity bug on 2019.4.35f IL2CPP ([#1486](https://github.com/getsentry/sentry-dotnet/pull/1486))

## 3.13.0

### Features

- Add CaptureLastError as an extension method to the Server class on ASP.NET ([#1411](https://github.com/getsentry/sentry-dotnet/pull/1411))
- Add IsDynamicCode* to events ([#1418](https://github.com/getsentry/sentry-dotnet/pull/1418))

### Fixes

- Dispose of client should only flush ([#1354](https://github.com/getsentry/sentry-dotnet/pull/1354))

## 3.12.3

### Fixes

- Events no longer get dropped because of non-serializable contexts or attachments ([#1401](https://github.com/getsentry/sentry-dotnet/pull/1401))
- Add MemoryInfo to sentry event ([#1337](https://github.com/getsentry/sentry-dotnet/pull/1337))
- Report ThreadPool stats ([#1399](https://github.com/getsentry/sentry-dotnet/pull/1399))

## 3.12.2

### Fixes

- log through serialization ([#1388](https://github.com/getsentry/sentry-dotnet/pull/1388))
- Attaching byte arrays to the scope no longer leads to ObjectDisposedException ([#1384](https://github.com/getsentry/sentry-dotnet/pull/1384))
- Operation cancel while flushing cache no longer logs an errors ([#1352](https://github.com/getsentry/sentry-dotnet/pull/1352))
- Dont fail for attachment read error ([#1378](https://github.com/getsentry/sentry-dotnet/pull/1378))
- Fix file locking in attachments ([#1377](https://github.com/getsentry/sentry-dotnet/pull/1377))

## 3.12.1

### Features

- Dont log "Ignoring request with Size" when null ([#1348](https://github.com/getsentry/sentry-dotnet/pull/1348))
- Move to stable v6 for `Microsoft.Extensions.*` packages ([#1347](https://github.com/getsentry/sentry-dotnet/pull/1347))
- bump Ben.Demystifier adding support for Microsoft.Bcl.AsyncInterfaces([#1349](https://github.com/getsentry/sentry-dotnet/pull/1349))

### Fixes

- Fix EF Core garbage collected messages and ordering ([#1368](https://github.com/getsentry/sentry-dotnet/pull/1368))
- Update X-Sentry-Auth header to include correct sdk name and version ([#1333](https://github.com/getsentry/sentry-dotnet/pull/1333))

## 3.12.0

### Features

- Add automatic spans to Entity Framework operations ([#1107](https://github.com/getsentry/sentry-dotnet/pull/1107))

### Fixes

- Avoid using the same connection Span for the same ConnectionId ([#1317](https://github.com/getsentry/sentry-dotnet/pull/1317))
- Finish unfinished Spans on Transaction completion ([#1296](https://github.com/getsentry/sentry-dotnet/pull/1296))

## 3.12.0-alpha.1

### Features

- .NET 6 specific targets ([#939](https://github.com/getsentry/sentry-dotnet/pull/939))

## 3.11.1

### Fixes

- Forward the IP of the client with whe tunnel middleware ([#1310](getsentry/sentry-dotnet/pull/1310))

## 3.11.0

### Features

- Sentry Sessions status as Breadcrumbs ([#1263](https://github.com/getsentry/sentry-dotnet/pull/1263))
- Enhance GCP Integraction with performance monitoring and revision number ([#1286](https://github.com/getsentry/sentry-dotnet/pull/1286))
- Bump Ben.Demystifier to support .NET 6 ([#1290](https://github.com/getsentry/sentry-dotnet/pull/1290))

### Fixes

- ASP.NET Core: Data from Scope in options should be applied on each request ([#1270](https://github.com/getsentry/sentry-dotnet/pull/1270))
- Add missing `ConfigureAwaits(false)` for `async using` ([#1276](https://github.com/getsentry/sentry-dotnet/pull/1276))
- Fix missing handled tag when events are logged via an ASP.NET Core pipeline logger ([#1284](getsentry/sentry-dotnet/pull/1284))

## 3.10.0

### Features

- Add additional primitive values as tags on SentryLogger ([#1246](https://github.com/getsentry/sentry-dotnet/pull/1246))

### Fixes

- Events are now sent on Google Gloud Functions Integration ([#1249](https://github.com/getsentry/sentry-dotnet/pull/1249))
- Cache envelope headers ([#1242](https://github.com/getsentry/sentry-dotnet/pull/1242))
- Avoid replacing Transaction Name on ASP.NET Core by null or empty ([#1215](https://github.com/getsentry/sentry-dotnet/pull/1215))
- Ignore DiagnosticSource Integration if no Sampling available ([#1238](https://github.com/getsentry/sentry-dotnet/pull/1238))

## 3.9.4

### Fixes

- Unity Android support: check for native crashes before closing session as Abnormal ([#1222](https://github.com/getsentry/sentry-dotnet/pull/1222))

## 3.9.3

### Fixes

- Add missing PathBase from ASP.NET Core ([#1198](https://github.com/getsentry/sentry-dotnet/pull/1198))
- Use fallback if route pattern is MVC ([#1188](https://github.com/getsentry/sentry-dotnet/pull/1188))
- Move UseSentryTracing to different namespace ([#1200](https://github.com/getsentry/sentry-dotnet/pull/1200))
- Prevent duplicate package reporting ([#1197](https://github.com/getsentry/sentry-dotnet/pull/1197))

## 3.9.2

### Fixes

- Exceptions from UnhandledExceptionIntegration were not marking sessions as crashed ([#1193](https://github.com/getsentry/sentry-dotnet/pull/1193))

## 3.9.1

### Fixes

- Removed braces from tag keys on DefaultSentryScopeStateProcessor ([#1183](https://github.com/getsentry/sentry-dotnet/pull/1183))
- Fix SQLClient unplanned behaviors ([#1179](https://github.com/getsentry/sentry-dotnet/pull/1179))
- Add fallback to Scope Stack from AspNet ([#1180](https://github.com/getsentry/sentry-dotnet/pull/1180))

## 3.9.0

### Features

- EF Core and SQLClient performance monitoring integration ([#1154](https://github.com/getsentry/sentry-dotnet/pull/1154))
- Improved SDK diagnostic logs ([#1161](https://github.com/getsentry/sentry-dotnet/pull/1161))
- Add Scope observer to SentryOptions ([#1153](https://github.com/getsentry/sentry-dotnet/pull/1153))

### Fixes

- Fix end session from Hub adapter not being passed to SentrySDK ([#1158](https://github.com/getsentry/sentry-dotnet/pull/1158))
- Installation id catches dir not exist([#1159](https://github.com/getsentry/sentry-dotnet/pull/1159))
- Set error status to transaction if http has exception and ok status ([#1143](https://github.com/getsentry/sentry-dotnet/pull/1143))
- Fix max breadcrumbs limit when MaxBreadcrumbs is zero or lower ([#1145](https://github.com/getsentry/sentry-dotnet/pull/1145))

## 3.8.3

### Features

- New package Sentry.Tunnel to proxy Sentry events ([#1133](https://github.com/getsentry/sentry-dotnet/pull/1133))

### Fixes

- Avoid serializing dangerous types ([#1134](https://github.com/getsentry/sentry-dotnet/pull/1134))
- Don't cancel cache flushing on init ([#1139](https://github.com/getsentry/sentry-dotnet/pull/1139))

## 3.8.2

### Fixes

- Add IsParentSampled to ITransactionContext ([#1128](https://github.com/getsentry/sentry-dotnet/pull/1128)
- Avoid warn in global mode ([#1132](https://github.com/getsentry/sentry-dotnet/pull/1132))
- Fix `ParentSampledId` being reset on `Transaction` ([#1130](https://github.com/getsentry/sentry-dotnet/pull/1130))

## 3.8.1

### Fixes

- Persisted Sessions logging ([#1125](https://github.com/getsentry/sentry-dotnet/pull/1125))
- Don't log an error when attempting to recover a persisted session but none exists ([#1123](https://github.com/getsentry/sentry-dotnet/pull/1123))

### Features

- Introduce scope stack abstraction to support global scope on desktop and mobile applications and `HttpContext`-backed scoped on legacy ASP.NET ([#1124](https://github.com/getsentry/sentry-dotnet/pull/1124))

## 3.8.0

### Fixes

- ASP.NET Core: fix handled not being set for Handled exceptions ([#1111](https://github.com/getsentry/sentry-dotnet/pull/1111))

### Features

- File system persistence for sessions ([#1105](https://github.com/getsentry/sentry-dotnet/pull/1105))

## 3.7.0

### Features

- Add HTTP request breadcrumb ([#1113](https://github.com/getsentry/sentry-dotnet/pull/1113))
- Integration for Google Cloud Functions ([#1085](https://github.com/getsentry/sentry-dotnet/pull/1085))
- Add ClearAttachments to Scope ([#1104](https://github.com/getsentry/sentry-dotnet/pull/1104))
- Add additional logging and additional fallback for installation ID ([#1103](https://github.com/getsentry/sentry-dotnet/pull/1103))

### Fixes

- Avoid Unhandled Exception on .NET 461 if the Registry Access threw an exception ([#1101](https://github.com/getsentry/sentry-dotnet/pull/1101))

## 3.6.1

### Fixes

- `IHub.ResumeSession()`: don't start a new session if pause wasn't called or if there is no active session ([#1089](https://github.com/getsentry/sentry-dotnet/pull/1089))
- Fixed incorrect order when getting the last active span ([#1094](https://github.com/getsentry/sentry-dotnet/pull/1094))
- Fix logger call in BackgroundWorker that caused a formatting exception in runtime ([#1092](https://github.com/getsentry/sentry-dotnet/pull/1092))

## 3.6.0

### Features

- Implement pause & resume session ([#1069](https://github.com/getsentry/sentry-dotnet/pull/1069))
- Add auto session tracking ([#1068](https://github.com/getsentry/sentry-dotnet/pull/1068))
- Add SDK information to envelope ([#1084](https://github.com/getsentry/sentry-dotnet/pull/1084))
- Add ReportAssembliesMode in favor of ReportAssemblies ([#1079](https://github.com/getsentry/sentry-dotnet/pull/1079))

### Fixes

- System.Text.Json 5.0.2 ([#1078](https://github.com/getsentry/sentry-dotnet/pull/1078))

## 3.6.0-alpha.2

### Features

- Extended Device and GPU protocol; public IJsonSerializable ([#1063](https://github.com/getsentry/sentry-dotnet/pull/1063))
- ASP.NET Core: Option `AdjustStandardEnvironmentNameCasing` to opt-out from lower casing env name. [#1057](https://github.com/getsentry/sentry-dotnet/pull/1057)
- Sessions: Improve exception check in `CaptureEvent(...)` for the purpose of reporting errors in session ([#1058](https://github.com/getsentry/sentry-dotnet/pull/1058))
- Introduce TraceDiagnosticLogger and obsolete DebugDiagnosticLogger ([#1048](https://github.com/getsentry/sentry-dotnet/pull/1048))

### Fixes

- Handle error thrown while trying to get `BootTime` on PS4 with IL2CPP ([#1062](https://github.com/getsentry/sentry-dotnet/pull/1062))
- Use SentryId for ISession.Id ([#1052](https://github.com/getsentry/sentry-dotnet/pull/1052))
- Add System.Reflection.Metadata as a dependency for netcoreapp3.0 target([#1064](https://github.com/getsentry/sentry-dotnet/pull/1064))

## 3.6.0-alpha.1

### Features

- Implemented client-mode release health ([#1013](https://github.com/getsentry/sentry-dotnet/pull/1013))

### Fixes

- Report lowercase staging environment for ASP.NET Core ([#1046](https://github.com/getsentry/sentry-unity/pull/1046))

## 3.5.0

### Features

- Report user IP address for ASP.NET Core ([#1045](https://github.com/getsentry/sentry-unity/pull/1045))

### Fixes

- Connect middleware exceptions to transactions ([#1043](https://github.com/getsentry/sentry-dotnet/pull/1043))
- Hub.IsEnabled set to false when Hub disposed ([#1021](https://github.com/getsentry/sentry-dotnet/pull/1021))

## 3.4.0

### Features

- Sentry.EntityFramework moved to this repository ([#1017](https://github.com/getsentry/sentry-dotnet/pull/1017))
- Additional `netstandard2.1` target added. Sample with .NET Core 3.1 console app.
- `UseBreadcrumbs` is called automatically by `AddEntityFramework`

### Fixes

- Normalize line breaks ([#1016](https://github.com/getsentry/sentry-dotnet/pull/1016))
- Finish span with exception in SentryHttpMessageHandler ([#1037](https://github.com/getsentry/sentry-dotnet/pull/1037))

## 3.4.0-beta.0

### Features

- Serilog: Add support for Serilog.Formatting.ITextFormatter ([#998](https://github.com/getsentry/sentry-dotnet/pull/998))
- simplify ifdef ([#1010](https://github.com/getsentry/sentry-dotnet/pull/1010))
- Use `DebugDiagnosticLogger` as the default logger for legacy ASP.NET ([#1012](https://github.com/getsentry/sentry-dotnet/pull/1012))
- Adjust parameter type in `AddBreadcrumb` to use `IReadOnlyDictionary<...>` instead of `Dictionary<...>` ([#1000](https://github.com/getsentry/sentry-dotnet/pull/1000))
- await dispose everywhere ([#1009](https://github.com/getsentry/sentry-dotnet/pull/1009))
- Further simplify transaction integration from legacy ASP.NET ([#1011](https://github.com/getsentry/sentry-dotnet/pull/1011))

## 3.3.5-beta.0

### Features

- Default environment to "debug" if running with debugger attached (#978)
- ASP.NET Classic: `HttpContext.StartSentryTransaction()` extension method (#996)

### Fixes

- Unity can have negative line numbers ([#994](https://github.com/getsentry/sentry-dotnet/pull/994))
- Fixed an issue where an attempt to deserialize `Device` with a non-system time zone failed ([#993](https://github.com/getsentry/sentry-dotnet/pull/993))

## 3.3.4

### Features

- Env var to keep large envelopes if they are rejected by Sentry (#957)

### Fixes

- serialize parent_span_id in contexts.trace (#958)

## 3.3.3

### Fixes

- boot time detection can fail in some cases (#955)

## 3.3.2

### Fixes

- Don't override Span/Transaction status on Finish(...) if status was not provided explicitly (#928) @Tyrrrz
- Fix startup time shows incorrect value on macOS/Linux. Opt-out available for IL2CPP. (#948)

## 3.3.1

### Fixes

- Move Description field from Transaction to Trace context (#924) @Tyrrrz
- Drop unfinished spans from transaction (#923) @Tyrrrz
- Don't dispose the SDK when UnobservedTaskException is captured (#925) @bruno-garcia
- Fix spans not inheriting TraceId from transaction (#922) @Tyrrrz

## 3.3.0

### Features

- Add StartupTime and Device.BootTime (#887) @lucas-zimerman
- Link events to currently active span (#909) @Tyrrrz
- Add useful contextual data to TransactionSamplingContext in ASP.NET Core integration (#910) @Tyrrrz

### Changes

- Limit max spans in transaction to 1000 (#908) @Tyrrrz

## 3.2.0

### Changes

- Changed the underlying implementation of `ITransaction` and `ISpan`. `IHub.CaptureTransaction` now takes a `Transaction` instead of `ITransaction`. (#880) @Tyrrrz
- Add IsParentSampled to TransactionContext (#885) @Tyrrrz
- Retrieve CurrentVersion for ASP.NET applications (#884) @lucas-zimerman
- Make description parameter nullable on `ISpan.StartChild(...)` and related methods (#900) @Tyrrrz
- Add Platform to Transaction, mimicking the same property on SentryEvent (#901) @Tyrrrz

## 3.1.0

### Features

- Adding TaskUnobservedTaskExceptionIntegration to default integrations and method to remove it (#870) @FilipNemec
- Enrich transactions with more data (#875) @Tyrrrz

### Fixes

- Don't add version prefix in release if it's already set (#877) @Tyrrrz

## 3.0.8

### Features

- Add AddSentryTag and AddSentryContext Extensions for exception class (#834) @lucas-zimerman
- Associate span exceptions with event exceptions (#848) @Tyrrrz
- MaxCacheItems option to control files on disk (#846) @Tyrrrz
- Move SentryHttpMessageHandlerBuilderFilter to Sentry.Extensions.Logging (#845) @Tyrrrz

### Fixes

- Fix CachingTransport throwing an exception when it can't move the files from the previous session (#871) @Tyrrrz

## 3.0.7

### Changes

- Don't write timezone_display_name if it's the same as the ID (#837) @Tyrrrz
- Serialize arbitrary objects in contexts (#838) @Tyrrrz

## 3.0.6

### Fixes

- Fix serialization of transactions when filesystem caching is enabled. (#815) @Tyrrrz
- Fix UWP not registering exceptions (#821) @lucas-zimerman
- Fix tracing middleware (#813) @Tyrrrz

## 3.0.5

### Changes

- Fix transaction sampling (#810) @Tyrrrz

## 3.0.4

### Changes

- Don't add logs coming from Sentry as breadcrumbs (fixes stack overflow exception) (#797) @Tyrrrz
- Consolidate logic for resolving hub (fixes bug "SENTRY_DSN is not defined") (#795) @Tyrrrz
- Add SetFingerprint overload that takes `params string[]` (#796) @Tyrrrz
- Create spans for outgoing HTTP requests (#802) @Tyrrrz
- Finish span on exception in SentryHttpMessageHandler (#806) @Tyrrrz
- Fix ObjectDisposedException caused by object reuse in RetryAfterHandler (#807) @Tyrrrz

## 3.0.3

### Changes

- Fix DI issues in ASP.NET Core + SentryHttpMessageHandlerBuilderFilter (#789) @Tyrrrz
- Fix incorrect NRT on SpanContext.ctor (#788) @Tyrrrz
- Remove the `Evaluate` error from the breadcrumb list (#790) @Tyrrrz
- Set default tracing sample rate to 0.0 (#791) @Tyrrrz

## 3.0.2

### Changes

- Add GetSpan() to IHub and SentrySdk (#782) @Tyrrrz
- Automatically start transactions from incoming trace in ASP.NET Core (#783) @Tyrrrz
- Automatically inject 'sentry-trace' on outgoing requests in ASP.NET Core (#784) @Tyrrrz

## 3.0.1

### Changes

- bump log4net 2.0.12 (#781) @bruno-garcia
- Fix Serilog version (#780) @bruno-garcia
- Move main Protocol types to Sentry namespace (#779) @bruno-garcia

## 3.0.0

### Changes

- Add support for dynamic transaction sampling. (#753) @Tyrrrz
- Integrate trace headers. (#758) @Tyrrrz
- Renamed Option `DiagnosticsLevel` to `DiagnosticLevel` (#759) @bruno-garcia
- Add additional data to transactions (#763) @Tyrrrz
- Improve transaction instrumentation on ASP.NET Core (#766) @Tyrrrz
- Add `Release` to `Scope` (#765) @Tyrrrz
- Don't fallback to `HttpContext.RequestPath` if a route is unknown (#767 #769) @kanadaj @Tyrrrz

## 3.0.0-beta.0

### Changes

- Add instruction_addr to SentryStackFrame. (#744) @lucas-zimerman
- Default stack trace format: Ben.Demystifier (#732) @bruno-garcia

## 3.0.0-alpha.11

### Changed

- Limit attachment size (#705)
- Separate tracing middleware (#737)
- Bring Transaction a bit more inline with Java SDK (#741)
- Sync transaction and transaction name on scope (#740)

## 3.0.0-alpha.10

- Disabled Mono StackTrace Factory. (#709) @lucas-zimerman
- Adds to the existing User Other dict rather than replacing (#729) @brettjenkins

## 3.0.0-alpha.9

- Handle non-json error response messages on HttpTransport. (#690) @lucas-zimerman
- Fix deadlock on missing ConfigureAwait into foreach loops. (#694) @lucas-zimerman
- Report gRPC sdk name (#700) @bruno-garcia

## 3.0.0-alpha.8

- Include parameters in stack frames. (#662) @Tyrrrz
- Remove CultureUIInfo if value is even with CultureInfo. (#671) @lucas-zimerman
- Make all fields on UserFeedback optional. (#660) @Tyrrrz
- Align transaction names with Java. (#659) @Tyrrrz
- Include assembly name in default release. (#682) @Tyrrrz
- Add support for attachments. (#670) @Tyrrrz
- Improve logging for relay errors. (#683) @Tyrrrz
- Report sentry.dotnet.aspnet on the new Sentry.AspNet package. (#681) @Tyrrrz
- Always send a default release. (#695) @Tyrrrz

## 3.0.0-alpha.7

- Ref moved SentryId from namespace Sentry.Protocol to Sentry (#643) @lucas-zimerman
- Ref renamed `CacheFlushTimeout` to `InitCacheFlushTimeout` (#638) @lucas-zimerman
- Add support for performance. ([#633](https://github.com/getsentry/sentry-dotnet/pull/633))
- Transaction (of type `string`) on Scope and Event now is called TransactionName. ([#633](https://github.com/getsentry/sentry-dotnet/pull/633))

## 3.0.0-alpha.6

- Abandon ValueTask #611
- Fix Cache deleted on HttpTransport exception. (#610) @lucas-zimerman
- Add `SentryScopeStateProcessor` #603
- Add net5.0 TFM to libraries #606
- Add more logging to CachingTransport #619
- Bump Microsoft.Bcl.AsyncInterfaces to 5.0.0 #618
- Bump `Microsoft.Bcl.AsyncInterfaces` to 5.0.0 #618
- `DefaultTags` moved from `SentryLoggingOptions` to `SentryOptions` (#637) @PureKrome
- `Sentry.Serilog` can accept DefaultTags (#637) @PureKrome

## 3.0.0-alpha.5

- Replaced `BaseScope` with `IScope`. (#590) @Tyrrrz
- Removed code coverage report from the test folder. (#592) @lucas-zimerman
- Add target framework NET5.0 on Sentry.csproj. Change the type of `Extra` where value parameter become nullable. @lucas-zimerman
- Implement envelope caching. (#576) @Tyrrrz
- Add a list of .NET Frameworks installed when available. (#531) @lucas-zimerman
- Parse Mono and IL2CPP stacktraces for Unity and Xamarin (#578) @bruno-garcia
- Update TFMs and dependency min version (#580) @bruno-garcia
- Run all tests on .NET 5 (#583) @bruno-garcia

## 3.0.0-alpha.4

- Add the client user ip if both SendDefaultPii and IsEnvironmentUser are set. (#1015) @lucas-zimerman
- Replace Task with ValueTask where possible. (#564) @Tyrrrz
- Add support for ASP.NET Core gRPC (#563) @Mitch528
- Push API docs to GitHub Pages GH Actions (#570) @bruno-garcia
- Refactor envelopes

## 3.0.0-alpha.3

- Add support for user feedback. (#559) @lucas-zimerman
- Add support for envelope deserialization (#558) @Tyrrrz
- Add package description and tags to Sentry.AspNet @Tyrrrz
- Fix internal url references for the new Sentry documentation. (#562) @lucas-zimerman

## 3.0.0-alpha.2

- Set the Environment setting to 'production' if none was provided. (#550) @PureKrome
- ASPNET.Core hosting environment is set to 'production' / 'development' (notice lower casing) if no custom options.Enviroment is set. (#554) @PureKrome
- Add most popular libraries to InAppExclude #555 (@bruno-garcia)
- Add support for individual rate limits.
- Extend `SentryOptions.BeforeBreadcrumb` signature to accept returning nullable values.
- Add support for envelope deserialization.

## 3.0.0-alpha.1

- Rename `LogEntry` to `SentryMessage`. Change type of `SentryEvent.Message` from `string` to `SentryMessage`.
- Change the type of `Gpu.VendorId` from `int` to `string`.
- Add support for envelopes.
- Publishing symbols package (snupkg) to nuget.org with sourcelink

## 3.0.0-alpha.0

- Move aspnet-classic integration to Sentry.AspNet (#528) @Tyrrrz
- Merge Sentry.Protocol into Sentry (#527) @Tyrrrz
- Framework and runtime info (#526) @bruno-garcia
- Add NRTS to Sentry.Extensions.Logging (#524) @Tyrrrz
- Add NRTs to Sentry.Serilog, Sentry.NLog, Sentry.Log4Net (#521) @Tyrrrz
- Add NRTs to Sentry.AspNetCore (#520) @Tyrrrz
- Fix CI build on GitHub Actions (#523) @Tyrrrz
- Add GitHubActionsTestLogger (#511) @Tyrrrz

We'd love to get feedback.

## 2.2.0-alpha

Add nullable reference types support (Sentry, Sentry.Protocol) (#509)
fix: Use ASP.NET Core endpoint FQDN (#485)
feat: Add integration to TaskScheduler.UnobservedTaskException (#481)

## 2.1.6

fix: aspnet fqdn (#485) @bruno-garcia
ref: wait on test the time needed (#484) @bruno-garcia
feat: Add integration to TaskScheduler.UnobservedTaskException (#481) @lucas-zimerman
build(deps): bump Serilog.AspNetCore from 3.2.0 to 3.4.0 (#477)  @dependabot-preview
Fix README typo (#480) @AndreasLangberg
build(deps): bump coverlet.msbuild from 2.8.1 to 2.9.0 (#462) @dependabot-preview
build(deps): bump Microsoft.Extensions.Logging.Debug @dependabot-preview
fix some spelling (#475) @SimonCropp
build(deps): bump Microsoft.Extensions.Configuration.Json (#467) @dependabot-preview

## 2.1.5

- fix: MEL don't init if enabled (#460) @bruno-garcia
- feat: Device Calendar, Timezone, CultureInfo (#457) @bruno-garcia
- ref: Log out debug disabled (#459) @bruno-garcia
- dep: Bump PlatformAbstractions (#458) @bruno-garcia
- feat: Exception filter (#456) @bruno-garcia

## 2.1.5-beta

- fix: MEL don't init if enabled (#460) @bruno-garcia
- feat: Device Calendar, Timezone, CultureInfo (#457) @bruno-garcia
- ref: Log out debug disabled (#459) @bruno-garcia
- dep: Bump PlatformAbstractions (#458) @bruno-garcia
- feat: Exception filter (#456) @bruno-garcia

## 2.1.4

- NLog SentryTarget - NLogDiagnosticLogger for writing to NLog InternalLogger (#450) @snakefoot
- fix: SentryScopeManager dispose message (#449) @bruno-garcia
- fix: dont use Sentry namespace on sample (#447) @bruno-garcia
- Remove obsolete API from benchmarks (#445) @bruno-garcia
- build(deps): bump Microsoft.Extensions.Logging.Debug from 2.1.1 to 3.1.4 (#421) @dependabot-preview
- build(deps): bump Microsoft.AspNetCore.Diagnostics from 2.1.1 to 2.2.0 (#431) @dependabot-preview
- build(deps): bump Microsoft.CodeAnalysis.CSharp.Workspaces from 3.1.0 to 3.6.0 (#437) @dependabot-preview

## 2.1.3

- SentryScopeManager - Fixed clone of Stack so it does not reverse order (#420) @snakefoot
- build(deps): bump Serilog.AspNetCore from 2.1.1 to 3.2.0 (#411) @dependabot-preview
- Removed dependency on System.Collections.Immutable (#405) @snakefoot
- Fix Sentry.Microsoft.Logging Filter now drops also breadcrumbs (#440)

## 2.1.2-beta5

Fix Background worker dispose logs error message (#408)
Fix sentry serilog extension method collapsing (#406)
Fix Sentry.Samples.NLog so NLog.config is valid (#404)

Thanks @snakefoot and @JimHume for the fixes

Add MVC route data extraction to ScopeExtensions.Populate() (#401)

## 2.1.2-beta3

Fixed ASP.NET System.Web catch HttpException to prevent the request processor from being unable to submit #397 (#398)

## 2.1.2-beta2

- Ignore WCF error and capture (#391)

### 2.1.2-beta

- Serilog Sentry sink does not load all options from IConfiguration (#380)
- UnhandledException sets Handled=false (#382)

## 2.1.1

Bug fix:  Don't overwrite server name set via configuration with machine name on ASP.NET Core #372

## 2.1.0

- Set score url to fully constructed url #367 Thanks @christopher-taormina-zocdoc
- Don't dedupe from inner exception #363 - Note this might change groupings. It's opt-in.
- Expose FlushAsync to intellisense #362
- Protocol monorepo #325 - new protocol version whenever there's a new SDK release

## 2.0.3

Expose httpHandler creation (#359)
NLog: possibility to override fingerprint using AdditionalGroupingKey (#358) @Shtannikov
Take ServerName from options (#356)

## 2.0.2

Add logger and category from Serilog SourceContext. (#316) @krisztiankocsis
Set DateFormatHandling.IsoDateFormat for serializer. Fixes #351 (#353)  @olsh

## 2.0.1

Removed `-beta` from dependencies.

## 2.0.0

- SentryTarget - GetTagsFromLogEvent with null check (#326)
- handled process corrupted (#328)
- sourcelink GA (#330)
- Adds ability to specify user values via NLog configuration (#336)
- Add option to ASP.NET Core to flush events after response complete (#288)
- Fixed race on `BackgroundWorker`  (#293)
- Exclude `Sentry.` frames from InApp (#272)
- NLog SentryTarget with less overhead for breadcrumb (#273)
- Logging on body not extracted (#246)
- Add support to DefaultTags for ASP.NET Core and M.E.Logging (#268)
- Don't use ValueTuple (#263)
- All public members were documented: #252
- Use EnableBuffering to keep request payload around: #250
- Serilog default levels: #237
- Removed dev dependency from external dependencies 4d92ab0
- Use new `Sentry.Protocol` 836fb07e
- Use new `Sentry.PlatformAbsrtractions` #226
- Debug logging for ASP.NET Classic #209
- Reading request body throws on ASP.NET Core 3 (#324)
- NLog: null check contextProp.Value during IncludeEventDataOnBreadcrumbs (#323)
- JsonSerializerSettings - ReferenceLoopHandling.Ignore (#312)
- Fixed error when reading request body affects collecting other request data (#299)
- `Microsoft.Extensions.Logging` `ConfigureScope` invocation. #208, #210, #224 Thanks @dbraillon
- `Sentry.Serilog` Verbose level. #213, #217. Thanks @kanadaj
- AppDomain.ProcessExit will close the SDK: #242
- Adds PublicApiAnalyzers to public projects: #234
- NLog: Utilizes Flush functionality in NLog target: #228
- NLog: Set the logger via the log event info in SentryTarget.Write, #227
- Multi-target .NET Core 3.0 (#308)

Major version bumped due to these breaking changes:

1. `Sentry.Protocol` version 2.0.0
   - Remove StackTrace from SentryEvent [#38](https://github.com/getsentry/sentry-dotnet-protocol/pull/38) - StackTrace is  either part of Thread or SentryException.
2. Removed `ContextLine` #223
3. Use `StackTrace` from `Threads` #222
4. `FlushAsync` added to `ISentryClient` #214

## 2.0.0-beta8

- SentryTarget - GetTagsFromLogEvent with null check (#326)
- handled process corrupted (#328)
- sourcelink GA (#330)
- Adds ability to specify user values via NLog configuration (#336)

## 2.0.0-beta7

Fixes:

- Reading request body throws on ASP.NET Core 3 (#324)
- NLog: null check contextProp.Value during IncludeEventDataOnBreadcrumbs (#323)
- JsonSerializerSettings - ReferenceLoopHandling.Ignore (#312)

Features:

- Multi-target .NET Core 3.0 (#308)

## 2.0.0-beta6

- Fixed error when reading request body affects collecting other request data (#299)

## 2.0.0-beta5

- Add option to ASP.NET Core to flush events after response complete (#288)
- Fixed race on `BackgroundWorker`  (#293)
- Exclude `Sentry.` frames from InApp (#272)
- NLog SentryTarget with less overhead for breadcrumb (#273)

## 2.0.0-beta4

- Logging on body not extracted (#246)
- Add support to DefaultTags for ASP.NET Core and M.E.Logging (#268)
- Don't use ValueTuple (#263)

## 2.0.0-beta3

- All public members were documented: #252
- Use EnableBuffering to keep request payload around: #250
- Serilog default levels: #237

Thanks @josh-degraw for:

- AppDomain.ProcessExit will close the SDK: #242
- Adds PublicApiAnalyzers to public projects: #234
- NLog: Utilizes Flush functionality in NLog target: #228
- NLog: Set the logger via the log event info in SentryTarget.Write, #227

## 2.0.0-beta2

- Removed dev dependency from external dependencies 4d92ab0
- Use new `Sentry.Protocol` 836fb07e
- Use new `Sentry.PlatformAbsrtractions` #226

## 2.0.0-beta

Major version bumped due to these breaking changes:

1. `Sentry.Protocol` version 2.0.0
   - Remove StackTrace from SentryEvent [#38](https://github.com/getsentry/sentry-dotnet-protocol/pull/38) - StackTrace is either part of Thread or SentryException.
2. Removed `ContextLine` #223
3. Use `StackTrace` from `Threads` #222
4. `FlushAsync` added to `ISentryClient` #214

Other Features:

- Debug logging for ASP.NET Classic #209

Fixes:

- `Microsoft.Extensions.Logging` `ConfigureScope` invocation. #208, #210, #224 Thanks @dbraillon
- `Sentry.Serilog` Verbose level. #213, #217. Thanks @kanadaj

## 1.2.1-beta

Fixes and improvements to the NLog integration: #207 by @josh-degraw

## 1.2.0

### Features

- Optionally skip module registrations #202 - (Thanks @josh-degraw)
- First NLog integration release #188 (Thanks @josh-degraw)
- Extensible stack trace #184 (Thanks @pengweiqhca)
- MaxRequestSize for ASP.NET and ASP.NET Core #174
- InAppInclude #171
- Overload to AddSentry #163 by (Thanks @f1nzer)
- ASP.NET Core AddSentry has now ConfigureScope: #160

### Bug fixes

- Don't override user #199
- Read the hub to take latest Client: 8f4b5ba

## 1.1.3-beta4

Bug fix: Don't override user  #199

## 1.1.3-beta3

- First NLog integration release #188 (Thanks @josh-degraw)
- Extensible stack trace #184 (Thanks @pengweiqhca)

## 1.1.3-beta2

Feature:

- MaxRequestSize for ASP.NET and ASP.NET Core #174
- InAppInclude #171

Fix: Diagnostic log order: #173 by @scolestock

## 1.1.3-beta

Fixed:

- Read the hub to take latest Client: 8f4b5ba1a3
- Uses Sentry.Protocol 1.0.4 4035e25

Feature

- Overload to `AddSentry` #163 by @F1nZeR
- ASP.NET Core `AddSentry` has now `ConfigureScope`: #160

## 1.1.2

Using [new version of the protocol with fixes and features](https://github.com/getsentry/sentry-dotnet-protocol/releases/tag/1.0.3).

Fixed:

ASP.NET Core integration issue when containers are built on the ServiceCollection after SDK is initialized (#157, #103 )

## 1.1.2-beta

Fixed:

- ASP.NET Core integration issue when containers are built on the ServiceCollection after SDK is initialized (#157, #103 )

## 1.1.1

Fixed:

- Serilog bug that self log would recurse #156

Feature:

- log4net environment via xml configuration #150 (Thanks Sébastien Pierre)

## 1.1.0

Includes all features and bug fixes of previous beta releases:

Features:

- Use log entry to improve grouping #125
- Use .NET Core SDK 2.1.401
- Make AddProcessors extension methods on Options public #115
- Format InternalsVisibleTo to avoid iOS issue: 94e28b3
- Serilog Integration #118, #145
- Capture methods return SentryId #139, #140
- MEL integration keeps properties as tags #146
- Sentry package Includes net461 target #135

Bug fixes:

- Disabled SDK throws on shutdown: #124
- Log4net only init if current hub is disabled #119

Thanks to our growing list of [contributors](https://github.com/getsentry/sentry-dotnet/graphs/contributors).

## 1.0.1-beta5

- Added `net461` target to Serilog package #148

## 1.0.1-beta4

- Serilog Integration #118, #145
- `Capture` methods return `SentryId` #139, #140
- MEL integration keeps properties as tags #146
- Revert reducing Json.NET requirements <https://github.com/getsentry/sentry-dotnet/commit/1aed4a5c76ead2f4d39f1c2979eda02d068bfacd>

Thanks to our growing [list of contributors](https://github.com/getsentry/sentry-dotnet/graphs/contributors).

## 1.0.1-beta3

Lowering Newtonsoft.Json requirements; #138

## 1.0.1-beta2

`Sentry` package Includes `net461` target #135

## 1.0.1-beta

Features:

- Use log entry to improve grouping #125
- Use .NET Core SDK 2.1.401
- Make `AddProcessors` extension methods on Options public  #115
- Format InternalsVisibleTo to avoid iOS issue: 94e28b3

Bug fixes:

- Disabled SDK throws on shutdown: #124
- Log4net only init if current hub is disabled #119

## 1.0.0

### First major release of the new .NET SDK

#### Main features

##### Sentry package

- Automatic Captures global unhandled exceptions (AppDomain)
- Scope management
- Duplicate events automatically dropped
- Events from the same exception automatically dropped
- Web proxy support
- HttpClient/HttpClientHandler configuration callback
- Compress request body
- Event sampling opt-in
- Event flooding protection (429 retry-after and internal bound queue)
- Release automatically set (AssemblyInformationalVersionAttribute, AssemblyVersion or env var)
- DSN discovered via environment variable
- Release (version) reported automatically
- CLS Compliant
- Strong named
- BeforeSend and BeforeBreadcrumb callbacks
- Event and Exception processors
- SourceLink (including PDB in nuget package)
- Device OS info sent
- Device Runtime info sent
- Enable SDK debug mode (opt-in)
- Attach stack trace for captured messages (opt-in)

##### Sentry.Extensions.Logging

- Includes all features from the `Sentry` package.
- BeginScope data added to Sentry scope, sent with events
- LogInformation or higher added as breadcrumb, sent with next events.
- LogError or higher automatically captures an event
- Minimal levels are configurable.

##### Sentry.AspNetCore

- Includes all features from the `Sentry` package.
- Includes all features from the `Sentry.Extensions.Logging` package.
- Easy ASP.NET Core integration, single line: `UseSentry`.
- Captures unhandled exceptions in the middleware pipeline
- Captures exceptions handled by the framework `UseExceptionHandler` and Error page display.
- Any event sent will include relevant application log messages
- RequestId as tag
- URL as tag
- Environment is automatically set (`IHostingEnvironment`)
- Request payload can be captured if opt-in
- Support for EventProcessors registered with DI
- Support for ExceptionProcessors registered with DI
- Captures logs from the request (using Microsoft.Extensions.Logging)
- Supports configuration system (e.g: appsettings.json)
- Server OS info sent
- Server Runtime info sent
- Request headers sent
- Request body compressed

All packages are:

- Strong named
- Tested on Windows, Linux and macOS
- Tested on .NET Core, .NET Framework and Mono

##### Learn more

- [Code samples](https://github.com/getsentry/sentry-dotnet/tree/master/samples)
- [Sentry docs](https://docs.sentry.io/quickstart/?platform=csharp)

Sample event using the log4net integration:
![Sample event in Sentry](https://github.com/getsentry/sentry-dotnet/blob/master/samples/Sentry.Samples.Log4Net/.assets/log4net-sample.gif?raw=true)

Download it directly from GitHub or using NuGet:

|      Integrations                 |        NuGet         |
| ----------------------------- | -------------------: |
|         **Sentry**            |    [![NuGet](https://img.shields.io/nuget/vpre/Sentry.svg)](https://www.nuget.org/packages/Sentry)   |
|     **Sentry.AspNetCore**     |   [![NuGet](https://img.shields.io/nuget/vpre/Sentry.AspNetCore.svg)](https://www.nuget.org/packages/Sentry.AspNetCore)   |
| **Sentry.Extensions.Logging** | [![NuGet](https://img.shields.io/nuget/vpre/Sentry.Extensions.Logging.svg)](https://www.nuget.org/packages/Sentry.Extensions.Logging)   |
| **Sentry.Log4Net** | [![NuGet](https://img.shields.io/nuget/vpre/Sentry.Log4Net.svg)](https://www.nuget.org/packages/Sentry.Log4Net)   |

## 1.0.0-rc2

Features and improvements:

- `SentrySdk.LastEventId` to get scoped id
- `BeforeBreadcrumb` to allow dropping or modifying a breadcrumb
- Event processors on scope #58
- Event processor as `Func<SentryEvent,SentryEvent>`

Bug fixes:

- #97 Sentry environment takes precedence over ASP.NET Core

Download it directly below from GitHub or using NuGet:

|      Integrations                 |        NuGet         |
| ----------------------------- | -------------------: |
|         **Sentry**            |    [![NuGet](https://img.shields.io/nuget/vpre/Sentry.svg)](https://www.nuget.org/packages/Sentry)   |
|     **Sentry.AspNetCore**     |   [![NuGet](https://img.shields.io/nuget/vpre/Sentry.AspNetCore.svg)](https://www.nuget.org/packages/Sentry.AspNetCore)   |
| **Sentry.Extensions.Logging** | [![NuGet](https://img.shields.io/nuget/vpre/Sentry.Extensions.Logging.svg)](https://www.nuget.org/packages/Sentry.Extensions.Logging)   |
| **Sentry.Log4Net** | [![NuGet](https://img.shields.io/nuget/vpre/Sentry.Log4Net.svg)](https://www.nuget.org/packages/Sentry.Log4Net)   |

## 1.0.0-rc

Features and improvements:

- Microsoft.Extensions.Logging (MEL) use framework configuration system #79 (Thanks @pengweiqhca)
- Use IOptions on Logging and ASP.NET Core integrations #81
- Send PII (personal identifier info, opt-in `SendDefaultPii`): #83
- When SDK is disabled SentryMiddleware passes through to next in pipeline: #84
- SDK diagnostic logging (option: `Debug`): #85
- Sending Stack trace for events without exception (like CaptureMessage, opt-in `AttachStackTrace`) #86

Bug fixes:

- MEL: Only call Init if DSN was provided <https://github.com/getsentry/sentry-dotnet/commit/097c6a9c6f4348d87282c92d9267879d90879e2a>
- Correct namespace for `AddSentry` <https://github.com/getsentry/sentry-dotnet/commit/2498ab4081f171dc78e7f74e4f1f781a557c5d4f>

Breaking changes:

The settings for HTTP and Worker have been moved to `SentryOptions`. There's no need to call `option.Http(h => h...)` anymore.
`option.Proxy` was renamed to `option.HttpProxy`.

[New sample](https://github.com/getsentry/sentry-dotnet/tree/master/samples/Sentry.Samples.GenericHost) using [GenericHost](https://docs.microsoft.com/en-us/aspnet/core/fundamentals/host/generic-host?view=aspnetcore-2.1)

Download it directly below from GitHub or using NuGet:

|      Integrations                 |        NuGet         |
| ----------------------------- | -------------------: |
|         **Sentry**            |    [![NuGet](https://img.shields.io/nuget/vpre/Sentry.svg)](https://www.nuget.org/packages/Sentry)   |
|     **Sentry.AspNetCore**     |   [![NuGet](https://img.shields.io/nuget/vpre/Sentry.AspNetCore.svg)](https://www.nuget.org/packages/Sentry.AspNetCore)   |
| **Sentry.Extensions.Logging** | [![NuGet](https://img.shields.io/nuget/vpre/Sentry.Extensions.Logging.svg)](https://www.nuget.org/packages/Sentry.Extensions.Logging)   |
| **Sentry.Log4Net** | [![NuGet](https://img.shields.io/nuget/vpre/Sentry.Log4Net.svg)](https://www.nuget.org/packages/Sentry.Log4Net)   |

## 0.0.1-preview5

Features:

- Support buffered gzip request #73
- Reduced dependencies from the ASP.NET Core integraiton
- InAppExclude configurable #75
- Duplicate event detects inner exceptions #76
- HttpClientHandler configuration callback #72
- Event sampling opt-in
- ASP.NET Core sends server name

Bug fixes:

- On-prem without chuncked support for gzip #71
- Exception.Data key is not string #77

**[Watch on youtube](https://www.youtube.com/watch?v=xK6a1goK_w0) how to use the ASP.NET Core integration**

Download it directly below from GitHub or using NuGet:

|      Integrations                 |        NuGet         |
| ----------------------------- | -------------------: |
|         **Sentry**            |    [![NuGet](https://img.shields.io/nuget/vpre/Sentry.svg)](https://www.nuget.org/packages/Sentry)   |
|     **Sentry.AspNetCore**     |   [![NuGet](https://img.shields.io/nuget/vpre/Sentry.AspNetCore.svg)](https://www.nuget.org/packages/Sentry.AspNetCore)   |
| **Sentry.Extensions.Logging** | [![NuGet](https://img.shields.io/nuget/vpre/Sentry.Extensions.Logging.svg)](https://www.nuget.org/packages/Sentry.Extensions.Logging)   |
| **Sentry.Log4Net** | [![NuGet](https://img.shields.io/nuget/vpre/Sentry.Log4Net.svg)](https://www.nuget.org/packages/Sentry.Log4Net)   |

## 0.0.1-preview4

Features:

- Using [Sentry Protocol](https://github.com/getsentry/sentry-dotnet-protocol) as a dependency
- Environment can be set via `SentryOptions` #49
- Compress request body (configurable: Fastest, Optimal, Off) #63
- log4net integration
- SDK honors Sentry's 429 HTTP Status with Retry After header #61

Bug fixes:

- `Init` pushes the first scope #55, #54
- `Exception.Data` copied to `SentryEvent.Data` while storing the index of originating error.
- Demangling code ensures Function name available #64
- ASP.NET Core integration throws when Serilog added #65, #68, #67

Improvements to [the docs](https://getsentry.github.io/sentry-dotnet) like:

- Release discovery
- `ConfigureScope` clarifications
- Documenting samples

### [Watch on youtube](https://www.youtube.com/watch?v=xK6a1goK_w0) how to use the ASP.NET Core integration

Download it directly from GitHub or using NuGet:

|      Integrations                 |        NuGet         |
| ----------------------------- | -------------------: |
|         **Sentry**            |    [![NuGet](https://img.shields.io/nuget/vpre/Sentry.svg)](https://www.nuget.org/packages/Sentry)   |
|     **Sentry.AspNetCore**     |   [![NuGet](https://img.shields.io/nuget/vpre/Sentry.AspNetCore.svg)](https://www.nuget.org/packages/Sentry.AspNetCore)   |
| **Sentry.Extensions.Logging** | [![NuGet](https://img.shields.io/nuget/vpre/Sentry.Extensions.Logging.svg)](https://www.nuget.org/packages/Sentry.Extensions.Logging)   |
| **Sentry.Log4Net** | [![NuGet](https://img.shields.io/nuget/vpre/Sentry.Log4Net.svg)](https://www.nuget.org/packages/Sentry.Log4Net)   |

## 0.0.1-preview3

This third preview includes bug fixes and more features. Test coverage increased to 96%

Features and improvements:

- Filter duplicate events/exceptions #43
- EventProcessors can be added (sample [1](https://github.com/getsentry/sentry-dotnet/blob/dbb5a3af054d0ca6f801de37fb7db3632ca2c65a/samples/Sentry.Samples.Console.Customized/Program.cs#L151), [2](https://github.com/getsentry/sentry-dotnet/blob/dbb5a3af054d0ca6f801de37fb7db3632ca2c65a/samples/Sentry.Samples.Console.Customized/Program.cs#L41))
- ExceptionProcessors can be added #36 (sample [1](https://github.com/getsentry/sentry-dotnet/blob/dbb5a3af054d0ca6f801de37fb7db3632ca2c65a/samples/Sentry.Samples.Console.Customized/Program.cs#L172), [2](https://github.com/getsentry/sentry-dotnet/blob/dbb5a3af054d0ca6f801de37fb7db3632ca2c65a/samples/Sentry.Samples.Console.Customized/Program.cs#L42))
- Release is automatically discovered/reported #35
- Contexts is a dictionary - allows custom data #37
- ASP.NET integration reports context as server: server-os, server-runtime #37
- Assemblies strong named #41
- Scope exposes IReadOnly members instead of Immutables
- Released a [documentation site](https://getsentry.github.io/sentry-dotnet/)

Bug fixes:

- Strong name
- Logger provider gets disposed/flushes events

[Watch on youtube](https://www.youtube.com/watch?v=xK6a1goK_w0) how to use the ASP.NET Core integration.

Download it directly from GitHub or using NuGet:

|      Integrations                 |        NuGet         |
| ----------------------------- | -------------------: |
|         **Sentry**            |    [![NuGet](https://img.shields.io/nuget/vpre/Sentry.svg)](https://www.nuget.org/packages/Sentry)   |
|     **Sentry.AspNetCore**     |   [![NuGet](https://img.shields.io/nuget/vpre/Sentry.AspNetCore.svg)](https://www.nuget.org/packages/Sentry.AspNetCore)   |
| **Sentry.Extensions.Logging** | [![NuGet](https://img.shields.io/nuget/vpre/Sentry.Extensions.Logging.svg)](https://www.nuget.org/packages/Sentry.Extensions.Logging)   |

## 0.0.1-preview2

This second release includes bug fixes and more features. Test coverage increased to 93%

Features and improvements:

- Added `CaptureMessage`
- `BeforeSend` callback errors are sent as breadcrumbs
- `ASP.NET Core` integration doesn't add tags added by `Microsoft.Extensions.Logging`
- SDK name is reported depending on the package added
- Integrations API allows user-defined SDK integration
- Unhandled exception handler can be configured via integrations
- Filter kestrel log eventid 13 (application error) when already captured by the middleware

Bugs fixed:

- Fixed #28
- HTTP Proxy set to HTTP message handler

Download it directly from GitHub or using NuGet:

|      Integrations                 |        NuGet         |
| ----------------------------- | -------------------: |
|         **Sentry**            |    [![NuGet](https://img.shields.io/nuget/vpre/Sentry.svg)](https://www.nuget.org/packages/Sentry)   |
|     **Sentry.AspNetCore**     |   [![NuGet](https://img.shields.io/nuget/vpre/Sentry.AspNetCore.svg)](https://www.nuget.org/packages/Sentry.AspNetCore)   |
| **Sentry.Extensions.Logging** | [![NuGet](https://img.shields.io/nuget/vpre/Sentry.Extensions.Logging.svg)](https://www.nuget.org/packages/Sentry.Extensions.Logging)   |

## 0.0.1-preview1

Our first preview of the SDK:

Main features:

- Easy ASP.NET Core integration, single line: `UseSentry`.
- Captures unhandled exceptions in the middleware pipeline
- Captures exceptions handled by the framework `UseExceptionHandler` and Error page display.
- Captures process-wide unhandled exceptions (AppDomain)
- Captures logger.Error or logger.Critical
- When an event is sent, data from the current request augments the event.
- Sends information about the server running the app (OS, Runtime, etc)
- Informational logs written by the app or framework augment events sent to Sentry
- Optional include of the request body
- HTTP Proxy configuration

Also available via NuGet:

[Sentry](https://www.nuget.org/packages/Sentry/0.0.1-preview1)
[Sentry.AspNetCore](https://www.nuget.org/packages/Sentry.AspNetCore/0.0.1-preview1)
[Sentry.Extensions.Logging](https://www.nuget.org/packages/Sentry.Extensions.Logging/0.0.1-preview1)<|MERGE_RESOLUTION|>--- conflicted
+++ resolved
@@ -2,14 +2,11 @@
 
 ## Unreleased
 
-<<<<<<< HEAD
 ### Features
 
 - Associate replays with errors and traces on Android ([#4133](https://github.com/getsentry/sentry-dotnet/pull/4133))
 - New source generator allows Sentry to see true build variables like PublishAot and PublishTrimmed to properly adapt checks in the Sentry SDK ([#4101](https://github.com/getsentry/sentry-dotnet/pull/4101))
 
-=======
->>>>>>> 48386606
 ### Fixes
 
 - Redact Authorization headers before sending events to Sentry ([#4164](https://github.com/getsentry/sentry-dotnet/pull/4164))
