# Changelog

## Unreleased

### BREAKING CHANGES

- Spans and Transactions now implement `IDisposable` so that they can be used with `using` statements/declarations that will automatically finish the span with a status of OK when it passes out of scope, if it has not already been finished, to be consistent with `Activity` classes when using OpenTelemetry ([#4627](https://github.com/getsentry/sentry-dotnet/pull/4627))
- SpanTracer and TransactionTracer are still public but these are now `sealed` (see also [#4627](https://github.com/getsentry/sentry-dotnet/pull/4627))
- CaptureFeedback now returns a `SentryId` and a `CaptureFeedbackResult` out parameter that indicate whether feedback was captured successfully and what the reason for failure was otherwise ([#4613](https://github.com/getsentry/sentry-dotnet/pull/4613))
<<<<<<< HEAD
- Depricated Sentry.Azure.Functions.Worker as very few people were using it and the functionality can easily be replaced with Open Telemetry. We've replaced our integration with a sample showing how to do this using our Open Telemetry package instead. ([#4693](https://github.com/getsentry/sentry-dotnet/pull/4693))
=======
- UWP support has been dropped. Future efforts will likely focus on WinUI 3, in line with Microsoft's recommendations for building Windows UI apps. ([#4686](https://github.com/getsentry/sentry-dotnet/pull/4686))
- The _Structured Logs_ APIs are now stable: removed `Experimental` from `SentryOptions` ([#4699](https://github.com/getsentry/sentry-dotnet/pull/4699))
>>>>>>> 6a67f5e4

### Features

- The SDK now makes use of the new SessionEndStatus `Unhandled` when capturing an unhandled but non-terminal exception, i.e. through the UnobservedTaskExceptionIntegration ([#4633](https://github.com/getsentry/sentry-dotnet/pull/4633), [#4653](https://github.com/getsentry/sentry-dotnet/pull/4653))
- The SDK now provides a `IsSessionActive` to allow checking the session state ([#4662](https://github.com/getsentry/sentry-dotnet/pull/4662))
- The SDK now makes use of the new SessionEndStatus `Unhandled` when capturing an unhandled but non-terminal exception, i.e. through the UnobservedTaskExceptionIntegration ([#4633](https://github.com/getsentry/sentry-dotnet/pull/4633))
- Added experimental support for Session Replay on iOS ([#4664](https://github.com/getsentry/sentry-dotnet/pull/4664))
- Extended the App context by `app_memory` that can hold the amount of memory used by the application in bytes. ([#4707](https://github.com/getsentry/sentry-dotnet/pull/4707))

### Fixes

- The `Serilog` integration captures _Structured Logs_ (when enabled) independently of captured Events and added Breadcrumbs ([#4691](https://github.com/getsentry/sentry-dotnet/pull/4691))
- Deliver system breadcrumbs in the main thread on Android ([#4671](https://github.com/getsentry/sentry-dotnet/pull/4671))
- Memory leak when finishing an unsampled Transaction that has started unsampled Spans ([#4717](https://github.com/getsentry/sentry-dotnet/pull/4717))

## 6.0.0-preview.2

### BREAKING CHANGES

- `BreadcrumbLevel.Critical` has been renamed to `BreadcrumbLevel.Fatal` for consistency with the other Sentry SDKs ([#4605](https://github.com/getsentry/sentry-dotnet/pull/4605))
- SentryOptions.IsEnvironmentUser now defaults to false on MAUI. The means the User.Name will no longer be set, by default, to the name of the device ([#4606](https://github.com/getsentry/sentry-dotnet/pull/4606))
- Remove unnecessary files from SentryCocoaFramework before packing ([#4602](https://github.com/getsentry/sentry-dotnet/pull/4602))
- Removed obsolete APIs ([#4619](https://github.com/getsentry/sentry-dotnet/pull/4619))
  - Removed the unusual constructor from `Sentry.Maui.BreadcrumbEvent` that had been marked as obsolete. That constructor expected a `IEnumerable<(string Key, string Value)>[]` argument (i.e. an array of IEnumerable of tuples). If you were using this constructor, you should instead use the alternate constructor that expects just an IEnumerable of tuples: `IEnumerable<(string Key, string Value)>`.
  - Removed `SentrySdk.CaptureUserFeedback` and all associated members. Use the newer `SentrySdk.CaptureFeedback` instead.
- Backpressure handling is now enabled by default, meaning that the SDK will monitor system health and reduce the sampling rate of events and transactions when the system is under load. When the system is determined to be healthy again, the sampling rates are returned to their original levels. ([#4615](https://github.com/getsentry/sentry-dotnet/pull/4615))
- ScopeExtensions.Populate is now internal ([#4611](https://github.com/getsentry/sentry-dotnet/pull/4611))
- Add support for W3C traceparent header for outgoing requests ([#4661](https://github.com/getsentry/sentry-dotnet/pull/4661))
  This feature is disabled by default. When enabled, outgoing requests will include the W3C traceparent header.

  ```csharp
  SentrySdk.Init(options =>
  {
      // ...
      options.PropagateTraceparent = true;
  });
  ```

  See https://develop.sentry.dev/sdk/telemetry/traces/distributed-tracing/#w3c-trace-context-header for more details.

### Fixes

- The SDK avoids redundant scope sync after transaction finish ([#4623](https://github.com/getsentry/sentry-dotnet/pull/4623))
- sentry-native is now automatically disabled for WASM applications ([#4631](https://github.com/getsentry/sentry-dotnet/pull/4631))

## 6.0.0-preview.1

### BREAKING CHANGES

- This release adds support for .NET 10 and drops support for net8.0-android, net8.0-ios, net8.0-maccatalyst and net8.0-windows10.0.19041.0 ([#4461](https://github.com/getsentry/sentry-dotnet/pull/4461))
- Added support for v3 of the Android AssemblyStore format that is used in .NET 10 and dropped support for v1 that was used in .NET 8 ([#4583](https://github.com/getsentry/sentry-dotnet/pull/4583))

## 5.16.2

### Fixes

- Do not allow multiple `sentry.proguard-uuid` metadata to be set in Android manifest ([#4647](https://github.com/getsentry/sentry-dotnet/pull/4647))

### Dependencies

- Bump Cocoa SDK from v8.56.2 to v8.57.1 ([#4637](https://github.com/getsentry/sentry-dotnet/pull/4637), [#4680](https://github.com/getsentry/sentry-dotnet/pull/4680))
  - [changelog](https://github.com/getsentry/sentry-cocoa/blob/main/CHANGELOG.md#8571)
  - [diff](https://github.com/getsentry/sentry-cocoa/compare/8.56.2...8.57.1)
- Bump Native SDK from v0.11.2 to v0.12.0 ([#4636](https://github.com/getsentry/sentry-dotnet/pull/4636), [#4678](https://github.com/getsentry/sentry-dotnet/pull/4678))
  - [changelog](https://github.com/getsentry/sentry-native/blob/master/CHANGELOG.md#0120)
  - [diff](https://github.com/getsentry/sentry-native/compare/0.11.2...0.12.0)
- Bump Java SDK from v8.23.0 to v8.24.0 ([#4667](https://github.com/getsentry/sentry-dotnet/pull/4667))
  - [changelog](https://github.com/getsentry/sentry-java/blob/main/CHANGELOG.md#8240)
  - [diff](https://github.com/getsentry/sentry-java/compare/8.23.0...8.24.0)
- Bump CLI from v2.56.1 to v2.57.0 ([#4668](https://github.com/getsentry/sentry-dotnet/pull/4668))
  - [changelog](https://github.com/getsentry/sentry-cli/blob/master/CHANGELOG.md#2570)
  - [diff](https://github.com/getsentry/sentry-cli/compare/2.56.1...2.57.0)

## 5.16.1

### Fixes

- Structured Logs now have a `sentry.origin` attribute to so it's clearer where these come from ([#4566](https://github.com/getsentry/sentry-dotnet/pull/4566))

### Dependencies

- Bump Java SDK from v8.22.0 to v8.23.0 ([#4586](https://github.com/getsentry/sentry-dotnet/pull/4586))
  - [changelog](https://github.com/getsentry/sentry-java/blob/main/CHANGELOG.md#8230)
  - [diff](https://github.com/getsentry/sentry-java/compare/8.22.0...8.23.0)
- Bump Native SDK from v0.11.1 to v0.11.2 ([#4590](https://github.com/getsentry/sentry-dotnet/pull/4590))
  - [changelog](https://github.com/getsentry/sentry-native/blob/master/CHANGELOG.md#0112)
  - [diff](https://github.com/getsentry/sentry-native/compare/0.11.1...0.11.2)
- Bump CLI from v2.56.0 to v2.56.1 ([#4625](https://github.com/getsentry/sentry-dotnet/pull/4625))
  - [changelog](https://github.com/getsentry/sentry-cli/blob/master/CHANGELOG.md#2561)
  - [diff](https://github.com/getsentry/sentry-cli/compare/2.56.0...2.56.1)

## 5.16.0

### Features

- Added `EnableBackpressureHandling` option for Automatic backpressure handling. When enabled this automatically reduces the sample rate when the SDK detects events being dropped. ([#4452](https://github.com/getsentry/sentry-dotnet/pull/4452))
- Add (experimental) _Structured Logs_ integration for `Serilog` ([#4462](https://github.com/getsentry/sentry-dotnet/pull/4462))

### Fixes

- Templates are no longer sent with Structured Logs that have no parameters ([#4544](https://github.com/getsentry/sentry-dotnet/pull/4544))
- Parent-Span-IDs are no longer sent with Structured Logs when recorded without an active Span ([#4565](https://github.com/getsentry/sentry-dotnet/pull/4565))
- Upload linked PDBs to fix non-IL-stripped symbolication for iOS ([#4527](https://github.com/getsentry/sentry-dotnet/pull/4527))
- In MAUI Android apps, generate and inject UUID to APK and upload ProGuard mapping to Sentry with the UUID ([#4532](https://github.com/getsentry/sentry-dotnet/pull/4532))
- Fixed WASM0001 warning when building Blazor WebAssembly projects ([#4519](https://github.com/getsentry/sentry-dotnet/pull/4519))

### API Changes

- Remove `ExperimentalAttribute` from all _Structured Logs_ APIs, and remove `Experimental` property from `SentrySdk`, but keep `Experimental` property on `SentryOptions` ([#4567](https://github.com/getsentry/sentry-dotnet/pull/4567))

### Dependencies

- Bump Cocoa SDK from v8.56.0 to v8.56.2 ([#4555](https://github.com/getsentry/sentry-dotnet/pull/4555), [#4572](https://github.com/getsentry/sentry-dotnet/pull/4572))
  - [changelog](https://github.com/getsentry/sentry-cocoa/blob/main/CHANGELOG.md#8562)
  - [diff](https://github.com/getsentry/sentry-cocoa/compare/8.56.0...8.56.2)
- Bump Native SDK from v0.11.0 to v0.11.1 ([#4557](https://github.com/getsentry/sentry-dotnet/pull/4557))
  - [changelog](https://github.com/getsentry/sentry-native/blob/master/CHANGELOG.md#0111)
  - [diff](https://github.com/getsentry/sentry-native/compare/0.11.0...0.11.1)
- Bump CLI from v2.54.0 to v2.55.0 ([#4556](https://github.com/getsentry/sentry-dotnet/pull/4556))
  - [changelog](https://github.com/getsentry/sentry-cli/blob/master/CHANGELOG.md#2550)
  - [diff](https://github.com/getsentry/sentry-cli/compare/2.54.0...2.55.0)

### Dependencies

- Bump CLI from v2.54.0 to v2.56.0 ([#4556](https://github.com/getsentry/sentry-dotnet/pull/4556), [#4577](https://github.com/getsentry/sentry-dotnet/pull/4577))
  - [changelog](https://github.com/getsentry/sentry-cli/blob/master/CHANGELOG.md#2560)
  - [diff](https://github.com/getsentry/sentry-cli/compare/2.54.0...2.56.0)
- Bump Java SDK from v8.21.1 to v8.22.0 ([#4552](https://github.com/getsentry/sentry-dotnet/pull/4552))
  - [changelog](https://github.com/getsentry/sentry-java/blob/main/CHANGELOG.md#8220)
  - [diff](https://github.com/getsentry/sentry-java/compare/8.21.1...8.22.0)

## 5.15.1

### Fixes

- Fail when building Blazor WASM with Profiling. We don't support profiling in Blazor WebAssembly projects. ([#4512](https://github.com/getsentry/sentry-dotnet/pull/4512))
- Do not overwrite user IP if it is set manually in ASP.NET sdk ([#4513](https://github.com/getsentry/sentry-dotnet/pull/4513))
- Fix `SentryOptions.Native.SuppressSignalAborts` and `SuppressExcBadAccess` on iOS ([#4521](https://github.com/getsentry/sentry-dotnet/pull/4521))

### Dependencies

- Bump Cocoa SDK from v8.55.1 to v8.56.0 ([#4528](https://github.com/getsentry/sentry-dotnet/pull/4528))
  - [changelog](https://github.com/getsentry/sentry-cocoa/blob/main/CHANGELOG.md#8560)
  - [diff](https://github.com/getsentry/sentry-cocoa/compare/8.55.1...8.56.0)
- Bump CLI from v2.53.0 to v2.54.0 ([#4541](https://github.com/getsentry/sentry-dotnet/pull/4541))
  - [changelog](https://github.com/getsentry/sentry-cli/blob/master/CHANGELOG.md#2540)
  - [diff](https://github.com/getsentry/sentry-cli/compare/2.53.0...2.54.0)
- Bump Native SDK from v0.10.1 to v0.11.0 ([#4542](https://github.com/getsentry/sentry-dotnet/pull/4542))
  - [changelog](https://github.com/getsentry/sentry-native/blob/master/CHANGELOG.md#0110)
  - [diff](https://github.com/getsentry/sentry-native/compare/0.10.1...0.11.0)

## 5.15.0

### Features

- Experimental _Structured Logs_:
  - Redesign SDK Logger APIs to allow usage of `params` ([#4451](https://github.com/getsentry/sentry-dotnet/pull/4451))
  - Shorten the `key` names of `Microsoft.Extensions.Logging` attributes ([#4450](https://github.com/getsentry/sentry-dotnet/pull/4450))

### Fixes

- Experimental _Structured Logs_:
  - Remove `IDisposable` from `SentryStructuredLogger`. Disposal is intended through the owning `IHub` instance ([#4424](https://github.com/getsentry/sentry-dotnet/pull/4424))
  - Ensure all buffered logs are sent to Sentry when the application terminates unexpectedly ([#4425](https://github.com/getsentry/sentry-dotnet/pull/4425))
  - `InvalidOperationException` potentially thrown during a race condition, especially in concurrent high-volume logging scenarios ([#4428](https://github.com/getsentry/sentry-dotnet/pull/4428))
- Blocking calls are no longer treated as unhandled crashes ([#4458](https://github.com/getsentry/sentry-dotnet/pull/4458))
- Only apply Session Replay masks to specific control types when necessary to avoid performance issues in MAUI apps with complex UIs ([#4445](https://github.com/getsentry/sentry-dotnet/pull/4445))
- De-duplicate Java.Lang.RuntimeException on Android ([#4509](https://github.com/getsentry/sentry-dotnet/pull/4509))
- Upload linked PDB to fix symbolication for Mac Catalyst ([#4503](https://github.com/getsentry/sentry-dotnet/pull/4503))

### Dependencies

- Bump sentry-cocoa from 8.39.0 to 8.55.1 ([#4442](https://github.com/getsentry/sentry-dotnet/pull/4442), [#4483](https://github.com/getsentry/sentry-dotnet/pull/4483), [#4485](https://github.com/getsentry/sentry-dotnet/pull/4485))
  - [changelog](https://github.com/getsentry/sentry-cocoa/blob/main/CHANGELOG.md#8551)
  - [diff](https://github.com/getsentry/sentry-cocoa/compare/8.39.0...8.55.1)
- Bump Native SDK from v0.9.1 to v0.10.1 ([#4436](https://github.com/getsentry/sentry-dotnet/pull/4436), [#4492](https://github.com/getsentry/sentry-dotnet/pull/4492))
  - [changelog](https://github.com/getsentry/sentry-native/blob/master/CHANGELOG.md#0101)
  - [diff](https://github.com/getsentry/sentry-native/compare/0.9.1...0.10.1)
- Bump CLI from v2.52.0 to v2.53.0 ([#4486](https://github.com/getsentry/sentry-dotnet/pull/4486))
  - [changelog](https://github.com/getsentry/sentry-cli/blob/master/CHANGELOG.md#2530)
  - [diff](https://github.com/getsentry/sentry-cli/compare/2.52.0...2.53.0)
- Bump Java SDK from v8.6.0 to v8.21.1 ([#4496](https://github.com/getsentry/sentry-dotnet/pull/4496), [#4502](https://github.com/getsentry/sentry-dotnet/pull/4502), [#4508](https://github.com/getsentry/sentry-dotnet/pull/4508))
  - [changelog](https://github.com/getsentry/sentry-java/blob/main/CHANGELOG.md#8211)
  - [diff](https://github.com/getsentry/sentry-java/compare/8.6.0...8.21.1)

## 5.14.1

### Fixes

- Crontabs now support day names (MON-SUN) and allow step values and ranges to be combined ([#4407](https://github.com/getsentry/sentry-dotnet/pull/4407))
- Ensure the correct Sentry Cocoa SDK framework version is used on iOS ([#4411](https://github.com/getsentry/sentry-dotnet/pull/4411))

### Dependencies

- Bump CLI from v2.50.2 to v2.52.0 ([#4419](https://github.com/getsentry/sentry-dotnet/pull/4419), [#4435](https://github.com/getsentry/sentry-dotnet/pull/4435), [#4444](https://github.com/getsentry/sentry-dotnet/pull/4444))
  - [changelog](https://github.com/getsentry/sentry-cli/blob/master/CHANGELOG.md#2520)
  - [diff](https://github.com/getsentry/sentry-cli/compare/2.50.2...2.52.0)

## 5.14.0

### Features

- Add _experimental_ support for [Sentry Structured Logging](https://docs.sentry.io/product/explore/logs/) ([#4308](https://github.com/getsentry/sentry-dotnet/pull/4308))
  - Structured-Logger API ([#4158](https://github.com/getsentry/sentry-dotnet/pull/4158))
  - Buffering and Batching ([#4310](https://github.com/getsentry/sentry-dotnet/pull/4310))
  - Integrations for `Sentry.Extensions.Logging`, `Sentry.AspNetCore` and `Sentry.Maui` ([#4193](https://github.com/getsentry/sentry-dotnet/pull/4193))

### Fixes

- Update `sample_rate` of _Dynamic Sampling Context (DSC)_ when making sampling decisions ([#4374](https://github.com/getsentry/sentry-dotnet/pull/4374))

## 5.13.0

### Features

- Sentry now includes an EXPERIMENTAL StringStackTraceFactory. This factory isn't as feature rich as the full `SentryStackTraceFactory`. However, it may provide better results if you are compiling your application AOT and not getting useful stack traces from the full stack trace factory. ([#4362](https://github.com/getsentry/sentry-dotnet/pull/4362))

### Fixes

- Source context for class libraries when running on Android in Release mode ([#4294](https://github.com/getsentry/sentry-dotnet/pull/4294))
- Native AOT: don't load SentryNative on unsupported platforms ([#4347](https://github.com/getsentry/sentry-dotnet/pull/4347))
- Fixed issue introduced in release 5.12.0 that might prevent other middleware or user code from reading request bodies ([#4373](https://github.com/getsentry/sentry-dotnet/pull/4373))
- SentryTunnelMiddleware overwrites the X-Forwarded-For header ([#4375](https://github.com/getsentry/sentry-dotnet/pull/4375))
- Native AOT support for `linux-musl-arm64` ([#4365](https://github.com/getsentry/sentry-dotnet/pull/4365))

### Dependencies

- Bump CLI from v2.47.0 to v2.50.2 ([#4348](https://github.com/getsentry/sentry-dotnet/pull/4348), [#4370](https://github.com/getsentry/sentry-dotnet/pull/4370), [#4378](https://github.com/getsentry/sentry-dotnet/pull/4378))
  - [changelog](https://github.com/getsentry/sentry-cli/blob/master/CHANGELOG.md#2502)
  - [diff](https://github.com/getsentry/sentry-cli/compare/2.47.0...2.50.2)

## 5.12.0

### API changes

- App Hang Tracking for iOS is now disabled by default, until this functionality is more stable. If you want to use it in your applications then you'll need to enable this manually. ([#4320](https://github.com/getsentry/sentry-dotnet/pull/4320))

### Features

- Added StartSpan and GetTransaction methods to the SentrySdk ([#4303](https://github.com/getsentry/sentry-dotnet/pull/4303))

### Fixes

- Avoid double reporting sessions on iOS and Android apps ([#4341](https://github.com/getsentry/sentry-dotnet/pull/4341))
- Sentry now decompresses Request bodies in ASP.NET Core when RequestDecompression middleware is enabled ([#4315](https://github.com/getsentry/sentry-dotnet/pull/4315))
- Custom ISentryEventProcessors are now run for native iOS events ([#4318](https://github.com/getsentry/sentry-dotnet/pull/4318))
- Crontab validation when capturing checkins ([#4314](https://github.com/getsentry/sentry-dotnet/pull/4314))
- Fixed an issue with the way Sentry detects build settings. This was causing Sentry to produce code that could fail at runtime in AOT compiled applications. ([#4333](https://github.com/getsentry/sentry-dotnet/pull/4333))
- Native AOT: link to static `lzma` on Linux/MUSL ([#4326](https://github.com/getsentry/sentry-dotnet/pull/4326))
- AppDomain.CurrentDomain.ProcessExit hook is now removed on shutdown ([#4323](https://github.com/getsentry/sentry-dotnet/pull/4323))

### Dependencies

- Bump Native SDK from v0.9.0 to v0.9.1 ([#4309](https://github.com/getsentry/sentry-dotnet/pull/4309))
  - [changelog](https://github.com/getsentry/sentry-native/blob/master/CHANGELOG.md#091)
  - [diff](https://github.com/getsentry/sentry-native/compare/0.9.0...0.9.1)
- Bump CLI from v2.46.0 to v2.47.0 ([#4332](https://github.com/getsentry/sentry-dotnet/pull/4332))
  - [changelog](https://github.com/getsentry/sentry-cli/blob/master/CHANGELOG.md#2470)
  - [diff](https://github.com/getsentry/sentry-cli/compare/2.46.0...2.47.0)

## 5.11.2

### Fixes

- Unsampled spans no longer propagate empty trace headers ([#4302](https://github.com/getsentry/sentry-dotnet/pull/4302))

## 5.11.1

### Fixes

- Fix linking of libsentry-native to avoid DllNotFoundException in Native AOT applications ([#4298](https://github.com/getsentry/sentry-dotnet/pull/4298))

## 5.11.0

### Features

- Added non-allocating `ConfigureScope` and `ConfigureScopeAsync` overloads ([#4244](https://github.com/getsentry/sentry-dotnet/pull/4244))
- Add .NET MAUI `AutomationId` element information to breadcrumbs ([#4248](https://github.com/getsentry/sentry-dotnet/pull/4248))
- The HTTP Response Status Code for spans instrumented using OpenTelemetry is now searchable ([#4283](https://github.com/getsentry/sentry-dotnet/pull/4283))

### Fixes

- The HTTP instrumentation uses the span created for the outgoing request in the sentry-trace header, fixing the parent-child relationship between client and server ([#4264](https://github.com/getsentry/sentry-dotnet/pull/4264))
- ExtraData not captured for Breadcrumbs in MauiEventsBinder ([#4254](https://github.com/getsentry/sentry-dotnet/pull/4254))
  - NOTE: Required breaking changes to the public API of `Sentry.Maui.BreadcrumbEvent`, while keeping an _Obsolete_ constructor for backward compatibility.
- InvalidOperationException sending attachments on Android with LLVM enabled ([#4276](https://github.com/getsentry/sentry-dotnet/pull/4276))
- When CaptureFeedback methods are called with invalid email addresses, the email address will be removed and, if Debug mode is enabled, a warning will be logged. This is done to avoid losing the Feedback altogether (Sentry would reject Feedback that has an invalid email address) ([#4284](https://github.com/getsentry/sentry-dotnet/pull/4284))

### Dependencies

- Bump the version of the .NET SDK that we use from 9.0.203 to 9.0.301 ([#4272](https://github.com/getsentry/sentry-dotnet/pull/4272))
  - Note that this also required we bump various Java dependencies (since version 9.0.300 of the Android workload requires newer versions of the these)
  - See https://docs.sentry.io/platforms/dotnet/troubleshooting/#detected-package-version-outside-of-dependency-constraint if you see NU1605, NU1608 and/or NU1107 warnings after upgrading
- Bump Native SDK from v0.8.5 to v0.9.0 ([#4260](https://github.com/getsentry/sentry-dotnet/pull/4260))
  - [changelog](https://github.com/getsentry/sentry-native/blob/master/CHANGELOG.md#090)
  - [diff](https://github.com/getsentry/sentry-native/compare/0.8.5...0.9.0)

## 5.10.0

### Features

- Rename MemoryInfo.AllocatedBytes to MemoryInfo.TotalAllocatedBytes ([#4243](https://github.com/getsentry/sentry-dotnet/pull/4243))
- Replace libcurl with .NET HttpClient for sentry-native ([#4222](https://github.com/getsentry/sentry-dotnet/pull/4222))

### Fixes

- InvalidCastException in SentrySpanProcessor when using the Sentry.OpenTelemetry integration ([#4245](https://github.com/getsentry/sentry-dotnet/pull/4245))
- Fix InApp Exclude for frames without Module by checking against frame's Package ([#4236](https://github.com/getsentry/sentry-dotnet/pull/4236))

## 5.9.0

### Features

- Reduced memory pressure when sampling less than 100% of traces/transactions ([#4212](https://github.com/getsentry/sentry-dotnet/pull/4212))
- Add SentrySdk.SetTag ([#4232](https://github.com/getsentry/sentry-dotnet/pull/4232))

### Fixes

- Fixed symbolication for net9.0-android applications in Release config ([#4221](https://github.com/getsentry/sentry-dotnet/pull/4221))
- Support Linux arm64 on Native AOT ([#3700](https://github.com/getsentry/sentry-dotnet/pull/3700))
- Revert W3C traceparent support ([#4204](https://github.com/getsentry/sentry-dotnet/pull/4204))

### Dependencies

- Bump CLI from v2.45.0 to v2.46.0 ([#4226](https://github.com/getsentry/sentry-dotnet/pull/4226))
  - [changelog](https://github.com/getsentry/sentry-cli/blob/master/CHANGELOG.md#2460)
  - [diff](https://github.com/getsentry/sentry-cli/compare/2.45.0...2.46.0)

## 5.8.1

### Fixes

- Support musl on Linux ([#4188](https://github.com/getsentry/sentry-dotnet/pull/4188))
- Support for Windows ARM64 with Native AOT ([#4187](https://github.com/getsentry/sentry-dotnet/pull/4187))
- Addressed potential performance issue with Sentry.Maui ([#4219](https://github.com/getsentry/sentry-dotnet/pull/4219))
- Respect `SentryNative=false` at runtime ([#4220](https://github.com/getsentry/sentry-dotnet/pull/4220))

## 5.8.0

### Features

- .NET MAUI integration with CommunityToolkit.Mvvm Async Relay Commands can now be auto spanned with the new package Sentry.Maui.CommunityToolkit.Mvvm ([#4125](https://github.com/getsentry/sentry-dotnet/pull/4125))

### Fixes

- Revert "Bump Cocoa SDK from v8.39.0 to v8.46.0 (#4103)" ([#4202](https://github.com/getsentry/sentry-dotnet/pull/4202))
  - IMPORTANT: Fixes multiple issues running versions 5.6.x and 5.7.x of the Sentry SDK for .NET on iOS (initialising the SDK and sending data to Sentry)

### Dependencies

- Bump Native SDK from v0.8.4 to v0.8.5 ([#4189](https://github.com/getsentry/sentry-dotnet/pull/4189))
  - [changelog](https://github.com/getsentry/sentry-native/blob/master/CHANGELOG.md#085)
  - [diff](https://github.com/getsentry/sentry-native/compare/0.8.4...0.8.5)

## 5.7.0

### Features

- New source generator allows Sentry to see true build variables like PublishAot and PublishTrimmed to properly adapt checks in the Sentry SDK ([#4101](https://github.com/getsentry/sentry-dotnet/pull/4101))
- Auto breadcrumbs now include all .NET MAUI gesture recognizer events ([#4124](https://github.com/getsentry/sentry-dotnet/pull/4124))
- Associate replays with errors and traces on Android ([#4133](https://github.com/getsentry/sentry-dotnet/pull/4133))

### Fixes

- Redact Authorization headers before sending events to Sentry ([#4164](https://github.com/getsentry/sentry-dotnet/pull/4164))
- Remove Strong Naming from Sentry.Hangfire ([#4099](https://github.com/getsentry/sentry-dotnet/pull/4099))
- Increase `RequestSize.Small` threshold from 1 kB to 4 kB to match other SDKs ([#4177](https://github.com/getsentry/sentry-dotnet/pull/4177))

### Dependencies

- Bump CLI from v2.43.1 to v2.45.0 ([#4169](https://github.com/getsentry/sentry-dotnet/pull/4169), [#4179](https://github.com/getsentry/sentry-dotnet/pull/4179))
  - [changelog](https://github.com/getsentry/sentry-cli/blob/master/CHANGELOG.md#2450)
  - [diff](https://github.com/getsentry/sentry-cli/compare/2.43.1...2.45.0)

## 5.7.0-beta.0

### Features

- When setting a transaction on the scope, the SDK will attempt to sync the transaction's trace context with the SDK on the native layer. Finishing a transaction will now also start a new trace ([#4153](https://github.com/getsentry/sentry-dotnet/pull/4153))
- Added `CaptureFeedback` overload with `configureScope` parameter ([#4073](https://github.com/getsentry/sentry-dotnet/pull/4073))
- Custom SessionReplay masks in MAUI Android apps ([#4121](https://github.com/getsentry/sentry-dotnet/pull/4121))

### Fixes

- Work around iOS SHA1 bug ([#4143](https://github.com/getsentry/sentry-dotnet/pull/4143))
- Prevent Auto Breadcrumbs Event Binder from leaking and rebinding events ([#4159](https://github.com/getsentry/sentry-dotnet/pull/4159))
- Fixes build error when building .NET Framework applications using Sentry 5.6.0: `MSB4185 :The function "IsWindows" on type "System.OperatingSystem" is not available` ([#4160](https://github.com/getsentry/sentry-dotnet/pull/4160))
- Added a `SentrySetCommitReleaseOptions` build property that can be specified separately from `SentryReleaseOptions` ([#4109](https://github.com/getsentry/sentry-dotnet/pull/4109))

### Dependencies

- Bump CLI from v2.43.0 to v2.43.1 ([#4151](https://github.com/getsentry/sentry-dotnet/pull/4151))
  - [changelog](https://github.com/getsentry/sentry-cli/blob/master/CHANGELOG.md#2431)
  - [diff](https://github.com/getsentry/sentry-cli/compare/2.43.0...2.43.1)

## 5.6.0

### Features

- Option to disable the SentryNative integration ([#4107](https://github.com/getsentry/sentry-dotnet/pull/4107), [#4134](https://github.com/getsentry/sentry-dotnet/pull/4134))
  - To disable it, add this msbuild property: `<SentryNative>false</SentryNative>`
- Reintroduced experimental support for Session Replay on Android ([#4097](https://github.com/getsentry/sentry-dotnet/pull/4097))
- If an incoming HTTP request has the `traceparent` header, it is now parsed and interpreted like the `sentry-trace` header. Outgoing requests now contain the `traceparent` header to facilitate integration with servesr that only support the [W3C Trace Context](https://www.w3.org/TR/trace-context/). ([#4084](https://github.com/getsentry/sentry-dotnet/pull/4084))

### Fixes

- Ensure user exception data is not removed by AspNetCoreExceptionProcessor ([#4016](https://github.com/getsentry/sentry-dotnet/pull/4106))
- Prevent users from disabling AndroidEnableAssemblyCompression which leads to untrappable crash ([#4089](https://github.com/getsentry/sentry-dotnet/pull/4089))
- Fixed MSVCRT build warning on Windows ([#4111](https://github.com/getsentry/sentry-dotnet/pull/4111))

### Dependencies

- Bump Cocoa SDK from v8.39.0 to v8.46.0 ([#4103](https://github.com/getsentry/sentry-dotnet/pull/4103))
  - [changelog](https://github.com/getsentry/sentry-cocoa/blob/main/CHANGELOG.md#8460)
  - [diff](https://github.com/getsentry/sentry-cocoa/compare/8.39.0...8.46.0)
- Bump Native SDK from v0.8.3 to v0.8.4 ([#4122](https://github.com/getsentry/sentry-dotnet/pull/4122))
  - [changelog](https://github.com/getsentry/sentry-native/blob/master/CHANGELOG.md#084)
  - [diff](https://github.com/getsentry/sentry-native/compare/0.8.3...0.8.4)

## 5.5.1

### Fixes

- Fix UWP Net Native compilation ([#4085](https://github.com/getsentry/sentry-dotnet/pull/4085))
- Sentry Java SDK dependencies are now detected and included in the Android bindings ([#4079](https://github.com/getsentry/sentry-dotnet/pull/4079))

## 5.5.0

### Features

- The `IScopeObserver` now has an `SetTrace` that allows observing changes to the scope's trace context. The SDK uses this to propagate the `trace ID` to `sentry-native`. This allows Sentry to connect errors coming from all layers of your application ([#4026](https://github.com/getsentry/sentry-dotnet/pull/4026))
- Exception.HResult is now included in the mechanism data for all exceptions ([#4029](https://github.com/getsentry/sentry-dotnet/pull/4029))

### Dependencies

- Bump Native SDK from v0.8.2 to v0.8.3 [#4072](https://github.com/getsentry/sentry-dotnet/pull/4072))
  - [changelog](https://github.com/getsentry/sentry-native/blob/master/CHANGELOG.md#083)
  - [diff](https://github.com/getsentry/sentry-native/compare/0.8.2...0.8.3)

### Fixes

- Fixed symbolication and source context for net9.0-android ([#4033](https://github.com/getsentry/sentry-dotnet/pull/4033))
- Single quotes added to the release name when using MS Build to create Sentry releases on Windows ([#4015](https://github.com/getsentry/sentry-dotnet/pull/4015))
- Target `net9.0` on Sentry.Google.Cloud.Functions to avoid conflict with Sentry.AspNetCore ([#4039](https://github.com/getsentry/sentry-dotnet/pull/4039))
- Changed default value for `SentryOptions.EnableAppHangTrackingV2` to `false` ([#4042](https://github.com/getsentry/sentry-dotnet/pull/4042))
- Missing MAUI `Shell` navigation breadcrumbs on iOS ([#4006](https://github.com/getsentry/sentry-dotnet/pull/4006))
- Prevent application crashes when capturing screenshots on iOS ([#4069](https://github.com/getsentry/sentry-dotnet/pull/4069))

### Dependencies

- Bump Native SDK from v0.8.1 to v0.8.2 ([#4050](https://github.com/getsentry/sentry-dotnet/pull/4050)
  - [changelog](https://github.com/getsentry/sentry-native/blob/master/CHANGELOG.md#082)
  - [diff](https://github.com/getsentry/sentry-native/compare/0.8.1...0.8.2)
- Bump CLI from v2.42.2 to v2.43.0 ([#4036](https://github.com/getsentry/sentry-dotnet/pull/4036), [#4049](https://github.com/getsentry/sentry-dotnet/pull/4049), [#4060](https://github.com/getsentry/sentry-dotnet/pull/4060), [#4062](https://github.com/getsentry/sentry-dotnet/pull/4062))
  - [changelog](https://github.com/getsentry/sentry-cli/blob/master/CHANGELOG.md#2430)
  - [diff](https://github.com/getsentry/sentry-cli/compare/2.42.2...2.43.0)
- Bump Java SDK from v7.20.1 to v8.6.0 ([#4075](https://github.com/getsentry/sentry-dotnet/pull/4075))
  - [changelog](https://github.com/getsentry/sentry-java/blob/main/CHANGELOG.md#860)
  - [diff](https://github.com/getsentry/sentry-java/compare/7.20.1...8.6.0)

## 5.4.0

### Enhancements

- Profiling: improve performance by subscribing only to necessary CLR events ([#3970](https://github.com/getsentry/sentry-dotnet/pull/3970))

### Fixes

- Unknown stack frames in profiles on .NET 8+ ([#3967](https://github.com/getsentry/sentry-dotnet/pull/3967))

## 5.3.0

### Features

- User Feedback can now be captured without errors/exceptions. Note that these APIs replace the older UserFeedback APIs, which have now been marked as obsolete (and will be removed in a future major version bump) ([#3981](https://github.com/getsentry/sentry-dotnet/pull/3981))

### Fixes

- Using SentryOptions.Native.SuppressExcBadAccess and SentryOptions.Native.SuppressSignalAborts, users can now block duplicate errors from native due to dotnet NullReferenceExceptions - Defaults to false ([#3998](https://github.com/getsentry/sentry-dotnet/pull/3998))
- Native iOS events are now exposed to the dotnet layer for users to hook through SentryOptions.BeforeSend and SentryOptions.OnCrashedLastRun ([#2102](https://github.com/getsentry/sentry-dotnet/pull/3958))
- Prevent crashes from occurring on Android during OnBeforeSend ([#4022](https://github.com/getsentry/sentry-dotnet/pull/4022))

### Dependencies

- Bump Native SDK from v0.8.0 to v0.8.1 ([#4014](https://github.com/getsentry/sentry-dotnet/pull/4014))
  - [changelog](https://github.com/getsentry/sentry-native/blob/master/CHANGELOG.md#081)
  - [diff](https://github.com/getsentry/sentry-native/compare/0.8.0...0.8.1)

## 5.2.0

### Features

- Users can now register their own MAUI controls for breadcrumb creation ([#3997](https://github.com/getsentry/sentry-dotnet/pull/3997))
- Serilog scope properties are now sent with Sentry events ([#3976](https://github.com/getsentry/sentry-dotnet/pull/3976))
- The sample seed used for sampling decisions is now propagated, for use in downstream custom trace samplers ([#3951](https://github.com/getsentry/sentry-dotnet/pull/3951))
- Add Azure Function UseSentry overloads for easier wire ups ([#3971](https://github.com/getsentry/sentry-dotnet/pull/3971))

### Fixes

- Fix mismapped breadcrumb levels coming in from native to dotnet SDK ([#3993](https://github.com/getsentry/sentry-dotnet/pull/3993))
- Deduplicate profiling stack frames ([#3969](https://github.com/getsentry/sentry-dotnet/pull/3969))

### Dependencies

- Bump CLI from v2.41.1 to v2.42.2 ([#3979](https://github.com/getsentry/sentry-dotnet/pull/3979), [#4002](https://github.com/getsentry/sentry-dotnet/pull/4002))
  - [changelog](https://github.com/getsentry/sentry-cli/blob/master/CHANGELOG.md#2422)
  - [diff](https://github.com/getsentry/sentry-cli/compare/2.41.1...2.42.2)
- Bump Native SDK from v0.7.20 to v0.8.0 ([#4003](https://github.com/getsentry/sentry-dotnet/pull/4003))
  - [changelog](https://github.com/getsentry/sentry-native/blob/master/CHANGELOG.md#080)
  - [diff](https://github.com/getsentry/sentry-native/compare/0.7.20...0.8.0)

## 5.1.1

### Fixes

- Emit transaction.data inside contexts.trace.data ([#3936](https://github.com/getsentry/sentry-dotnet/pull/3936))
- Native SIGSEGV errors resulting from managed NullReferenceExceptions are now suppressed on Android ([#3903](https://github.com/getsentry/sentry-dotnet/pull/3903))
- OTel activities that are marked as not recorded are no longer sent to Sentry ([#3890](https://github.com/getsentry/sentry-dotnet/pull/3890))
- Fixed envelopes with oversized attachments getting stuck in \_\_processing ([#3938](https://github.com/getsentry/sentry-dotnet/pull/3938))
- OperatingSystem will now return macOS as OS name instead of 'Darwin' as well as the proper version. ([#2710](https://github.com/getsentry/sentry-dotnet/pull/3956))
- Ignore null value on CocoaScopeObserver.SetTag ([#3948](https://github.com/getsentry/sentry-dotnet/pull/3948))

## 5.1.0

### Significant change in behavior

- The User.IpAddress is now only set to `{{auto}}` when `SendDefaultPii` is enabled. This change gives you control over IP address collection directly on the client ([#3893](https://github.com/getsentry/sentry-dotnet/pull/3893))

### Features

- .NET on iOS: Add experimental EnableAppHangTrackingV2 configuration flag to the options binding SDK ([#3877](https://github.com/getsentry/sentry-dotnet/pull/3877))
- Added `SentryOptions.DisableSentryHttpMessageHandler`. Useful if you're using `OpenTelemetry.Instrumentation.Http` and ending up with duplicate spans. ([#3879](https://github.com/getsentry/sentry-dotnet/pull/3879))

### Dependencies

- Bump Native SDK from v0.7.17 to v0.7.18 ([#3891](https://github.com/getsentry/sentry-dotnet/pull/3891))
  - [changelog](https://github.com/getsentry/sentry-native/blob/master/CHANGELOG.md#0718)
  - [diff](https://github.com/getsentry/sentry-native/compare/0.7.17...0.7.18)

### Fixes

- Prevent Native EXC_BAD_ACCESS signal errors from being captured when managed NullRefrenceExceptions occur ([#3909](https://github.com/getsentry/sentry-dotnet/pull/3909))
- Fixed duplicate SentryMauiEventProcessors ([#3905](https://github.com/getsentry/sentry-dotnet/pull/3905))
- Fixed invalid string.Format index in Debug logs for the DiagnosticSource integration ([#3923](https://github.com/getsentry/sentry-dotnet/pull/3923))

### Dependencies

- Bump Native SDK from v0.7.17 to v0.7.20 ([#3891](https://github.com/getsentry/sentry-dotnet/pull/3891), [#3908](https://github.com/getsentry/sentry-dotnet/pull/3908), [#3929](https://github.com/getsentry/sentry-dotnet/pull/3929))
  - [changelog](https://github.com/getsentry/sentry-native/blob/master/CHANGELOG.md#0720)
  - [diff](https://github.com/getsentry/sentry-native/compare/0.7.17...0.7.20)
- Bump Java SDK from v7.20.0 to v7.20.1 ([#3907](https://github.com/getsentry/sentry-dotnet/pull/3907))
  - [changelog](https://github.com/getsentry/sentry-java/blob/main/CHANGELOG.md#7201)
  - [diff](https://github.com/getsentry/sentry-java/compare/7.20.0...7.20.1)
- Bump CLI from v2.40.0 to v2.41.1 ([#3910](https://github.com/getsentry/sentry-dotnet/pull/3910))
  - [changelog](https://github.com/getsentry/sentry-cli/blob/master/CHANGELOG.md#2411)
  - [diff](https://github.com/getsentry/sentry-cli/compare/2.40.0...2.41.1)

## 5.0.1

### Fixes

- .NET Mobile: Disable and made obsolete the iOS Watchdog termination feature which is based on heuristics that don't work in .NET ([#3867](https://github.com/getsentry/sentry-dotnet/pull/3867))
- .NET on Android: NullReferenceException handled by Mono cause the app to crash (PR #3694) ([#3871](https://github.com/getsentry/sentry-dotnet/pull/3871))

### Dependencies

- Bump Native SDK from v0.7.16 to v0.7.17 ([#3857](https://github.com/getsentry/sentry-dotnet/pull/3857))
  - [changelog](https://github.com/getsentry/sentry-native/blob/master/CHANGELOG.md#0717)
  - [diff](https://github.com/getsentry/sentry-native/compare/0.7.16...0.7.17)
- Bump Java SDK from v7.19.0 to v7.20.0 ([#3866](https://github.com/getsentry/sentry-dotnet/pull/3866))
  - [changelog](https://github.com/getsentry/sentry-java/blob/main/CHANGELOG.md#7200)
  - [diff](https://github.com/getsentry/sentry-java/compare/7.19.0...7.20.0)
- Bump CLI from v2.39.1 to v2.40.0 ([#3869](https://github.com/getsentry/sentry-dotnet/pull/3869))
  - [changelog](https://github.com/getsentry/sentry-cli/blob/master/CHANGELOG.md#2400)
  - [diff](https://github.com/getsentry/sentry-cli/compare/2.39.1...2.40.0)

## 5.0.0

### API Changes

- Removed net6.0 and net7.0 TFMs as Microsoft has stopped supporting both of these now. If you need to target net6.0 or net7.0 then we recommend using version 4.x of the .NET SDK for Sentry. ([#3807](https://github.com/getsentry/sentry-dotnet/pull/3807))
- Sentry's Experimental Metrics feature has been deprecated and removed from the SDK. ([#3718](https://github.com/getsentry/sentry-dotnet/pull/3718))
- `SentryOptions.EnableTracing` has been removed. Instead, tracing should be enabled or disabled by setting the `SentryOptions.TracesSampleRate` or by using `SentryOptions.TracesSampler` to configure a sampling function ([#3569](https://github.com/getsentry/sentry-dotnet/pull/3569))
- Temporarily removed experimental Session Replay support ([#3827](https://github.com/getsentry/sentry-dotnet/pull/3827))
- You should no longer pass `AndroidContext` as an argument to `SentrySdk.Init` ([#3562](https://github.com/getsentry/sentry-dotnet/pull/3562))
- The `SentryUser.Segment` property has been deprecated. Consider sending this as a tag or additional data instead ([#3563](https://github.com/getsentry/sentry-dotnet/pull/3563))
- The ITraceContext now includes an [Origin](https://develop.sentry.dev/sdk/telemetry/traces/trace-origin/), which is set automatically and is primarily used internally by the Sentry server ([#3564](https://github.com/getsentry/sentry-dotnet/pull/3564))
- `Device.BatteryLevel` and `Device.ProcessorFrequency` are now stored as floats rather than ints, to align with the Cocoa and Java SDKs ([#3567](https://github.com/getsentry/sentry-dotnet/pull/3567))
- The `FailedRequestTargets`, `TagFilters` and `TracePropagationTargets` options have all been changed from `SubstringOrRegexPattern` to `IList<StringOrRegex>` ([#3566](https://github.com/getsentry/sentry-dotnet/pull/3566))
- `Scope.Transaction` is now always stored as an `AsyncLocal` also in [Global Mode](https://docs.sentry.io/platforms/dotnet/configuration/options/#is-global-mode-enabled), to prevent auto-instrumented spans from the UI ending up parented to transactions from a background task (or vice versa). ([#3596](https://github.com/getsentry/sentry-dotnet/pull/3596))

### Features

- Added support for `.NET 9` ([#3699](https://github.com/getsentry/sentry-dotnet/pull/3699))
- Heap dumps can be captured automatically when memory usage exceeds a configurable threshold. Note that this API is still experimental and may change based on user feedback. ([#3667](https://github.com/getsentry/sentry-dotnet/pull/3667))
- libsentrysupplemental.so now supports 16 KB page sizes on Android ([#3723](https://github.com/getsentry/sentry-dotnet/pull/3723))
- Added `SentryOptions` extension for profiling: `options.AddProfilingIntegration()` ([#3660](https://github.com/getsentry/sentry-dotnet/pull/3660))

### Fixes

- Address Trim warnings to enable AOT support, including support for MAUI specifically. ([#3841](https://github.com/getsentry/sentry-dotnet/pull/3841))
- Fixed JNI Error when accessing Android device data from multiple threads ([#3802](https://github.com/getsentry/sentry-dotnet/pull/3802))
- Android - fix bug that prevents logcat.log from getting attached to unhandled events (SIGSEGV Segfault) ([#3694](https://github.com/getsentry/sentry-dotnet/pull/3694))
- Fixed ArgumentNullException in FormRequestPayloadExtractor when handling invalid form data on ASP.NET ([#3734](https://github.com/getsentry/sentry-dotnet/pull/3734))
- Fixed NullReferenceException in SentryTraceHeader when parsing null or empty values ([#3757](https://github.com/getsentry/sentry-dotnet/pull/3757))
- Fix "System.ArgumentOutOfRangeException: Specified argument was out of the range of valid values. (Parameter 'idData')" error propagating OpenTelemetry span ids ([#3850](https://github.com/getsentry/sentry-dotnet/pull/3850))
- ArgumentNullException in FormRequestPayloadExtractor when handling invalid form data on ASP.NET ([#3734](https://github.com/getsentry/sentry-dotnet/pull/3734))
- Fixed crash when using NLog with FailedRequestStatusCodes options in a Maui app with Trimming enabled ([#3743](https://github.com/getsentry/sentry-dotnet/pull/3743))

### Dependencies

- Bump CLI from v2.38.2 to v2.39.1 ([#3782](https://github.com/getsentry/sentry-dotnet/pull/3782)) ([#3799](https://github.com/getsentry/sentry-dotnet/pull/3799))
  - [changelog](https://github.com/getsentry/sentry-cli/blob/master/CHANGELOG.md#2391)
  - [diff](https://github.com/getsentry/sentry-cli/compare/2.38.2...2.39.1)
- Bump Java SDK from v7.16.0 to v7.19.0 ([#3749](https://github.com/getsentry/sentry-dotnet/pull/3749), [#3771](https://github.com/getsentry/sentry-dotnet/pull/3771)) ([#3805](https://github.com/getsentry/sentry-dotnet/pull/3805), [#3844](https://github.com/getsentry/sentry-dotnet/pull/3844))
  - [changelog](https://github.com/getsentry/sentry-java/blob/main/CHANGELOG.md#7190)
  - [diff](https://github.com/getsentry/sentry-java/compare/7.16.0...7.19.0)
- Bump Cocoa SDK from v8.36.0 to v8.39.0 ([#3727](https://github.com/getsentry/sentry-dotnet/pull/3727))
  - [changelog](https://github.com/getsentry/sentry-cocoa/blob/main/CHANGELOG.md#8390)
  - [diff](https://github.com/getsentry/sentry-cocoa/compare/8.36.0...8.39.0)
- Bump Native SDK from v0.7.11 to v0.7.16 ([#3731](https://github.com/getsentry/sentry-dotnet/pull/3731), [#3770](https://github.com/getsentry/sentry-dotnet/pull/3770), [#3775](https://github.com/getsentry/sentry-dotnet/pull/3775), [#3779](https://github.com/getsentry/sentry-dotnet/pull/3779)) ([#3825](https://github.com/getsentry/sentry-dotnet/pull/3825))
  - [changelog](https://github.com/getsentry/sentry-native/blob/master/CHANGELOG.md#0716)
  - [diff](https://github.com/getsentry/sentry-native/compare/0.7.11...0.7.16)

## 4.13.0

### Features

- Limited experimental support for Session Replay Recording on Android ([#3552](https://github.com/getsentry/sentry-dotnet/pull/3552))

### Fixes

- When using OTel and ASP.NET Core the SDK could try to process OTel spans after the SDK had been closed ([#3726](https://github.com/getsentry/sentry-dotnet/pull/3726))

### Dependencies

- Bump CLI from v2.38.1 to v2.38.2 ([#3728](https://github.com/getsentry/sentry-dotnet/pull/3728))
  - [changelog](https://github.com/getsentry/sentry-cli/blob/master/CHANGELOG.md#2382)
  - [diff](https://github.com/getsentry/sentry-cli/compare/2.38.1...2.38.2)

## 4.12.2

### Fixes

- Events from NDK on Android will report sdk.name `sentry.native.android.dotnet` ([#3682](https://github.com/getsentry/sentry-dotnet/pull/3682))

### Features

- Android - allow logcat attachments to be previewed in Sentry ([#3711](https://github.com/getsentry/sentry-dotnet/pull/3711))
- Added a `SetBeforeScreenshotCapture` callback to the options: allowing the user to set an action before the screenshot is taken ([#3661](https://github.com/getsentry/sentry-dotnet/pull/3661))
- Make `Sentry.AspNetCore.Blazor.WebAssembly` generally available. ([#3674](https://github.com/getsentry/sentry-dotnet/pull/3674))

### Dependencies

- Bump Java SDK from v7.14.0 to v7.16.0 ([#3670](https://github.com/getsentry/sentry-dotnet/pull/3670), [#3707](https://github.com/getsentry/sentry-dotnet/pull/3707))
  - [changelog](https://github.com/getsentry/sentry-java/blob/main/CHANGELOG.md#7160)
  - [diff](https://github.com/getsentry/sentry-java/compare/7.14.0...7.16.0)
- Bump CLI from v2.37.0 to v2.38.1 ([#3702](https://github.com/getsentry/sentry-dotnet/pull/3702), [#3720](https://github.com/getsentry/sentry-dotnet/pull/3720))
  - [changelog](https://github.com/getsentry/sentry-cli/blob/master/CHANGELOG.md#2381)
  - [diff](https://github.com/getsentry/sentry-cli/compare/2.37.0...2.38.1)
- Bumped `System.Text.Json` from v6.0.8 to v6.0.10 ([#3704](https://github.com/getsentry/sentry-dotnet/pull/3704))
- Bump Native SDK from v0.7.10 to v0.7.11 ([#3715](https://github.com/getsentry/sentry-dotnet/pull/3715))
  - [changelog](https://github.com/getsentry/sentry-native/blob/master/CHANGELOG.md#0711)
  - [diff](https://github.com/getsentry/sentry-native/compare/0.7.10...0.7.11)

## 4.12.1

### Fixes

- Fixed "Failed to persist session" error on iOS ([#3655](https://github.com/getsentry/sentry-dotnet/pull/3655))

### Dependencies

- Bump CLI from v2.36.5 to v2.37.0 ([#3647](https://github.com/getsentry/sentry-dotnet/pull/3647), [#3664](https://github.com/getsentry/sentry-dotnet/pull/3664))
  - [changelog](https://github.com/getsentry/sentry-cli/blob/master/CHANGELOG.md#2370)
  - [diff](https://github.com/getsentry/sentry-cli/compare/2.36.5...2.37.0)

## 4.12.0

### Support for Xcode 16.0 (BREAKING CHANGE)

If you are using Xcode 16.0, you will need to update the SDK to version `4.12.0` or later.
If you are still using Xcode 15.4 or earlier, you need to continue to use version `4.11.0` or earlier.

Using Xcode 16 to build .NET applications targeting iOS and Mac Catalyst requires [.NET workload for iOS SDK version 18.0.8303](https://github.com/xamarin/xamarin-macios/releases/tag/dotnet-8.0.1xx-xcode16.0-8303). We [built the SDK version 4.12.0 using Xcode 16](https://github.com/getsentry/sentry-dotnet/pull/3635/files) in order to support this scenario. That, unfortunately, breaks folks using older version of Xcode.

As such, if you are using SDK version `4.12.x` and targeting iOS or Mac Catalyst, you will need to install and use Xcode 16 and `workload iOS SDK 18.0.8303`

Note that .NET 9 will also support Xcode 16, when it is released next month (Nov 2024).

### API Changes

- The `SentrySdk.Metrics` module is deprecated and will be removed in the next major release.
  Sentry will reject all metrics sent after October 7, 2024.
  Learn more: https://sentry.zendesk.com/hc/en-us/articles/26369339769883-Upcoming-API-Changes-to-Metrics ([#3619](https://github.com/getsentry/sentry-dotnet/pull/3619))

### Fixes

- Fixed duplicate key exception for Hangfire jobs with AutomaticRetry ([#3631](https://github.com/getsentry/sentry-dotnet/pull/3631))

### Features

- Added a flag to options `DisableFileWrite` to allow users to opt-out of all file writing operations. Note that toggling this will affect features such as offline caching and auto-session tracking and release health as these rely on some file persistency ([#3614](https://github.com/getsentry/sentry-dotnet/pull/3614), [#3641](https://github.com/getsentry/sentry-dotnet/pull/3641))

### Dependencies

- Bump Native SDK from v0.7.9 to v0.7.10 ([#3623](https://github.com/getsentry/sentry-dotnet/pull/3623))
  - [changelog](https://github.com/getsentry/sentry-native/blob/master/CHANGELOG.md#0710)
  - [diff](https://github.com/getsentry/sentry-native/compare/0.7.9...0.7.10)
- Bump CLI from v2.36.1 to v2.36.5 ([#3624](https://github.com/getsentry/sentry-dotnet/pull/3624), [#3634](https://github.com/getsentry/sentry-dotnet/pull/3634), [#3642](https://github.com/getsentry/sentry-dotnet/pull/3642), [#3644](https://github.com/getsentry/sentry-dotnet/pull/3644))
  - [changelog](https://github.com/getsentry/sentry-cli/blob/master/CHANGELOG.md#2365)
  - [diff](https://github.com/getsentry/sentry-cli/compare/2.36.1...2.36.5)
- Update Perfview/TraceEvent to e343a0c ([#3492](https://github.com/getsentry/sentry-dotnet/pull/3492))

## 4.11.0

### Features

- All exceptions are now added as breadcrumbs on future events. Previously this was only the case for exceptions captured via the `Sentry.SeriLog` or `Sentry.Extensions.Logging` integrations. ([#3584](https://github.com/getsentry/sentry-dotnet/pull/3584))

### Fixes

- On mobile devices, the SDK no longer throws a `FormatException` for `ProcessorFrequency` when trying to report native events ([#3541](https://github.com/getsentry/sentry-dotnet/pull/3541))
- Add missing org parameter to the CLI release operations ([#3600](https://github.com/getsentry/sentry-dotnet/pull/3600))

### API Changes

- When the Sentry SDK is disabled, `SentrySdk.StartTransaction()` now returns a `NoOpTransaction`, which avoids unnecessary memory allocations ([#3581](https://github.com/getsentry/sentry-dotnet/pull/3581))

### Dependencies

- Bump Cocoa SDK from v8.35.0 to v8.36.0 ([#3570](https://github.com/getsentry/sentry-dotnet/pull/3570), [#3575](https://github.com/getsentry/sentry-dotnet/pull/3575))
  - [changelog](https://github.com/getsentry/sentry-cocoa/blob/main/CHANGELOG.md#8360)
  - [diff](https://github.com/getsentry/sentry-cocoa/compare/8.35.0...8.36.0)
- Bump CLI from v2.33.1 to v2.36.1 ([#3578](https://github.com/getsentry/sentry-dotnet/pull/3578), [#3599](https://github.com/getsentry/sentry-dotnet/pull/3599), [#3603](https://github.com/getsentry/sentry-dotnet/pull/3603), [#3606](https://github.com/getsentry/sentry-dotnet/pull/3606))
  - [changelog](https://github.com/getsentry/sentry-cli/blob/master/CHANGELOG.md#2361)
  - [diff](https://github.com/getsentry/sentry-cli/compare/2.33.1...2.36.1)
- Bump Native SDK from v0.7.8 to v0.7.9 ([#3577](https://github.com/getsentry/sentry-dotnet/pull/3577))
  - [changelog](https://github.com/getsentry/sentry-native/blob/master/CHANGELOG.md#079)
  - [diff](https://github.com/getsentry/sentry-native/compare/0.7.8...0.7.9)

## 4.10.2

### Various fixes & improvements

- fix: Prevent deadlock in `Hub.Dispose` (#3539) by @bitsandfoxes
- build(deps): bump github/codeql-action from 3.26.0 to 3.26.2 (#3543) by @dependabot

### Dependencies

- Bump Cocoa SDK from v8.34.0 to v8.35.0 ([#3548](https://github.com/getsentry/sentry-dotnet/pull/3548))
  - [changelog](https://github.com/getsentry/sentry-cocoa/blob/main/CHANGELOG.md#8350)
  - [diff](https://github.com/getsentry/sentry-cocoa/compare/8.34.0...8.35.0)

## Fixes

- Resolved a potential deadlock during SDK shutdown ([#3539](https://github.com/getsentry/sentry-dotnet/pull/3539))

## 4.10.1

### Fixes

- Unfinished spans are now correctly stored and retrieved by the CachingTransport ([#3533](https://github.com/getsentry/sentry-dotnet/pull/3533))

### Dependencies

- Bump Cocoa SDK from v8.33.0 to v8.34.0 ([#3535](https://github.com/getsentry/sentry-dotnet/pull/3535))
  - [changelog](https://github.com/getsentry/sentry-cocoa/blob/main/CHANGELOG.md#8340)
  - [diff](https://github.com/getsentry/sentry-cocoa/compare/8.33.0...8.34.0)

## 4.10.0

### Features

- Users can now automatically create releases and associated commits via sentry-cli and MSBuild properties ([#3462](https://github.com/getsentry/sentry-dotnet/pull/3462))
- `Sentry.AspNetCore.Blazor.WebAssembly` now targets .NET 8 specifically, allowing for proper dependency resolution ([#3501](https://github.com/getsentry/sentry-dotnet/pull/3501))

### Fixes

- When targeting `WPF`, `WinForms` or `Avalonia` with `PublishAot` enabled, the SDK no longers throws a `DllNotFoundException` trying to initialize `sentry-native` ([#3411](https://github.com/getsentry/sentry-dotnet/pull/3411))
  Unable to load DLL sentry-native or one of its dependencies
- On mobile devices, the SDK no longer throws a `FormatException` when trying to report native events ([#3485](https://github.com/getsentry/sentry-dotnet/pull/3485))
- Race condition in `SentryMessageHandler` ([#3477](https://github.com/getsentry/sentry-dotnet/pull/3477))
- Decrease runtime diagnostics circular buffer when profiling, reducing memory usage ([#3491](https://github.com/getsentry/sentry-dotnet/pull/3491))
- The InstallationId is now resolved only once per application execution and any issues are logged as warnings instead of errors ([#3529](https://github.com/getsentry/sentry-dotnet/pull/3529))
- DisplayInfo now captured correctly on iOS and Mac Catalyst on non-UI threads ([#3521](https://github.com/getsentry/sentry-dotnet/pull/3521))

### Dependencies

- Bump CLI from v2.32.1 to v2.33.1 ([#3489](https://github.com/getsentry/sentry-dotnet/pull/3489), [#3497](https://github.com/getsentry/sentry-dotnet/pull/3497), [#3520](https://github.com/getsentry/sentry-dotnet/pull/3520))
  - [changelog](https://github.com/getsentry/sentry-cli/blob/master/CHANGELOG.md#2331)
  - [diff](https://github.com/getsentry/sentry-cli/compare/2.32.1...2.33.1)
- Bump Java SDK from v7.11.0 to v7.14.0 ([#3503](https://github.com/getsentry/sentry-dotnet/pull/3503), [#3532](https://github.com/getsentry/sentry-dotnet/pull/3532))
  - [changelog](https://github.com/getsentry/sentry-java/blob/main/CHANGELOG.md#7140)
  - [diff](https://github.com/getsentry/sentry-java/compare/7.11.0...7.14.0)
- Bump Cocoa SDK from v8.30.0 to v8.32.0 ([#3499](https://github.com/getsentry/sentry-dotnet/pull/3499))
  - [changelog](https://github.com/getsentry/sentry-cocoa/blob/main/CHANGELOG.md#8320)
  - [diff](https://github.com/getsentry/sentry-cocoa/compare/8.30.0...8.32.0)
- Bump Native SDK from v0.7.6 to v0.7.8 ([#3502](https://github.com/getsentry/sentry-dotnet/pull/3502), [#3527](https://github.com/getsentry/sentry-dotnet/pull/3527))
  - [changelog](https://github.com/getsentry/sentry-native/blob/master/CHANGELOG.md#078)
  - [diff](https://github.com/getsentry/sentry-native/compare/0.7.6...0.7.8)
- Bump Cocoa SDK from v8.30.0 to v8.33.0 ([#3499](https://github.com/getsentry/sentry-dotnet/pull/3499), [#3528](https://github.com/getsentry/sentry-dotnet/pull/3528))
  - [changelog](https://github.com/getsentry/sentry-cocoa/blob/main/CHANGELOG.md#8330)
  - [diff](https://github.com/getsentry/sentry-cocoa/compare/8.30.0...8.33.0)
- Bump Native SDK from v0.7.6 to v0.7.7 ([#3502](https://github.com/getsentry/sentry-dotnet/pull/3502))
  - [changelog](https://github.com/getsentry/sentry-native/blob/master/CHANGELOG.md#077)
  - [diff](https://github.com/getsentry/sentry-native/compare/0.7.6...0.7.7)
- Bump Java SDK from v7.11.0 to v7.13.0 ([#3515](https://github.com/getsentry/sentry-dotnet/pull/3515))
  - [changelog](https://github.com/getsentry/sentry-java/blob/main/CHANGELOG.md#7130)
  - [diff](https://github.com/getsentry/sentry-java/compare/7.11.0...7.13.0)

## 4.9.0

### Fixes

- Fixed envelopes getting stuck in processing when losing network connectivity ([#3438](https://github.com/getsentry/sentry-dotnet/pull/3438))

### Features

- Client reports now include dropped spans ([#3463](https://github.com/getsentry/sentry-dotnet/pull/3463))

### API Changes

- Removed SentrySdk.RunAsyncVoid ([#3466](https://github.com/getsentry/sentry-dotnet/pull/3466))

## 4.8.1

### Fixes

- The SDK no longer fails to create a trace root ([#3453](https://github.com/getsentry/sentry-dotnet/pull/3453))
- Removed `FirstChanceException` workaround for WinUI ([#3411](https://github.com/getsentry/sentry-dotnet/pull/3411))

### Dependencies

- Bump Java SDK from v7.10.0 to v7.11.0 ([#3459](https://github.com/getsentry/sentry-dotnet/pull/3459))
  - [changelog](https://github.com/getsentry/sentry-java/blob/main/CHANGELOG.md#7110)
  - [diff](https://github.com/getsentry/sentry-java/compare/7.10.0...7.11.0)

## 4.8.0

### Obsoletion

- Marked SentryUser.Segment as deprecated ([#3437](https://github.com/getsentry/sentry-dotnet/pull/3437))

### Features

- Added a new package `Sentry.AspNetCore.Blazor.WebAssembly`. This packages provides you with an extension to `WebAssemblyHostBuilder` to allow SDK configuration via the builder pattern. This package gives us an entry point and the ability to extend the SDKs support and out-of-the-box offering. You can follow the progress and leave feedback either ([here](https://github.com/getsentry/sentry-dotnet/issues/2329)) for extending the support for Blazor Server or ([here](https://github.com/getsentry/sentry-dotnet/issues/2021)) for Blazor WebAssembly support ([#3386](https://github.com/getsentry/sentry-dotnet/pull/3386))

### Fixes

- Debug logs are now visible for MAUI apps in Visual Studio when using Sentry's default DiagnosticLogger ([#3373](https://github.com/getsentry/sentry-dotnet/pull/3373))
- Fixed Monitor duration calculation ([#3420]https://github.com/getsentry/sentry-dotnet/pull/3420)
- Fixed null IServiceProvider in anonymous routes with OpenTelemetry ([#3401](https://github.com/getsentry/sentry-dotnet/pull/3401))
- Fixed Trim warnings in Sentry.DiagnosticSource and WinUIUnhandledException integrations ([#3410](https://github.com/getsentry/sentry-dotnet/pull/3410))
- Fixed memory leak when tracing is enabled ([#3432](https://github.com/getsentry/sentry-dotnet/pull/3432))
- `Scope.User.Id` now correctly defaults to the InstallationId unless it has been set otherwise ([#3425](https://github.com/getsentry/sentry-dotnet/pull/3425))

### Dependencies

- Bump CLI from v2.31.2 to v2.32.1 ([#3398](https://github.com/getsentry/sentry-dotnet/pull/3398))
  - [changelog](https://github.com/getsentry/sentry-cli/blob/master/CHANGELOG.md#2321)
  - [diff](https://github.com/getsentry/sentry-cli/compare/2.31.2...2.32.1)
- Bump Native SDK from v0.7.4 to v0.7.6 ([#3399](https://github.com/getsentry/sentry-dotnet/pull/3399), [#3418](https://github.com/getsentry/sentry-dotnet/pull/3418))
  - [changelog](https://github.com/getsentry/sentry-native/blob/master/CHANGELOG.md#076)
  - [diff](https://github.com/getsentry/sentry-native/compare/0.7.4...0.7.6)
- Bump Cocoa SDK from v8.26.0 to v8.30.0 ([#3408](https://github.com/getsentry/sentry-dotnet/pull/3408), [#3412](https://github.com/getsentry/sentry-dotnet/pull/3412), [#3430](https://github.com/getsentry/sentry-dotnet/pull/3430), [#3450](https://github.com/getsentry/sentry-dotnet/pull/3450))
  - [changelog](https://github.com/getsentry/sentry-cocoa/blob/main/CHANGELOG.md#8300)
  - [diff](https://github.com/getsentry/sentry-cocoa/compare/8.26.0...8.30.0)
- Bump Java SDK from v7.9.0 to v7.10.0 ([#3413](https://github.com/getsentry/sentry-dotnet/pull/3413))
  - [changelog](https://github.com/getsentry/sentry-java/blob/main/CHANGELOG.md#7100)
  - [diff](https://github.com/getsentry/sentry-java/compare/7.9.0...7.10.0)

## 4.7.0

### API Changes

- SentryOptions.EnableTracing has been marked as Obsolete ([#3381](https://github.com/getsentry/sentry-dotnet/pull/3381))

### Features

- The SDK now supports monitor upserting. You can programmatically set up your monitors via the options callback in `SentrySdk.CaptureCheckIn` ([#3330](https://github.com/getsentry/sentry-dotnet/pull/3330))
- Added an `SentrySdk.RunAsyncVoid` helper method that lets you capture exceptions from `async void` methods ([#3379](https://github.com/getsentry/sentry-dotnet/pull/3379))

### Fixes

- P/Invoke warning for GetWindowThreadProcessId no longer shows when using Sentry in UWP applications ([#3372](https://github.com/getsentry/sentry-dotnet/pull/3372))
- Fixed InvalidOperationException when pulling the HttpRequestUrl from Uri's with DangerousDisablePathAndQueryCanonicalization set to true ([#3393](https://github.com/getsentry/sentry-dotnet/pull/3393))

### Dependencies

- Update Perfview/TraceEvent to v3.1.10 (patched) ([#3382](https://github.com/getsentry/sentry-dotnet/pull/3382))
- Bump Native SDK from v0.7.2 to v0.7.4 ([#3385](https://github.com/getsentry/sentry-dotnet/pull/3385))
  - [changelog](https://github.com/getsentry/sentry-native/blob/master/CHANGELOG.md#074)
  - [diff](https://github.com/getsentry/sentry-native/compare/0.7.2...0.7.4)
- Bump Cocoa SDK from v8.25.2 to v8.26.0 ([#3364](https://github.com/getsentry/sentry-dotnet/pull/3364))
  - [changelog](https://github.com/getsentry/sentry-cocoa/blob/main/CHANGELOG.md#8260)
  - [diff](https://github.com/getsentry/sentry-cocoa/compare/8.25.2...8.26.0)

## 4.6.2

### Fixes

- Reverted changes to the SentryHttpMessageHandler and SentryGraphQLHttpMessageHandler to automatically create transactions for each request as this could negatively affect users' quota ([#3367](https://github.com/getsentry/sentry-dotnet/pull/3367))

## 4.6.1

### Fixes

- Fixed SentryHttpMessageHandler and SentryGraphQLHttpMessageHandler not creating spans when there is no active Transaction on the scope ([#3360](https://github.com/getsentry/sentry-dotnet/pull/3360))
- The SDK no longer (wrongly) initializes sentry-native on Blazor WASM builds with `RunAOTCompilation` enabled. ([#3363](https://github.com/getsentry/sentry-dotnet/pull/3363))
- HttpClient requests now show on the Requests dashboard in Sentry ([#3357](https://github.com/getsentry/sentry-dotnet/pull/3357))

### Dependencies

- Bump Hangfire from v1.8.7 to v1.8.12 ([#3361](https://github.com/getsentry/sentry-dotnet/pull/3361))

## 4.6.0

### Features

- Hints now accept `byte[]` as attachment ([#3352](https://github.com/getsentry/sentry-dotnet/pull/3352))
- InApp includes/excludes can now be configured using regular expressions ([#3321](https://github.com/getsentry/sentry-dotnet/pull/3321))

### Fixes

- Fixed memory leak in BackgroundWorker observed when using Sentry with Quartz and MySql ([#3355](https://github.com/getsentry/sentry-dotnet/pull/3355))

### Dependencies

- Bump CLI from v2.31.0 to v2.31.2 ([#3342](https://github.com/getsentry/sentry-dotnet/pull/3342), [#3345](https://github.com/getsentry/sentry-dotnet/pull/3345))
  - [changelog](https://github.com/getsentry/sentry-cli/blob/master/CHANGELOG.md#2312)
  - [diff](https://github.com/getsentry/sentry-cli/compare/2.31.0...2.31.2)
- Bump Cocoa SDK from v8.25.0 to v8.25.2 ([#3356](https://github.com/getsentry/sentry-dotnet/pull/3356))
  - [changelog](https://github.com/getsentry/sentry-cocoa/blob/main/CHANGELOG.md#8252)
  - [diff](https://github.com/getsentry/sentry-cocoa/compare/8.25.0...8.25.2)
- Bump Java SDK from v7.8.0 to v7.9.0 ([#3358](https://github.com/getsentry/sentry-dotnet/pull/3358))
  - [changelog](https://github.com/getsentry/sentry-java/blob/main/CHANGELOG.md#790)
  - [diff](https://github.com/getsentry/sentry-java/compare/7.8.0...7.9.0)

## 4.5.0

### Features

- Extended the SDK's CheckIn support by adding Release, Environment and Trace ID to the event. CheckIns created via the Hangfire integration now also automatically report their duration ([#3320](https://github.com/getsentry/sentry-dotnet/pull/3320))
- The SDK's performance API now works in conjunction with OpenTelemetry's instrumentation. This means that SentrySpans and OTel spans now show up in the same span-tree. ([#3288](https://github.com/getsentry/sentry-dotnet/pull/3288))

### Fixes

- `HttpResponse.Content` is no longer disposed by when using `SentryHttpFailedRequestHandler` on .NET Framework, which was causing an ObjectDisposedException when using Sentry with NSwag ([#3306](https://github.com/getsentry/sentry-dotnet/pull/3306))
- Fix BackgroundWorker exiting when OperationCanceledException is not from shutdown request ([3284](https://github.com/getsentry/sentry-dotnet/pull/3284))
- Envelopes with large attachments no longer get stuck in the queue when using `CacheDirectoryPath` ([#3328](https://github.com/getsentry/sentry-dotnet/pull/3328))

### Dependencies

- Bump Cocoa SDK from v8.21.0 to v8.25.0 ([#3339](https://github.com/getsentry/sentry-dotnet/pull/3339))
  - [changelog](https://github.com/getsentry/sentry-cocoa/blob/main/CHANGELOG.md#8250)
  - [diff](https://github.com/getsentry/sentry-cocoa/compare/8.21.0...8.25.0)

## 4.4.0

### Features

- Metrics now honor any Rate Limits set in HTTP headers returned by Sentry ([#3276](https://github.com/getsentry/sentry-dotnet/pull/3276))

### Fixes

- Fixed normalization for metric tag values for carriage return, line feed and tab characters ([#3281](https://github.com/getsentry/sentry-dotnet/pull/3281))

### Dependencies

- Bump Java SDK from v7.7.0 to v7.8.0 ([#3275](https://github.com/getsentry/sentry-dotnet/pull/3275))
  - [changelog](https://github.com/getsentry/sentry-java/blob/main/CHANGELOG.md#780)
  - [diff](https://github.com/getsentry/sentry-java/compare/7.7.0...7.8.0)

## 4.3.0

### Features

- EnableNetworkEventBreadcrumbs can now be set on the Native Android options ([#3267](https://github.com/getsentry/sentry-dotnet/pull/3267))
- Update normalization of metrics keys, tags and values ([#3271](https://github.com/getsentry/sentry-dotnet/pull/3271))

### Fixes

- Fix missing exception StackTraces in some situations ([#3215](https://github.com/getsentry/sentry-dotnet/pull/3215))
- Scopes now get applied to OTEL spans in ASP.NET Core ([#3221](https://github.com/getsentry/sentry-dotnet/pull/3221))
- Fixed InvalidCastException when setting the SampleRate on Android ([#3258](https://github.com/getsentry/sentry-dotnet/pull/3258))
- Fixed MAUI iOS build issue related to `SentryVersionNumber` and `SentryVersionString` ([#3278](https://github.com/getsentry/sentry-dotnet/pull/3278))

### API changes

- Removed `SentryOptionsExtensions` class - all the public methods moved directly to `SentryOptions` ([#3195](https://github.com/getsentry/sentry-dotnet/pull/3195))

### Dependencies

- Bump CLI from v2.30.0 to v2.31.0 ([#3214](https://github.com/getsentry/sentry-dotnet/pull/3214), [#3218](https://github.com/getsentry/sentry-dotnet/pull/3218), [#3242](https://github.com/getsentry/sentry-dotnet/pull/3242), [#3247](https://github.com/getsentry/sentry-dotnet/pull/3247))
  - [changelog](https://github.com/getsentry/sentry-cli/blob/master/CHANGELOG.md#2310)
  - [diff](https://github.com/getsentry/sentry-cli/compare/2.30.0...2.31.0)
- Bump Native SDK from v0.7.0 to v0.7.2 ([#3237](https://github.com/getsentry/sentry-dotnet/pull/3237), [#3256](https://github.com/getsentry/sentry-dotnet/pull/3256))
  - [changelog](https://github.com/getsentry/sentry-native/blob/master/CHANGELOG.md#072)
  - [diff](https://github.com/getsentry/sentry-native/compare/0.7.0...0.7.2)
- Bump Java SDK from v7.6.0 to v7.7.0 ([#3268](https://github.com/getsentry/sentry-dotnet/pull/3268))
  - [changelog](https://github.com/getsentry/sentry-java/blob/main/CHANGELOG.md#770)
  - [diff](https://github.com/getsentry/sentry-java/compare/7.6.0...7.7.0)

## 4.2.1

### Fixes

- Dynamic Sampling Context not propagated correctly for HttpClient spans ([#3208](https://github.com/getsentry/sentry-dotnet/pull/3208))

## 4.2.0

### Features

- ASP.NET Core: Blocking call detection. An event with the stack trace of the blocking call will be captured as event. ([#2709](https://github.com/getsentry/sentry-dotnet/pull/2709))
  - IMPORTANT: Verify this in test/staging before prod! Blocking calls in hot paths could create a lot of events for your Sentry project.
  - Opt-in via `options.CaptureBlockingCalls = true`
  - Disabled for specific code blocks with `using (new SuppressBlockingDetection())`
  - Doesn't detect everything. See original [Caveats described by Ben Adams](https://github.com/benaadams/Ben.BlockingDetector?tab=readme-ov-file#caveats).
- Added Crons support via `SentrySdk.CaptureCheckIn` and an integration with Hangfire ([#3128](https://github.com/getsentry/sentry-dotnet/pull/3128))
- Common tags set automatically for metrics and metrics summaries are attached to Spans ([#3191](https://github.com/getsentry/sentry-dotnet/pull/3191))

### API changes

- Removed `ScopeExtensions` class - all the public methods moved directly to `Scope` ([#3186](https://github.com/getsentry/sentry-dotnet/pull/3186))

### Fixes

- The Sentry Middleware on ASP.NET Core no longer throws an exception after having been initialized multiple times ([#3185](https://github.com/getsentry/sentry-dotnet/pull/3185))
- Empty strings are used instead of underscores to replace invalid metric tag values ([#3176](https://github.com/getsentry/sentry-dotnet/pull/3176))
- Filtered OpenTelemetry spans are garbage collected correctly ([#3198](https://github.com/getsentry/sentry-dotnet/pull/3198))

### Dependencies

- Bump Java SDK from v7.3.0 to v7.6.0 ([#3164](https://github.com/getsentry/sentry-dotnet/pull/3164), [#3204](https://github.com/getsentry/sentry-dotnet/pull/3204))
  - [changelog](https://github.com/getsentry/sentry-java/blob/main/CHANGELOG.md#760)
  - [diff](https://github.com/getsentry/sentry-java/compare/7.3.0...7.6.0)
- Bump Cocoa SDK from v8.20.0 to v8.21.0 ([#3194](https://github.com/getsentry/sentry-dotnet/pull/3194))
  - [changelog](https://github.com/getsentry/sentry-cocoa/blob/main/CHANGELOG.md#8210)
  - [diff](https://github.com/getsentry/sentry-cocoa/compare/8.20.0...8.21.0)
- Bump CLI from v2.28.6 to v2.30.0 ([#3193](https://github.com/getsentry/sentry-dotnet/pull/3193), [#3203](https://github.com/getsentry/sentry-dotnet/pull/3203))
  - [changelog](https://github.com/getsentry/sentry-cli/blob/master/CHANGELOG.md#2300)
  - [diff](https://github.com/getsentry/sentry-cli/compare/2.28.6...2.30.0)

## 4.1.2

### Fixes

- Metric unit names are now sanitized correctly. This was preventing some built in metrics from showing in the Sentry dashboard ([#3151](https://github.com/getsentry/sentry-dotnet/pull/3151))
- The Sentry OpenTelemetry integration no longer throws an exception with the SDK disabled ([#3156](https://github.com/getsentry/sentry-dotnet/pull/3156))

## 4.1.1

### Fixes

- The SDK can be disabled by setting `options.Dsn = "";` By convention, the SDK allows the DSN set to `string.Empty` to be overwritten by the environment. ([#3147](https://github.com/getsentry/sentry-dotnet/pull/3147))

### Dependencies

- Bump CLI from v2.28.0 to v2.28.6 ([#3145](https://github.com/getsentry/sentry-dotnet/pull/3145), [#3148](https://github.com/getsentry/sentry-dotnet/pull/3148))
  - [changelog](https://github.com/getsentry/sentry-cli/blob/master/CHANGELOG.md#2286)
  - [diff](https://github.com/getsentry/sentry-cli/compare/2.28.0...2.28.6)

## 4.1.0

### Features

- The SDK now automatically collects metrics coming from `OpenTelemetry.Instrumentation.Runtime` ([#3133](https://github.com/getsentry/sentry-dotnet/pull/3133))

### Fixes

- "No service for type 'Sentry.IHub' has been registered" exception when using OpenTelemetry and initializing Sentry via `SentrySdk.Init` ([#3129](https://github.com/getsentry/sentry-dotnet/pull/3129))

## 4.0.3

### Fixes

- To resolve conflicting types due to the SDK adding itself to the global usings:
  - The class `Sentry.Constants` has been renamed to `Sentry.SentryConstants` ([#3125](https://github.com/getsentry/sentry-dotnet/pull/3125))

## 4.0.2

### Fixes

- To resolve conflicting types due to the SDK adding itself to the global usings:
  - The class `Sentry.Context` has been renamed to `Sentry.SentryContext` ([#3121](https://github.com/getsentry/sentry-dotnet/pull/3121))
  - The class `Sentry.Package` has been renamed to `Sentry.SentryPackage` ([#3121](https://github.com/getsentry/sentry-dotnet/pull/3121))
  - The class `Sentry.Request` has been renamed to `Sentry.SentryRequest` ([#3121](https://github.com/getsentry/sentry-dotnet/pull/3121))

### Dependencies

- Bump CLI from v2.27.0 to v2.28.0 ([#3119](https://github.com/getsentry/sentry-dotnet/pull/3119))
  - [changelog](https://github.com/getsentry/sentry-cli/blob/master/CHANGELOG.md#2280)
  - [diff](https://github.com/getsentry/sentry-cli/compare/2.27.0...2.28.0)

## 4.0.1

### Fixes

- To resolve conflicting types due to the SDK adding itself to the global usings:
  - The interface `Sentry.ISession` has been renamed to `Sentry.ISentrySession` ([#3110](https://github.com/getsentry/sentry-dotnet/pull/3110))
  - The interface `Sentry.IJsonSerializable` has been renamed to `Sentry.ISentryJsonSerializable` ([#3116](https://github.com/getsentry/sentry-dotnet/pull/3116))
  - The class `Sentry.Session` has been renamed to `Sentry.SentrySession` ([#3110](https://github.com/getsentry/sentry-dotnet/pull/3110))
  - The class `Sentry.Attachment` has been renamed to `Sentry.SentryAttachment` ([#3116](https://github.com/getsentry/sentry-dotnet/pull/3116))
  - The class `Sentry.Hint` has been renamed to `Sentry.SentryHint` ([#3116](https://github.com/getsentry/sentry-dotnet/pull/3116))

### Dependencies

- Bump Cocoa SDK from v8.19.0 to v8.20.0 ([#3107](https://github.com/getsentry/sentry-dotnet/pull/3107))
  - [changelog](https://github.com/getsentry/sentry-cocoa/blob/main/CHANGELOG.md#8200)
  - [diff](https://github.com/getsentry/sentry-cocoa/compare/8.19.0...8.20.0)

## 4.0.0

This major release includes many exciting new features including support for [Profiling](https://docs.sentry.io/platforms/dotnet/profiling/) and [Metrics](https://docs.sentry.io/platforms/dotnet/metrics/)(preview), [AOT](https://sentry.engineering/blog/should-you-could-you-aot) with [Native Crash Reporting](https://github.com/getsentry/sentry-dotnet/issues/2770), [Spotlight](https://spotlightjs.com/), Screenshots on MAUI and much more. Details about these features and other changes are below.

### .NET target framework changes

We're dropping support for some of the old target frameworks, please check this [GitHub Discussion](https://github.com/getsentry/sentry-dotnet/discussions/2776) for details on why.

- **Replace support for .NET Framework 4.6.1 with 4.6.2** ([#2786](https://github.com/getsentry/sentry-dotnet/pull/2786))

  .NET Framework 4.6.1 was announced on Nov 30, 2015. And went out of support over a year ago, on Apr 26, 2022.

- **Drop .NET Core 3.1 and .NET 5 support** ([#2787](https://github.com/getsentry/sentry-dotnet/pull/2787))

- **Dropped netstandard2.0 support for Sentry.AspNetCore** ([#2807](https://github.com/getsentry/sentry-dotnet/pull/2807))

- **Replace support for .NET 6 on mobile (e.g: `net6.0-android`) with .NET 7** ([#2624](https://github.com/getsentry/sentry-dotnet/pull/2604))

  .NET 6 on mobile has been out of support since May 2023 and with .NET 8, it's no longer possible to build .NET 6 Mobile specific targets.
  For that reason, we're moving the mobile-specific TFMs from `net6.0-platform` to `net7.0-platform`.

  Mobile apps still work on .NET 6 will pull the `Sentry` .NET 6, which offers the .NET-only features,
  without native/platform-specific bindings and SDKs. See [this ticket for more details](https://github.com/getsentry/sentry-dotnet/issues/2623).

- **MAUI dropped Tizen support** ([#2734](https://github.com/getsentry/sentry-dotnet/pull/2734))

### Sentry Self-hosted Compatibility

If you're using `sentry.io` this change does not affect you.
This SDK version is compatible with a self-hosted version of Sentry `22.12.0` or higher. If you are using an older version of [self-hosted Sentry](https://develop.sentry.dev/self-hosted/) (aka on-premise), you will need to [upgrade](https://develop.sentry.dev/self-hosted/releases/).

### Significant change in behavior

- Transaction names for ASP.NET Core are now consistently named `HTTP-VERB /path` (e.g. `GET /home`). Previously, the leading forward slash was missing for some endpoints. ([#2808](https://github.com/getsentry/sentry-dotnet/pull/2808))
- Setting `SentryOptions.Dsn` to `null` now throws `ArgumentNullException` during initialization. ([#2655](https://github.com/getsentry/sentry-dotnet/pull/2655))
- Enable `CaptureFailedRequests` by default ([#2688](https://github.com/getsentry/sentry-dotnet/pull/2688))
- Added `Sentry` namespace to global usings when `ImplicitUsings` is enabled ([#3043](https://github.com/getsentry/sentry-dotnet/pull/3043))
  If you have conflicts, you can opt out by adding the following to your `csproj`:

```
<PropertyGroup>
  <SentryImplicitUsings>false</SentryImplicitUsings>
</PropertyGroup>
```

- Transactions' spans are no longer automatically finished with the status `deadline_exceeded` by the transaction. This is now handled by the [Relay](https://github.com/getsentry/relay).
  - Customers self hosting Sentry must use verion 22.12.0 or later ([#3013](https://github.com/getsentry/sentry-dotnet/pull/3013))
- The `User.IpAddress` is now set to `{{auto}}` by default, even when sendDefaultPII is disabled ([#2981](https://github.com/getsentry/sentry-dotnet/pull/2981))
  - The "Prevent Storing of IP Addresses" option in the "Security & Privacy" project settings on sentry.io can be used to control this instead
- The `DiagnosticLogger` signature for `LogWarning` changed to take the `exception` as the first parameter. That way it no longer gets mixed up with the TArgs. ([#2987](https://github.com/getsentry/sentry-dotnet/pull/2987))

### API breaking Changes

If you have compilation errors you can find the affected types or overloads missing in the changelog entries below.

#### Changed APIs

- Class renamed `Sentry.User` to `Sentry.SentryUser` ([#3015](https://github.com/getsentry/sentry-dotnet/pull/3015))
- Class renamed `Sentry.Runtime` to `Sentry.SentryRuntime` ([#3016](https://github.com/getsentry/sentry-dotnet/pull/3016))
- Class renamed `Sentry.Span` to `Sentry.SentrySpan` ([#3021](https://github.com/getsentry/sentry-dotnet/pull/3021))
- Class renamed `Sentry.Transaction` to `Sentry.SentryTransaction` ([#3023](https://github.com/getsentry/sentry-dotnet/pull/3023))
- Rename iOS and MacCatalyst platform-specific options from `Cocoa` to `Native` ([#2940](https://github.com/getsentry/sentry-dotnet/pull/2940))
- Rename iOS platform-specific options `EnableCocoaSdkTracing` to `EnableTracing` ([#2940](https://github.com/getsentry/sentry-dotnet/pull/2940))
- Rename Android platform-specific options from `Android` to `Native` ([#2940](https://github.com/getsentry/sentry-dotnet/pull/2940))
- Rename Android platform-specific options `EnableAndroidSdkTracing` and `EnableAndroidSdkBeforeSend` to `EnableTracing` and `EnableBeforeSend` respectively ([#2940](https://github.com/getsentry/sentry-dotnet/pull/2940))
- Rename iOS and MacCatalyst platform-specific options from `iOS` to `Cocoa` ([#2929](https://github.com/getsentry/sentry-dotnet/pull/2929))
- `ITransaction` has been renamed to `ITransactionTracer`. You will need to update any references to these interfaces in your code to use the new interface names ([#2731](https://github.com/getsentry/sentry-dotnet/pull/2731), [#2870](https://github.com/getsentry/sentry-dotnet/pull/2870))
- `DebugImage` and `DebugMeta` moved to `Sentry.Protocol` namespace. ([#2815](https://github.com/getsentry/sentry-dotnet/pull/2815))
- `SentryClient.Dispose` is no longer obsolete ([#2842](https://github.com/getsentry/sentry-dotnet/pull/2842))
- `ISentryClient.CaptureEvent` overloads have been replaced by a single method accepting optional `Hint` and `Scope` parameters. You will need to pass `hint` as a named parameter from code that calls `CaptureEvent` without passing a `scope` argument. ([#2749](https://github.com/getsentry/sentry-dotnet/pull/2749))
- `TransactionContext` and `SpanContext` constructors were updated. If you're constructing instances of these classes, you will need to adjust the order in which you pass parameters to these. ([#2694](https://github.com/getsentry/sentry-dotnet/pull/2694), [#2696](https://github.com/getsentry/sentry-dotnet/pull/2696))
- The `DiagnosticLogger` signature for `LogError` and `LogFatal` changed to take the `exception` as the first parameter. That way it no longer gets mixed up with the TArgs. The `DiagnosticLogger` now also receives an overload for `LogError` and `LogFatal` that accepts a message only. ([#2715](https://github.com/getsentry/sentry-dotnet/pull/2715))
- `Distribution` added to `IEventLike`. ([#2660](https://github.com/getsentry/sentry-dotnet/pull/2660))
- `StackFrame`'s `ImageAddress`, `InstructionAddress`, and `FunctionId` changed to `long?`. ([#2691](https://github.com/getsentry/sentry-dotnet/pull/2691))
- `DebugImage.ImageAddress` changed to `long?`. ([#2725](https://github.com/getsentry/sentry-dotnet/pull/2725))
- Contexts now inherit from `IDictionary` rather than `ConcurrentDictionary`. The specific dictionary being used is an implementation detail. ([#2729](https://github.com/getsentry/sentry-dotnet/pull/2729))
- The method used to configure a Sentry Sink for Serilog now has an additional overload. Calling `WriteTo.Sentry()` with no arguments will no longer attempt to initialize the SDK (it has optional arguments to configure the behavior of the Sink only). If you want to initialize Sentry at the same time you configure the Sentry Sink then you will need to use the overload of this method that accepts a DSN as the first parameter (e.g. `WriteTo.Sentry("https://d4d82fc1c2c4032a83f3a29aa3a3aff@fake-sentry.io:65535/2147483647")`). ([#2928](https://github.com/getsentry/sentry-dotnet/pull/2928))

#### Removed APIs

- SentrySinkExtensions.ConfigureSentrySerilogOptions is now internal. If you were using this method, please use one of the `SentrySinkExtensions.Sentry` extension methods instead. ([#2902](https://github.com/getsentry/sentry-dotnet/pull/2902))
- A number of `[Obsolete]` options have been removed ([#2841](https://github.com/getsentry/sentry-dotnet/pull/2841))
  - `BeforeSend` - use `SetBeforeSend` instead.
  - `BeforeSendTransaction` - use `SetBeforeSendTransaction` instead.
  - `BeforeBreadcrumb` - use `SetBeforeBreadcrumb` instead.
  - `CreateHttpClientHandler` - use `CreateHttpMessageHandler` instead.
  - `ReportAssemblies` - use `ReportAssembliesMode` instead.
  - `KeepAggregateException` - this property is no longer used and has no replacement.
  - `DisableTaskUnobservedTaskExceptionCapture` method has been renamed to `DisableUnobservedTaskExceptionCapture`.
  - `DebugDiagnosticLogger` - use `TraceDiagnosticLogger` instead.
- A number of iOS/Android-specific `[Obsolete]` options have been removed ([#2856](https://github.com/getsentry/sentry-dotnet/pull/2856))
  - `Distribution` - use `SentryOptions.Distribution` instead.
  - `EnableAutoPerformanceTracking` - use `SetBeforeSendTransaction` instead.
  - `EnableCoreDataTracking` - use `EnableCoreDataTracing` instead.
  - `EnableFileIOTracking` - use `EnableFileIOTracing` instead.
  - `EnableOutOfMemoryTracking` - use `EnableWatchdogTerminationTracking` instead.
  - `EnableUIViewControllerTracking` - use `EnableUIViewControllerTracing` instead.
  - `StitchAsyncCode` - no longer available.
  - `ProfilingTracesInterval` - no longer available.
  - `ProfilingEnabled` - use `ProfilesSampleRate` instead.
- Obsolete `SystemClock` constructor removed, use `SystemClock.Clock` instead. ([#2856](https://github.com/getsentry/sentry-dotnet/pull/2856))
- Obsolete `Runtime.Clone()` removed, this shouldn't have been public in the past and has no replacement. ([#2856](https://github.com/getsentry/sentry-dotnet/pull/2856))
- Obsolete `SentryException.Data` removed, use `SentryException.Mechanism.Data` instead. ([#2856](https://github.com/getsentry/sentry-dotnet/pull/2856))
- Obsolete `AssemblyExtensions` removed, this shouldn't have been public in the past and has no replacement. ([#2856](https://github.com/getsentry/sentry-dotnet/pull/2856))
- Obsolete `SentryDatabaseLogging.UseBreadcrumbs()` removed, it is called automatically and has no replacement. ([#2856](https://github.com/getsentry/sentry-dotnet/pull/2856))
- Obsolete `Scope.GetSpan()` removed, use `Span` property instead. ([#2856](https://github.com/getsentry/sentry-dotnet/pull/2856))
- Obsolete `IUserFactory` removed, use `ISentryUserFactory` instead. ([#2856](https://github.com/getsentry/sentry-dotnet/pull/2856), [#2840](https://github.com/getsentry/sentry-dotnet/pull/2840))
- `IHasMeasurements` has been removed, use `ISpanData` instead. ([#2659](https://github.com/getsentry/sentry-dotnet/pull/2659))
- `IHasBreadcrumbs` has been removed, use `IEventLike` instead. ([#2670](https://github.com/getsentry/sentry-dotnet/pull/2670))
- `ISpanContext` has been removed, use `ITraceContext` instead. ([#2668](https://github.com/getsentry/sentry-dotnet/pull/2668))
- `IHasTransactionNameSource` has been removed, use `ITransactionContext` instead. ([#2654](https://github.com/getsentry/sentry-dotnet/pull/2654))
- ([#2694](https://github.com/getsentry/sentry-dotnet/pull/2694))
- The unused `StackFrame.InstructionOffset` has been removed. ([#2691](https://github.com/getsentry/sentry-dotnet/pull/2691))
- The unused `Scope.Platform` property has been removed. ([#2695](https://github.com/getsentry/sentry-dotnet/pull/2695))
- The obsolete setter `Sentry.PlatformAbstractions.Runtime.Identifier` has been removed ([2764](https://github.com/getsentry/sentry-dotnet/pull/2764))
- `Sentry.Values<T>` is now internal as it is never exposed in the public API ([#2771](https://github.com/getsentry/sentry-dotnet/pull/2771))
- The `TracePropagationTarget` class has been removed, use the `SubstringOrRegexPattern` class instead. ([#2763](https://github.com/getsentry/sentry-dotnet/pull/2763))
- The `WithScope` and `WithScopeAsync` methods have been removed. We have discovered that these methods didn't work correctly in certain desktop contexts, especially when using a global scope. ([#2717](https://github.com/getsentry/sentry-dotnet/pull/2717))

  Replace your usage of `WithScope` with overloads of `Capture*` methods:

  - `SentrySdk.CaptureEvent(SentryEvent @event, Action<Scope> scopeCallback)`
  - `SentrySdk.CaptureMessage(string message, Action<Scope> scopeCallback)`
  - `SentrySdk.CaptureException(Exception exception, Action<Scope> scopeCallback)`

  ```c#
  // Before
  SentrySdk.WithScope(scope =>
  {
    scope.SetTag("key", "value");
    SentrySdk.CaptureEvent(new SentryEvent());
  });

  // After
  SentrySdk.CaptureEvent(new SentryEvent(), scope =>
  {
    // Configure your scope here
    scope.SetTag("key", "value");
  });
  ```

### Features

- Experimental pre-release availability of Metrics. We're exploring the use of Metrics in Sentry. The API will very likely change and we don't yet have any documentation. ([#2949](https://github.com/getsentry/sentry-dotnet/pull/2949))
  - `SentrySdk.Metrics.Set` now additionally accepts `string` as value ([#3092](https://github.com/getsentry/sentry-dotnet/pull/3092))
  - Timing metrics can now be captured with `SentrySdk.Metrics.StartTimer` ([#3075](https://github.com/getsentry/sentry-dotnet/pull/3075))
  - Added support for capturing built-in metrics from the `System.Diagnostics.Metrics` API ([#3052](https://github.com/getsentry/sentry-dotnet/pull/3052))
- `Sentry.Profiling` is now available as a package on [nuget](nuget.org). Be aware that profiling is in alpha and on servers the overhead could be high. Improving the experience for ASP.NET Core is tracked on [this issue](https://github.com/getsentry/sentry-dotnet/issues/2316) ([#2800](https://github.com/getsentry/sentry-dotnet/pull/2800))
  - iOS profiling support (alpha). ([#2930](https://github.com/getsentry/sentry-dotnet/pull/2930))
- Native crash reporting on NativeAOT published apps (Windows, Linux, macOS). ([#2887](https://github.com/getsentry/sentry-dotnet/pull/2887))
- Support for [Spotlight](https://spotlightjs.com/), a debug tool for local development. ([#2961](https://github.com/getsentry/sentry-dotnet/pull/2961))
  - Enable it with the option `EnableSpotlight`
  - Optionally configure the URL to connect via `SpotlightUrl`. Defaults to `http://localhost:8969/stream`.

### MAUI

- Added screenshot capture support for errors. You can opt-in via `SentryMauiOptions.AttachScreenshots` ([#2965](https://github.com/getsentry/sentry-dotnet/pull/2965))
  - Supports Android and iOS only. Windows is not supported.
- App context now has `in_foreground`, indicating whether the app was in the foreground or the background. ([#2983](https://github.com/getsentry/sentry-dotnet/pull/2983))
- Android: When capturing unhandled exceptions, the SDK now can automatically attach `LogCat` to the event. You can opt-in via `SentryOptions.Android.LogCatIntegration` and configure `SentryOptions.Android.LogCatMaxLines`. ([#2926](https://github.com/getsentry/sentry-dotnet/pull/2926))
  - Available when targeting `net7.0-android` or later, on API level 23 or later.

#### Native AOT

Native AOT publishing support for .NET 8 has been added to Sentry for the following platforms:

- Windows
- Linux
- macOS
- Mac Catalyst
- iOS

There are some functional differences when publishing Native AOT:

- `StackTraceMode.Enhanced` is ignored because it's not available when publishing Native AOT. The mechanism to generate these enhanced stack traces relies heavily on reflection which isn't compatible with trimming.
- Reflection cannot be leveraged for JSON Serialization and you may need to use `SentryOptions.AddJsonSerializerContext` to supply a serialization context for types that you'd like to send to Sentry (e.g. in the `Span.Context`). ([#2732](https://github.com/getsentry/sentry-dotnet/pull/2732), [#2793](https://github.com/getsentry/sentry-dotnet/pull/2793))
- `Ben.Demystifier` is not available as it only runs in JIT mode.
- WinUI applications: When publishing Native AOT, Sentry isn't able to automatically register an unhandled exception handler because that relies on reflection. You'll need to [register the unhandled event handler manually](https://github.com/getsentry/sentry-dotnet/issues/2778) instead.
- For Azure Functions Workers, when AOT/Trimming is enabled we can't use reflection to read route data from the HttpTrigger so the route name will always be `/api/<FUNCTION_NAME>` ([#2920](https://github.com/getsentry/sentry-dotnet/pull/2920))

### Fixes

- Native integration logging on macOS ([#3079](https://github.com/getsentry/sentry-dotnet/pull/3079))
- The scope transaction is now correctly set for Otel transactions ([#3072](https://github.com/getsentry/sentry-dotnet/pull/3072))
- Fixed an issue with tag values in metrics not being properly serialized ([#3065](https://github.com/getsentry/sentry-dotnet/pull/3065))
- Moved the binding to MAUI events for breadcrumb creation from `WillFinishLaunching` to `FinishedLaunching`. This delays the initial instantiation of `app`. ([#3057](https://github.com/getsentry/sentry-dotnet/pull/3057))
- The SDK no longer adds the `WinUIUnhandledExceptionIntegration` on non-Windows platforms ([#3055](https://github.com/getsentry/sentry-dotnet/pull/3055))
- Stop Sentry for MacCatalyst from creating `default.profraw` in the app bundle using xcodebuild archive to build sentry-cocoa ([#2960](https://github.com/getsentry/sentry-dotnet/pull/2960))
- Workaround a .NET 8 NativeAOT crash on transaction finish. ([#2943](https://github.com/getsentry/sentry-dotnet/pull/2943))
- Reworked automatic breadcrumb creation for MAUI. ([#2900](https://github.com/getsentry/sentry-dotnet/pull/2900))
  - The SDK no longer uses reflection to bind to all public element events. This also fixes issues where the SDK would consume third-party events.
  - Added `CreateElementEventsBreadcrumbs` to the SentryMauiOptions to allow users to opt-in automatic breadcrumb creation for `BindingContextChanged`, `ChildAdded`, `ChildRemoved`, and `ParentChanged` on `Element`.
  - Reduced amount of automatic breadcrumbs by limiting the number of bindings created in `VisualElement`, `Window`, `Shell`, `Page`, and `Button`.
- Fixed Sentry SDK has not been initialized when using ASP.NET Core, Serilog, and OpenTelemetry ([#2911](https://github.com/getsentry/sentry-dotnet/pull/2911))
- Android native symbol upload ([#2876](https://github.com/getsentry/sentry-dotnet/pull/2876))
- `Sentry.Serilog` no longer throws if a disabled DSN is provided when initializing Sentry via the Serilog integration ([#2883](https://github.com/getsentry/sentry-dotnet/pull/2883))
- Don't add WinUI exception integration on mobile platforms ([#2821](https://github.com/getsentry/sentry-dotnet/pull/2821))
- `Transactions` are now getting enriched by the client instead of the hub ([#2838](https://github.com/getsentry/sentry-dotnet/pull/2838))
- Fixed an issue when using the SDK together with OpenTelemetry `1.5.0` and newer where the SDK would create transactions for itself. The fix is backward compatible. ([#3001](https://github.com/getsentry/sentry-dotnet/pull/3001))

### Dependencies

- Upgraded to NLog version 5. ([#2697](https://github.com/getsentry/sentry-dotnet/pull/2697))
- Integrate `sentry-native` as a static library in Native AOT builds to enable symbolication. ([#2704](https://github.com/getsentry/sentry-dotnet/pull/2704))

- Bump Cocoa SDK from v8.16.1 to v8.19.0 ([#2910](https://github.com/getsentry/sentry-dotnet/pull/2910), [#2936](https://github.com/getsentry/sentry-dotnet/pull/2936), [#2972](https://github.com/getsentry/sentry-dotnet/pull/2972), [#3005](https://github.com/getsentry/sentry-dotnet/pull/3005), [#3084](https://github.com/getsentry/sentry-dotnet/pull/3084))
  - [changelog](https://github.com/getsentry/sentry-cocoa/blob/main/CHANGELOG.md#8190)
  - [diff](https://github.com/getsentry/sentry-cocoa/compare/8.16.1...8.19.0)
- Bump Java SDK from v6.34.0 to v7.3.0 ([#2932](https://github.com/getsentry/sentry-dotnet/pull/2932), [#2979](https://github.com/getsentry/sentry-dotnet/pull/2979), [#3049](https://github.com/getsentry/sentry-dotnet/pull/3049), (https://github.com/getsentry/sentry-dotnet/pull/3098))
  - [changelog](https://github.com/getsentry/sentry-java/blob/main/CHANGELOG.md#730)
  - [diff](https://github.com/getsentry/sentry-java/compare/6.34.0...7.3.0)
- Bump Native SDK from v0.6.5 to v0.6.7 ([#2914](https://github.com/getsentry/sentry-dotnet/pull/2914), [#3029](https://github.com/getsentry/sentry-dotnet/pull/3029))
  - [changelog](https://github.com/getsentry/sentry-native/blob/master/CHANGELOG.md#070)
  - [diff](https://github.com/getsentry/sentry-native/compare/0.6.5...0.7.0)
- Bump CLI from v2.21.5 to v2.27.0 ([#2901](https://github.com/getsentry/sentry-dotnet/pull/2901), [#2915](https://github.com/getsentry/sentry-dotnet/pull/2915), [#2956](https://github.com/getsentry/sentry-dotnet/pull/2956), [#2985](https://github.com/getsentry/sentry-dotnet/pull/2985), [#2999](https://github.com/getsentry/sentry-dotnet/pull/2999), [#3012](https://github.com/getsentry/sentry-dotnet/pull/3012), [#3030](https://github.com/getsentry/sentry-dotnet/pull/3030), [#3059](https://github.com/getsentry/sentry-dotnet/pull/3059), [#3062](https://github.com/getsentry/sentry-dotnet/pull/3062), [#3073](https://github.com/getsentry/sentry-dotnet/pull/3073), [#3099](https://github.com/getsentry/sentry-dotnet/pull/3099))
  - [changelog](https://github.com/getsentry/sentry-cli/blob/master/CHANGELOG.md#2270)
  - [diff](https://github.com/getsentry/sentry-cli/compare/2.21.5...2.27.0)

## 3.41.4

### Fixes

- Fixed an issue when using the SDK together with Open Telemetry `1.5.0` and newer where the SDK would create transactions for itself. The fix is backward compatible. ([#3001](https://github.com/getsentry/sentry-dotnet/pull/3001))

## 3.41.3

### Fixes

- Fixed Sentry SDK has not been initialised when using ASP.NET Core, Serilog, and OpenTelemetry ([#2918](https://github.com/getsentry/sentry-dotnet/pull/2918))

## 3.41.2

### Fixes

- The SDK no longer fails to finish sessions while capturing an event. This fixes broken crash-free rates ([#2895](https://github.com/getsentry/sentry-dotnet/pull/2895))
- Ignore UnobservedTaskException for QUIC exceptions. See: https://github.com/dotnet/runtime/issues/80111 ([#2894](https://github.com/getsentry/sentry-dotnet/pull/2894))

### Dependencies

- Bump Cocoa SDK from v8.16.0 to v8.16.1 ([#2891](https://github.com/getsentry/sentry-dotnet/pull/2891))
  - [changelog](https://github.com/getsentry/sentry-cocoa/blob/main/CHANGELOG.md#8161)
  - [diff](https://github.com/getsentry/sentry-cocoa/compare/8.16.0...8.16.1)

## 3.41.1

### Fixes

- `CaptureFailedRequests` and `FailedRequestStatusCodes` are now getting respected by the Cocoa SDK. This is relevant for MAUI apps where requests are getting handled natively. ([#2826](https://github.com/getsentry/sentry-dotnet/issues/2826))
- Added `SentryOptions.AutoRegisterTracing` for users who need to control registration of Sentry's tracing middleware ([#2871](https://github.com/getsentry/sentry-dotnet/pull/2871))

### Dependencies

- Bump Cocoa SDK from v8.15.0 to v8.16.0 ([#2812](https://github.com/getsentry/sentry-dotnet/pull/2812), [#2816](https://github.com/getsentry/sentry-dotnet/pull/2816), [#2882](https://github.com/getsentry/sentry-dotnet/pull/2882))
  - [changelog](https://github.com/getsentry/sentry-cocoa/blob/main/CHANGELOG.md#8160)
  - [diff](https://github.com/getsentry/sentry-cocoa/compare/8.15.0...8.16.0)
- Bump CLI from v2.21.2 to v2.21.5 ([#2811](https://github.com/getsentry/sentry-dotnet/pull/2811), [#2834](https://github.com/getsentry/sentry-dotnet/pull/2834), [#2851](https://github.com/getsentry/sentry-dotnet/pull/2851))
  - [changelog](https://github.com/getsentry/sentry-cli/blob/master/CHANGELOG.md#2215)
  - [diff](https://github.com/getsentry/sentry-cli/compare/2.21.2...2.21.5)
- Bump Java SDK from v6.33.1 to v6.34.0 ([#2874](https://github.com/getsentry/sentry-dotnet/pull/2874))
  - [changelog](https://github.com/getsentry/sentry-java/blob/main/CHANGELOG.md#6340)
  - [diff](https://github.com/getsentry/sentry-java/compare/6.33.1...6.34.0)

## 3.41.0

### Features

- Speed up SDK init ([#2784](https://github.com/getsentry/sentry-dotnet/pull/2784))

### Fixes

- Fixed chaining on the IApplicationBuilder for methods like UseRouting and UseEndpoints ([#2726](https://github.com/getsentry/sentry-dotnet/pull/2726))

### Dependencies

- Bump Cocoa SDK from v8.13.0 to v8.15.0 ([#2722](https://github.com/getsentry/sentry-dotnet/pull/2722), [#2740](https://github.com/getsentry/sentry-dotnet/pull/2740), [#2746](https://github.com/getsentry/sentry-dotnet/pull/2746), [#2801](https://github.com/getsentry/sentry-dotnet/pull/2801))
  - [changelog](https://github.com/getsentry/sentry-cocoa/blob/main/CHANGELOG.md#8150)
  - [diff](https://github.com/getsentry/sentry-cocoa/compare/8.13.0...8.15.0)
- Bump Java SDK from v6.30.0 to v6.33.1 ([#2723](https://github.com/getsentry/sentry-dotnet/pull/2723), [#2741](https://github.com/getsentry/sentry-dotnet/pull/2741), [#2783](https://github.com/getsentry/sentry-dotnet/pull/2783), [#2803](https://github.com/getsentry/sentry-dotnet/pull/2803))
  - [changelog](https://github.com/getsentry/sentry-java/blob/main/CHANGELOG.md#6331)
  - [diff](https://github.com/getsentry/sentry-java/compare/6.30.0...6.33.1)

## 3.40.1

### Fixes

- ISentryUserFactory is now public so users can register their own implementations via DI ([#2719](https://github.com/getsentry/sentry-dotnet/pull/2719))

## 3.40.0

### Obsoletion

- `WithScope` and `WithScopeAsync` have been proven to not work correctly in desktop contexts when using a global scope. They are now deprecated in favor of the overloads of `CaptureEvent`, `CaptureMessage`, and `CaptureException`. Those methods provide a callback to a configurable scope. ([#2677](https://github.com/getsentry/sentry-dotnet/pull/2677))
- `StackFrame.InstructionOffset` has not been used in the SDK and has been ignored on the server for years. ([#2689](https://github.com/getsentry/sentry-dotnet/pull/2689))

### Features

- Release of Azure Functions (Isolated Worker/Out-of-Process) support ([#2686](https://github.com/getsentry/sentry-dotnet/pull/2686))

### Fixes

- Scope is now correctly applied to Transactions when using OpenTelemetry on ASP.NET Core ([#2690](https://github.com/getsentry/sentry-dotnet/pull/2690))

### Dependencies

- Bump CLI from v2.20.7 to v2.21.2 ([#2645](https://github.com/getsentry/sentry-dotnet/pull/2645), [#2647](https://github.com/getsentry/sentry-dotnet/pull/2647), [#2698](https://github.com/getsentry/sentry-dotnet/pull/2698))
  - [changelog](https://github.com/getsentry/sentry-cli/blob/master/CHANGELOG.md#2212)
  - [diff](https://github.com/getsentry/sentry-cli/compare/2.20.7...2.21.2)
- Bump Cocoa SDK from v8.12.0 to v8.13.0 ([#2653](https://github.com/getsentry/sentry-dotnet/pull/2653))
  - [changelog](https://github.com/getsentry/sentry-cocoa/blob/main/CHANGELOG.md#8130)
  - [diff](https://github.com/getsentry/sentry-cocoa/compare/8.12.0...8.13.0)
- Bump Java SDK from v6.29.0 to v6.30.0 ([#2685](https://github.com/getsentry/sentry-dotnet/pull/2685))
  - [changelog](https://github.com/getsentry/sentry-java/blob/main/CHANGELOG.md#6300)
  - [diff](https://github.com/getsentry/sentry-java/compare/6.29.0...6.30.0)

## 3.40.0-beta.0

### Features

- Reduced the memory footprint of `SpanId` by refactoring the ID generation ([#2619](https://github.com/getsentry/sentry-dotnet/pull/2619))
- Reduced the memory footprint of `SpanTracer` by initializing the tags lazily ([#2636](https://github.com/getsentry/sentry-dotnet/pull/2636))
- Added distributed tracing without performance for Azure Function Workers ([#2630](https://github.com/getsentry/sentry-dotnet/pull/2630))
- The SDK now provides and overload of `ContinueTrace` that accepts headers as `string` ([#2601](https://github.com/getsentry/sentry-dotnet/pull/2601))
- Sentry tracing middleware now gets configured automatically ([#2602](https://github.com/getsentry/sentry-dotnet/pull/2602))
- Added memory optimisations for GetLastActiveSpan ([#2642](https://github.com/getsentry/sentry-dotnet/pull/2642))

### Fixes

- Resolved issue identifying users with OpenTelemetry ([#2618](https://github.com/getsentry/sentry-dotnet/pull/2618))

### Azure Functions Beta

- Package name changed from `Sentry.AzureFunctions.Worker` to `Sentry.Azure.Functions.Worker`. Note AzureFunctions now is split by a `.`. ([#2637](https://github.com/getsentry/sentry-dotnet/pull/2637))

### Dependencies

- Bump CLI from v2.20.6 to v2.20.7 ([#2604](https://github.com/getsentry/sentry-dotnet/pull/2604))
  - [changelog](https://github.com/getsentry/sentry-cli/blob/master/CHANGELOG.md#2207)
  - [diff](https://github.com/getsentry/sentry-cli/compare/2.20.6...2.20.7)
- Bump Cocoa SDK from v8.11.0 to v8.12.0 ([#2640](https://github.com/getsentry/sentry-dotnet/pull/2640))
  - [changelog](https://github.com/getsentry/sentry-cocoa/blob/main/CHANGELOG.md#8120)
  - [diff](https://github.com/getsentry/sentry-cocoa/compare/8.11.0...8.12.0)

## 3.39.1

### Fixes

- Added Sentry.AspNet.csproj back to Sentry-CI-Build-macOS.slnf ([#2612](https://github.com/getsentry/sentry-dotnet/pull/2612))

## 3.39.0

### Features

- Added additional `DB` attributes to automatically generated spans like `name` and `provider` ([#2583](https://github.com/getsentry/sentry-dotnet/pull/2583))
- `Hints` now accept attachments provided as a file path via `AddAttachment` method ([#2585](https://github.com/getsentry/sentry-dotnet/pull/2585))

### Fixes

- Resolved an issue where the SDK would throw an exception while attempting to set the DynamicSamplingContext but the context exists already. ([#2592](https://github.com/getsentry/sentry-dotnet/pull/2592))

### Dependencies

- Bump CLI from v2.20.5 to v2.20.6 ([#2590](https://github.com/getsentry/sentry-dotnet/pull/2590))
  - [changelog](https://github.com/getsentry/sentry-cli/blob/master/CHANGELOG.md#2206)
  - [diff](https://github.com/getsentry/sentry-cli/compare/2.20.5...2.20.6)
- Bump Cocoa SDK from v8.10.0 to v8.11.0 ([#2594](https://github.com/getsentry/sentry-dotnet/pull/2594))
  - [changelog](https://github.com/getsentry/sentry-cocoa/blob/main/CHANGELOG.md#8110)
  - [diff](https://github.com/getsentry/sentry-cocoa/compare/8.10.0...8.11.0)
- Bump Java SDK from v6.28.0 to v6.29.0 ([#2599](https://github.com/getsentry/sentry-dotnet/pull/2599))
  - [changelog](https://github.com/getsentry/sentry-java/blob/main/CHANGELOG.md#6290)
  - [diff](https://github.com/getsentry/sentry-java/compare/6.28.0...6.29.0)

## 3.36.0

### Features

- Graphql client ([#2538](https://github.com/getsentry/sentry-dotnet/pull/2538))

### Fixes

- Android: Fix proguard/r8 mapping file upload ([#2574](https://github.com/getsentry/sentry-dotnet/pull/2574))

### Dependencies

- Bump Cocoa SDK from v8.9.5 to v8.10.0 ([#2546](https://github.com/getsentry/sentry-dotnet/pull/2546), [#2550](https://github.com/getsentry/sentry-dotnet/pull/2550))
  - [changelog](https://github.com/getsentry/sentry-cocoa/blob/main/CHANGELOG.md#8100)
  - [diff](https://github.com/getsentry/sentry-cocoa/compare/8.9.5...8.10.0)
- Bump gradle/gradle-build-action from 2.7.0 to 2.7.1 ([#2564](https://github.com/getsentry/sentry-dotnet/pull/2564))
  - [diff](https://github.com/gradle/gradle-build-action/compare/v2.7.0...v2.7.1)

## 3.35.1

### Fixes

- The SDK no longer creates transactions with their start date set to `Jan 01, 001` ([#2544](https://github.com/getsentry/sentry-dotnet/pull/2544))

### Dependencies

- Bump CLI from v2.20.4 to v2.20.5 ([#2539](https://github.com/getsentry/sentry-dotnet/pull/2539))
  - [changelog](https://github.com/getsentry/sentry-cli/blob/master/CHANGELOG.md#2205)
  - [diff](https://github.com/getsentry/sentry-cli/compare/2.20.4...2.20.5)
- Bump Cocoa SDK from v8.9.4 to v8.9.5 ([#2542](https://github.com/getsentry/sentry-dotnet/pull/2542))
  - [changelog](https://github.com/getsentry/sentry-cocoa/blob/main/CHANGELOG.md#895)
  - [diff](https://github.com/getsentry/sentry-cocoa/compare/8.9.4...8.9.5)

## 3.35.0

### Features

- Distributed tracing now works independently of the performance feature. This allows you to connect errors to other Sentry instrumented applications ([#2493](https://github.com/getsentry/sentry-dotnet/pull/2493))
- Added Sampling Decision to Trace Envelope Header ([#2495](https://github.com/getsentry/sentry-dotnet/pull/2495))
- Add MinimumEventLevel to Sentry.Log4Net and convert events below it to breadcrumbs ([#2505](https://github.com/getsentry/sentry-dotnet/pull/2505))
- Support transaction finishing automatically with 'idle timeout' (#2452)

### Fixes

- Fixed baggage propagation when an exception is thrown from middleware ([#2487](https://github.com/getsentry/sentry-dotnet/pull/2487))
- Fix Durable Functions preventing orchestrators from completing ([#2491](https://github.com/getsentry/sentry-dotnet/pull/2491))
- Re-enable HubTests.FlushOnDispose_SendsEnvelope ([#2492](https://github.com/getsentry/sentry-dotnet/pull/2492))
- Fixed SDK not sending exceptions via Blazor WebAssembly due to a `PlatformNotSupportedException` ([#2506](https://github.com/getsentry/sentry-dotnet/pull/2506))
- Align SDK with docs regarding session update for dropped events ([#2496](https://github.com/getsentry/sentry-dotnet/pull/2496))
- Introduced `HttpMessageHandler` in favor of the now deprecated `HttpClientHandler` on the options. This allows the SDK to support NSUrlSessionHandler on iOS ([#2503](https://github.com/getsentry/sentry-dotnet/pull/2503))
- Using `Activity.RecordException` now correctly updates the error status of OpenTelemetry Spans ([#2515](https://github.com/getsentry/sentry-dotnet/pull/2515))
- Fixed Transaction name not reporting correctly when using UseExceptionHandler ([#2511](https://github.com/getsentry/sentry-dotnet/pull/2511))
- log4net logging Level.All now maps to SentryLevel.Debug ([#2522](<[url](https://github.com/getsentry/sentry-dotnet/pull/2522)>))

### Dependencies

- Bump Java SDK from v6.25.1 to v6.28.0 ([#2484](https://github.com/getsentry/sentry-dotnet/pull/2484), [#2498](https://github.com/getsentry/sentry-dotnet/pull/2498), [#2517](https://github.com/getsentry/sentry-dotnet/pull/2517), [#2533](https://github.com/getsentry/sentry-dotnet/pull/2533))
  - [changelog](https://github.com/getsentry/sentry-java/blob/main/CHANGELOG.md#6280)
  - [diff](https://github.com/getsentry/sentry-java/compare/6.25.1...6.28.0)
- Bump CLI from v2.19.4 to v2.20.4 ([#2509](https://github.com/getsentry/sentry-dotnet/pull/2509), [#2518](https://github.com/getsentry/sentry-dotnet/pull/2518), [#2527](https://github.com/getsentry/sentry-dotnet/pull/2527), [#2530](https://github.com/getsentry/sentry-dotnet/pull/2530))
  - [changelog](https://github.com/getsentry/sentry-cli/blob/master/CHANGELOG.md#2204)
  - [diff](https://github.com/getsentry/sentry-cli/compare/2.19.4...2.20.4)
- Bump Cocoa SDK from v8.8.0 to v8.9.4 ([#2479](https://github.com/getsentry/sentry-dotnet/pull/2479), [#2483](https://github.com/getsentry/sentry-dotnet/pull/2483), [#2500](https://github.com/getsentry/sentry-dotnet/pull/2500), [#2510](https://github.com/getsentry/sentry-dotnet/pull/2510), [#2531](https://github.com/getsentry/sentry-dotnet/pull/2531))
  - [changelog](https://github.com/getsentry/sentry-cocoa/blob/main/CHANGELOG.md#894)
  - [diff](https://github.com/getsentry/sentry-cocoa/compare/8.8.0...8.9.4)

## 3.34.0

### Features

- OpenTelemetry Support ([#2453](https://github.com/getsentry/sentry-dotnet/pull/2453))
- Added a MSBuild property `SentryUploadAndroidProguardMapping` to automatically upload the Proguard mapping file when targeting Android ([#2455](https://github.com/getsentry/sentry-dotnet/pull/2455))
- Symbolication for Single File Apps ([#2425](https://github.com/getsentry/sentry-dotnet/pull/2425))
- Add binding to `SwiftAsyncStacktraces` on iOS ([#2436](https://github.com/getsentry/sentry-dotnet/pull/2436))

### Fixes

- Builds targeting Android with `r8` enabled no longer crash during SDK init. The package now contains the required proguard rules ([#2450](https://github.com/getsentry/sentry-dotnet/pull/2450))
- Fix Sentry logger options for MAUI and Azure Functions ([#2423](https://github.com/getsentry/sentry-dotnet/pull/2423))

### Dependencies

- Bump Cocoa SDK from v8.7.3 to v8.8.0 ([#2427](https://github.com/getsentry/sentry-dotnet/pull/2427), [#2430](https://github.com/getsentry/sentry-dotnet/pull/2430))
  - [changelog](https://github.com/getsentry/sentry-cocoa/blob/main/CHANGELOG.md#880)
  - [diff](https://github.com/getsentry/sentry-cocoa/compare/8.7.3...8.8.0)
- Bump CLI from v2.18.1 to v2.19.4 ([#2428](https://github.com/getsentry/sentry-dotnet/pull/2428), [#2431](https://github.com/getsentry/sentry-dotnet/pull/2431), [#2451](https://github.com/getsentry/sentry-dotnet/pull/2451), [#2454](https://github.com/getsentry/sentry-dotnet/pull/2454))
  - [changelog](https://github.com/getsentry/sentry-cli/blob/master/CHANGELOG.md#2194)
  - [diff](https://github.com/getsentry/sentry-cli/compare/2.18.1...2.19.4)
- Bump Java SDK from v6.22.0 to v6.25.1 ([#2429](https://github.com/getsentry/sentry-dotnet/pull/2429), [#2440](https://github.com/getsentry/sentry-dotnet/pull/2440), [#2458](https://github.com/getsentry/sentry-dotnet/pull/2458), [#2476](https://github.com/getsentry/sentry-dotnet/pull/2476))
  - [changelog](https://github.com/getsentry/sentry-java/blob/main/CHANGELOG.md#6251)
  - [diff](https://github.com/getsentry/sentry-java/compare/6.22.0...6.25.1)

## 3.33.1

### Fixes

- SentryHttpMessageHandler added when AddHttpClient is before UseSentry ([#2390](https://github.com/getsentry/sentry-dotnet/pull/2390))
- Set the native sdk name for Android ([#2389](https://github.com/getsentry/sentry-dotnet/pull/2389))
- Fix db connection spans not finishing ([#2398](https://github.com/getsentry/sentry-dotnet/pull/2398))
- Various .NET MAUI fixes / improvements ([#2403](https://github.com/getsentry/sentry-dotnet/pull/2403))
  - The battery level was being reported incorrectly due to percentage multiplier.
  - The device architecture (x64, arm64, etc.) is now reported
  - On Windows, the OS type is now reported as "Windows" instead of "WinUI". Additionally, the OS display version (ex, "22H2") is now included.
  - `UIKit`, `ABI.Microsoft` and `WinRT` frames are now marked "system" instead of "in app".
- Reduce debug files uploaded ([#2404](https://github.com/getsentry/sentry-dotnet/pull/2404))
- Fix system frames being marked as "in-app" ([#2408](https://github.com/getsentry/sentry-dotnet/pull/2408))
  - NOTE: This important fix corrects a value that is used during issue grouping, so you may receive new alerts for existing issues after deploying this update.
- DB Connection spans presented poorly ([#2409](https://github.com/getsentry/sentry-dotnet/pull/2409))
- Populate scope's Cookies property ([#2411](https://github.com/getsentry/sentry-dotnet/pull/2411))
- Fix UWP GateKeeper errors ([#2415](https://github.com/getsentry/sentry-dotnet/pull/2415))
- Fix sql client db name ([#2418](https://github.com/getsentry/sentry-dotnet/pull/2418))

### Dependencies

- Bump Cocoa SDK from v8.7.2 to v8.7.3 ([#2394](https://github.com/getsentry/sentry-dotnet/pull/2394))
  - [changelog](https://github.com/getsentry/sentry-cocoa/blob/main/CHANGELOG.md#873)
  - [diff](https://github.com/getsentry/sentry-cocoa/compare/8.7.2...8.7.3)
- Bump Java SDK from v6.19.1 to v6.22.0 ([#2395](https://github.com/getsentry/sentry-dotnet/pull/2395), [#2405](https://github.com/getsentry/sentry-dotnet/pull/2405), [#2417](https://github.com/getsentry/sentry-dotnet/pull/2417))
  - [changelog](https://github.com/getsentry/sentry-java/blob/main/CHANGELOG.md#6220)
  - [diff](https://github.com/getsentry/sentry-java/compare/6.19.1...6.22.0)

## 3.33.0

### Features

- .NET SDK changes for exception groups ([#2287](https://github.com/getsentry/sentry-dotnet/pull/2287))
  - This changes how `AggregateException` is handled. Instead of filtering them out client-side, the SDK marks them as an "exception group",
    and adds includes data that represents the hierarchical structure of inner exceptions. Sentry now recognizes this server-side,
    improving the accuracy of the issue detail page.
  - Accordingly, the `KeepAggregateException` option is now obsolete and does nothing. Please remove any usages of `KeepAggregateException`.
  - NOTE: If running Self-Hosted Sentry, you should wait to adopt this SDK update until after updating to the 23.6.0 (est. June 2023) release of Sentry.
    The effect of updating the SDK early will be as if `KeepAggregateException = true` was set. That will not break anything, but may affect issue grouping and alerts.

### Fixes

- Status messages when uploading symbols or sources are improved. ([#2307](https://github.com/getsentry/sentry-dotnet/issues/2307))

### Dependencies

- Bump CLI from v2.18.0 to v2.18.1 ([#2386](https://github.com/getsentry/sentry-dotnet/pull/2386))
  - [changelog](https://github.com/getsentry/sentry-cli/blob/master/CHANGELOG.md#2181)
  - [diff](https://github.com/getsentry/sentry-cli/compare/2.18.0...2.18.1)

## 3.32.0

### Features

- Azure Functions (Isolated Worker/Out-of-Process) support ([#2346](https://github.com/getsentry/sentry-dotnet/pull/2346))

  - Initial `beta.1` release. Please give it a try and let us know how it goes!
  - Documentation is TBD. For now, see `/samples/Sentry.Samples.Azure.Functions.Worker`.

- Add `Hint` support ([#2351](https://github.com/getsentry/sentry-dotnet/pull/2351))

  - Currently, this allows you to manipulate attachments in the various "before" event delegates.
  - Hints can also be used in event and transaction processors by implementing `ISentryEventProcessorWithHint` or `ISentryTransactionProcessorWithHint`, instead of `ISentryEventProcessor` or `ISentryTransactionProcessor`.
  - Note: Obsoletes the `BeforeSend`, `BeforeSendTransaction`, and `BeforeBreadcrumb` properties on the `SentryOptions` class. They have been replaced with `SetBeforeSend`, `SetBeforeSendTransaction`, and `SetBeforeBreadcrumb` respectively. Each one provides overloads both with and without a `Hint` object.

- Allow setting the active span on the scope ([#2364](https://github.com/getsentry/sentry-dotnet/pull/2364))

  - Note: Obsoletes the `Scope.GetSpan` method in favor of a `Scope.Span` property (which now has a setter as well).

- Remove authority from URLs sent to Sentry ([#2365](https://github.com/getsentry/sentry-dotnet/pull/2365))
- Add tag filters to `SentryOptions` ([#2367](https://github.com/getsentry/sentry-dotnet/pull/2367))

### Fixes

- Fix `EnableTracing` option conflict with `TracesSampleRate` ([#2368](https://github.com/getsentry/sentry-dotnet/pull/2368))

  - NOTE: This is a potentially breaking change, as the `TracesSampleRate` property has been made nullable.
    Though extremely uncommon, if you are _retrieving_ the `TracesSampleRate` property for some reason, you will need to account for nulls.
    However, there is no change to the behavior or _typical_ usage of either of these properties.

- CachedTransport gracefully handles malformed envelopes during processing ([#2371](https://github.com/getsentry/sentry-dotnet/pull/2371))
- Remove extraneous iOS simulator resources when building MAUI apps using Visual Studio "Hot Restart" mode, to avoid hitting Windows max path ([#2384](https://github.com/getsentry/sentry-dotnet/pull/2384))

### Dependencies

- Bump Cocoa SDK from v8.6.0 to v8.7.1 ([#2359](https://github.com/getsentry/sentry-dotnet/pull/2359), [#2370](https://github.com/getsentry/sentry-dotnet/pull/2370))
  - [changelog](https://github.com/getsentry/sentry-cocoa/blob/main/CHANGELOG.md#871)
  - [diff](https://github.com/getsentry/sentry-cocoa/compare/8.6.0...8.7.1)
- Bump Java SDK from v6.18.1 to v6.19.1 ([#2374](https://github.com/getsentry/sentry-dotnet/pull/2374), [#2381](https://github.com/getsentry/sentry-dotnet/pull/2381))
  - [changelog](https://github.com/getsentry/sentry-java/blob/main/CHANGELOG.md#6191)
  - [diff](https://github.com/getsentry/sentry-java/compare/6.18.1...6.19.1)
- Bump Cocoa SDK from v8.6.0 to v8.7.2 ([#2359](https://github.com/getsentry/sentry-dotnet/pull/2359), [#2370](https://github.com/getsentry/sentry-dotnet/pull/2370), [#2375](https://github.com/getsentry/sentry-dotnet/pull/2375))
  - [changelog](https://github.com/getsentry/sentry-cocoa/blob/main/CHANGELOG.md#872)
  - [diff](https://github.com/getsentry/sentry-cocoa/compare/8.6.0...8.7.2)
- Bump CLI from v2.17.5 to v2.18.0 ([#2380](https://github.com/getsentry/sentry-dotnet/pull/2380))
  - [changelog](https://github.com/getsentry/sentry-cli/blob/master/CHANGELOG.md#2180)
  - [diff](https://github.com/getsentry/sentry-cli/compare/2.17.5...2.18.0)

## 3.31.0

### Features

- Initial work to support profiling in a future release. ([#2206](https://github.com/getsentry/sentry-dotnet/pull/2206))
- Create a Sentry event for failed HTTP requests ([#2320](https://github.com/getsentry/sentry-dotnet/pull/2320))
- Improve `WithScope` and add `WithScopeAsync` ([#2303](https://github.com/getsentry/sentry-dotnet/pull/2303)) ([#2309](https://github.com/getsentry/sentry-dotnet/pull/2309))
- Build .NET Standard 2.1 for Unity ([#2328](https://github.com/getsentry/sentry-dotnet/pull/2328))
- Add `RemoveExceptionFilter`, `RemoveEventProcessor` and `RemoveTransactionProcessor` extension methods on `SentryOptions` ([#2331](https://github.com/getsentry/sentry-dotnet/pull/2331))
- Include Dynamic Sampling Context with error events, when there's a transaction ([#2332](https://github.com/getsentry/sentry-dotnet/pull/2332))

### Fixes

- Buffer payloads asynchronously when appropriate ([#2297](https://github.com/getsentry/sentry-dotnet/pull/2297))
- Restore `System.Reflection.Metadata` dependency for .NET Core 3 ([#2302](https://github.com/getsentry/sentry-dotnet/pull/2302))
- Capture open transactions on disabled hubs ([#2319](https://github.com/getsentry/sentry-dotnet/pull/2319))
- Remove session breadcrumbs ([#2333](https://github.com/getsentry/sentry-dotnet/pull/2333))
- Support synchronous `HttpClient.Send` in `SentryHttpMessageHandler` ([#2336](https://github.com/getsentry/sentry-dotnet/pull/2336))
- Fix ASP.NET Core issue with missing context when using capture methods that configure scope ([#2339](https://github.com/getsentry/sentry-dotnet/pull/2339))
- Improve debug file upload handling ([#2349](https://github.com/getsentry/sentry-dotnet/pull/2349))

### Dependencies

- Bump CLI from v2.17.0 to v2.17.5 ([#2298](https://github.com/getsentry/sentry-dotnet/pull/2298), [#2318](https://github.com/getsentry/sentry-dotnet/pull/2318), [#2321](https://github.com/getsentry/sentry-dotnet/pull/2321), [#2345](https://github.com/getsentry/sentry-dotnet/pull/2345))
  - [changelog](https://github.com/getsentry/sentry-cli/blob/master/CHANGELOG.md#2175)
  - [diff](https://github.com/getsentry/sentry-cli/compare/2.17.0...2.17.5)
- Bump Cocoa SDK from v8.4.0 to v8.6.0 ([#2310](https://github.com/getsentry/sentry-dotnet/pull/2310), [#2344](https://github.com/getsentry/sentry-dotnet/pull/2344))
  - [changelog](https://github.com/getsentry/sentry-cocoa/blob/main/CHANGELOG.md#860)
  - [diff](https://github.com/getsentry/sentry-cocoa/compare/8.4.0...8.6.0)
- Bump Java SDK from v6.17.0 to v6.18.1 ([#2338](https://github.com/getsentry/sentry-dotnet/pull/2338), [#2343](https://github.com/getsentry/sentry-dotnet/pull/2343))
  - [changelog](https://github.com/getsentry/sentry-java/blob/main/CHANGELOG.md#6181)
  - [diff](https://github.com/getsentry/sentry-java/compare/6.17.0...6.18.1)

## 3.30.0

### Features

- Add `FileDiagnosticLogger` to assist with debugging the SDK ([#2242](https://github.com/getsentry/sentry-dotnet/pull/2242))
- Attach stack trace when events have captured an exception without a stack trace ([#2266](https://github.com/getsentry/sentry-dotnet/pull/2266))
- Add `Scope.Clear` and `Scope.ClearBreadcrumbs` methods ([#2284](https://github.com/getsentry/sentry-dotnet/pull/2284))
- Improvements to exception mechanism data ([#2294](https://github.com/getsentry/sentry-dotnet/pull/2294))

### Fixes

- Normalize StackFrame in-app resolution for modules & function prefixes ([#2234](https://github.com/getsentry/sentry-dotnet/pull/2234))
- Calling `AddAspNet` more than once should not block all errors from being sent ([#2253](https://github.com/getsentry/sentry-dotnet/pull/2253))
- Fix Sentry CLI arguments when using custom URL or auth token parameters ([#2259](https://github.com/getsentry/sentry-dotnet/pull/2259))
- Sentry.AspNetCore fix transaction name when path base is used and route starts with a slash ([#2265](https://github.com/getsentry/sentry-dotnet/pull/2265))
- Fix Baggage header parsing in ASP.NET (Framework) ([#2293](https://github.com/getsentry/sentry-dotnet/pull/2293))

### Dependencies

- Bump Cocoa SDK from v8.3.0 to v8.4.0 ([#2237](https://github.com/getsentry/sentry-dotnet/pull/2237), [#2248](https://github.com/getsentry/sentry-dotnet/pull/2248), [#2251](https://github.com/getsentry/sentry-dotnet/pull/2251), [#2285](https://github.com/getsentry/sentry-dotnet/pull/2285))

  - [changelog](https://github.com/getsentry/sentry-cocoa/blob/main/CHANGELOG.md#840)
  - [diff](https://github.com/getsentry/sentry-cocoa/compare/8.3.0...8.4.0)

- Bump CLI from v2.14.4 to v2.17.0 ([#2238](https://github.com/getsentry/sentry-dotnet/pull/2238), [#2244](https://github.com/getsentry/sentry-dotnet/pull/2244), [#2252](https://github.com/getsentry/sentry-dotnet/pull/2252), [#2264](https://github.com/getsentry/sentry-dotnet/pull/2264), [#2292](https://github.com/getsentry/sentry-dotnet/pull/2292))

  - [changelog](https://github.com/getsentry/sentry-cli/blob/master/CHANGELOG.md#2170)
  - [diff](https://github.com/getsentry/sentry-cli/compare/2.14.4...2.17.0)

- Bump Java SDK from v6.15.0 to v6.17.0 ([#2243](https://github.com/getsentry/sentry-dotnet/pull/2243), [#2277](https://github.com/getsentry/sentry-dotnet/pull/2277))
  - [changelog](https://github.com/getsentry/sentry-java/blob/main/CHANGELOG.md#6170)
  - [diff](https://github.com/getsentry/sentry-java/compare/6.15.0...6.17.0)

## 3.29.1

### Fixes

- Get debug image for Full PDB format on Windows ([#2222](https://github.com/getsentry/sentry-dotnet/pull/2222))
- Fix debug files not uploading for `packages.config` nuget ([#2224](https://github.com/getsentry/sentry-dotnet/pull/2224))

### Dependencies

- Bump Cocoa SDK from v8.2.0 to v8.3.0 ([#2220](https://github.com/getsentry/sentry-dotnet/pull/2220))
  - [changelog](https://github.com/getsentry/sentry-cocoa/blob/main/CHANGELOG.md#830)
  - [diff](https://github.com/getsentry/sentry-cocoa/compare/8.2.0...8.3.0)

## 3.29.0

**Notice:** The `<SentryUploadSymbols>` MSBuild property previously defaulted to `true` for projects compiled in `Release` configuration.
It is now `false` by default. To continue uploading symbols, you must opt-in by setting it to `true`.
See the [MSBuild Setup](https://docs.sentry.io/platforms/dotnet/configuration/msbuild/) docs for further details.

### Features

- Added basic functionality to support `View Hierarchy` ([#2163](https://github.com/getsentry/sentry-dotnet/pull/2163))
- Allow `SentryUploadSources` to work even when not uploading symbols ([#2197](https://github.com/getsentry/sentry-dotnet/pull/2197))
- Add support for `BeforeSendTransaction` ([#2188](https://github.com/getsentry/sentry-dotnet/pull/2188))
- Add `EnableTracing` option to simplify enabling tracing ([#2201](https://github.com/getsentry/sentry-dotnet/pull/2201))
- Make `SentryUploadSymbols` strictly opt-in ([#2216](https://github.com/getsentry/sentry-dotnet/pull/2216))

### Fixes

- Fix assembly not found on Android in Debug configuration ([#2175](https://github.com/getsentry/sentry-dotnet/pull/2175))
- Fix context object with circular reference prevents event from being sent ([#2210](https://github.com/getsentry/sentry-dotnet/pull/2210))

### Dependencies

- Bump Java SDK from v6.13.1 to v6.15.0 ([#2185](https://github.com/getsentry/sentry-dotnet/pull/2185), [#2207](https://github.com/getsentry/sentry-dotnet/pull/2207))
  - [changelog](https://github.com/getsentry/sentry-java/blob/main/CHANGELOG.md#6150)
  - [diff](https://github.com/getsentry/sentry-java/compare/6.13.1...6.15.0)
- Bump CLI from v2.12.0 to v2.14.4 ([#2187](https://github.com/getsentry/sentry-dotnet/pull/2187), [#2215](https://github.com/getsentry/sentry-dotnet/pull/2215))
  - [changelog](https://github.com/getsentry/sentry-cli/blob/master/CHANGELOG.md#2144)
  - [diff](https://github.com/getsentry/sentry-cli/compare/2.12.0...2.14.4)
- Bump Java SDK from v6.13.1 to v6.14.0 ([#2185](https://github.com/getsentry/sentry-dotnet/pull/2185))
  - [changelog](https://github.com/getsentry/sentry-java/blob/main/CHANGELOG.md#6140)
  - [diff](https://github.com/getsentry/sentry-java/compare/6.13.1...6.14.0)
- Bump CLI from v2.12.0 to v2.14.3 ([#2187](https://github.com/getsentry/sentry-dotnet/pull/2187), [#2208](https://github.com/getsentry/sentry-dotnet/pull/2208))
  - [changelog](https://github.com/getsentry/sentry-cli/blob/master/CHANGELOG.md#2143)
  - [diff](https://github.com/getsentry/sentry-cli/compare/2.12.0...2.14.3)
- Bump Cocoa SDK from v7.31.5 to v8.2.0 ([#2203](https://github.com/getsentry/sentry-dotnet/pull/2203))
  - [changelog](https://github.com/getsentry/sentry-cocoa/blob/main/CHANGELOG.md#820)
  - [diff](https://github.com/getsentry/sentry-cocoa/compare/7.31.5...8.2.0)

## 3.28.1

### Fixes

- Fix MAUI missing breadcrumbs for lifecycle and UI events ([#2170](https://github.com/getsentry/sentry-dotnet/pull/2170))
- Fix hybrid sdk names ([#2171](https://github.com/getsentry/sentry-dotnet/pull/2171))
- Fix ASP.NET sdk name ([#2172](https://github.com/getsentry/sentry-dotnet/pull/2172))

## 3.28.0

### Features

- Added `instruction_addr_adjustment` attribute to SentryStackTrace ([#2151](https://github.com/getsentry/sentry-dotnet/pull/2151))

### Fixes

- Workaround Visual Studio "Pair to Mac" issue (on Windows), and Update bundled Cocoa SDK to version 7.31.5 ([#2164](https://github.com/getsentry/sentry-dotnet/pull/2164))
- Sentry SDK assemblies no longer have PDBs embedded. Debug symbols are uploaded to `nuget.org` as `snupkg` packages ([#2166](https://github.com/getsentry/sentry-dotnet/pull/2166))

### Dependencies

- Bump Java SDK from v6.13.0 to v6.13.1 ([#2168](https://github.com/getsentry/sentry-dotnet/pull/2168))
  - [changelog](https://github.com/getsentry/sentry-java/blob/main/CHANGELOG.md#6131)
  - [diff](https://github.com/getsentry/sentry-java/compare/6.13.0...6.13.1)

## 3.27.1

### Fixes

- Fix Sentry CLI MSBuild for Xamarin and NetFX ([#2154](https://github.com/getsentry/sentry-dotnet/pull/2154))
- Log aborted HTTP requests as debug instead of error ([#2155](https://github.com/getsentry/sentry-dotnet/pull/2155))

## 3.27.0

### Features

- Publish `Sentry.Android.AssemblyReader` as a separate nuget package (for reuse by `Sentry.Xamarin`) ([#2127](https://github.com/getsentry/sentry-dotnet/pull/2127))
- Improvements for Sentry CLI integration ([#2145](https://github.com/getsentry/sentry-dotnet/pull/2145))
- Update bundled Android SDK to version 6.13.0 ([#2147](https://github.com/getsentry/sentry-dotnet/pull/2147))

## 3.26.2

### Fixes

- Fix Sentry CLI integration on Windows ([#2123](https://github.com/getsentry/sentry-dotnet/pull/2123)) ([#2124](https://github.com/getsentry/sentry-dotnet/pull/2124))

## 3.26.1

### Fixes

- Fix issue with Sentry CLI msbuild properties ([#2119](https://github.com/getsentry/sentry-dotnet/pull/2119))

## 3.26.0

### Features

- Use Sentry CLI after build to upload symbols ([#2107](https://github.com/getsentry/sentry-dotnet/pull/2107))

### Fixes

- Logging info instead of warning when skipping debug images ([#2101](https://github.com/getsentry/sentry-dotnet/pull/2101))
- Fix unhandled exception not captured when hub disabled ([#2103](https://github.com/getsentry/sentry-dotnet/pull/2103))
- Fix Android support for Portable PDB format when app uses split APKs ([#2108](https://github.com/getsentry/sentry-dotnet/pull/2108))
- Fix session ending as crashed for unobserved task exceptions ([#2112](https://github.com/getsentry/sentry-dotnet/pull/2112))
- Set absolute path when stripping project path on stack frame ([#2117](https://github.com/getsentry/sentry-dotnet/pull/2117))

## 3.25.0

### Features

- Add support for Portable PDB format ([#2050](https://github.com/getsentry/sentry-dotnet/pull/2050))
- Update bundled Android SDK to version 6.10.0([#2095](https://github.com/getsentry/sentry-dotnet/pull/2095))
- Update bundled Cocoa SDK to version 7.31.4 ([#2096](https://github.com/getsentry/sentry-dotnet/pull/2096))

### Fixes

- Fix db warnings caused by transaction sampled out ([#2097](https://github.com/getsentry/sentry-dotnet/pull/2097))

## 3.24.1

### Fixes

- Fix missing stack trace on UnobservedTaskException ([#2067](https://github.com/getsentry/sentry-dotnet/pull/2067))
- Fix warning caused by db connection span closed prematurely ([#2068](https://github.com/getsentry/sentry-dotnet/pull/2068))
- Attach db connections to child spans correctly ([#2071](https://github.com/getsentry/sentry-dotnet/pull/2071))
- Improve MAUI event bindings ([#2089](https://github.com/getsentry/sentry-dotnet/pull/2089))

## 3.24.0

### Features

- Simplify API for flushing events ([#2030](https://github.com/getsentry/sentry-dotnet/pull/2030))
- Update bundled Cocoa SDK to version 7.31.1 ([#2053](https://github.com/getsentry/sentry-dotnet/pull/2053))
- Update bundled Android SDK to version 6.7.1 ([#2058](https://github.com/getsentry/sentry-dotnet/pull/2058))

### Fixes

- Update unobserved task exception integration ([#2034](https://github.com/getsentry/sentry-dotnet/pull/2034))
- Fix trace propagation targets setter ([#2035](https://github.com/getsentry/sentry-dotnet/pull/2035))
- Fix DiagnosticSource integration disabled incorrectly with TracesSampler ([#2039](https://github.com/getsentry/sentry-dotnet/pull/2039))
- Update transitive dependencies to resolve security warnings ([#2045](https://github.com/getsentry/sentry-dotnet/pull/2045))
- Fix issue with Hot Restart for iOS ([#2047](https://github.com/getsentry/sentry-dotnet/pull/2047))
- Fix `CacheDirectoryPath` option on MAUI ([#2055](https://github.com/getsentry/sentry-dotnet/pull/2055))

## 3.23.1

### Fixes

- Fix concurrency bug in caching transport ([#2026](https://github.com/getsentry/sentry-dotnet/pull/2026))

## 3.23.0

### Features

- Update bundled Android SDK to version 6.5.0 ([#1984](https://github.com/getsentry/sentry-dotnet/pull/1984))
- Update bundled Cocoa SDK to version 7.28.0 ([#1988](https://github.com/getsentry/sentry-dotnet/pull/1988))
- Allow custom processors to be added as a scoped dependency ([#1979](https://github.com/getsentry/sentry-dotnet/pull/1979))
- Support DI for custom transaction processors ([#1993](https://github.com/getsentry/sentry-dotnet/pull/1993))
- Mark Transaction as aborted when unhandled exception occurs ([#1996](https://github.com/getsentry/sentry-dotnet/pull/1996))
- Build Windows and Tizen targets for `Sentry.Maui` ([#2005](https://github.com/getsentry/sentry-dotnet/pull/2005))
- Add Custom Measurements API ([#2013](https://github.com/getsentry/sentry-dotnet/pull/2013))
- Add `ISpan.GetTransaction` convenience method ([#2014](https://github.com/getsentry/sentry-dotnet/pull/2014))

### Fixes

- Split Android and Cocoa bindings into separate projects ([#1983](https://github.com/getsentry/sentry-dotnet/pull/1983))
  - NuGet package `Sentry` now depends on `Sentry.Bindings.Android` for `net6.0-android` targets.
  - NuGet package `Sentry` now depends on `Sentry.Bindings.Cocoa` for `net6.0-ios` and `net6.0-maccatalyst` targets.
- Exclude EF error message from logging ([#1980](https://github.com/getsentry/sentry-dotnet/pull/1980))
- Ensure logs with lower levels are captured by `Sentry.Extensions.Logging` ([#1992](https://github.com/getsentry/sentry-dotnet/pull/1992))
- Fix bug with pre-formatted strings passed to diagnostic loggers ([#2004](https://github.com/getsentry/sentry-dotnet/pull/2004))
- Fix DI issue by binding to MAUI using lifecycle events ([#2006](https://github.com/getsentry/sentry-dotnet/pull/2006))
- Unhide `SentryEvent.Exception` ([#2011](https://github.com/getsentry/sentry-dotnet/pull/2011))
- Bump `Google.Cloud.Functions.Hosting` to version 1.1.0 ([#2015](https://github.com/getsentry/sentry-dotnet/pull/2015))
- Fix default host issue for the Sentry Tunnel middleware ([#2019](https://github.com/getsentry/sentry-dotnet/pull/2019))

## 3.22.0

### Features

- `SentryOptions.AttachStackTrace` is now enabled by default. ([#1907](https://github.com/getsentry/sentry-dotnet/pull/1907))
- Update Sentry Android SDK to version 6.4.1 ([#1911](https://github.com/getsentry/sentry-dotnet/pull/1911))
- Update Sentry Cocoa SDK to version 7.24.1 ([#1912](https://github.com/getsentry/sentry-dotnet/pull/1912))
- Add `TransactionNameSource` annotation ([#1910](https://github.com/getsentry/sentry-dotnet/pull/1910))
- Use URL path in transaction names instead of "Unknown Route" ([#1919](https://github.com/getsentry/sentry-dotnet/pull/1919))
  - NOTE: This change effectively ungroups transactions that were previously grouped together under "Unkown Route".
- Add `User.Segment` property ([#1920](https://github.com/getsentry/sentry-dotnet/pull/1920))
- Add support for custom `JsonConverter`s ([#1934](https://github.com/getsentry/sentry-dotnet/pull/1934))
- Support more types for message template tags in SentryLogger ([#1945](https://github.com/getsentry/sentry-dotnet/pull/1945))
- Support Dynamic Sampling ([#1953](https://github.com/getsentry/sentry-dotnet/pull/1953))

### Fixes

- Reduce lock contention when sampling ([#1915](https://github.com/getsentry/sentry-dotnet/pull/1915))
- Dont send transaction for OPTIONS web request ([#1921](https://github.com/getsentry/sentry-dotnet/pull/1921))
- Fix missing details when aggregate exception is filtered out ([#1922](https://github.com/getsentry/sentry-dotnet/pull/1922))
- Exception filters should consider child exceptions of an `AggregateException` ([#1924](https://github.com/getsentry/sentry-dotnet/pull/1924))
- Add Blazor WASM detection to set IsGlobalModeEnabled to true ([#1931](https://github.com/getsentry/sentry-dotnet/pull/1931))
- Respect Transaction.IsSampled in SqlListener ([#1933](https://github.com/getsentry/sentry-dotnet/pull/1933))
- Ignore null Context values ([#1942](https://github.com/getsentry/sentry-dotnet/pull/1942))
- Tags should not differ based on current culture ([#1949](https://github.com/getsentry/sentry-dotnet/pull/1949))
- Always recalculate payload length ([#1957](https://github.com/getsentry/sentry-dotnet/pull/1957))
- Fix issues with envelope deserialization ([#1965](https://github.com/getsentry/sentry-dotnet/pull/1965))
- Set default trace status to `ok` instead of `unknown_error` ([#1970](https://github.com/getsentry/sentry-dotnet/pull/1970))
- Fix reported error count on a crashed session update ([#1972](https://github.com/getsentry/sentry-dotnet/pull/1972))

## 3.21.0

Includes Sentry.Maui Preview 3

### Features

- Add ISentryTransactionProcessor ([#1862](https://github.com/getsentry/sentry-dotnet/pull/1862))
- Added 'integrations' to SdkVersion ([#1820](https://github.com/getsentry/sentry-dotnet/pull/1820))
- Updated Sentry Android SDK to version 6.3.0 ([#1826](https://github.com/getsentry/sentry-dotnet/pull/1826))
- Add the Sentry iOS SDK ([#1829](https://github.com/getsentry/sentry-dotnet/pull/1829))
- Enable Scope Sync for iOS ([#1834](https://github.com/getsentry/sentry-dotnet/pull/1834))
- Add API for deliberately crashing an app ([#1842](https://github.com/getsentry/sentry-dotnet/pull/1842))
- Add Mac Catalyst target ([#1848](https://github.com/getsentry/sentry-dotnet/pull/1848))
- Add `Distribution` properties ([#1851](https://github.com/getsentry/sentry-dotnet/pull/1851))
- Add and configure options for the iOS SDK ([#1849](https://github.com/getsentry/sentry-dotnet/pull/1849))
- Set default `Release` and `Distribution` for iOS and Android ([#1856](https://github.com/getsentry/sentry-dotnet/pull/1856))
- Apply WinUI 3 exception handler in Sentry core ([#1863](https://github.com/getsentry/sentry-dotnet/pull/1863))
- Copy context info from iOS ([#1884](https://github.com/getsentry/sentry-dotnet/pull/1884))

### Fixes

- Parse "Mono Unity IL2CPP" correctly in platform runtime name ([#1742](https://github.com/getsentry/sentry-dotnet/pull/1742))
- Fix logging loop with NLog sentry ([#1824](https://github.com/getsentry/sentry-dotnet/pull/1824))
- Fix logging loop with Serilog sentry ([#1828](https://github.com/getsentry/sentry-dotnet/pull/1828))
- Skip attachment if stream is empty ([#1854](https://github.com/getsentry/sentry-dotnet/pull/1854))
- Allow some mobile options to be modified from defaults ([#1857](https://github.com/getsentry/sentry-dotnet/pull/1857))
- Fix environment name casing issue ([#1861](https://github.com/getsentry/sentry-dotnet/pull/1861))
- Null check HttpContext in SystemWebVersionLocator ([#1881](https://github.com/getsentry/sentry-dotnet/pull/1881))
- Fix detection of .NET Framework 4.8.1 ([#1885](https://github.com/getsentry/sentry-dotnet/pull/1885))
- Flush caching transport with main flush ([#1890](https://github.com/getsentry/sentry-dotnet/pull/1890))
- Fix Sentry interfering with MAUI's focus events ([#1891](https://github.com/getsentry/sentry-dotnet/pull/1891))
- Stop using `server-os` and `server-runtime` ([#1893](https://github.com/getsentry/sentry-dotnet/pull/1893))

## 3.20.1

### Fixes

- URGENT: Fix events rejected due to duplicate `sent_at` header when offline caching is enabled through `CacheDirectoryPath` ([#1818](https://github.com/getsentry/sentry-dotnet/pull/1818))
- Fix null ref in aspnet TryGetTraceHeader ([#1807](https://github.com/getsentry/sentry-dotnet/pull/1807))

## 3.20.0

### Features

- Use `sent_at` instead of `sentry_timestamp` to reduce clock skew ([#1690](https://github.com/getsentry/sentry-dotnet/pull/1690))
- Send project root path with events ([#1739](https://github.com/getsentry/sentry-dotnet/pull/1739))

### Fixes

- Detect MVC versioning in route ([#1731](https://github.com/getsentry/sentry-dotnet/pull/1731))
- Fix error with `ConcurrentHashMap` on Android <= 9 ([#1761](https://github.com/getsentry/sentry-dotnet/pull/1761))
- Minor improvements to `BackgroundWorker` ([#1773](https://github.com/getsentry/sentry-dotnet/pull/1773))
- Make GzipRequestBodyHandler respect async ([#1776](https://github.com/getsentry/sentry-dotnet/pull/1776))
- Fix race condition in handling of `InitCacheFlushTimeout` ([#1784](https://github.com/getsentry/sentry-dotnet/pull/1784))
- Fix exceptions on background thread not reported in Unity ([#1794](https://github.com/getsentry/sentry-dotnet/pull/1794))

## 3.19.0

Includes Sentry.Maui Preview 2

### Features

- Expose `EnumerateChainedExceptions` ([#1733](https://github.com/getsentry/sentry-dotnet/pull/1733))
- Android Scope Sync ([#1737](https://github.com/getsentry/sentry-dotnet/pull/1737))
- Enable logging in MAUI ([#1738](https://github.com/getsentry/sentry-dotnet/pull/1738))
- Support `IntPtr` and `UIntPtr` serialization ([#1746](https://github.com/getsentry/sentry-dotnet/pull/1746))
- Log Warning when secret is detected in DSN ([#1749](https://github.com/getsentry/sentry-dotnet/pull/1749))
- Catch permission exceptions on Android ([#1750](https://github.com/getsentry/sentry-dotnet/pull/1750))
- Enable offline caching in MAUI ([#1753](https://github.com/getsentry/sentry-dotnet/pull/1753))
- Send client report when flushing queue ([#1757](https://github.com/getsentry/sentry-dotnet/pull/1757))

### Fixes

- Set MAUI minimum version ([#1728](https://github.com/getsentry/sentry-dotnet/pull/1728))
- Don't allow `SentryDiagnosticListenerIntegration` to be added multiple times ([#1748](https://github.com/getsentry/sentry-dotnet/pull/1748))
- Catch permission exceptions for MAUI ([#1750](https://github.com/getsentry/sentry-dotnet/pull/1750))
- Don't allow newlines in diagnostic logger messages ([#1756](https://github.com/getsentry/sentry-dotnet/pull/1756))

## 3.18.0

Includes Sentry.Maui Preview 1

### Features

- Move tunnel functionality into Sentry.AspNetCore ([#1645](https://github.com/getsentry/sentry-dotnet/pull/1645))
- Make `HttpContext` available for sampling decisions ([#1682](https://github.com/getsentry/sentry-dotnet/pull/1682))
- Send the .NET Runtime Identifier to Sentry ([#1708](https://github.com/getsentry/sentry-dotnet/pull/1708))
- Added a new `net6.0-android` target for the `Sentry` core library, which bundles the [Sentry Android SDK](https://docs.sentry.io/platforms/android/):
  - Initial .NET 6 Android support ([#1288](https://github.com/getsentry/sentry-dotnet/pull/1288))
  - Update Android Support ([#1669](https://github.com/getsentry/sentry-dotnet/pull/1669))
  - Update Sentry-Android to 6.0.0-rc.1 ([#1686](https://github.com/getsentry/sentry-dotnet/pull/1686))
  - Update Sentry-Android to 6.0.0 ([#1697](https://github.com/getsentry/sentry-dotnet/pull/1697))
  - Set Java/Android SDK options ([#1694](https://github.com/getsentry/sentry-dotnet/pull/1694))
  - Refactor and update Android options ([#1705](https://github.com/getsentry/sentry-dotnet/pull/1705))
  - Add Android OS information to the event context ([#1716](https://github.com/getsentry/sentry-dotnet/pull/1716))
- Added a new `Sentry.Maui` integration library for the [.NET MAUI](https://dotnet.microsoft.com/apps/maui) platform:
  - Initial MAUI support ([#1663](https://github.com/getsentry/sentry-dotnet/pull/1663))
  - Continue with adding MAUI support ([#1670](https://github.com/getsentry/sentry-dotnet/pull/1670))
  - MAUI events become extra context in Sentry events ([#1706](https://github.com/getsentry/sentry-dotnet/pull/1706))
  - Add options for PII breadcrumbs from MAUI events ([#1709](https://github.com/getsentry/sentry-dotnet/pull/1709))
  - Add device information to the event context ([#1713](https://github.com/getsentry/sentry-dotnet/pull/1713))
  - Add platform OS information to the event context ([#1717](https://github.com/getsentry/sentry-dotnet/pull/1717))

### Fixes

- Remove IInternalSdkIntegration ([#1656](https://github.com/getsentry/sentry-dotnet/pull/1656))
- On async Main, dont unregister unhandled exception before capturing crash ([#321](https://github.com/getsentry/sentry-dotnet/issues/321))
- Handle BadHttpRequestException from Kestrel inside SentryTunnelMiddleware ([#1673](https://github.com/getsentry/sentry-dotnet/pull/1673))
- Improve timestamp precision of transactions and spans ([#1680](https://github.com/getsentry/sentry-dotnet/pull/1680))
- Flatten AggregateException ([#1672](https://github.com/getsentry/sentry-dotnet/pull/1672))
  - NOTE: This can affect grouping. You can keep the original behavior by setting the option `KeepAggregateException` to `true`.
- Serialize stack frame addresses as strings. ([#1692](https://github.com/getsentry/sentry-dotnet/pull/1692))
- Improve serialization perf and fix memory leak in `SentryEvent` ([#1693](https://github.com/getsentry/sentry-dotnet/pull/1693))
- Add type checking in contexts TryGetValue ([#1700](https://github.com/getsentry/sentry-dotnet/pull/1700))
- Restore serialization of the `Platform` name ([#1702](https://github.com/getsentry/sentry-dotnet/pull/1702))

## 3.17.1

### Fixes

- Rework how the `InitCacheFlushTimeout` option is implemented. ([#1644](https://github.com/getsentry/sentry-dotnet/pull/1644))
- Add retry logic to the caching transport when moving files back from the processing folder. ([#1649](https://github.com/getsentry/sentry-dotnet/pull/1649))

## 3.17.0

**Notice:** If you are using self-hosted Sentry, this version and forward requires either Sentry version >= [21.9.0](https://github.com/getsentry/relay/blob/master/CHANGELOG.md#2190), or you must manually disable sending client reports via the `SendClientReports` option.

### Features

- Collect and send Client Reports to Sentry, which contain counts of discarded events. ([#1556](https://github.com/getsentry/sentry-dotnet/pull/1556))
- Expose `ITransport` and `SentryOptions.Transport` public, to support using custom transports ([#1602](https://github.com/getsentry/sentry-dotnet/pull/1602))
- Android native crash support ([#1288](https://github.com/getsentry/sentry-dotnet/pull/1288))

### Fixes

- Workaround `System.Text.Json` issue with Unity IL2CPP. ([#1583](https://github.com/getsentry/sentry-dotnet/pull/1583))
- Demystify stack traces for exceptions that fire in a `BeforeSend` callback. ([#1587](https://github.com/getsentry/sentry-dotnet/pull/1587))
- Obsolete `Platform` and always write `csharp` ([#1610](https://github.com/getsentry/sentry-dotnet/pull/1610))
- Fix a minor issue in the caching transport related to recovery of files from previous session. ([#1617](https://github.com/getsentry/sentry-dotnet/pull/1617))
- Better DisableAppDomainProcessExitFlush docs ([#1634](https://github.com/getsentry/sentry-dotnet/pull/1634))

## 3.16.0

### Features

- Use a default value of 60 seconds if a `Retry-After` header is not present. ([#1537](https://github.com/getsentry/sentry-dotnet/pull/1537))
- Add new Protocol definitions for DebugImages and AddressMode ([#1513](https://github.com/getsentry/sentry-dotnet/pull/1513))
- Add `HttpTransport` extensibility and synchronous serialization support ([#1560](https://github.com/getsentry/sentry-dotnet/pull/1560))
- Add `UseAsyncFileIO` to Sentry options (enabled by default) ([#1564](https://github.com/getsentry/sentry-dotnet/pull/1564))

### Fixes

- Fix event dropped by bad attachment when no logger is set. ([#1557](https://github.com/getsentry/sentry-dotnet/pull/1557))
- Ignore zero properties for MemoryInfo ([#1531](https://github.com/getsentry/sentry-dotnet/pull/1531))
- Cleanup diagnostic source ([#1529](https://github.com/getsentry/sentry-dotnet/pull/1529))
- Remove confusing message Successfully sent cached envelope ([#1542](https://github.com/getsentry/sentry-dotnet/pull/1542))
- Fix infinite loop in SentryDatabaseLogging.UseBreadcrumbs ([#1543](https://github.com/getsentry/sentry-dotnet/pull/1543))
- GetFromRuntimeInformation() in try-catch ([#1554](https://github.com/getsentry/sentry-dotnet/pull/1554))
- Make `Contexts` properties more thread-safe ([#1571](https://github.com/getsentry/sentry-dotnet/pull/1571))
- Fix `PlatformNotSupportedException` exception on `net6.0-maccatalyst` targets ([#1567](https://github.com/getsentry/sentry-dotnet/pull/1567))
- In ASP.Net Core, make sure that `SentrySdk.LastEventId` is accessible from exception handler pages ([#1573](https://github.com/getsentry/sentry-dotnet/pull/1573))

## 3.15.0

### Features

- Expose ConfigureAppFrame as a public static function. ([#1493](https://github.com/getsentry/sentry-dotnet/pull/1493))

### Fixes

- Make `SentryDiagnosticSubscriber._disposableListeners` thread safe ([#1506](https://github.com/getsentry/sentry-dotnet/pull/1506))
- Adjust database span names by replacing `_` to `.`. `db.query_compiler` becomes `db.query.compile`. ([#1502](https://github.com/getsentry/sentry-dotnet/pull/1502))

## 3.14.1

### Fixes

- Fix caching transport with attachments ([#1489](https://github.com/getsentry/sentry-dotnet/pull/1489))
- Revert Sentry in implicit usings ([#1490](https://github.com/getsentry/sentry-dotnet/pull/1490))

## 3.14.0

### Features

- Add the delegate TransactionNameProvider to allow the name definition from Unknown transactions on ASP.NET Core ([#1421](https://github.com/getsentry/sentry-dotnet/pull/1421))
- SentrySDK.WithScope is now obsolete in favour of overloads of CaptureEvent, CaptureMessage, CaptureException ([#1412](https://github.com/getsentry/sentry-dotnet/pull/1412))
- Add Sentry to global usings when ImplicitUsings is enabled (`<ImplicitUsings>true</ImplicitUsings>`) ([#1398](https://github.com/getsentry/sentry-dotnet/pull/1398))
- The implementation of the background worker can now be changed ([#1450](https://github.com/getsentry/sentry-dotnet/pull/1450))
- Map reg key 528449 to net48 ([#1465](https://github.com/getsentry/sentry-dotnet/pull/1465))
- Improve logging for failed JSON serialization ([#1473](https://github.com/getsentry/sentry-dotnet/pull/1473))

### Fixes

- Handle exception from crashedLastRun callback ([#1328](https://github.com/getsentry/sentry-dotnet/pull/1328))
- Reduced the logger noise from EF when not using Performance Monitoring ([#1441](https://github.com/getsentry/sentry-dotnet/pull/1441))
- Create CachingTransport directories in constructor to avoid DirectoryNotFoundException ([#1432](https://github.com/getsentry/sentry-dotnet/pull/1432))
- UnobservedTaskException is now considered as Unhandled ([#1447](https://github.com/getsentry/sentry-dotnet/pull/1447))
- Avoid calls the Thread.CurrentThread where possible ([#1466](https://github.com/getsentry/sentry-dotnet/pull/1466))
- Rename thread pool protocol keys to snake case ([#1472](https://github.com/getsentry/sentry-dotnet/pull/1472))
- Treat IOException as a network issue ([#1476](https://github.com/getsentry/sentry-dotnet/pull/1476))
- Fix incorrect sdk name in envelope header ([#1474](https://github.com/getsentry/sentry-dotnet/pull/1474))
- Use Trace.WriteLine for TraceDiagnosticLogger ([#1475](https://github.com/getsentry/sentry-dotnet/pull/1475))
- Remove Exception filters to work around Unity bug on 2019.4.35f IL2CPP ([#1486](https://github.com/getsentry/sentry-dotnet/pull/1486))

## 3.13.0

### Features

- Add CaptureLastError as an extension method to the Server class on ASP.NET ([#1411](https://github.com/getsentry/sentry-dotnet/pull/1411))
- Add IsDynamicCode\* to events ([#1418](https://github.com/getsentry/sentry-dotnet/pull/1418))

### Fixes

- Dispose of client should only flush ([#1354](https://github.com/getsentry/sentry-dotnet/pull/1354))

## 3.12.3

### Fixes

- Events no longer get dropped because of non-serializable contexts or attachments ([#1401](https://github.com/getsentry/sentry-dotnet/pull/1401))
- Add MemoryInfo to sentry event ([#1337](https://github.com/getsentry/sentry-dotnet/pull/1337))
- Report ThreadPool stats ([#1399](https://github.com/getsentry/sentry-dotnet/pull/1399))

## 3.12.2

### Fixes

- log through serialization ([#1388](https://github.com/getsentry/sentry-dotnet/pull/1388))
- Attaching byte arrays to the scope no longer leads to ObjectDisposedException ([#1384](https://github.com/getsentry/sentry-dotnet/pull/1384))
- Operation cancel while flushing cache no longer logs an errors ([#1352](https://github.com/getsentry/sentry-dotnet/pull/1352))
- Dont fail for attachment read error ([#1378](https://github.com/getsentry/sentry-dotnet/pull/1378))
- Fix file locking in attachments ([#1377](https://github.com/getsentry/sentry-dotnet/pull/1377))

## 3.12.1

### Features

- Dont log "Ignoring request with Size" when null ([#1348](https://github.com/getsentry/sentry-dotnet/pull/1348))
- Move to stable v6 for `Microsoft.Extensions.*` packages ([#1347](https://github.com/getsentry/sentry-dotnet/pull/1347))
- bump Ben.Demystifier adding support for Microsoft.Bcl.AsyncInterfaces([#1349](https://github.com/getsentry/sentry-dotnet/pull/1349))

### Fixes

- Fix EF Core garbage collected messages and ordering ([#1368](https://github.com/getsentry/sentry-dotnet/pull/1368))
- Update X-Sentry-Auth header to include correct sdk name and version ([#1333](https://github.com/getsentry/sentry-dotnet/pull/1333))

## 3.12.0

### Features

- Add automatic spans to Entity Framework operations ([#1107](https://github.com/getsentry/sentry-dotnet/pull/1107))

### Fixes

- Avoid using the same connection Span for the same ConnectionId ([#1317](https://github.com/getsentry/sentry-dotnet/pull/1317))
- Finish unfinished Spans on Transaction completion ([#1296](https://github.com/getsentry/sentry-dotnet/pull/1296))

## 3.12.0-alpha.1

### Features

- .NET 6 specific targets ([#939](https://github.com/getsentry/sentry-dotnet/pull/939))

## 3.11.1

### Fixes

- Forward the IP of the client with whe tunnel middleware ([#1310](getsentry/sentry-dotnet/pull/1310))

## 3.11.0

### Features

- Sentry Sessions status as Breadcrumbs ([#1263](https://github.com/getsentry/sentry-dotnet/pull/1263))
- Enhance GCP Integraction with performance monitoring and revision number ([#1286](https://github.com/getsentry/sentry-dotnet/pull/1286))
- Bump Ben.Demystifier to support .NET 6 ([#1290](https://github.com/getsentry/sentry-dotnet/pull/1290))

### Fixes

- ASP.NET Core: Data from Scope in options should be applied on each request ([#1270](https://github.com/getsentry/sentry-dotnet/pull/1270))
- Add missing `ConfigureAwaits(false)` for `async using` ([#1276](https://github.com/getsentry/sentry-dotnet/pull/1276))
- Fix missing handled tag when events are logged via an ASP.NET Core pipeline logger ([#1284](getsentry/sentry-dotnet/pull/1284))

## 3.10.0

### Features

- Add additional primitive values as tags on SentryLogger ([#1246](https://github.com/getsentry/sentry-dotnet/pull/1246))

### Fixes

- Events are now sent on Google Gloud Functions Integration ([#1249](https://github.com/getsentry/sentry-dotnet/pull/1249))
- Cache envelope headers ([#1242](https://github.com/getsentry/sentry-dotnet/pull/1242))
- Avoid replacing Transaction Name on ASP.NET Core by null or empty ([#1215](https://github.com/getsentry/sentry-dotnet/pull/1215))
- Ignore DiagnosticSource Integration if no Sampling available ([#1238](https://github.com/getsentry/sentry-dotnet/pull/1238))

## 3.9.4

### Fixes

- Unity Android support: check for native crashes before closing session as Abnormal ([#1222](https://github.com/getsentry/sentry-dotnet/pull/1222))

## 3.9.3

### Fixes

- Add missing PathBase from ASP.NET Core ([#1198](https://github.com/getsentry/sentry-dotnet/pull/1198))
- Use fallback if route pattern is MVC ([#1188](https://github.com/getsentry/sentry-dotnet/pull/1188))
- Move UseSentryTracing to different namespace ([#1200](https://github.com/getsentry/sentry-dotnet/pull/1200))
- Prevent duplicate package reporting ([#1197](https://github.com/getsentry/sentry-dotnet/pull/1197))

## 3.9.2

### Fixes

- Exceptions from UnhandledExceptionIntegration were not marking sessions as crashed ([#1193](https://github.com/getsentry/sentry-dotnet/pull/1193))

## 3.9.1

### Fixes

- Removed braces from tag keys on DefaultSentryScopeStateProcessor ([#1183](https://github.com/getsentry/sentry-dotnet/pull/1183))
- Fix SQLClient unplanned behaviors ([#1179](https://github.com/getsentry/sentry-dotnet/pull/1179))
- Add fallback to Scope Stack from AspNet ([#1180](https://github.com/getsentry/sentry-dotnet/pull/1180))

## 3.9.0

### Features

- EF Core and SQLClient performance monitoring integration ([#1154](https://github.com/getsentry/sentry-dotnet/pull/1154))
- Improved SDK diagnostic logs ([#1161](https://github.com/getsentry/sentry-dotnet/pull/1161))
- Add Scope observer to SentryOptions ([#1153](https://github.com/getsentry/sentry-dotnet/pull/1153))

### Fixes

- Fix end session from Hub adapter not being passed to SentrySDK ([#1158](https://github.com/getsentry/sentry-dotnet/pull/1158))
- Installation id catches dir not exist([#1159](https://github.com/getsentry/sentry-dotnet/pull/1159))
- Set error status to transaction if http has exception and ok status ([#1143](https://github.com/getsentry/sentry-dotnet/pull/1143))
- Fix max breadcrumbs limit when MaxBreadcrumbs is zero or lower ([#1145](https://github.com/getsentry/sentry-dotnet/pull/1145))

## 3.8.3

### Features

- New package Sentry.Tunnel to proxy Sentry events ([#1133](https://github.com/getsentry/sentry-dotnet/pull/1133))

### Fixes

- Avoid serializing dangerous types ([#1134](https://github.com/getsentry/sentry-dotnet/pull/1134))
- Don't cancel cache flushing on init ([#1139](https://github.com/getsentry/sentry-dotnet/pull/1139))

## 3.8.2

### Fixes

- Add IsParentSampled to ITransactionContext ([#1128](https://github.com/getsentry/sentry-dotnet/pull/1128)
- Avoid warn in global mode ([#1132](https://github.com/getsentry/sentry-dotnet/pull/1132))
- Fix `ParentSampledId` being reset on `Transaction` ([#1130](https://github.com/getsentry/sentry-dotnet/pull/1130))

## 3.8.1

### Fixes

- Persisted Sessions logging ([#1125](https://github.com/getsentry/sentry-dotnet/pull/1125))
- Don't log an error when attempting to recover a persisted session but none exists ([#1123](https://github.com/getsentry/sentry-dotnet/pull/1123))

### Features

- Introduce scope stack abstraction to support global scope on desktop and mobile applications and `HttpContext`-backed scoped on legacy ASP.NET ([#1124](https://github.com/getsentry/sentry-dotnet/pull/1124))

## 3.8.0

### Fixes

- ASP.NET Core: fix handled not being set for Handled exceptions ([#1111](https://github.com/getsentry/sentry-dotnet/pull/1111))

### Features

- File system persistence for sessions ([#1105](https://github.com/getsentry/sentry-dotnet/pull/1105))

## 3.7.0

### Features

- Add HTTP request breadcrumb ([#1113](https://github.com/getsentry/sentry-dotnet/pull/1113))
- Integration for Google Cloud Functions ([#1085](https://github.com/getsentry/sentry-dotnet/pull/1085))
- Add ClearAttachments to Scope ([#1104](https://github.com/getsentry/sentry-dotnet/pull/1104))
- Add additional logging and additional fallback for installation ID ([#1103](https://github.com/getsentry/sentry-dotnet/pull/1103))

### Fixes

- Avoid Unhandled Exception on .NET 461 if the Registry Access threw an exception ([#1101](https://github.com/getsentry/sentry-dotnet/pull/1101))

## 3.6.1

### Fixes

- `IHub.ResumeSession()`: don't start a new session if pause wasn't called or if there is no active session ([#1089](https://github.com/getsentry/sentry-dotnet/pull/1089))
- Fixed incorrect order when getting the last active span ([#1094](https://github.com/getsentry/sentry-dotnet/pull/1094))
- Fix logger call in BackgroundWorker that caused a formatting exception in runtime ([#1092](https://github.com/getsentry/sentry-dotnet/pull/1092))

## 3.6.0

### Features

- Implement pause & resume session ([#1069](https://github.com/getsentry/sentry-dotnet/pull/1069))
- Add auto session tracking ([#1068](https://github.com/getsentry/sentry-dotnet/pull/1068))
- Add SDK information to envelope ([#1084](https://github.com/getsentry/sentry-dotnet/pull/1084))
- Add ReportAssembliesMode in favor of ReportAssemblies ([#1079](https://github.com/getsentry/sentry-dotnet/pull/1079))

### Fixes

- System.Text.Json 5.0.2 ([#1078](https://github.com/getsentry/sentry-dotnet/pull/1078))

## 3.6.0-alpha.2

### Features

- Extended Device and GPU protocol; public IJsonSerializable ([#1063](https://github.com/getsentry/sentry-dotnet/pull/1063))
- ASP.NET Core: Option `AdjustStandardEnvironmentNameCasing` to opt-out from lower casing env name. [#1057](https://github.com/getsentry/sentry-dotnet/pull/1057)
- Sessions: Improve exception check in `CaptureEvent(...)` for the purpose of reporting errors in session ([#1058](https://github.com/getsentry/sentry-dotnet/pull/1058))
- Introduce TraceDiagnosticLogger and obsolete DebugDiagnosticLogger ([#1048](https://github.com/getsentry/sentry-dotnet/pull/1048))

### Fixes

- Handle error thrown while trying to get `BootTime` on PS4 with IL2CPP ([#1062](https://github.com/getsentry/sentry-dotnet/pull/1062))
- Use SentryId for ISession.Id ([#1052](https://github.com/getsentry/sentry-dotnet/pull/1052))
- Add System.Reflection.Metadata as a dependency for netcoreapp3.0 target([#1064](https://github.com/getsentry/sentry-dotnet/pull/1064))

## 3.6.0-alpha.1

### Features

- Implemented client-mode release health ([#1013](https://github.com/getsentry/sentry-dotnet/pull/1013))

### Fixes

- Report lowercase staging environment for ASP.NET Core ([#1046](https://github.com/getsentry/sentry-unity/pull/1046))

## 3.5.0

### Features

- Report user IP address for ASP.NET Core ([#1045](https://github.com/getsentry/sentry-unity/pull/1045))

### Fixes

- Connect middleware exceptions to transactions ([#1043](https://github.com/getsentry/sentry-dotnet/pull/1043))
- Hub.IsEnabled set to false when Hub disposed ([#1021](https://github.com/getsentry/sentry-dotnet/pull/1021))

## 3.4.0

### Features

- Sentry.EntityFramework moved to this repository ([#1017](https://github.com/getsentry/sentry-dotnet/pull/1017))
- Additional `netstandard2.1` target added. Sample with .NET Core 3.1 console app.
- `UseBreadcrumbs` is called automatically by `AddEntityFramework`

### Fixes

- Normalize line breaks ([#1016](https://github.com/getsentry/sentry-dotnet/pull/1016))
- Finish span with exception in SentryHttpMessageHandler ([#1037](https://github.com/getsentry/sentry-dotnet/pull/1037))

## 3.4.0-beta.0

### Features

- Serilog: Add support for Serilog.Formatting.ITextFormatter ([#998](https://github.com/getsentry/sentry-dotnet/pull/998))
- simplify ifdef ([#1010](https://github.com/getsentry/sentry-dotnet/pull/1010))
- Use `DebugDiagnosticLogger` as the default logger for legacy ASP.NET ([#1012](https://github.com/getsentry/sentry-dotnet/pull/1012))
- Adjust parameter type in `AddBreadcrumb` to use `IReadOnlyDictionary<...>` instead of `Dictionary<...>` ([#1000](https://github.com/getsentry/sentry-dotnet/pull/1000))
- await dispose everywhere ([#1009](https://github.com/getsentry/sentry-dotnet/pull/1009))
- Further simplify transaction integration from legacy ASP.NET ([#1011](https://github.com/getsentry/sentry-dotnet/pull/1011))

## 3.3.5-beta.0

### Features

- Default environment to "debug" if running with debugger attached (#978)
- ASP.NET Classic: `HttpContext.StartSentryTransaction()` extension method (#996)

### Fixes

- Unity can have negative line numbers ([#994](https://github.com/getsentry/sentry-dotnet/pull/994))
- Fixed an issue where an attempt to deserialize `Device` with a non-system time zone failed ([#993](https://github.com/getsentry/sentry-dotnet/pull/993))

## 3.3.4

### Features

- Env var to keep large envelopes if they are rejected by Sentry (#957)

### Fixes

- serialize parent_span_id in contexts.trace (#958)

## 3.3.3

### Fixes

- boot time detection can fail in some cases (#955)

## 3.3.2

### Fixes

- Don't override Span/Transaction status on Finish(...) if status was not provided explicitly (#928) @Tyrrrz
- Fix startup time shows incorrect value on macOS/Linux. Opt-out available for IL2CPP. (#948)

## 3.3.1

### Fixes

- Move Description field from Transaction to Trace context (#924) @Tyrrrz
- Drop unfinished spans from transaction (#923) @Tyrrrz
- Don't dispose the SDK when UnobservedTaskException is captured (#925) @bruno-garcia
- Fix spans not inheriting TraceId from transaction (#922) @Tyrrrz

## 3.3.0

### Features

- Add StartupTime and Device.BootTime (#887) @lucas-zimerman
- Link events to currently active span (#909) @Tyrrrz
- Add useful contextual data to TransactionSamplingContext in ASP.NET Core integration (#910) @Tyrrrz

### Changes

- Limit max spans in transaction to 1000 (#908) @Tyrrrz

## 3.2.0

### Changes

- Changed the underlying implementation of `ITransaction` and `ISpan`. `IHub.CaptureTransaction` now takes a `Transaction` instead of `ITransaction`. (#880) @Tyrrrz
- Add IsParentSampled to TransactionContext (#885) @Tyrrrz
- Retrieve CurrentVersion for ASP.NET applications (#884) @lucas-zimerman
- Make description parameter nullable on `ISpan.StartChild(...)` and related methods (#900) @Tyrrrz
- Add Platform to Transaction, mimicking the same property on SentryEvent (#901) @Tyrrrz

## 3.1.0

### Features

- Adding TaskUnobservedTaskExceptionIntegration to default integrations and method to remove it (#870) @FilipNemec
- Enrich transactions with more data (#875) @Tyrrrz

### Fixes

- Don't add version prefix in release if it's already set (#877) @Tyrrrz

## 3.0.8

### Features

- Add AddSentryTag and AddSentryContext Extensions for exception class (#834) @lucas-zimerman
- Associate span exceptions with event exceptions (#848) @Tyrrrz
- MaxCacheItems option to control files on disk (#846) @Tyrrrz
- Move SentryHttpMessageHandlerBuilderFilter to Sentry.Extensions.Logging (#845) @Tyrrrz

### Fixes

- Fix CachingTransport throwing an exception when it can't move the files from the previous session (#871) @Tyrrrz

## 3.0.7

### Changes

- Don't write timezone_display_name if it's the same as the ID (#837) @Tyrrrz
- Serialize arbitrary objects in contexts (#838) @Tyrrrz

## 3.0.6

### Fixes

- Fix serialization of transactions when filesystem caching is enabled. (#815) @Tyrrrz
- Fix UWP not registering exceptions (#821) @lucas-zimerman
- Fix tracing middleware (#813) @Tyrrrz

## 3.0.5

### Changes

- Fix transaction sampling (#810) @Tyrrrz

## 3.0.4

### Changes

- Don't add logs coming from Sentry as breadcrumbs (fixes stack overflow exception) (#797) @Tyrrrz
- Consolidate logic for resolving hub (fixes bug "SENTRY_DSN is not defined") (#795) @Tyrrrz
- Add SetFingerprint overload that takes `params string[]` (#796) @Tyrrrz
- Create spans for outgoing HTTP requests (#802) @Tyrrrz
- Finish span on exception in SentryHttpMessageHandler (#806) @Tyrrrz
- Fix ObjectDisposedException caused by object reuse in RetryAfterHandler (#807) @Tyrrrz

## 3.0.3

### Changes

- Fix DI issues in ASP.NET Core + SentryHttpMessageHandlerBuilderFilter (#789) @Tyrrrz
- Fix incorrect NRT on SpanContext.ctor (#788) @Tyrrrz
- Remove the `Evaluate` error from the breadcrumb list (#790) @Tyrrrz
- Set default tracing sample rate to 0.0 (#791) @Tyrrrz

## 3.0.2

### Changes

- Add GetSpan() to IHub and SentrySdk (#782) @Tyrrrz
- Automatically start transactions from incoming trace in ASP.NET Core (#783) @Tyrrrz
- Automatically inject 'sentry-trace' on outgoing requests in ASP.NET Core (#784) @Tyrrrz

## 3.0.1

### Changes

- bump log4net 2.0.12 (#781) @bruno-garcia
- Fix Serilog version (#780) @bruno-garcia
- Move main Protocol types to Sentry namespace (#779) @bruno-garcia

## 3.0.0

### Changes

- Add support for dynamic transaction sampling. (#753) @Tyrrrz
- Integrate trace headers. (#758) @Tyrrrz
- Renamed Option `DiagnosticsLevel` to `DiagnosticLevel` (#759) @bruno-garcia
- Add additional data to transactions (#763) @Tyrrrz
- Improve transaction instrumentation on ASP.NET Core (#766) @Tyrrrz
- Add `Release` to `Scope` (#765) @Tyrrrz
- Don't fallback to `HttpContext.RequestPath` if a route is unknown (#767 #769) @kanadaj @Tyrrrz

## 3.0.0-beta.0

### Changes

- Add instruction_addr to SentryStackFrame. (#744) @lucas-zimerman
- Default stack trace format: Ben.Demystifier (#732) @bruno-garcia

## 3.0.0-alpha.11

### Changed

- Limit attachment size (#705)
- Separate tracing middleware (#737)
- Bring Transaction a bit more inline with Java SDK (#741)
- Sync transaction and transaction name on scope (#740)

## 3.0.0-alpha.10

- Disabled Mono StackTrace Factory. (#709) @lucas-zimerman
- Adds to the existing User Other dict rather than replacing (#729) @brettjenkins

## 3.0.0-alpha.9

- Handle non-json error response messages on HttpTransport. (#690) @lucas-zimerman
- Fix deadlock on missing ConfigureAwait into foreach loops. (#694) @lucas-zimerman
- Report gRPC sdk name (#700) @bruno-garcia

## 3.0.0-alpha.8

- Include parameters in stack frames. (#662) @Tyrrrz
- Remove CultureUIInfo if value is even with CultureInfo. (#671) @lucas-zimerman
- Make all fields on UserFeedback optional. (#660) @Tyrrrz
- Align transaction names with Java. (#659) @Tyrrrz
- Include assembly name in default release. (#682) @Tyrrrz
- Add support for attachments. (#670) @Tyrrrz
- Improve logging for relay errors. (#683) @Tyrrrz
- Report sentry.dotnet.aspnet on the new Sentry.AspNet package. (#681) @Tyrrrz
- Always send a default release. (#695) @Tyrrrz

## 3.0.0-alpha.7

- Ref moved SentryId from namespace Sentry.Protocol to Sentry (#643) @lucas-zimerman
- Ref renamed `CacheFlushTimeout` to `InitCacheFlushTimeout` (#638) @lucas-zimerman
- Add support for performance. ([#633](https://github.com/getsentry/sentry-dotnet/pull/633))
- Transaction (of type `string`) on Scope and Event now is called TransactionName. ([#633](https://github.com/getsentry/sentry-dotnet/pull/633))

## 3.0.0-alpha.6

- Abandon ValueTask #611
- Fix Cache deleted on HttpTransport exception. (#610) @lucas-zimerman
- Add `SentryScopeStateProcessor` #603
- Add net5.0 TFM to libraries #606
- Add more logging to CachingTransport #619
- Bump Microsoft.Bcl.AsyncInterfaces to 5.0.0 #618
- Bump `Microsoft.Bcl.AsyncInterfaces` to 5.0.0 #618
- `DefaultTags` moved from `SentryLoggingOptions` to `SentryOptions` (#637) @PureKrome
- `Sentry.Serilog` can accept DefaultTags (#637) @PureKrome

## 3.0.0-alpha.5

- Replaced `BaseScope` with `IScope`. (#590) @Tyrrrz
- Removed code coverage report from the test folder. (#592) @lucas-zimerman
- Add target framework NET5.0 on Sentry.csproj. Change the type of `Extra` where value parameter become nullable. @lucas-zimerman
- Implement envelope caching. (#576) @Tyrrrz
- Add a list of .NET Frameworks installed when available. (#531) @lucas-zimerman
- Parse Mono and IL2CPP stacktraces for Unity and Xamarin (#578) @bruno-garcia
- Update TFMs and dependency min version (#580) @bruno-garcia
- Run all tests on .NET 5 (#583) @bruno-garcia

## 3.0.0-alpha.4

- Add the client user ip if both SendDefaultPii and IsEnvironmentUser are set. (#1015) @lucas-zimerman
- Replace Task with ValueTask where possible. (#564) @Tyrrrz
- Add support for ASP.NET Core gRPC (#563) @Mitch528
- Push API docs to GitHub Pages GH Actions (#570) @bruno-garcia
- Refactor envelopes

## 3.0.0-alpha.3

- Add support for user feedback. (#559) @lucas-zimerman
- Add support for envelope deserialization (#558) @Tyrrrz
- Add package description and tags to Sentry.AspNet @Tyrrrz
- Fix internal url references for the new Sentry documentation. (#562) @lucas-zimerman

## 3.0.0-alpha.2

- Set the Environment setting to 'production' if none was provided. (#550) @PureKrome
- ASPNET.Core hosting environment is set to 'production' / 'development' (notice lower casing) if no custom options.Enviroment is set. (#554) @PureKrome
- Add most popular libraries to InAppExclude #555 (@bruno-garcia)
- Add support for individual rate limits.
- Extend `SentryOptions.BeforeBreadcrumb` signature to accept returning nullable values.
- Add support for envelope deserialization.

## 3.0.0-alpha.1

- Rename `LogEntry` to `SentryMessage`. Change type of `SentryEvent.Message` from `string` to `SentryMessage`.
- Change the type of `Gpu.VendorId` from `int` to `string`.
- Add support for envelopes.
- Publishing symbols package (snupkg) to nuget.org with sourcelink

## 3.0.0-alpha.0

- Move aspnet-classic integration to Sentry.AspNet (#528) @Tyrrrz
- Merge Sentry.Protocol into Sentry (#527) @Tyrrrz
- Framework and runtime info (#526) @bruno-garcia
- Add NRTS to Sentry.Extensions.Logging (#524) @Tyrrrz
- Add NRTs to Sentry.Serilog, Sentry.NLog, Sentry.Log4Net (#521) @Tyrrrz
- Add NRTs to Sentry.AspNetCore (#520) @Tyrrrz
- Fix CI build on GitHub Actions (#523) @Tyrrrz
- Add GitHubActionsTestLogger (#511) @Tyrrrz

We'd love to get feedback.

## 2.2.0-alpha

Add nullable reference types support (Sentry, Sentry.Protocol) (#509)
fix: Use ASP.NET Core endpoint FQDN (#485)
feat: Add integration to TaskScheduler.UnobservedTaskException (#481)

## 2.1.6

fix: aspnet fqdn (#485) @bruno-garcia
ref: wait on test the time needed (#484) @bruno-garcia
feat: Add integration to TaskScheduler.UnobservedTaskException (#481) @lucas-zimerman
build(deps): bump Serilog.AspNetCore from 3.2.0 to 3.4.0 (#477) @dependabot-preview
Fix README typo (#480) @AndreasLangberg
build(deps): bump coverlet.msbuild from 2.8.1 to 2.9.0 (#462) @dependabot-preview
build(deps): bump Microsoft.Extensions.Logging.Debug @dependabot-preview
fix some spelling (#475) @SimonCropp
build(deps): bump Microsoft.Extensions.Configuration.Json (#467) @dependabot-preview

## 2.1.5

- fix: MEL don't init if enabled (#460) @bruno-garcia
- feat: Device Calendar, Timezone, CultureInfo (#457) @bruno-garcia
- ref: Log out debug disabled (#459) @bruno-garcia
- dep: Bump PlatformAbstractions (#458) @bruno-garcia
- feat: Exception filter (#456) @bruno-garcia

## 2.1.5-beta

- fix: MEL don't init if enabled (#460) @bruno-garcia
- feat: Device Calendar, Timezone, CultureInfo (#457) @bruno-garcia
- ref: Log out debug disabled (#459) @bruno-garcia
- dep: Bump PlatformAbstractions (#458) @bruno-garcia
- feat: Exception filter (#456) @bruno-garcia

## 2.1.4

- NLog SentryTarget - NLogDiagnosticLogger for writing to NLog InternalLogger (#450) @snakefoot
- fix: SentryScopeManager dispose message (#449) @bruno-garcia
- fix: dont use Sentry namespace on sample (#447) @bruno-garcia
- Remove obsolete API from benchmarks (#445) @bruno-garcia
- build(deps): bump Microsoft.Extensions.Logging.Debug from 2.1.1 to 3.1.4 (#421) @dependabot-preview
- build(deps): bump Microsoft.AspNetCore.Diagnostics from 2.1.1 to 2.2.0 (#431) @dependabot-preview
- build(deps): bump Microsoft.CodeAnalysis.CSharp.Workspaces from 3.1.0 to 3.6.0 (#437) @dependabot-preview

## 2.1.3

- SentryScopeManager - Fixed clone of Stack so it does not reverse order (#420) @snakefoot
- build(deps): bump Serilog.AspNetCore from 2.1.1 to 3.2.0 (#411) @dependabot-preview
- Removed dependency on System.Collections.Immutable (#405) @snakefoot
- Fix Sentry.Microsoft.Logging Filter now drops also breadcrumbs (#440)

## 2.1.2-beta5

Fix Background worker dispose logs error message (#408)
Fix sentry serilog extension method collapsing (#406)
Fix Sentry.Samples.NLog so NLog.config is valid (#404)

Thanks @snakefoot and @JimHume for the fixes

Add MVC route data extraction to ScopeExtensions.Populate() (#401)

## 2.1.2-beta3

Fixed ASP.NET System.Web catch HttpException to prevent the request processor from being unable to submit #397 (#398)

## 2.1.2-beta2

- Ignore WCF error and capture (#391)

### 2.1.2-beta

- Serilog Sentry sink does not load all options from IConfiguration (#380)
- UnhandledException sets Handled=false (#382)

## 2.1.1

Bug fix: Don't overwrite server name set via configuration with machine name on ASP.NET Core #372

## 2.1.0

- Set score url to fully constructed url #367 Thanks @christopher-taormina-zocdoc
- Don't dedupe from inner exception #363 - Note this might change groupings. It's opt-in.
- Expose FlushAsync to intellisense #362
- Protocol monorepo #325 - new protocol version whenever there's a new SDK release

## 2.0.3

Expose httpHandler creation (#359)
NLog: possibility to override fingerprint using AdditionalGroupingKey (#358) @Shtannikov
Take ServerName from options (#356)

## 2.0.2

Add logger and category from Serilog SourceContext. (#316) @krisztiankocsis
Set DateFormatHandling.IsoDateFormat for serializer. Fixes #351 (#353) @olsh

## 2.0.1

Removed `-beta` from dependencies.

## 2.0.0

- SentryTarget - GetTagsFromLogEvent with null check (#326)
- handled process corrupted (#328)
- sourcelink GA (#330)
- Adds ability to specify user values via NLog configuration (#336)
- Add option to ASP.NET Core to flush events after response complete (#288)
- Fixed race on `BackgroundWorker` (#293)
- Exclude `Sentry.` frames from InApp (#272)
- NLog SentryTarget with less overhead for breadcrumb (#273)
- Logging on body not extracted (#246)
- Add support to DefaultTags for ASP.NET Core and M.E.Logging (#268)
- Don't use ValueTuple (#263)
- All public members were documented: #252
- Use EnableBuffering to keep request payload around: #250
- Serilog default levels: #237
- Removed dev dependency from external dependencies 4d92ab0
- Use new `Sentry.Protocol` 836fb07e
- Use new `Sentry.PlatformAbsrtractions` #226
- Debug logging for ASP.NET Classic #209
- Reading request body throws on ASP.NET Core 3 (#324)
- NLog: null check contextProp.Value during IncludeEventDataOnBreadcrumbs (#323)
- JsonSerializerSettings - ReferenceLoopHandling.Ignore (#312)
- Fixed error when reading request body affects collecting other request data (#299)
- `Microsoft.Extensions.Logging` `ConfigureScope` invocation. #208, #210, #224 Thanks @dbraillon
- `Sentry.Serilog` Verbose level. #213, #217. Thanks @kanadaj
- AppDomain.ProcessExit will close the SDK: #242
- Adds PublicApiAnalyzers to public projects: #234
- NLog: Utilizes Flush functionality in NLog target: #228
- NLog: Set the logger via the log event info in SentryTarget.Write, #227
- Multi-target .NET Core 3.0 (#308)

Major version bumped due to these breaking changes:

1. `Sentry.Protocol` version 2.0.0
   - Remove StackTrace from SentryEvent [#38](https://github.com/getsentry/sentry-dotnet-protocol/pull/38) - StackTrace is either part of Thread or SentryException.
2. Removed `ContextLine` #223
3. Use `StackTrace` from `Threads` #222
4. `FlushAsync` added to `ISentryClient` #214

## 2.0.0-beta8

- SentryTarget - GetTagsFromLogEvent with null check (#326)
- handled process corrupted (#328)
- sourcelink GA (#330)
- Adds ability to specify user values via NLog configuration (#336)

## 2.0.0-beta7

Fixes:

- Reading request body throws on ASP.NET Core 3 (#324)
- NLog: null check contextProp.Value during IncludeEventDataOnBreadcrumbs (#323)
- JsonSerializerSettings - ReferenceLoopHandling.Ignore (#312)

Features:

- Multi-target .NET Core 3.0 (#308)

## 2.0.0-beta6

- Fixed error when reading request body affects collecting other request data (#299)

## 2.0.0-beta5

- Add option to ASP.NET Core to flush events after response complete (#288)
- Fixed race on `BackgroundWorker` (#293)
- Exclude `Sentry.` frames from InApp (#272)
- NLog SentryTarget with less overhead for breadcrumb (#273)

## 2.0.0-beta4

- Logging on body not extracted (#246)
- Add support to DefaultTags for ASP.NET Core and M.E.Logging (#268)
- Don't use ValueTuple (#263)

## 2.0.0-beta3

- All public members were documented: #252
- Use EnableBuffering to keep request payload around: #250
- Serilog default levels: #237

Thanks @josh-degraw for:

- AppDomain.ProcessExit will close the SDK: #242
- Adds PublicApiAnalyzers to public projects: #234
- NLog: Utilizes Flush functionality in NLog target: #228
- NLog: Set the logger via the log event info in SentryTarget.Write, #227

## 2.0.0-beta2

- Removed dev dependency from external dependencies 4d92ab0
- Use new `Sentry.Protocol` 836fb07e
- Use new `Sentry.PlatformAbsrtractions` #226

## 2.0.0-beta

Major version bumped due to these breaking changes:

1. `Sentry.Protocol` version 2.0.0
   - Remove StackTrace from SentryEvent [#38](https://github.com/getsentry/sentry-dotnet-protocol/pull/38) - StackTrace is either part of Thread or SentryException.
2. Removed `ContextLine` #223
3. Use `StackTrace` from `Threads` #222
4. `FlushAsync` added to `ISentryClient` #214

Other Features:

- Debug logging for ASP.NET Classic #209

Fixes:

- `Microsoft.Extensions.Logging` `ConfigureScope` invocation. #208, #210, #224 Thanks @dbraillon
- `Sentry.Serilog` Verbose level. #213, #217. Thanks @kanadaj

## 1.2.1-beta

Fixes and improvements to the NLog integration: #207 by @josh-degraw

## 1.2.0

### Features

- Optionally skip module registrations #202 - (Thanks @josh-degraw)
- First NLog integration release #188 (Thanks @josh-degraw)
- Extensible stack trace #184 (Thanks @pengweiqhca)
- MaxRequestSize for ASP.NET and ASP.NET Core #174
- InAppInclude #171
- Overload to AddSentry #163 by (Thanks @f1nzer)
- ASP.NET Core AddSentry has now ConfigureScope: #160

### Bug fixes

- Don't override user #199
- Read the hub to take latest Client: 8f4b5ba

## 1.1.3-beta4

Bug fix: Don't override user #199

## 1.1.3-beta3

- First NLog integration release #188 (Thanks @josh-degraw)
- Extensible stack trace #184 (Thanks @pengweiqhca)

## 1.1.3-beta2

Feature:

- MaxRequestSize for ASP.NET and ASP.NET Core #174
- InAppInclude #171

Fix: Diagnostic log order: #173 by @scolestock

## 1.1.3-beta

Fixed:

- Read the hub to take latest Client: 8f4b5ba1a3
- Uses Sentry.Protocol 1.0.4 4035e25

Feature

- Overload to `AddSentry` #163 by @F1nZeR
- ASP.NET Core `AddSentry` has now `ConfigureScope`: #160

## 1.1.2

Using [new version of the protocol with fixes and features](https://github.com/getsentry/sentry-dotnet-protocol/releases/tag/1.0.3).

Fixed:

ASP.NET Core integration issue when containers are built on the ServiceCollection after SDK is initialized (#157, #103 )

## 1.1.2-beta

Fixed:

- ASP.NET Core integration issue when containers are built on the ServiceCollection after SDK is initialized (#157, #103 )

## 1.1.1

Fixed:

- Serilog bug that self log would recurse #156

Feature:

- log4net environment via xml configuration #150 (Thanks Sébastien Pierre)

## 1.1.0

Includes all features and bug fixes of previous beta releases:

Features:

- Use log entry to improve grouping #125
- Use .NET Core SDK 2.1.401
- Make AddProcessors extension methods on Options public #115
- Format InternalsVisibleTo to avoid iOS issue: 94e28b3
- Serilog Integration #118, #145
- Capture methods return SentryId #139, #140
- MEL integration keeps properties as tags #146
- Sentry package Includes net461 target #135

Bug fixes:

- Disabled SDK throws on shutdown: #124
- Log4net only init if current hub is disabled #119

Thanks to our growing list of [contributors](https://github.com/getsentry/sentry-dotnet/graphs/contributors).

## 1.0.1-beta5

- Added `net461` target to Serilog package #148

## 1.0.1-beta4

- Serilog Integration #118, #145
- `Capture` methods return `SentryId` #139, #140
- MEL integration keeps properties as tags #146
- Revert reducing Json.NET requirements <https://github.com/getsentry/sentry-dotnet/commit/1aed4a5c76ead2f4d39f1c2979eda02d068bfacd>

Thanks to our growing [list of contributors](https://github.com/getsentry/sentry-dotnet/graphs/contributors).

## 1.0.1-beta3

Lowering Newtonsoft.Json requirements; #138

## 1.0.1-beta2

`Sentry` package Includes `net461` target #135

## 1.0.1-beta

Features:

- Use log entry to improve grouping #125
- Use .NET Core SDK 2.1.401
- Make `AddProcessors` extension methods on Options public #115
- Format InternalsVisibleTo to avoid iOS issue: 94e28b3

Bug fixes:

- Disabled SDK throws on shutdown: #124
- Log4net only init if current hub is disabled #119

## 1.0.0

### First major release of the new .NET SDK

#### Main features

##### Sentry package

- Automatic Captures global unhandled exceptions (AppDomain)
- Scope management
- Duplicate events automatically dropped
- Events from the same exception automatically dropped
- Web proxy support
- HttpClient/HttpClientHandler configuration callback
- Compress request body
- Event sampling opt-in
- Event flooding protection (429 retry-after and internal bound queue)
- Release automatically set (AssemblyInformationalVersionAttribute, AssemblyVersion or env var)
- DSN discovered via environment variable
- Release (version) reported automatically
- CLS Compliant
- Strong named
- BeforeSend and BeforeBreadcrumb callbacks
- Event and Exception processors
- SourceLink (including PDB in nuget package)
- Device OS info sent
- Device Runtime info sent
- Enable SDK debug mode (opt-in)
- Attach stack trace for captured messages (opt-in)

##### Sentry.Extensions.Logging

- Includes all features from the `Sentry` package.
- BeginScope data added to Sentry scope, sent with events
- LogInformation or higher added as breadcrumb, sent with next events.
- LogError or higher automatically captures an event
- Minimal levels are configurable.

##### Sentry.AspNetCore

- Includes all features from the `Sentry` package.
- Includes all features from the `Sentry.Extensions.Logging` package.
- Easy ASP.NET Core integration, single line: `UseSentry`.
- Captures unhandled exceptions in the middleware pipeline
- Captures exceptions handled by the framework `UseExceptionHandler` and Error page display.
- Any event sent will include relevant application log messages
- RequestId as tag
- URL as tag
- Environment is automatically set (`IHostingEnvironment`)
- Request payload can be captured if opt-in
- Support for EventProcessors registered with DI
- Support for ExceptionProcessors registered with DI
- Captures logs from the request (using Microsoft.Extensions.Logging)
- Supports configuration system (e.g: appsettings.json)
- Server OS info sent
- Server Runtime info sent
- Request headers sent
- Request body compressed

All packages are:

- Strong named
- Tested on Windows, Linux and macOS
- Tested on .NET Core, .NET Framework and Mono

##### Learn more

- [Code samples](https://github.com/getsentry/sentry-dotnet/tree/master/samples)
- [Sentry docs](https://docs.sentry.io/quickstart/?platform=csharp)

Sample event using the log4net integration:
![Sample event in Sentry](https://github.com/getsentry/sentry-dotnet/blob/master/samples/Sentry.Samples.Log4Net/.assets/log4net-sample.gif?raw=true)

Download it directly from GitHub or using NuGet:

| Integrations                  |                                                                                                                                 NuGet |
| ----------------------------- | ------------------------------------------------------------------------------------------------------------------------------------: |
| **Sentry**                    |                                       [![NuGet](https://img.shields.io/nuget/vpre/Sentry.svg)](https://www.nuget.org/packages/Sentry) |
| **Sentry.AspNetCore**         |                 [![NuGet](https://img.shields.io/nuget/vpre/Sentry.AspNetCore.svg)](https://www.nuget.org/packages/Sentry.AspNetCore) |
| **Sentry.Extensions.Logging** | [![NuGet](https://img.shields.io/nuget/vpre/Sentry.Extensions.Logging.svg)](https://www.nuget.org/packages/Sentry.Extensions.Logging) |
| **Sentry.Log4Net**            |                       [![NuGet](https://img.shields.io/nuget/vpre/Sentry.Log4Net.svg)](https://www.nuget.org/packages/Sentry.Log4Net) |

## 1.0.0-rc2

Features and improvements:

- `SentrySdk.LastEventId` to get scoped id
- `BeforeBreadcrumb` to allow dropping or modifying a breadcrumb
- Event processors on scope #58
- Event processor as `Func<SentryEvent,SentryEvent>`

Bug fixes:

- #97 Sentry environment takes precedence over ASP.NET Core

Download it directly below from GitHub or using NuGet:

| Integrations                  |                                                                                                                                 NuGet |
| ----------------------------- | ------------------------------------------------------------------------------------------------------------------------------------: |
| **Sentry**                    |                                       [![NuGet](https://img.shields.io/nuget/vpre/Sentry.svg)](https://www.nuget.org/packages/Sentry) |
| **Sentry.AspNetCore**         |                 [![NuGet](https://img.shields.io/nuget/vpre/Sentry.AspNetCore.svg)](https://www.nuget.org/packages/Sentry.AspNetCore) |
| **Sentry.Extensions.Logging** | [![NuGet](https://img.shields.io/nuget/vpre/Sentry.Extensions.Logging.svg)](https://www.nuget.org/packages/Sentry.Extensions.Logging) |
| **Sentry.Log4Net**            |                       [![NuGet](https://img.shields.io/nuget/vpre/Sentry.Log4Net.svg)](https://www.nuget.org/packages/Sentry.Log4Net) |

## 1.0.0-rc

Features and improvements:

- Microsoft.Extensions.Logging (MEL) use framework configuration system #79 (Thanks @pengweiqhca)
- Use IOptions on Logging and ASP.NET Core integrations #81
- Send PII (personal identifier info, opt-in `SendDefaultPii`): #83
- When SDK is disabled SentryMiddleware passes through to next in pipeline: #84
- SDK diagnostic logging (option: `Debug`): #85
- Sending Stack trace for events without exception (like CaptureMessage, opt-in `AttachStackTrace`) #86

Bug fixes:

- MEL: Only call Init if DSN was provided <https://github.com/getsentry/sentry-dotnet/commit/097c6a9c6f4348d87282c92d9267879d90879e2a>
- Correct namespace for `AddSentry` <https://github.com/getsentry/sentry-dotnet/commit/2498ab4081f171dc78e7f74e4f1f781a557c5d4f>

Breaking changes:

The settings for HTTP and Worker have been moved to `SentryOptions`. There's no need to call `option.Http(h => h...)` anymore.
`option.Proxy` was renamed to `option.HttpProxy`.

[New sample](https://github.com/getsentry/sentry-dotnet/tree/master/samples/Sentry.Samples.GenericHost) using [GenericHost](https://docs.microsoft.com/en-us/aspnet/core/fundamentals/host/generic-host?view=aspnetcore-2.1)

Download it directly below from GitHub or using NuGet:

| Integrations                  |                                                                                                                                 NuGet |
| ----------------------------- | ------------------------------------------------------------------------------------------------------------------------------------: |
| **Sentry**                    |                                       [![NuGet](https://img.shields.io/nuget/vpre/Sentry.svg)](https://www.nuget.org/packages/Sentry) |
| **Sentry.AspNetCore**         |                 [![NuGet](https://img.shields.io/nuget/vpre/Sentry.AspNetCore.svg)](https://www.nuget.org/packages/Sentry.AspNetCore) |
| **Sentry.Extensions.Logging** | [![NuGet](https://img.shields.io/nuget/vpre/Sentry.Extensions.Logging.svg)](https://www.nuget.org/packages/Sentry.Extensions.Logging) |
| **Sentry.Log4Net**            |                       [![NuGet](https://img.shields.io/nuget/vpre/Sentry.Log4Net.svg)](https://www.nuget.org/packages/Sentry.Log4Net) |

## 0.0.1-preview5

Features:

- Support buffered gzip request #73
- Reduced dependencies from the ASP.NET Core integraiton
- InAppExclude configurable #75
- Duplicate event detects inner exceptions #76
- HttpClientHandler configuration callback #72
- Event sampling opt-in
- ASP.NET Core sends server name

Bug fixes:

- On-prem without chuncked support for gzip #71
- Exception.Data key is not string #77

**[Watch on youtube](https://www.youtube.com/watch?v=xK6a1goK_w0) how to use the ASP.NET Core integration**

Download it directly below from GitHub or using NuGet:

| Integrations                  |                                                                                                                                 NuGet |
| ----------------------------- | ------------------------------------------------------------------------------------------------------------------------------------: |
| **Sentry**                    |                                       [![NuGet](https://img.shields.io/nuget/vpre/Sentry.svg)](https://www.nuget.org/packages/Sentry) |
| **Sentry.AspNetCore**         |                 [![NuGet](https://img.shields.io/nuget/vpre/Sentry.AspNetCore.svg)](https://www.nuget.org/packages/Sentry.AspNetCore) |
| **Sentry.Extensions.Logging** | [![NuGet](https://img.shields.io/nuget/vpre/Sentry.Extensions.Logging.svg)](https://www.nuget.org/packages/Sentry.Extensions.Logging) |
| **Sentry.Log4Net**            |                       [![NuGet](https://img.shields.io/nuget/vpre/Sentry.Log4Net.svg)](https://www.nuget.org/packages/Sentry.Log4Net) |

## 0.0.1-preview4

Features:

- Using [Sentry Protocol](https://github.com/getsentry/sentry-dotnet-protocol) as a dependency
- Environment can be set via `SentryOptions` #49
- Compress request body (configurable: Fastest, Optimal, Off) #63
- log4net integration
- SDK honors Sentry's 429 HTTP Status with Retry After header #61

Bug fixes:

- `Init` pushes the first scope #55, #54
- `Exception.Data` copied to `SentryEvent.Data` while storing the index of originating error.
- Demangling code ensures Function name available #64
- ASP.NET Core integration throws when Serilog added #65, #68, #67

Improvements to [the docs](https://getsentry.github.io/sentry-dotnet) like:

- Release discovery
- `ConfigureScope` clarifications
- Documenting samples

### [Watch on youtube](https://www.youtube.com/watch?v=xK6a1goK_w0) how to use the ASP.NET Core integration

Download it directly from GitHub or using NuGet:

| Integrations                  |                                                                                                                                 NuGet |
| ----------------------------- | ------------------------------------------------------------------------------------------------------------------------------------: |
| **Sentry**                    |                                       [![NuGet](https://img.shields.io/nuget/vpre/Sentry.svg)](https://www.nuget.org/packages/Sentry) |
| **Sentry.AspNetCore**         |                 [![NuGet](https://img.shields.io/nuget/vpre/Sentry.AspNetCore.svg)](https://www.nuget.org/packages/Sentry.AspNetCore) |
| **Sentry.Extensions.Logging** | [![NuGet](https://img.shields.io/nuget/vpre/Sentry.Extensions.Logging.svg)](https://www.nuget.org/packages/Sentry.Extensions.Logging) |
| **Sentry.Log4Net**            |                       [![NuGet](https://img.shields.io/nuget/vpre/Sentry.Log4Net.svg)](https://www.nuget.org/packages/Sentry.Log4Net) |

## 0.0.1-preview3

This third preview includes bug fixes and more features. Test coverage increased to 96%

Features and improvements:

- Filter duplicate events/exceptions #43
- EventProcessors can be added (sample [1](https://github.com/getsentry/sentry-dotnet/blob/dbb5a3af054d0ca6f801de37fb7db3632ca2c65a/samples/Sentry.Samples.Console.Customized/Program.cs#L151), [2](https://github.com/getsentry/sentry-dotnet/blob/dbb5a3af054d0ca6f801de37fb7db3632ca2c65a/samples/Sentry.Samples.Console.Customized/Program.cs#L41))
- ExceptionProcessors can be added #36 (sample [1](https://github.com/getsentry/sentry-dotnet/blob/dbb5a3af054d0ca6f801de37fb7db3632ca2c65a/samples/Sentry.Samples.Console.Customized/Program.cs#L172), [2](https://github.com/getsentry/sentry-dotnet/blob/dbb5a3af054d0ca6f801de37fb7db3632ca2c65a/samples/Sentry.Samples.Console.Customized/Program.cs#L42))
- Release is automatically discovered/reported #35
- Contexts is a dictionary - allows custom data #37
- ASP.NET integration reports context as server: server-os, server-runtime #37
- Assemblies strong named #41
- Scope exposes IReadOnly members instead of Immutables
- Released a [documentation site](https://getsentry.github.io/sentry-dotnet/)

Bug fixes:

- Strong name
- Logger provider gets disposed/flushes events

[Watch on youtube](https://www.youtube.com/watch?v=xK6a1goK_w0) how to use the ASP.NET Core integration.

Download it directly from GitHub or using NuGet:

| Integrations                  |                                                                                                                                 NuGet |
| ----------------------------- | ------------------------------------------------------------------------------------------------------------------------------------: |
| **Sentry**                    |                                       [![NuGet](https://img.shields.io/nuget/vpre/Sentry.svg)](https://www.nuget.org/packages/Sentry) |
| **Sentry.AspNetCore**         |                 [![NuGet](https://img.shields.io/nuget/vpre/Sentry.AspNetCore.svg)](https://www.nuget.org/packages/Sentry.AspNetCore) |
| **Sentry.Extensions.Logging** | [![NuGet](https://img.shields.io/nuget/vpre/Sentry.Extensions.Logging.svg)](https://www.nuget.org/packages/Sentry.Extensions.Logging) |

## 0.0.1-preview2

This second release includes bug fixes and more features. Test coverage increased to 93%

Features and improvements:

- Added `CaptureMessage`
- `BeforeSend` callback errors are sent as breadcrumbs
- `ASP.NET Core` integration doesn't add tags added by `Microsoft.Extensions.Logging`
- SDK name is reported depending on the package added
- Integrations API allows user-defined SDK integration
- Unhandled exception handler can be configured via integrations
- Filter kestrel log eventid 13 (application error) when already captured by the middleware

Bugs fixed:

- Fixed #28
- HTTP Proxy set to HTTP message handler

Download it directly from GitHub or using NuGet:

| Integrations                  |                                                                                                                                 NuGet |
| ----------------------------- | ------------------------------------------------------------------------------------------------------------------------------------: |
| **Sentry**                    |                                       [![NuGet](https://img.shields.io/nuget/vpre/Sentry.svg)](https://www.nuget.org/packages/Sentry) |
| **Sentry.AspNetCore**         |                 [![NuGet](https://img.shields.io/nuget/vpre/Sentry.AspNetCore.svg)](https://www.nuget.org/packages/Sentry.AspNetCore) |
| **Sentry.Extensions.Logging** | [![NuGet](https://img.shields.io/nuget/vpre/Sentry.Extensions.Logging.svg)](https://www.nuget.org/packages/Sentry.Extensions.Logging) |

## 0.0.1-preview1

Our first preview of the SDK:

Main features:

- Easy ASP.NET Core integration, single line: `UseSentry`.
- Captures unhandled exceptions in the middleware pipeline
- Captures exceptions handled by the framework `UseExceptionHandler` and Error page display.
- Captures process-wide unhandled exceptions (AppDomain)
- Captures logger.Error or logger.Critical
- When an event is sent, data from the current request augments the event.
- Sends information about the server running the app (OS, Runtime, etc)
- Informational logs written by the app or framework augment events sent to Sentry
- Optional include of the request body
- HTTP Proxy configuration

Also available via NuGet:

[Sentry](https://www.nuget.org/packages/Sentry/0.0.1-preview1)
[Sentry.AspNetCore](https://www.nuget.org/packages/Sentry.AspNetCore/0.0.1-preview1)
[Sentry.Extensions.Logging](https://www.nuget.org/packages/Sentry.Extensions.Logging/0.0.1-preview1)<|MERGE_RESOLUTION|>--- conflicted
+++ resolved
@@ -7,12 +7,9 @@
 - Spans and Transactions now implement `IDisposable` so that they can be used with `using` statements/declarations that will automatically finish the span with a status of OK when it passes out of scope, if it has not already been finished, to be consistent with `Activity` classes when using OpenTelemetry ([#4627](https://github.com/getsentry/sentry-dotnet/pull/4627))
 - SpanTracer and TransactionTracer are still public but these are now `sealed` (see also [#4627](https://github.com/getsentry/sentry-dotnet/pull/4627))
 - CaptureFeedback now returns a `SentryId` and a `CaptureFeedbackResult` out parameter that indicate whether feedback was captured successfully and what the reason for failure was otherwise ([#4613](https://github.com/getsentry/sentry-dotnet/pull/4613))
-<<<<<<< HEAD
 - Depricated Sentry.Azure.Functions.Worker as very few people were using it and the functionality can easily be replaced with Open Telemetry. We've replaced our integration with a sample showing how to do this using our Open Telemetry package instead. ([#4693](https://github.com/getsentry/sentry-dotnet/pull/4693))
-=======
 - UWP support has been dropped. Future efforts will likely focus on WinUI 3, in line with Microsoft's recommendations for building Windows UI apps. ([#4686](https://github.com/getsentry/sentry-dotnet/pull/4686))
 - The _Structured Logs_ APIs are now stable: removed `Experimental` from `SentryOptions` ([#4699](https://github.com/getsentry/sentry-dotnet/pull/4699))
->>>>>>> 6a67f5e4
 
 ### Features
 
