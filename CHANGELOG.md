--- conflicted
+++ resolved
@@ -2,7 +2,10 @@
 
 ## Unreleased - 4.x
 
-<<<<<<< HEAD
+### Fixes
+
+- Android native symbol upload ([#2876](https://github.com/getsentry/sentry-dotnet/pull/2876))
+
 ### .NET target frameworks changes
 
 **Dropped netstandard2.0 support for Sentry.AspNetCore** ([#2807](https://github.com/getsentry/sentry-dotnet/pull/2807))
@@ -11,15 +14,7 @@
 
 #### Changed APIs
 
-=======
-### API breaking Changes
-
->>>>>>> 5d20a0c8
 - ISpanTracer has been renamed back again to ISpan, to make it easier to upgrade from v3.x to v4.x ([#2870](https://github.com/getsentry/sentry-dotnet/pull/2870))
-
-### Fixes
-
-- Android native symbol upload ([#2876](https://github.com/getsentry/sentry-dotnet/pull/2876))
 
 ## 4.0.0-beta.1
 
