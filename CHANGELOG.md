# Changelog

## Unreleased

<<<<<<< HEAD
### Fixes

- Infer netfx version from min reg versions ([#1346](https://github.com/getsentry/sentry-dotnet/pull/1346))
=======
### Features

- Move to stable v6 for `Microsoft.Extensions.*` packages ([#1347](https://github.com/getsentry/sentry-dotnet/pull/1347))

### Fixes

- Update X-Sentry-Auth header to include correct sdk name and version ([#1333](https://github.com/getsentry/sentry-dotnet/pull/1333))
>>>>>>> 3d186dbd

## 3.12.0

### Features

- Add automatic spans to Entity Framework operations ([#1107](https://github.com/getsentry/sentry-dotnet/pull/1107))

### Fixes

- Avoid using the same connection Span for the same ConnectionId ([#1317](https://github.com/getsentry/sentry-dotnet/pull/1317))
- Finish unfinished Spans on Transaction completion ([#1296](https://github.com/getsentry/sentry-dotnet/pull/1296))

## 3.12.0-alpha.1

### Features

- .NET 6 specific targets ([#939](https://github.com/getsentry/sentry-dotnet/pull/939))

## 3.11.1

### Fixes

- Forward the IP of the client with whe tunnel middleware ([#1310](getsentry/sentry-dotnet/pull/1310))

## 3.11.0

### Features

- Sentry Sessions status as Breadcrumbs ([#1263](https://github.com/getsentry/sentry-dotnet/pull/1263))
- Enhance GCP Integraction with performance monitoring and revision number ([#1286](https://github.com/getsentry/sentry-dotnet/pull/1286))
- Bump Ben.Demystifier to support .NET 6 ([#1290](https://github.com/getsentry/sentry-dotnet/pull/1290))

### Fixes

- ASP.NET Core: Data from Scope in options should be applied on each request ([#1270](https://github.com/getsentry/sentry-dotnet/pull/1270))
- Add missing `ConfigureAwaits(false)` for `async using` ([#1276](https://github.com/getsentry/sentry-dotnet/pull/1276))
- Fix missing handled tag when events are logged via an ASP.NET Core pipeline logger ([#1284](getsentry/sentry-dotnet/pull/1284))

## 3.10.0

### Features

- Add additional primitive values as tags on SentryLogger ([#1246](https://github.com/getsentry/sentry-dotnet/pull/1246))

### Fixes

- Events are now sent on Google Gloud Functions Integration ([#1249](https://github.com/getsentry/sentry-dotnet/pull/1249))
- Cache envelope headers ([#1242](https://github.com/getsentry/sentry-dotnet/pull/1242))
- Avoid replacing Transaction Name on ASP.NET Core by null or empty ([#1215](https://github.com/getsentry/sentry-dotnet/pull/1215))
- Ignore DiagnosticSource Integration if no Sampling available ([#1238](https://github.com/getsentry/sentry-dotnet/pull/1238))

## 3.9.4

### Fixes

- Unity Android support: check for native crashes before closing session as Abnormal ([#1222](https://github.com/getsentry/sentry-dotnet/pull/1222))

## 3.9.3

### Fixes

- Add missing PathBase from ASP.NET Core ([#1198](https://github.com/getsentry/sentry-dotnet/pull/1198))
- Use fallback if route pattern is MVC ([#1188](https://github.com/getsentry/sentry-dotnet/pull/1188))
- Move UseSentryTracing to different namespace ([#1200](https://github.com/getsentry/sentry-dotnet/pull/1200))
- Prevent duplicate package reporting ([#1197](https://github.com/getsentry/sentry-dotnet/pull/1197))

## 3.9.2

### Fixes

- Exceptions from UnhandledExceptionIntegration were not marking sessions as crashed ([#1193](https://github.com/getsentry/sentry-dotnet/pull/1193))

## 3.9.1

### Fixes

- Removed braces from tag keys on DefaultSentryScopeStateProcessor ([#1183](https://github.com/getsentry/sentry-dotnet/pull/1183))
- Fix SQLClient unplanned behaviors ([#1179](https://github.com/getsentry/sentry-dotnet/pull/1179))
- Add fallback to Scope Stack from AspNet ([#1180](https://github.com/getsentry/sentry-dotnet/pull/1180))

## 3.9.0

### Features

- EF Core and SQLClient performance monitoring integration ([#1154](https://github.com/getsentry/sentry-dotnet/pull/1154))
- Improved SDK diagnostic logs ([#1161](https://github.com/getsentry/sentry-dotnet/pull/1161))
- Add Scope observer to SentryOptions ([#1153](https://github.com/getsentry/sentry-dotnet/pull/1153))

### Fixes

- Fix end session from Hub adapter not being passed to SentrySDK ([#1158](https://github.com/getsentry/sentry-dotnet/pull/1158))
- Installation id catches dir not exist([#1159](https://github.com/getsentry/sentry-dotnet/pull/1159))
- Set error status to transaction if http has exception and ok status ([#1143](https://github.com/getsentry/sentry-dotnet/pull/1143))
- Fix max breadcrumbs limit when MaxBreadcrumbs is zero or lower ([#1145](https://github.com/getsentry/sentry-dotnet/pull/1145))

## 3.8.3

### Features

- New package Sentry.Tunnel to proxy Sentry events ([#1133](https://github.com/getsentry/sentry-dotnet/pull/1133))

### Fixes

- Avoid serializing dangerous types ([#1134](https://github.com/getsentry/sentry-dotnet/pull/1134))
- Don't cancel cache flushing on init ([#1139](https://github.com/getsentry/sentry-dotnet/pull/1139))

## 3.8.2

### Fixes

- Add IsParentSampled to ITransactionContext ([#1128](https://github.com/getsentry/sentry-dotnet/pull/1128)
- Avoid warn in global mode ([#1132](https://github.com/getsentry/sentry-dotnet/pull/1132))
- Fix `ParentSampledId` being reset on `Transaction` ([#1130](https://github.com/getsentry/sentry-dotnet/pull/1130))

## 3.8.1

### Fixes

- Persisted Sessions logging ([#1125](https://github.com/getsentry/sentry-dotnet/pull/1125))
- Don't log an error when attempting to recover a persisted session but none exists ([#1123](https://github.com/getsentry/sentry-dotnet/pull/1123))

### Features

- Introduce scope stack abstraction to support global scope on desktop and mobile applications and `HttpContext`-backed scoped on legacy ASP.NET ([#1124](https://github.com/getsentry/sentry-dotnet/pull/1124))

## 3.8.0

### Fixes

- ASP.NET Core: fix handled not being set for Handled exceptions ([#1111](https://github.com/getsentry/sentry-dotnet/pull/1111))

### Features

- File system persistence for sessions ([#1105](https://github.com/getsentry/sentry-dotnet/pull/1105))

## 3.7.0

### Features

- Add HTTP request breadcrumb ([#1113](https://github.com/getsentry/sentry-dotnet/pull/1113))
- Integration for Google Cloud Functions ([#1085](https://github.com/getsentry/sentry-dotnet/pull/1085)) 
- Add ClearAttachments to Scope ([#1104](https://github.com/getsentry/sentry-dotnet/pull/1104))
- Add additional logging and additional fallback for installation ID ([#1103](https://github.com/getsentry/sentry-dotnet/pull/1103))

### Fixes

- Avoid Unhandled Exception on .NET 461 if the Registry Access threw an exception ([#1101](https://github.com/getsentry/sentry-dotnet/pull/1101))

## 3.6.1

### Fixes

- `IHub.ResumeSession()`: don't start a new session if pause wasn't called or if there is no active session ([#1089](https://github.com/getsentry/sentry-dotnet/pull/1089))
- Fixed incorrect order when getting the last active span ([#1094](https://github.com/getsentry/sentry-dotnet/pull/1094))
- Fix logger call in BackgroundWorker that caused a formatting exception in runtime ([#1092](https://github.com/getsentry/sentry-dotnet/pull/1092))

## 3.6.0

### Features

- Implement pause & resume session ([#1069](https://github.com/getsentry/sentry-dotnet/pull/1069))
- Add auto session tracking ([#1068](https://github.com/getsentry/sentry-dotnet/pull/1068))
- Add SDK information to envelope ([#1084](https://github.com/getsentry/sentry-dotnet/pull/1084))
- Add ReportAssembliesMode in favor of ReportAssemblies ([#1079](https://github.com/getsentry/sentry-dotnet/pull/1079))

### Fixes

- System.Text.Json 5.0.2 ([#1078](https://github.com/getsentry/sentry-dotnet/pull/1078))

## 3.6.0-alpha.2

### Features

- Extended Device and GPU protocol; public IJsonSerializable ([#1063](https://github.com/getsentry/sentry-dotnet/pull/1063))
- ASP.NET Core: Option `AdjustStandardEnvironmentNameCasing` to opt-out from lower casing env name. [#1057](https://github.com/getsentry/sentry-dotnet/pull/1057)
- Sessions: Improve exception check in `CaptureEvent(...)` for the purpose of reporting errors in session ([#1058](https://github.com/getsentry/sentry-dotnet/pull/1058))
- Introduce TraceDiagnosticLogger and obsolete DebugDiagnosticLogger ([#1048](https://github.com/getsentry/sentry-dotnet/pull/1048))

### Fixes

- Handle error thrown while trying to get `BootTime` on PS4 with IL2CPP ([#1062](https://github.com/getsentry/sentry-dotnet/pull/1062))
- Use SentryId for ISession.Id ([#1052](https://github.com/getsentry/sentry-dotnet/pull/1052))
- Add System.Reflection.Metadata as a dependency for netcoreapp3.0 target([#1064](https://github.com/getsentry/sentry-dotnet/pull/1064))

## 3.6.0-alpha.1

### Features

- Implemented client-mode release health ([#1013](https://github.com/getsentry/sentry-dotnet/pull/1013))

### Fixes

- Report lowercase staging environment for ASP.NET Core ([#1046](https://github.com/getsentry/sentry-unity/pull/1046))

## 3.5.0

### Features

- Report user IP address for ASP.NET Core ([#1045](https://github.com/getsentry/sentry-unity/pull/1045))

### Fixes

- Connect middleware exceptions to transactions ([#1043](https://github.com/getsentry/sentry-dotnet/pull/1043))
- Hub.IsEnabled set to false when Hub disposed ([#1021](https://github.com/getsentry/sentry-dotnet/pull/1021))

## 3.4.0

### Features

- Sentry.EntityFramework moved to this repository ([#1017](https://github.com/getsentry/sentry-dotnet/pull/1017))
- Additional `netstandard2.1` target added. Sample with .NET Core 3.1 console app.
- `UseBreadcrumbs` is called automatically by `AddEntityFramework`

### Fixes

- Normalize line breaks ([#1016](https://github.com/getsentry/sentry-dotnet/pull/1016))
- Finish span with exception in SentryHttpMessageHandler ([#1037](https://github.com/getsentry/sentry-dotnet/pull/1037))

## 3.4.0-beta.0

### Features

- Serilog: Add support for Serilog.Formatting.ITextFormatter ([#998](https://github.com/getsentry/sentry-dotnet/pull/998))
- simplify ifdef ([#1010](https://github.com/getsentry/sentry-dotnet/pull/1010))
- Use `DebugDiagnosticLogger` as the default logger for legacy ASP.NET ([#1012](https://github.com/getsentry/sentry-dotnet/pull/1012))
- Adjust parameter type in `AddBreadcrumb` to use `IReadOnlyDictionary<...>` instead of `Dictionary<...>` ([#1000](https://github.com/getsentry/sentry-dotnet/pull/1000))
- await dispose everywhere ([#1009](https://github.com/getsentry/sentry-dotnet/pull/1009))
- Further simplify transaction integration from legacy ASP.NET ([#1011](https://github.com/getsentry/sentry-dotnet/pull/1011))

## 3.3.5-beta.0

### Features

- Default environment to "debug" if running with debugger attached (#978)
- ASP.NET Classic: `HttpContext.StartSentryTransaction()` extension method (#996)

### Fixes

- Unity can have negative line numbers ([#994](https://github.com/getsentry/sentry-dotnet/pull/994))
- Fixed an issue where an attempt to deserialize `Device` with a non-system time zone failed ([#993](https://github.com/getsentry/sentry-dotnet/pull/993))

## 3.3.4

### Features

- Env var to keep large envelopes if they are rejected by Sentry (#957)

### Fixes

- serialize parent_span_id in contexts.trace (#958)

## 3.3.3

### Fixes

- boot time detection can fail in some cases (#955)

## 3.3.2

### Fixes

- Don't override Span/Transaction status on Finish(...) if status was not provided explicitly (#928) @Tyrrrz
- Fix startup time shows incorrect value on macOS/Linux. Opt-out available for IL2CPP. (#948)

## 3.3.1

### Fixes

- Move Description field from Transaction to Trace context (#924) @Tyrrrz
- Drop unfinished spans from transaction (#923) @Tyrrrz
- Don't dispose the SDK when UnobservedTaskException is captured (#925) @bruno-garcia
- Fix spans not inheriting TraceId from transaction (#922) @Tyrrrz

## 3.3.0

### Features

- Add StartupTime and Device.BootTime (#887) @lucas-zimerman
- Link events to currently active span (#909) @Tyrrrz
- Add useful contextual data to TransactionSamplingContext in ASP.NET Core integration (#910) @Tyrrrz

### Changes

- Limit max spans in transaction to 1000 (#908) @Tyrrrz

## 3.2.0

### Changes

- Changed the underlying implementation of `ITransaction` and `ISpan`. `IHub.CaptureTransaction` now takes a `Transaction` instead of `ITransaction`. (#880) @Tyrrrz
- Add IsParentSampled to TransactionContext (#885) @Tyrrrz
- Retrieve CurrentVersion for ASP.NET applications (#884) @lucas-zimerman
- Make description parameter nullable on `ISpan.StartChild(...)` and related methods (#900) @Tyrrrz
- Add Platform to Transaction, mimicking the same property on SentryEvent (#901) @Tyrrrz

## 3.1.0

### Features

- Adding TaskUnobservedTaskExceptionIntegration to default integrations and method to remove it (#870) @FilipNemec
- Enrich transactions with more data (#875) @Tyrrrz

### Fixes
- Don't add version prefix in release if it's already set (#877) @Tyrrrz

## 3.0.8

### Features

- Add AddSentryTag and AddSentryContext Extensions for exception class (#834) @lucas-zimerman
- Associate span exceptions with event exceptions (#848) @Tyrrrz
- MaxCacheItems option to control files on disk (#846) @Tyrrrz
- Move SentryHttpMessageHandlerBuilderFilter to Sentry.Extensions.Logging (#845) @Tyrrrz

### Fixes

- Fix CachingTransport throwing an exception when it can't move the files from the previous session (#871) @Tyrrrz

## 3.0.7

### Changes
- Don't write timezone_display_name if it's the same as the ID (#837) @Tyrrrz
- Serialize arbitrary objects in contexts (#838) @Tyrrrz

## 3.0.6

### Fixes

- Fix serialization of transactions when filesystem caching is enabled. (#815) @Tyrrrz
- Fix UWP not registering exceptions (#821) @lucas-zimerman
- Fix tracing middleware (#813) @Tyrrrz

## 3.0.5

### Changes

- Fix transaction sampling (#810) @Tyrrrz

## 3.0.4

### Changes

- Don't add logs coming from Sentry as breadcrumbs (fixes stack overflow exception) (#797) @Tyrrrz
- Consolidate logic for resolving hub (fixes bug "SENTRY_DSN is not defined") (#795) @Tyrrrz
- Add SetFingerprint overload that takes `params string[]` (#796) @Tyrrrz
- Create spans for outgoing HTTP requests (#802) @Tyrrrz
- Finish span on exception in SentryHttpMessageHandler (#806) @Tyrrrz
- Fix ObjectDisposedException caused by object reuse in RetryAfterHandler (#807) @Tyrrrz

## 3.0.3

### Changes

- Fix DI issues in ASP.NET Core + SentryHttpMessageHandlerBuilderFilter (#789) @Tyrrrz
- Fix incorrect NRT on SpanContext.ctor (#788) @Tyrrrz
- Remove the `Evaluate` error from the breadcrumb list (#790) @Tyrrrz
- Set default tracing sample rate to 0.0 (#791) @Tyrrrz

## 3.0.2

### Changes

- Add GetSpan() to IHub and SentrySdk (#782) @Tyrrrz
- Automatically start transactions from incoming trace in ASP.NET Core (#783) @Tyrrrz
- Automatically inject 'sentry-trace' on outgoing requests in ASP.NET Core (#784) @Tyrrrz

## 3.0.1

### Changes

- bump log4net 2.0.12 (#781) @bruno-garcia
- Fix Serilog version (#780) @bruno-garcia
- Move main Protocol types to Sentry namespace (#779) @bruno-garcia

## 3.0.0

### Changes

- Add support for dynamic transaction sampling. (#753) @Tyrrrz
- Integrate trace headers. (#758) @Tyrrrz
- Renamed Option `DiagnosticsLevel` to `DiagnosticLevel` (#759) @bruno-garcia
- Add additional data to transactions (#763) @Tyrrrz
- Improve transaction instrumentation on ASP.NET Core (#766) @Tyrrrz
- Add `Release` to `Scope` (#765) @Tyrrrz
- Don't fallback to `HttpContext.RequestPath` if a route is unknown (#767 #769) @kanadaj @Tyrrrz

## 3.0.0-beta.0

### Changes

- Add instruction_addr to SentryStackFrame. (#744) @lucas-zimerman
- Default stack trace format: Ben.Demystifier (#732) @bruno-garcia

## 3.0.0-alpha.11

### Changed

- Limit attachment size (#705)
- Separate tracing middleware (#737)
- Bring Transaction a bit more inline with Java SDK (#741)
- Sync transaction and transaction name on scope (#740)

## 3.0.0-alpha.10

- Disabled Mono StackTrace Factory. (#709) @lucas-zimerman
- Adds to the existing User Other dict rather than replacing (#729) @brettjenkins

## 3.0.0-alpha.9

- Handle non-json error response messages on HttpTransport. (#690) @lucas-zimerman
- Fix deadlock on missing ConfigureAwait into foreach loops. (#694) @lucas-zimerman
- Report gRPC sdk name (#700) @bruno-garcia

## 3.0.0-alpha.8

- Include parameters in stack frames. (#662) @Tyrrrz
- Remove CultureUIInfo if value is even with CultureInfo. (#671) @lucas-zimerman
- Make all fields on UserFeedback optional. (#660) @Tyrrrz
- Align transaction names with Java. (#659) @Tyrrrz
- Include assembly name in default release. (#682) @Tyrrrz
- Add support for attachments. (#670) @Tyrrrz
- Improve logging for relay errors. (#683) @Tyrrrz
- Report sentry.dotnet.aspnet on the new Sentry.AspNet package. (#681) @Tyrrrz
- Always send a default release. (#695) @Tyrrrz

## 3.0.0-alpha.7

* Ref moved SentryId from namespace Sentry.Protocol to Sentry (#643) @lucas-zimerman
* Ref renamed `CacheFlushTimeout` to `InitCacheFlushTimeout` (#638) @lucas-zimerman
* Add support for performance. ([#633](https://github.com/getsentry/sentry-dotnet/pull/633))
* Transaction (of type `string`) on Scope and Event now is called TransactionName. ([#633](https://github.com/getsentry/sentry-dotnet/pull/633))

## 3.0.0-alpha.6

* Abandon ValueTask #611
* Fix Cache deleted on HttpTransport exception. (#610) @lucas-zimerman
* Add `SentryScopeStateProcessor` #603
* Add net5.0 TFM to libraries #606
* Add more logging to CachingTransport #619
* Bump Microsoft.Bcl.AsyncInterfaces to 5.0.0 #618
* Bump `Microsoft.Bcl.AsyncInterfaces` to 5.0.0 #618
* `DefaultTags` moved from `SentryLoggingOptions` to `SentryOptions` (#637) @PureKrome
* `Sentry.Serilog` can accept DefaultTags (#637) @PureKrome 

## 3.0.0-alpha.5

* Replaced `BaseScope` with `IScope`. (#590) @Tyrrrz
* Removed code coverage report from the test folder. (#592) @lucas-zimerman
* Add target framework NET5.0 on Sentry.csproj. Change the type of `Extra` where value parameter become nullable. @lucas-zimerman 
* Implement envelope caching. (#576) @Tyrrrz
* Add a list of .NET Frameworks installed when available. (#531) @lucas-zimerman
* Parse Mono and IL2CPP stacktraces for Unity and Xamarin (#578) @bruno-garcia
* Update TFMs and dependency min version (#580) @bruno-garcia
* Run all tests on .NET 5 (#583) @bruno-garcia

## 3.0.0-alpha.4

* Add the client user ip if both SendDefaultPii and IsEnvironmentUser are set. (#1015) @lucas-zimerman
* Replace Task with ValueTask where possible. (#564) @Tyrrrz
* Add support for ASP.NET Core gRPC (#563) @Mitch528
* Push API docs to GitHub Pages GH Actions (#570) @bruno-garcia
* Refactor envelopes

## 3.0.0-alpha.3

* Add support for user feedback. (#559) @lucas-zimerman
* Add support for envelope deserialization (#558) @Tyrrrz
* Add package description and tags to Sentry.AspNet @Tyrrrz
* Fix internal url references for the new Sentry documentation. (#562) @lucas-zimerman

## 3.0.0-alpha.2

* Set the Environment setting to 'production' if none was provided. (#550) @PureKrome
* ASPNET.Core hosting environment is set to 'production' / 'development' (notice lower casing) if no custom options.Enviroment is set. (#554) @PureKrome
* Add most popular libraries to InAppExclude #555 (@bruno-garcia)
* Add support for individual rate limits.
* Extend `SentryOptions.BeforeBreadcrumb` signature to accept returning nullable values.
* Add support for envelope deserialization.

## 3.0.0-alpha.1

* Rename `LogEntry` to `SentryMessage`. Change type of `SentryEvent.Message` from `string` to `SentryMessage`.
* Change the type of `Gpu.VendorId` from `int` to `string`.
* Add support for envelopes.
* Publishing symbols package (snupkg) to nuget.org with sourcelink

## 3.0.0-alpha.0

* Move aspnet-classic integration to Sentry.AspNet (#528) @Tyrrrz
* Merge Sentry.Protocol into Sentry (#527) @Tyrrrz
* Framework and runtime info (#526) @bruno-garcia
* Add NRTS to Sentry.Extensions.Logging (#524) @Tyrrrz
* Add NRTs to Sentry.Serilog, Sentry.NLog, Sentry.Log4Net (#521) @Tyrrrz
* Add NRTs to Sentry.AspNetCore (#520) @Tyrrrz
* Fix CI build on GitHub Actions (#523) @Tyrrrz
* Add GitHubActionsTestLogger (#511) @Tyrrrz

We'd love to get feedback.

## 2.2.0-alpha

Add nullable reference types support (Sentry, Sentry.Protocol) (#509) 
fix: Use ASP.NET Core endpoint FQDN (#485) 
feat: Add integration to TaskScheduler.UnobservedTaskException (#481) 

## 2.1.6

fix: aspnet fqdn (#485) @bruno-garcia 
ref: wait on test the time needed (#484) @bruno-garcia
feat: Add integration to TaskScheduler.UnobservedTaskException (#481) @lucas-zimerman
build(deps): bump Serilog.AspNetCore from 3.2.0 to 3.4.0 (#477)  @dependabot-preview
Fix README typo (#480) @AndreasLangberg
build(deps): bump coverlet.msbuild from 2.8.1 to 2.9.0 (#462) @dependabot-preview
build(deps): bump Microsoft.Extensions.Logging.Debug @dependabot-preview
fix some spelling (#475) @SimonCropp
build(deps): bump Microsoft.Extensions.Configuration.Json (#467) @dependabot-preview

## 2.1.5

* fix: MEL don't init if enabled (#460) @bruno-garcia
* feat: Device Calendar, Timezone, CultureInfo (#457) @bruno-garcia
* ref: Log out debug disabled (#459) @bruno-garcia
* dep: Bump PlatformAbstractions (#458) @bruno-garcia
* feat: Exception filter (#456) @bruno-garcia

## 2.1.5-beta

* fix: MEL don't init if enabled (#460) @bruno-garcia
* feat: Device Calendar, Timezone, CultureInfo (#457) @bruno-garcia
* ref: Log out debug disabled (#459) @bruno-garcia
* dep: Bump PlatformAbstractions (#458) @bruno-garcia
* feat: Exception filter (#456) @bruno-garcia

## 2.1.4

* NLog SentryTarget - NLogDiagnosticLogger for writing to NLog InternalLogger (#450) @snakefoot
* fix: SentryScopeManager dispose message (#449) @bruno-garcia
* fix: dont use Sentry namespace on sample (#447) @bruno-garcia
* Remove obsolete API from benchmarks (#445) @bruno-garcia
* build(deps): bump Microsoft.Extensions.Logging.Debug from 2.1.1 to 3.1.4 (#421) @dependabot-preview
* build(deps): bump Microsoft.AspNetCore.Diagnostics from 2.1.1 to 2.2.0 (#431) @dependabot-preview
* build(deps): bump Microsoft.CodeAnalysis.CSharp.Workspaces from 3.1.0 to 3.6.0 (#437) @dependabot-preview

## 2.1.3

* SentryScopeManager - Fixed clone of Stack so it does not reverse order (#420) @snakefoot
* build(deps): bump Serilog.AspNetCore from 2.1.1 to 3.2.0 (#411) @dependabot-preview
* Removed dependency on System.Collections.Immutable (#405) @snakefoot
* Fix Sentry.Microsoft.Logging Filter now drops also breadcrumbs (#440) 

## 2.1.2-beta5

Fix Background worker dispose logs error message (#408) 
Fix sentry serilog extension method collapsing (#406) 
Fix Sentry.Samples.NLog so NLog.config is valid (#404) 

Thanks @snakefoot and @JimHume for the fixes

Add MVC route data extraction to ScopeExtensions.Populate() (#401)

## 2.1.2-beta3

Fixed ASP.NET System.Web catch HttpException to prevent the request processor from being unable to submit #397 (#398)

## 2.1.2-beta2

* Ignore WCF error and capture (#391) 

### 2.1.2-beta

* Serilog Sentry sink does not load all options from IConfiguration (#380)
* UnhandledException sets Handled=false (#382)

## 2.1.1

Bug fix:  Don't overwrite server name set via configuration with machine name on ASP.NET Core #372
 
## 2.1.0

* Set score url to fully constructed url #367 Thanks @christopher-taormina-zocdoc 
* Don't dedupe from inner exception #363 - Note this might change groupings. It's opt-in.
* Expose FlushAsync to intellisense #362
* Protocol monorepo #325 - new protocol version whenever there's a new SDK release

## 2.0.3

Expose httpHandler creation (#359)
NLog: possibility to override fingerprint using AdditionalGroupingKey (#358) @Shtannikov
Take ServerName from options (#356) 

## 2.0.2

Add logger and category from Serilog SourceContext. (#316) @krisztiankocsis
Set DateFormatHandling.IsoDateFormat for serializer. Fixes #351 (#353)  @olsh

## 2.0.1

Removed `-beta` from dependencies.

## 2.0.0

* SentryTarget - GetTagsFromLogEvent with null check (#326) 
* handled process corrupted (#328)
* sourcelink GA (#330)
* Adds ability to specify user values via NLog configuration (#336) 
* Add option to ASP.NET Core to flush events after response complete (#288)
* Fixed race on `BackgroundWorker`  (#293)
* Exclude `Sentry.` frames from InApp (#272)
* NLog SentryTarget with less overhead for breadcrumb (#273)
* Logging on body not extracted (#246)
* Add support to DefaultTags for ASP.NET Core and M.E.Logging (#268)
* Don't use ValueTuple (#263)
* All public members were documented: #252 
* Use EnableBuffering to keep request payload around: #250
* Serilog default levels: #237 
* Removed dev dependency from external dependencies 4d92ab0
* Use new `Sentry.Protocol` 836fb07e
* Use new `Sentry.PlatformAbsrtractions` #226
* Debug logging for ASP.NET Classic #209 
* Reading request body throws on ASP.NET Core 3 (#324)
* NLog: null check contextProp.Value during IncludeEventDataOnBreadcrumbs (#323) 
* JsonSerializerSettings - ReferenceLoopHandling.Ignore (#312) 
* Fixed error when reading request body affects collecting other request data (#299) 
* `Microsoft.Extensions.Logging` `ConfigureScope` invocation. #208, #210, #224 Thanks @dbraillon 
* `Sentry.Serilog` Verbose level. #213, #217. Thanks @kanadaj 
* AppDomain.ProcessExit will close the SDK: #242
* Adds PublicApiAnalyzers to public projects: #234
* NLog: Utilizes Flush functionality in NLog target: #228
* NLog: Set the logger via the log event info in SentryTarget.Write, #227 
* Multi-target .NET Core 3.0 (#308)

Major version bumped due to these breaking changes:
1. `Sentry.Protocol` version 2.0.0
* Remove StackTrace from SentryEvent [#38](https://github.com/getsentry/sentry-dotnet-protocol/pull/38) - StackTrace is either part of Thread or SentryException.
2. Removed `ContextLine` #223 
3. Use `StackTrace` from `Threads` #222 
4. `FlushAsync` added to `ISentryClient` #214 

## 2.0.0-beta8

* SentryTarget - GetTagsFromLogEvent with null check (#326) 
* handled process corrupted (#328)
* sourcelink GA (#330)
* Adds ability to specify user values via NLog configuration (#336) 

## 2.0.0-beta7

Fixes:

* Reading request body throws on ASP.NET Core 3 (#324)
* NLog: null check contextProp.Value during IncludeEventDataOnBreadcrumbs (#323) 
* JsonSerializerSettings - ReferenceLoopHandling.Ignore (#312) 

Features:

* Multi-target .NET Core 3.0 (#308)

## 2.0.0-beta6

* Fixed error when reading request body affects collecting other request data (#299) 

## 2.0.0-beta5

* Add option to ASP.NET Core to flush events after response complete (#288)
* Fixed race on `BackgroundWorker`  (#293)
* Exclude `Sentry.` frames from InApp (#272)
* NLog SentryTarget with less overhead for breadcrumb (#273)

## 2.0.0-beta4

* Logging on body not extracted (#246)
* Add support to DefaultTags for ASP.NET Core and M.E.Logging (#268)
* Don't use ValueTuple (#263)

## 2.0.0-beta3

* All public members were documented: #252 
* Use EnableBuffering to keep request payload around: #250
* Serilog default levels: #237 

Thanks @josh-degraw for:

* AppDomain.ProcessExit will close the SDK: #242
* Adds PublicApiAnalyzers to public projects: #234
* NLog: Utilizes Flush functionality in NLog target: #228
* NLog: Set the logger via the log event info in SentryTarget.Write, #227 

## 2.0.0-beta2

* Removed dev dependency from external dependencies 4d92ab0
* Use new `Sentry.Protocol` 836fb07e
* Use new `Sentry.PlatformAbsrtractions` #226

## 2.0.0-beta

Major version bumped due to these breaking changes:

1. `Sentry.Protocol` version 2.0.0
* Remove StackTrace from SentryEvent [#38](https://github.com/getsentry/sentry-dotnet-protocol/pull/38) - StackTrace is either part of Thread or SentryException.
2. Removed `ContextLine` #223 
3. Use `StackTrace` from `Threads` #222 
4. `FlushAsync` added to `ISentryClient` #214 


Other Features:

* Debug logging for ASP.NET Classic #209 

Fixes:

* `Microsoft.Extensions.Logging` `ConfigureScope` invocation. #208, #210, #224 Thanks @dbraillon 
* `Sentry.Serilog` Verbose level. #213, #217. Thanks @kanadaj 

## 1.2.1-beta

Fixes and improvements to the NLog integration: #207 by @josh-degraw 

## 1.2.0

### Features

* Optionally skip module registrations #202 - (Thanks @josh-degraw)
* First NLog integration release #188 (Thanks @josh-degraw)
* Extensible stack trace #184 (Thanks @pengweiqhca)
* MaxRequestSize for ASP.NET and ASP.NET Core #174
* InAppInclude #171
* Overload to AddSentry #163 by (Thanks @f1nzer)
* ASP.NET Core AddSentry has now ConfigureScope: #160

### Bug fixes

* Don't override user #199
* Read the hub to take latest Client: 8f4b5ba

## 1.1.3-beta4

Bug fix: Don't override user  #199

## 1.1.3-beta3

* First NLog integration release #188 (Thanks @josh-degraw)
* Extensible stack trace #184 (Thanks @pengweiqhca) 

## 1.1.3-beta2

Feature: 
* MaxRequestSize for ASP.NET and ASP.NET Core #174
* InAppInclude #171

Fix: Diagnostic log order: #173 by @scolestock

## 1.1.3-beta

Fixed: 
* Read the hub to take latest Client: 8f4b5ba1a3
* Uses Sentry.Protocol 1.0.4 4035e25

Feature
* Overload to `AddSentry` #163 by @F1nZeR 
* ASP.NET Core `AddSentry` has now `ConfigureScope`: #160 

## 1.1.2

Using [new version of the protocol with fixes and features](https://github.com/getsentry/sentry-dotnet-protocol/releases/tag/1.0.3).

Fixed:

ASP.NET Core integration issue when containers are built on the ServiceCollection after SDK is initialized (#157, #103 )

## 1.1.2-beta

Fixed:
* ASP.NET Core integration issue when containers are built on the ServiceCollection after SDK is initialized (#157, #103 )

## 1.1.1

Fixed:
* Serilog bug that self log would recurse #156 

Feature:
* log4net environment via xml configuration #150 (Thanks Sébastien Pierre)

## 1.1.0

Includes all features and bug fixes of previous beta releases:

Features:

* Use log entry to improve grouping #125
* Use .NET Core SDK 2.1.401
* Make AddProcessors extension methods on Options public #115
* Format InternalsVisibleTo to avoid iOS issue: 94e28b3
* Serilog Integration #118, #145
* Capture methods return SentryId #139, #140
* MEL integration keeps properties as tags #146
* Sentry package Includes net461 target #135

Bug fixes:

* Disabled SDK throws on shutdown: #124
* Log4net only init if current hub is disabled #119

Thanks to our growing list of [contributors](https://github.com/getsentry/sentry-dotnet/graphs/contributors).

## 1.0.1-beta5

* Added `net461` target to Serilog package #148 

## 1.0.1-beta4

* Serilog Integration #118, #145
* `Capture` methods return `SentryId` #139, #140 
* MEL integration keeps properties as tags #146 
* Revert reducing Json.NET requirements https://github.com/getsentry/sentry-dotnet/commit/1aed4a5c76ead2f4d39f1c2979eda02d068bfacd

Thanks to our growing [list of contributors](https://github.com/getsentry/sentry-dotnet/graphs/contributors).

## 1.0.1-beta3

Lowering Newtonsoft.Json requirements; #138

## 1.0.1-beta2

`Sentry` package Includes `net461` target #135

## 1.0.1-beta

Features: 
* Use log entry to improve grouping #125 
* Use .NET Core SDK 2.1.401
* Make `AddProcessors` extension methods on Options public  #115
* Format InternalsVisibleTo to avoid iOS issue: 94e28b3

Bug fixes: 
* Disabled SDK throws on shutdown: #124 
* Log4net only init if current hub is disabled #119

## 1.0.0

### First major release of the new .NET SDK.

#### Main features

##### Sentry package

* Automatic Captures global unhandled exceptions (AppDomain)
* Scope management
* Duplicate events automatically dropped
* Events from the same exception automatically dropped
* Web proxy support
* HttpClient/HttpClientHandler configuration callback
* Compress request body
* Event sampling opt-in
* Event flooding protection (429 retry-after and internal bound queue)
* Release automatically set (AssemblyInformationalVersionAttribute, AssemblyVersion or env var)
* DSN discovered via environment variable
* Release (version) reported automatically
* CLS Compliant
* Strong named
* BeforeSend and BeforeBreadcrumb callbacks
* Event and Exception processors
* SourceLink (including PDB in nuget package)
* Device OS info sent
* Device Runtime info sent
* Enable SDK debug mode (opt-in)
* Attach stack trace for captured messages (opt-in)

##### Sentry.Extensions.Logging

* Includes all features from the `Sentry` package.
* BeginScope data added to Sentry scope, sent with events
* LogInformation or higher added as breadcrumb, sent with next events.
* LogError or higher automatically captures an event
* Minimal levels are configurable.

##### Sentry.AspNetCore

* Includes all features from the `Sentry` package.
* Includes all features from the `Sentry.Extensions.Logging` package.
* Easy ASP.NET Core integration, single line: `UseSentry`.
* Captures unhandled exceptions in the middleware pipeline
* Captures exceptions handled by the framework `UseExceptionHandler` and Error page display.
* Any event sent will include relevant application log messages
* RequestId as tag
* URL as tag
* Environment is automatically set (`IHostingEnvironment`)
* Request payload can be captured if opt-in
* Support for EventProcessors registered with DI
* Support for ExceptionProcessors registered with DI
* Captures logs from the request (using Microsoft.Extensions.Logging)
* Supports configuration system (e.g: appsettings.json)
* Server OS info sent
* Server Runtime info sent
* Request headers sent
* Request body compressed

All packages are:
* Strong named
* Tested on Windows, Linux and macOS
* Tested on .NET Core, .NET Framework and Mono

##### Learn more:

* [Code samples](https://github.com/getsentry/sentry-dotnet/tree/master/samples)
* [Sentry docs](https://docs.sentry.io/quickstart/?platform=csharp)

Sample event using the log4net integration:
![Sample event in Sentry](https://github.com/getsentry/sentry-dotnet/blob/master/samples/Sentry.Samples.Log4Net/.assets/log4net-sample.gif?raw=true)

Download it directly from GitHub or using NuGet:

|      Integrations                 |        NuGet         |
| ----------------------------- | -------------------: |
|         **Sentry**            |    [![NuGet](https://img.shields.io/nuget/vpre/Sentry.svg)](https://www.nuget.org/packages/Sentry)   |
|     **Sentry.AspNetCore**     |   [![NuGet](https://img.shields.io/nuget/vpre/Sentry.AspNetCore.svg)](https://www.nuget.org/packages/Sentry.AspNetCore)   |
| **Sentry.Extensions.Logging** | [![NuGet](https://img.shields.io/nuget/vpre/Sentry.Extensions.Logging.svg)](https://www.nuget.org/packages/Sentry.Extensions.Logging)   |
| **Sentry.Log4Net** | [![NuGet](https://img.shields.io/nuget/vpre/Sentry.Log4Net.svg)](https://www.nuget.org/packages/Sentry.Log4Net)   |
# 1.0.0-rc2

Features and improvements:

* `SentrySdk.LastEventId` to get scoped id
* `BeforeBreadcrumb` to allow dropping or modifying a breadcrumb
* Event processors on scope #58 
* Event processor as `Func<SentryEvent,SentryEvent>`

Bug fixes:

* #97 Sentry environment takes precedence over ASP.NET Core

Download it directly below from GitHub or using NuGet:

|      Integrations                 |        NuGet         |
| ----------------------------- | -------------------: |
|         **Sentry**            |    [![NuGet](https://img.shields.io/nuget/vpre/Sentry.svg)](https://www.nuget.org/packages/Sentry)   |
|     **Sentry.AspNetCore**     |   [![NuGet](https://img.shields.io/nuget/vpre/Sentry.AspNetCore.svg)](https://www.nuget.org/packages/Sentry.AspNetCore)   |
| **Sentry.Extensions.Logging** | [![NuGet](https://img.shields.io/nuget/vpre/Sentry.Extensions.Logging.svg)](https://www.nuget.org/packages/Sentry.Extensions.Logging)   |
| **Sentry.Log4Net** | [![NuGet](https://img.shields.io/nuget/vpre/Sentry.Log4Net.svg)](https://www.nuget.org/packages/Sentry.Log4Net)   |
# 1.0.0-rc

Features and improvements:

* Microsoft.Extensions.Logging (MEL) use framework configuration system #79 (Thanks @pengweiqhca)
* Use IOptions on Logging and ASP.NET Core integrations #81
* Send PII (personal identifier info, opt-in `SendDefaultPii`): #83
* When SDK is disabled SentryMiddleware passes through to next in pipeline: #84
* SDK diagnostic logging (option: `Debug`): #85
* Sending Stack trace for events without exception (like CaptureMessage, opt-in `AttachStackTrace`) #86

Bug fixes:

* MEL: Only call Init if DSN was provided https://github.com/getsentry/sentry-dotnet/commit/097c6a9c6f4348d87282c92d9267879d90879e2a
* Correct namespace for `AddSentry` https://github.com/getsentry/sentry-dotnet/commit/2498ab4081f171dc78e7f74e4f1f781a557c5d4f

Breaking changes:

The settings for HTTP and Worker have been moved to `SentryOptions`. There's no need to call `option.Http(h => h...)` anymore.
`option.Proxy` was renamed to `option.HttpProxy`.

[New sample](https://github.com/getsentry/sentry-dotnet/tree/master/samples/Sentry.Samples.GenericHost) using [GenericHost](https://docs.microsoft.com/en-us/aspnet/core/fundamentals/host/generic-host?view=aspnetcore-2.1)

Download it directly below from GitHub or using NuGet:

|      Integrations                 |        NuGet         |
| ----------------------------- | -------------------: |
|         **Sentry**            |    [![NuGet](https://img.shields.io/nuget/vpre/Sentry.svg)](https://www.nuget.org/packages/Sentry)   |
|     **Sentry.AspNetCore**     |   [![NuGet](https://img.shields.io/nuget/vpre/Sentry.AspNetCore.svg)](https://www.nuget.org/packages/Sentry.AspNetCore)   |
| **Sentry.Extensions.Logging** | [![NuGet](https://img.shields.io/nuget/vpre/Sentry.Extensions.Logging.svg)](https://www.nuget.org/packages/Sentry.Extensions.Logging)   |
| **Sentry.Log4Net** | [![NuGet](https://img.shields.io/nuget/vpre/Sentry.Log4Net.svg)](https://www.nuget.org/packages/Sentry.Log4Net)   |
# 0.0.1-preview5

Features:

* Support buffered gzip request #73 
* Reduced dependencies from the ASP.NET Core integraiton
* InAppExclude configurable #75
* Duplicate event detects inner exceptions #76 
* HttpClientHandler configuration callback #72
* Event sampling opt-in
* ASP.NET Core sends server name

Bug fixes:

* On-prem without chuncked support for gzip #71 
* Exception.Data key is not string #77 

##### [Watch on youtube](https://www.youtube.com/watch?v=xK6a1goK_w0) how to use the ASP.NET Core integration.

Download it directly below from GitHub or using NuGet:

|      Integrations                 |        NuGet         |
| ----------------------------- | -------------------: |
|         **Sentry**            |    [![NuGet](https://img.shields.io/nuget/vpre/Sentry.svg)](https://www.nuget.org/packages/Sentry)   |
|     **Sentry.AspNetCore**     |   [![NuGet](https://img.shields.io/nuget/vpre/Sentry.AspNetCore.svg)](https://www.nuget.org/packages/Sentry.AspNetCore)   |
| **Sentry.Extensions.Logging** | [![NuGet](https://img.shields.io/nuget/vpre/Sentry.Extensions.Logging.svg)](https://www.nuget.org/packages/Sentry.Extensions.Logging)   |
| **Sentry.Log4Net** | [![NuGet](https://img.shields.io/nuget/vpre/Sentry.Log4Net.svg)](https://www.nuget.org/packages/Sentry.Log4Net)   |

## 0.0.1-preview4

Features:

* Using [Sentry Protocol](https://github.com/getsentry/sentry-dotnet-protocol) as a dependency
* Environment can be set via `SentryOptions` #49
* Compress request body (configurable: Fastest, Optimal, Off) #63
* log4net integration
* SDK honors Sentry's 429 HTTP Status with Retry After header #61

Bug fixes:

* `Init` pushes the first scope #55, #54 
* `Exception.Data` copied to `SentryEvent.Data` while storing the index of originating error.
* Demangling code ensures Function name available #64 
* ASP.NET Core integration throws when Serilog added #65, #68, #67

Improvements to [the docs](https://getsentry.github.io/sentry-dotnet) like:
* Release discovery
* `ConfigureScope` clarifications
* Documenting samples

### [Watch on youtube](https://www.youtube.com/watch?v=xK6a1goK_w0) how to use the ASP.NET Core integration.

Download it directly from GitHub or using NuGet:

|      Integrations                 |        NuGet         |
| ----------------------------- | -------------------: |
|         **Sentry**            |    [![NuGet](https://img.shields.io/nuget/vpre/Sentry.svg)](https://www.nuget.org/packages/Sentry)   |
|     **Sentry.AspNetCore**     |   [![NuGet](https://img.shields.io/nuget/vpre/Sentry.AspNetCore.svg)](https://www.nuget.org/packages/Sentry.AspNetCore)   |
| **Sentry.Extensions.Logging** | [![NuGet](https://img.shields.io/nuget/vpre/Sentry.Extensions.Logging.svg)](https://www.nuget.org/packages/Sentry.Extensions.Logging)   |
| **Sentry.Log4Net** | [![NuGet](https://img.shields.io/nuget/vpre/Sentry.Log4Net.svg)](https://www.nuget.org/packages/Sentry.Log4Net)   |

## 0.0.1-preview3

This third preview includes bug fixes and more features. Test coverage increased to 96%

Features and improvements:

* Filter duplicate events/exceptions #43 
* EventProcessors can be added (sample [1](https://github.com/getsentry/sentry-dotnet/blob/dbb5a3af054d0ca6f801de37fb7db3632ca2c65a/samples/Sentry.Samples.Console.Customized/Program.cs#L151), [2](https://github.com/getsentry/sentry-dotnet/blob/dbb5a3af054d0ca6f801de37fb7db3632ca2c65a/samples/Sentry.Samples.Console.Customized/Program.cs#L41))
* ExceptionProcessors can be added #36 (sample [1](https://github.com/getsentry/sentry-dotnet/blob/dbb5a3af054d0ca6f801de37fb7db3632ca2c65a/samples/Sentry.Samples.Console.Customized/Program.cs#L172), [2](https://github.com/getsentry/sentry-dotnet/blob/dbb5a3af054d0ca6f801de37fb7db3632ca2c65a/samples/Sentry.Samples.Console.Customized/Program.cs#L42))
* Release is automatically discovered/reported #35
* Contexts is a dictionary - allows custom data #37
* ASP.NET integration reports context as server: server-os, server-runtime #37
* Assemblies strong named #41
* Scope exposes IReadOnly members instead of Immutables
* Released a [documentation site](https://getsentry.github.io/sentry-dotnet/)

Bug fixes:

#46 Strong name
#40 Logger provider gets disposed/flushes events

[Watch on youtube](https://www.youtube.com/watch?v=xK6a1goK_w0) how to use the ASP.NET Core integration.

Download it directly from GitHub or using NuGet:

|      Integrations                 |        NuGet         |
| ----------------------------- | -------------------: |
|         **Sentry**            |    [![NuGet](https://img.shields.io/nuget/vpre/Sentry.svg)](https://www.nuget.org/packages/Sentry)   |
|     **Sentry.AspNetCore**     |   [![NuGet](https://img.shields.io/nuget/vpre/Sentry.AspNetCore.svg)](https://www.nuget.org/packages/Sentry.AspNetCore)   |
| **Sentry.Extensions.Logging** | [![NuGet](https://img.shields.io/nuget/vpre/Sentry.Extensions.Logging.svg)](https://www.nuget.org/packages/Sentry.Extensions.Logging)   |
## 0.0.1-preview2

This second release includes bug fixes and more features. Test coverage increased to 93%

Features and improvements:
* Added `CaptureMessage`
* `BeforeSend` callback errors are sent as breadcrumbs
* `ASP.NET Core` integration doesn't add tags added by `Microsoft.Extensions.Logging`
* SDK name is reported depending on the package added
* Integrations API allows user-defined SDK integration
* Unhandled exception handler can be configured via integrations
* Filter kestrel log eventid 13 (application error) when already captured by the middleware

Bugs fixed:
* Fixed #28
* HTTP Proxy set to HTTP message handler

Download it directly from GitHub or using NuGet:

|      Integrations                 |        NuGet         |
| ----------------------------- | -------------------: |
|         **Sentry**            |    [![NuGet](https://img.shields.io/nuget/vpre/Sentry.svg)](https://www.nuget.org/packages/Sentry)   |
|     **Sentry.AspNetCore**     |   [![NuGet](https://img.shields.io/nuget/vpre/Sentry.AspNetCore.svg)](https://www.nuget.org/packages/Sentry.AspNetCore)   |
| **Sentry.Extensions.Logging** | [![NuGet](https://img.shields.io/nuget/vpre/Sentry.Extensions.Logging.svg)](https://www.nuget.org/packages/Sentry.Extensions.Logging)   |

## 0.0.1-preview1

Our first preview of the SDK:

Main features:
* Easy ASP.NET Core integration, single line: `UseSentry`.
* Captures unhandled exceptions in the middleware pipeline
* Captures exceptions handled by the framework `UseExceptionHandler` and Error page display.
* Captures process-wide unhandled exceptions (AppDomain)
* Captures logger.Error or logger.Critical 
* When an event is sent, data from the current request augments the event.
* Sends information about the server running the app (OS, Runtime, etc)
* Informational logs written by the app or framework augment events sent to Sentry
* Optional include of the request body
* HTTP Proxy configuration

Also available via NuGet:

[Sentry](https://www.nuget.org/packages/Sentry/0.0.1-preview1)
[Sentry.AspNetCore](https://www.nuget.org/packages/Sentry.AspNetCore/0.0.1-preview1)
[Sentry.Extensions.Logging](https://www.nuget.org/packages/Sentry.Extensions.Logging/0.0.1-preview1)<|MERGE_RESOLUTION|>--- conflicted
+++ resolved
@@ -2,19 +2,14 @@
 
 ## Unreleased
 
-<<<<<<< HEAD
 ### Fixes
 
 - Infer netfx version from min reg versions ([#1346](https://github.com/getsentry/sentry-dotnet/pull/1346))
-=======
+- Update X-Sentry-Auth header to include correct sdk name and version ([#1333](https://github.com/getsentry/sentry-dotnet/pull/1333))
+
 ### Features
 
 - Move to stable v6 for `Microsoft.Extensions.*` packages ([#1347](https://github.com/getsentry/sentry-dotnet/pull/1347))
-
-### Fixes
-
-- Update X-Sentry-Auth header to include correct sdk name and version ([#1333](https://github.com/getsentry/sentry-dotnet/pull/1333))
->>>>>>> 3d186dbd
 
 ## 3.12.0
 
