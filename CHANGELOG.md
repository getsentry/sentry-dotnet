# Changelog

## Unreleased

<<<<<<< HEAD
### Significant change in behavior

- Transactions' spans are no longer automatically finished with status `deadline_exceeded` by the transaction. This is now handled by the [Relay](https://github.com/getsentry/relay). 
  - Customers self hosting Sentry must use verion 22.12.0 or later ([#3013](https://github.com/getsentry/sentry-dotnet/pull/3013))
=======
### API breaking Changes

#### Changed APIs

- Class renamed `Sentry.User` to `Sentry.SentryUser` ([#3015](https://github.com/getsentry/sentry-dotnet/pull/3015))
>>>>>>> f93d62b1

### Dependencies

- Bump CLI from v2.23.2 to v2.24.1 ([#3012](https://github.com/getsentry/sentry-dotnet/pull/3012))
  - [changelog](https://github.com/getsentry/sentry-cli/blob/master/CHANGELOG.md#2241)
  - [diff](https://github.com/getsentry/sentry-cli/compare/2.23.2...2.24.1)

## 4.0.0-beta.7

### Features

- MAUI Screenshot support. You can opt-in via `SentryMauiOptions.AttachScreenshots` ([#2965](https://github.com/getsentry/sentry-dotnet/pull/2965))
   - Supports Android and iOS only. Windows is not supported.
- MAUI: App context has `in_foreground` indicating whether app was on the background or foreground. ([#2983](https://github.com/getsentry/sentry-dotnet/pull/2983))

### Fixes

- Fixed an issue when using the SDK together with OpenTelemetry `1.5.0` and newer where the SDK would create transactions for itself. The fix is backwards compatible. ([#3001](https://github.com/getsentry/sentry-dotnet/pull/3001))

### Significant change in behavior

- The User.IpAddress is now set to {{auto}} by default, even when sendDefaultPII is disabled ([#2981](https://github.com/getsentry/sentry-dotnet/pull/2981))
  - The "Prevent Storing of IP Addresses" option in the "Security & Privacy" project settings on sentry.io can be used to control this instead
- The `DiagnosticLogger` signature for `LogWarning` changed to take the `exception` as the first parameter. That way it does no longer get mixed up with the TArgs. ([#2987](https://github.com/getsentry/sentry-dotnet/pull/2987))

### Dependencies

- Bump Cocoa SDK from v8.17.1 to v8.18.0 ([#2972](https://github.com/getsentry/sentry-dotnet/pull/2972), [#3005](https://github.com/getsentry/sentry-dotnet/pull/3005))
  - [changelog](https://github.com/getsentry/sentry-cocoa/blob/main/CHANGELOG.md#8180)
  - [diff](https://github.com/getsentry/sentry-cocoa/compare/8.17.1...8.18.0)
- Bump Java SDK from v7.0.0 to v7.1.0 ([#2979](https://github.com/getsentry/sentry-dotnet/pull/2979))
  - [changelog](https://github.com/getsentry/sentry-java/blob/main/CHANGELOG.md#710)
  - [diff](https://github.com/getsentry/sentry-java/compare/7.0.0...7.1.0)
- Bump CLI from v2.23.0 to v2.23.2 ([#2985](https://github.com/getsentry/sentry-dotnet/pull/2985), [#2999](https://github.com/getsentry/sentry-dotnet/pull/2999))
  - [changelog](https://github.com/getsentry/sentry-cli/blob/master/CHANGELOG.md#2232)
  - [diff](https://github.com/getsentry/sentry-cli/compare/2.23.0...2.23.2)

## 4.0.0-beta.6

### Feature

- Support for [Spotlight](https://spotlightjs.com/). Debug tool for local development. ([#2961](https://github.com/getsentry/sentry-dotnet/pull/2961))
  - Enable it with option `EnableSpotlight`
  - Optionally configure the URL to connect via `SpotlightUrl`. Defaults to `http://localhost:8969/stream`.

## 4.0.0-beta.5

### Features

- iOS profiling support (alpha). ([#2930](https://github.com/getsentry/sentry-dotnet/pull/2930))

### Fixes

- Stop Sentry for MacCatalyst from creating `default.profraw` in the app bundle using xcodebuild archive to build sentry-cocoa ([#2960](https://github.com/getsentry/sentry-dotnet/pull/2960))

### Dependencies

- Bump CLI from v2.22.3 to v2.23.0 ([#2956](https://github.com/getsentry/sentry-dotnet/pull/2956))
  - [changelog](https://github.com/getsentry/sentry-cli/blob/master/CHANGELOG.md#2230)
  - [diff](https://github.com/getsentry/sentry-cli/compare/2.22.3...2.23.0)

## 4.0.0-beta.4

### Fixes

- Workaround a .NET 8 NativeAOT crash on transaction finish. ([#2943](https://github.com/getsentry/sentry-dotnet/pull/2943))

### API breaking Changes

#### Changed APIs

- Rename iOS and MacCatalyst platform specific options from `Cocoa` to `Native` ([#2940](https://github.com/getsentry/sentry-dotnet/pull/2940))
- Rename iOS platform specific options `EnableCocoaSdkTracing` to `EnableTracing` ([#2940](https://github.com/getsentry/sentry-dotnet/pull/2940))
- Rename Android platform specific options from `Android` to `Native` ([#2940](https://github.com/getsentry/sentry-dotnet/pull/2940))
- Rename Android platform specific options `EnableAndroidSdkTracing` and `EnableAndroidSdkBeforeSend` to `EnableTracing` and `EnableBeforeSend` respectively ([#2940](https://github.com/getsentry/sentry-dotnet/pull/2940))

### Dependencies

- Bump Cocoa SDK from v8.17.0 to v8.17.1 ([#2936](https://github.com/getsentry/sentry-dotnet/pull/2936))
  - [changelog](https://github.com/getsentry/sentry-cocoa/blob/main/CHANGELOG.md#8171)
  - [diff](https://github.com/getsentry/sentry-cocoa/compare/8.17.0...8.17.1)

## 4.0.0-beta.3

### Fixes

- Reworked automatic breadcrumb creation for MAUI. ([#2900](https://github.com/getsentry/sentry-dotnet/pull/2900))
  - The SDK no longer uses on reflection to bind to all public element events. This also fixes issues where the SDK would consume third-party events.
  - Added `CreateElementEventsBreadcrumbs` to the SentryMauiOptions to allow users to opt-in automatic breadcrumb creation for `BindingContextChanged`, `ChildAdded`, `ChildRemoved` and `ParentChanged` on `Element`.
  - Reduced amount of automatic breadcrumbs by limiting the amount of bindings created in `VisualElement`, `Window`, `Shell`, `Page` and `Button`.
- Fixed Sentry SDK has not been initialised when using ASP.NET Core, Serilog and OpenTelemetry ([#2911](https://github.com/getsentry/sentry-dotnet/pull/2911))

### Features

- Native crash reporting on NativeAOT published apps (Windows, Linux, macOS). ([#2887](https://github.com/getsentry/sentry-dotnet/pull/2887))
- Android: By default attaches LogCat logs to unhandled exceptions. Configurable via `SentryOptions.Android.LogCatIntegration` and `SentryOptions.Android.LogCatMaxLines`. Available when targeting `net7.0-android` or later, on API level 23 or later. ([#2926](https://github.com/getsentry/sentry-dotnet/pull/2926))

### API breaking Changes

- The method used to configure a Sentry Sink for Serilog now has an additional overload. Calling `WriteTo.Sentry()` with no arguments will no longer attempt to initialize the SDK (it has optional arguments to configure the behaviour of the Sink only). If you want to initialize Sentry at the same time you configure the Sentry Sink then you will need to use the overload of this method that accepts a DSN as the first parameter (e.g. `WriteTo.Sentry("https://d4d82fc1c2c4032a83f3a29aa3a3aff@fake-sentry.io:65535/2147483647")`). ([#2928](https://github.com/getsentry/sentry-dotnet/pull/2928))

#### Removed APIs

- SentrySinkExtensions.ConfigureSentrySerilogOptions is now internal. If you were using this method, please use one of the `SentrySinkExtensions.Sentry` extension methods instead. ([#2902](https://github.com/getsentry/sentry-dotnet/pull/2902))

#### Changed APIs

- `AssemblyExtensions` have been made public again. ([#2917](https://github.com/getsentry/sentry-dotnet/pull/2917))
- Rename iOS and MacCatalyst platform specific options from `iOS` to `Cocoa` ([#2929](https://github.com/getsentry/sentry-dotnet/pull/2929))

### Dependencies

- Bump Cocoa SDK from v8.16.1 to v8.17.0 ([#2910](https://github.com/getsentry/sentry-dotnet/pull/2910))
  - [changelog](https://github.com/getsentry/sentry-cocoa/blob/main/CHANGELOG.md#8170)
  - [diff](https://github.com/getsentry/sentry-cocoa/compare/8.16.1...8.17.0)
- Bump CLI from v2.22.2 to v2.22.3 ([#2915](https://github.com/getsentry/sentry-dotnet/pull/2915))
  - [changelog](https://github.com/getsentry/sentry-cli/blob/master/CHANGELOG.md#2223)
  - [diff](https://github.com/getsentry/sentry-cli/compare/2.22.2...2.22.3)
- Bump Native SDK from v0.6.5 to v0.6.7 ([#2914](https://github.com/getsentry/sentry-dotnet/pull/2914))
  - [changelog](https://github.com/getsentry/sentry-native/blob/master/CHANGELOG.md#067)
  - [diff](https://github.com/getsentry/sentry-native/compare/0.6.5...0.6.7)
- Bump Java SDK from v6.34.0 to v7.0.0 ([#2932](https://github.com/getsentry/sentry-dotnet/pull/2932))
  - [changelog](https://github.com/getsentry/sentry-java/blob/main/CHANGELOG.md#700)
  - [diff](https://github.com/getsentry/sentry-java/compare/6.34.0...7.0.0)

## 4.0.0-beta.2

### Fixes

- Android native symbol upload ([#2876](https://github.com/getsentry/sentry-dotnet/pull/2876))
- Sentry.Serilog no longer throws if a disabled DSN is provided when initializing Sentry via the Serilog integration ([#2883](https://github.com/getsentry/sentry-dotnet/pull/2883))

### .NET target frameworks changes

**Dropped netstandard2.0 support for Sentry.AspNetCore** ([#2807](https://github.com/getsentry/sentry-dotnet/pull/2807))

### API breaking Changes

#### Changed APIs

- ISpanTracer has been renamed back again to ISpan, to make it easier to upgrade from v3.x to v4.x ([#2870](https://github.com/getsentry/sentry-dotnet/pull/2870))

## 4.0.0-beta.1

### Features

- `Sentry.Profiling` is now packaged to be uploaded to nuget.org ([#2800](https://github.com/getsentry/sentry-dotnet/pull/2800))

## 4.0.0-beta.0

### Fixes

- Don't add WinUI exception integration on mobile platforms ([#2821](https://github.com/getsentry/sentry-dotnet/pull/2821))
- `Transactions` are now getting enriched by the client instead of the hub ([#2838](https://github.com/getsentry/sentry-dotnet/pull/2838))

### API breaking Changes

#### Removed APIs

- A number of `[Obsolete]` options have been removed ([#2841](https://github.com/getsentry/sentry-dotnet/pull/2841))
  - `BeforeSend` - use `SetBeforeSend` instead.
  - `BeforeSendTransaction` - use `SetBeforeSendTransaction` instead.
  - `BeforeBreadcrumb` - use `SetBeforeBreadcrumb` instead.
  - `CreateHttpClientHandler` - use `CreateHttpMessageHandler` instead.
  - `ReportAssemblies` - use `ReportAssembliesMode` instead.
  - `KeepAggregateException` - this property is no longer used and has no replacement.
  - `DisableTaskUnobservedTaskExceptionCapture` method has been renamed to `DisableUnobservedTaskExceptionCapture`.
  - `DebugDiagnosticLogger` - use `TraceDiagnosticLogger` instead.
- A number of iOS/Android-specific `[Obsolete]` options have been removed ([#2856](https://github.com/getsentry/sentry-dotnet/pull/2856))
  - `Distribution` - use `SentryOptions.Distribution` instead.
  - `EnableAutoPerformanceTracking` - use `SetBeforeSendTransaction` instead.
  - `EnableCoreDataTracking` - use `EnableCoreDataTracing` instead.
  - `EnableFileIOTracking` - use `EnableFileIOTracing` instead.
  - `EnableOutOfMemoryTracking` - use `EnableWatchdogTerminationTracking` instead.
  - `EnableUIViewControllerTracking` - use `EnableUIViewControllerTracing` instead.
  - `StitchAsyncCode` - no longer available.
  - `ProfilingTracesInterval` - no longer available.
  - `ProfilingEnabled` - use `ProfilesSampleRate` instead.
- Obsolete `SystemClock` constructor removed, use `SystemClock.Clock` instead. ([#2856](https://github.com/getsentry/sentry-dotnet/pull/2856))
- Obsolete `Runtime.Clone()` removed, this shouldn't have been public in the past and has no replacement. ([#2856](https://github.com/getsentry/sentry-dotnet/pull/2856))
- Obsolete `SentryException.Data` removed, use `SentryException.Mechanism.Data` instead. ([#2856](https://github.com/getsentry/sentry-dotnet/pull/2856))
- Obsolete `AssemblyExtensions` removed, this shouldn't have been public in the past and has no replacement. ([#2856](https://github.com/getsentry/sentry-dotnet/pull/2856))
- Obsolete `SentryDatabaseLogging.UseBreadcrumbs()` removed, it is called automatically and has no replacement. ([#2856](https://github.com/getsentry/sentry-dotnet/pull/2856))
- Obsolete `Scope.GetSpan()` removed, use `Span` property instead. ([#2856](https://github.com/getsentry/sentry-dotnet/pull/2856))
- Obsolete `IUserFactory` removed, use `ISentryUserFactory` instead. ([#2856](https://github.com/getsentry/sentry-dotnet/pull/2856), [#2840](https://github.com/getsentry/sentry-dotnet/pull/2840))

#### Changed APIs

- `DebugImage` and `DebugMeta` moved to `Sentry.Protocol` namespace. ([#2815](https://github.com/getsentry/sentry-dotnet/pull/2815))
- `SentryClient.Dispose` is no longer obsolete ([#2842](https://github.com/getsentry/sentry-dotnet/pull/2842))

## 4.0.0-alpha.0

This release brings support for .NET 8 Native AOT publishing and cleans up some of the old APIs that have outlived their use.

Additionally, we're dropping support for some of the old target frameworks, please check this [GitHub Discussion](https://github.com/getsentry/sentry-dotnet/discussions/2776) for details why.

### .NET target frameworks changes

- **Replace support for .NET Framework 4.6.1 with 4.6.2** ([#2786](https://github.com/getsentry/sentry-dotnet/pull/2786))

  .NET Framework 4.6.1 was announced in Nov 30, 2015. And went out of support over a year ago, on Apr 26, 2022.

- **Replace support for .NET 6 on mobile (e.g: `net6.0-android`) with .NET 7** ([#2624](https://github.com/getsentry/sentry-dotnet/pull/2604))

  .NET 6 on mobile is out of support since May 2023 and with .NET 8, it's no longer possible to build .NET 6 Mobile specific targets.
  For that reason, we're moving the mobile specific TFMs from `net6.0-platform` to `net7.0-platform`.

  Mobile apps still work on .NET 6 will pull the `Sentry` .NET 6, which offers the .NET-only features,
  without native/platform specific bindings and SDKs. See [this ticket for more details](https://github.com/getsentry/sentry-dotnet/issues/2623).

- **Drop .NET Core 3.1 and .NET 5 support** ([#2787](https://github.com/getsentry/sentry-dotnet/pull/2787))

- **Drop Tizen support** ([#2734](https://github.com/getsentry/sentry-dotnet/pull/2734))

### API breaking Changes

- Setting `SentryOptions.Dsn` to `null` now throws `ArgumentNullException` during initialization. ([#2655](https://github.com/getsentry/sentry-dotnet/pull/2655))
- Enable `CaptureFailedRequests` by default ([#2688](https://github.com/getsentry/sentry-dotnet/pull/2688))

#### Removed APIs

- `IHasMeasurements` has been removed, use `ISpanData` instead. ([#2659](https://github.com/getsentry/sentry-dotnet/pull/2659))
- `IHasBreadcrumbs` has been removed, use `IEventLike` instead. ([#2670](https://github.com/getsentry/sentry-dotnet/pull/2670))
- `ISpanContext` has been removed, use `ITraceContext` instead. ([#2668](https://github.com/getsentry/sentry-dotnet/pull/2668))
- `IHasTransactionNameSource` has been removed, use `ITransactionContext` instead. ([#2654](https://github.com/getsentry/sentry-dotnet/pull/2654))
- ([#2694](https://github.com/getsentry/sentry-dotnet/pull/2694))
- Unused `StackFrame.InstructionOffset` has been removed. ([#2691](https://github.com/getsentry/sentry-dotnet/pull/2691))
- Unused `Scope.Platform` property  has been removed. ([#2695](https://github.com/getsentry/sentry-dotnet/pull/2695))
- Obsolete setter `Sentry.PlatformAbstractions.Runtime.Identifier` has been removed ([2764](https://github.com/getsentry/sentry-dotnet/pull/2764))
- `Sentry.Values<T>` is now internal as it is never exposed in the public API ([#2771](https://github.com/getsentry/sentry-dotnet/pull/2771))
- `TracePropagationTarget` class has been removed, use the `SubstringOrRegexPattern` class instead. ([#2763](https://github.com/getsentry/sentry-dotnet/pull/2763))

#### Changed APIs

- `WithScope` and `WithScopeAsync` methods have been removed. We have discovered that these methods didn't work correctly in certain desktop contexts, especially when using a global scope. ([#2717](https://github.com/getsentry/sentry-dotnet/pull/2717))

  Replace your usage of `WithScope` with overloads of `Capture*` methods:

  - `SentrySdk.CaptureEvent(SentryEvent @event, Action<Scope> scopeCallback)`
  - `SentrySdk.CaptureMessage(string message, Action<Scope> scopeCallback)`
  - `SentrySdk.CaptureException(Exception exception, Action<Scope> scopeCallback)`

  ```c#
  // Before
  SentrySdk.WithScope(scope =>
  {
    scope.SetTag("key", "value");
    SentrySdk.CaptureEvent(new SentryEvent());
  });

  // After
  SentrySdk.CaptureEvent(new SentryEvent(), scope =>
  {
    // Configure your scope here
    scope.SetTag("key", "value");
  });
  ```

- `ISentryClient.CaptureEvent` overloads have been replaced by a single method accepting optional `Hint` and `Scope` parameters. You will need to pass `hint` as a named parameter from code that calls `CaptureEvent` without passing a `scope` argument. ([#2749](https://github.com/getsentry/sentry-dotnet/pull/2749))
- `ISpan` and `ITransaction` have been renamed to `ISpanTracer` and `ITransactionTracer`. You will need to update any references to these interfaces in your code to use the new interface names ([#2731](https://github.com/getsentry/sentry-dotnet/pull/2731))
- `TransactionContext` and `SpanContext` constructors were updated. If you're constructing instances of these classes, you will need to adjust the order in which you pass parameters to these. ([#2694](https://github.com/getsentry/sentry-dotnet/pull/2694), [#2696](https://github.com/getsentry/sentry-dotnet/pull/2696))
- The `DiagnosticLogger` signature for `LogError` and `LogFatal` changed to take the `exception` as the first parameter. That way it does no longer get mixed up with the TArgs. The `DiagnosticLogger` now also received an overload for `LogError` and `LogFatal` that accepts a message only. ([#2715](https://github.com/getsentry/sentry-dotnet/pull/2715))
- `Distribution` added to `IEventLike`. ([#2660](https://github.com/getsentry/sentry-dotnet/pull/2660))
- `StackFrame`'s `ImageAddress`, `InstructionAddress` and `FunctionId` changed to `long?`. ([#2691](https://github.com/getsentry/sentry-dotnet/pull/2691))
- `DebugImage.ImageAddress` changed to `long?`. ([#2725](https://github.com/getsentry/sentry-dotnet/pull/2725))
- Contexts now inherits from `IDictionary` rather than `ConcurrentDictionary`. The specific dictionary being used is an implementation detail. ([#2729](https://github.com/getsentry/sentry-dotnet/pull/2729))
- Transaction names for ASP.NET Core are now consistently named `HTTP-VERB /path` (e.g. `GET /home`). Previously the leading forward slash was missing for some endpoints. ([#2808](https://github.com/getsentry/sentry-dotnet/pull/2808))

### Features

#### Native AOT

Native AOT publishing support for .NET 8 has been added to Sentry for the following platforms:

- Windows
- Linux
- macOS
- Mac Catalyst
- iOS

There are some functional differences when publishing Native AOT:

- `StackTraceMode.Enhanced` is ignored because it's not available when publishing Native AOT. The mechanism to generate these enhanced stack traces relies heavily on reflection which isn't compatible with trimming.
- Reflection cannot be leveraged for JSON Serialization and you may need to use `SentryOptions.AddJsonSerializerContext` to supply a serialization context for types that you'd like to send to Sentry (e.g. in the `Span.Context`). ([#2732](https://github.com/getsentry/sentry-dotnet/pull/2732), [#2793](https://github.com/getsentry/sentry-dotnet/pull/2793))
- WinUI applications: when publishing Native AOT, Sentry isn't able to automatically register an unhandled exception handler  because that relies on reflection. You'll need to [register the unhandled event handler manually](https://github.com/getsentry/sentry-dotnet/issues/2778) instead.
- For Azure Functions Workers, when AOT/Trimming is enabled we can't use reflection to read route data from the HttpTrigger so the route name will always be `/api/<FUNCTION_NAME>` ([#2920](https://github.com/getsentry/sentry-dotnet/pull/2920))

### Dependencies

- Upgraded to NLog version 5. ([#2697](https://github.com/getsentry/sentry-dotnet/pull/2697))
- Integrate `sentry-native` as a static library in Native AOT builds to enable symbolication. ([#2704](https://github.com/getsentry/sentry-dotnet/pull/2704))

- Bump CLI from v2.21.5 to v2.22.2 ([#2901](https://github.com/getsentry/sentry-dotnet/pull/2901))
  - [changelog](https://github.com/getsentry/sentry-cli/blob/master/CHANGELOG.md#2222)
  - [diff](https://github.com/getsentry/sentry-cli/compare/2.21.5...2.22.2)

## 3.41.3

### Fixes

- Fixed Sentry SDK has not been initialised when using ASP.NET Core, Serilog and OpenTelemetry ([#2918](https://github.com/getsentry/sentry-dotnet/pull/2918))

## 3.41.2

### Fixes

- The SDK no longer fails to finish sessions while capturing an event. This fixes broken crash-free rates ([#2895](https://github.com/getsentry/sentry-dotnet/pull/2895))
- Ignore UnobservedTaskException for QUIC exceptions. See: https://github.com/dotnet/runtime/issues/80111 ([#2894](https://github.com/getsentry/sentry-dotnet/pull/2894))

### Dependencies

- Bump Cocoa SDK from v8.16.0 to v8.16.1 ([#2891](https://github.com/getsentry/sentry-dotnet/pull/2891))
  - [changelog](https://github.com/getsentry/sentry-cocoa/blob/main/CHANGELOG.md#8161)
  - [diff](https://github.com/getsentry/sentry-cocoa/compare/8.16.0...8.16.1)

## 3.41.1

### Fixes

- `CaptureFailedRequests` and `FailedRequestStatusCodes` are now getting respected by the Cocoa SDK. This is relevant for MAUI apps where requests are getting handled natively. ([#2826](https://github.com/getsentry/sentry-dotnet/issues/2826))
- Added `SentryOptions.AutoRegisterTracing` for users who need to control registration of Sentry's tracing middleware ([#2871](https://github.com/getsentry/sentry-dotnet/pull/2871))

### Dependencies

- Bump Cocoa SDK from v8.15.0 to v8.16.0 ([#2812](https://github.com/getsentry/sentry-dotnet/pull/2812), [#2816](https://github.com/getsentry/sentry-dotnet/pull/2816), [#2882](https://github.com/getsentry/sentry-dotnet/pull/2882))
  - [changelog](https://github.com/getsentry/sentry-cocoa/blob/main/CHANGELOG.md#8160)
  - [diff](https://github.com/getsentry/sentry-cocoa/compare/8.15.0...8.16.0)
- Bump CLI from v2.21.2 to v2.21.5 ([#2811](https://github.com/getsentry/sentry-dotnet/pull/2811), [#2834](https://github.com/getsentry/sentry-dotnet/pull/2834), [#2851](https://github.com/getsentry/sentry-dotnet/pull/2851))
  - [changelog](https://github.com/getsentry/sentry-cli/blob/master/CHANGELOG.md#2215)
  - [diff](https://github.com/getsentry/sentry-cli/compare/2.21.2...2.21.5)
- Bump Java SDK from v6.33.1 to v6.34.0 ([#2874](https://github.com/getsentry/sentry-dotnet/pull/2874))
  - [changelog](https://github.com/getsentry/sentry-java/blob/main/CHANGELOG.md#6340)
  - [diff](https://github.com/getsentry/sentry-java/compare/6.33.1...6.34.0)

## 3.41.0

### Features

- Speed up SDK init ([#2784](https://github.com/getsentry/sentry-dotnet/pull/2784))

### Fixes

- Fixed chaining on the IApplicationBuilder for methods like UseRouting and UseEndpoints ([#2726](https://github.com/getsentry/sentry-dotnet/pull/2726))

### Dependencies

- Bump Cocoa SDK from v8.13.0 to v8.15.0 ([#2722](https://github.com/getsentry/sentry-dotnet/pull/2722), [#2740](https://github.com/getsentry/sentry-dotnet/pull/2740), [#2746](https://github.com/getsentry/sentry-dotnet/pull/2746), [#2801](https://github.com/getsentry/sentry-dotnet/pull/2801))
  - [changelog](https://github.com/getsentry/sentry-cocoa/blob/main/CHANGELOG.md#8150)
  - [diff](https://github.com/getsentry/sentry-cocoa/compare/8.13.0...8.15.0)
- Bump Java SDK from v6.30.0 to v6.33.1 ([#2723](https://github.com/getsentry/sentry-dotnet/pull/2723), [#2741](https://github.com/getsentry/sentry-dotnet/pull/2741), [#2783](https://github.com/getsentry/sentry-dotnet/pull/2783), [#2803](https://github.com/getsentry/sentry-dotnet/pull/2803))
  - [changelog](https://github.com/getsentry/sentry-java/blob/main/CHANGELOG.md#6331)
  - [diff](https://github.com/getsentry/sentry-java/compare/6.30.0...6.33.1)

## 3.40.1

### Fixes

- ISentryUserFactory is now public so users can register their own implementations via DI ([#2719](https://github.com/getsentry/sentry-dotnet/pull/2719))

## 3.40.0

### Obsoletion

- `WithScope` and `WithScopeAsync` have been proven to not work correctly in desktop contexts when using a global scope. They are now deprecated in favor of the overloads of `CaptureEvent`, `CaptureMessage`, and `CaptureException`. Those methods provide a callback to a configurable scope. ([#2677](https://github.com/getsentry/sentry-dotnet/pull/2677))
- `StackFrame.InstructionOffset` has not been used in the SDK and has been ignored on the server for years. ([#2689](https://github.com/getsentry/sentry-dotnet/pull/2689))

### Features

- Release of Azure Functions (Isolated Worker/Out-of-Process) support ([#2686](https://github.com/getsentry/sentry-dotnet/pull/2686))

### Fixes

- Scope is now correctly applied to Transactions when using OpenTelemetry on ASP.NET Core ([#2690](https://github.com/getsentry/sentry-dotnet/pull/2690))

### Dependencies

- Bump CLI from v2.20.7 to v2.21.2 ([#2645](https://github.com/getsentry/sentry-dotnet/pull/2645), [#2647](https://github.com/getsentry/sentry-dotnet/pull/2647), [#2698](https://github.com/getsentry/sentry-dotnet/pull/2698))
  - [changelog](https://github.com/getsentry/sentry-cli/blob/master/CHANGELOG.md#2212)
  - [diff](https://github.com/getsentry/sentry-cli/compare/2.20.7...2.21.2)
- Bump Cocoa SDK from v8.12.0 to v8.13.0 ([#2653](https://github.com/getsentry/sentry-dotnet/pull/2653))
  - [changelog](https://github.com/getsentry/sentry-cocoa/blob/main/CHANGELOG.md#8130)
  - [diff](https://github.com/getsentry/sentry-cocoa/compare/8.12.0...8.13.0)
- Bump Java SDK from v6.29.0 to v6.30.0 ([#2685](https://github.com/getsentry/sentry-dotnet/pull/2685))
  - [changelog](https://github.com/getsentry/sentry-java/blob/main/CHANGELOG.md#6300)
  - [diff](https://github.com/getsentry/sentry-java/compare/6.29.0...6.30.0)

## 3.40.0-beta.0

### Features

- Reduced the memory footprint of `SpanId` by refactoring the ID generation ([#2619](https://github.com/getsentry/sentry-dotnet/pull/2619))
- Reduced the memory footprint of `SpanTracer` by initializing the tags lazily ([#2636](https://github.com/getsentry/sentry-dotnet/pull/2636))
- Added distributed tracing without performance for Azure Function Workers ([#2630](https://github.com/getsentry/sentry-dotnet/pull/2630))
- The SDK now provides and overload of `ContinueTrace` that accepts headers as `string` ([#2601](https://github.com/getsentry/sentry-dotnet/pull/2601))
- Sentry tracing middleware now gets configured automatically ([#2602](https://github.com/getsentry/sentry-dotnet/pull/2602))
- Added memory optimisations for GetLastActiveSpan ([#2642](https://github.com/getsentry/sentry-dotnet/pull/2642))

### Fixes

- Resolved issue identifying users with OpenTelemetry ([#2618](https://github.com/getsentry/sentry-dotnet/pull/2618))

### Azure Functions Beta

- Package name changed from `Sentry.AzureFunctions.Worker` to `Sentry.Azure.Functions.Worker`. Note AzureFunctions now is split by a `.`. ([#2637](https://github.com/getsentry/sentry-dotnet/pull/2637))

### Dependencies

- Bump CLI from v2.20.6 to v2.20.7 ([#2604](https://github.com/getsentry/sentry-dotnet/pull/2604))
  - [changelog](https://github.com/getsentry/sentry-cli/blob/master/CHANGELOG.md#2207)
  - [diff](https://github.com/getsentry/sentry-cli/compare/2.20.6...2.20.7)
- Bump Cocoa SDK from v8.11.0 to v8.12.0 ([#2640](https://github.com/getsentry/sentry-dotnet/pull/2640))
  - [changelog](https://github.com/getsentry/sentry-cocoa/blob/main/CHANGELOG.md#8120)
  - [diff](https://github.com/getsentry/sentry-cocoa/compare/8.11.0...8.12.0)

## 3.39.1

### Fixes

- Added Sentry.AspNet.csproj back to Sentry-CI-Build-macOS.slnf ([#2612](https://github.com/getsentry/sentry-dotnet/pull/2612))

## 3.39.0

### Features

- Added additional `DB` attributes to automatically generated spans like `name` and `provider` ([#2583](https://github.com/getsentry/sentry-dotnet/pull/2583))
- `Hints` now accept attachments provided as a file path via `AddAttachment` method ([#2585](https://github.com/getsentry/sentry-dotnet/pull/2585))

### Fixes

- Resolved an isse where the SDK would throw an exception while attempting to set the DynamicSamplingContext but the context exists already. ([#2592](https://github.com/getsentry/sentry-dotnet/pull/2592))

### Dependencies

- Bump CLI from v2.20.5 to v2.20.6 ([#2590](https://github.com/getsentry/sentry-dotnet/pull/2590))
  - [changelog](https://github.com/getsentry/sentry-cli/blob/master/CHANGELOG.md#2206)
  - [diff](https://github.com/getsentry/sentry-cli/compare/2.20.5...2.20.6)
- Bump Cocoa SDK from v8.10.0 to v8.11.0 ([#2594](https://github.com/getsentry/sentry-dotnet/pull/2594))
  - [changelog](https://github.com/getsentry/sentry-cocoa/blob/main/CHANGELOG.md#8110)
  - [diff](https://github.com/getsentry/sentry-cocoa/compare/8.10.0...8.11.0)
- Bump Java SDK from v6.28.0 to v6.29.0 ([#2599](https://github.com/getsentry/sentry-dotnet/pull/2599))
  - [changelog](https://github.com/getsentry/sentry-java/blob/main/CHANGELOG.md#6290)
  - [diff](https://github.com/getsentry/sentry-java/compare/6.28.0...6.29.0)

## 3.36.0

### Features

- Graphql client ([#2538](https://github.com/getsentry/sentry-dotnet/pull/2538))

### Fixes

- Android: Fix proguard/r8 mapping file upload ([#2574](https://github.com/getsentry/sentry-dotnet/pull/2574))

### Dependencies

- Bump Cocoa SDK from v8.9.5 to v8.10.0 ([#2546](https://github.com/getsentry/sentry-dotnet/pull/2546), [#2550](https://github.com/getsentry/sentry-dotnet/pull/2550))
  - [changelog](https://github.com/getsentry/sentry-cocoa/blob/main/CHANGELOG.md#8100)
  - [diff](https://github.com/getsentry/sentry-cocoa/compare/8.9.5...8.10.0)
- Bump gradle/gradle-build-action from 2.7.0 to 2.7.1 ([#2564](https://github.com/getsentry/sentry-dotnet/pull/2564))
  - [diff](https://github.com/gradle/gradle-build-action/compare/v2.7.0...v2.7.1)

## 3.35.1

### Fixes

- The SDK no longer creates transactions with their start date set to `Jan 01, 001` ([#2544](https://github.com/getsentry/sentry-dotnet/pull/2544))

### Dependencies

- Bump CLI from v2.20.4 to v2.20.5 ([#2539](https://github.com/getsentry/sentry-dotnet/pull/2539))
  - [changelog](https://github.com/getsentry/sentry-cli/blob/master/CHANGELOG.md#2205)
  - [diff](https://github.com/getsentry/sentry-cli/compare/2.20.4...2.20.5)
- Bump Cocoa SDK from v8.9.4 to v8.9.5 ([#2542](https://github.com/getsentry/sentry-dotnet/pull/2542))
  - [changelog](https://github.com/getsentry/sentry-cocoa/blob/main/CHANGELOG.md#895)
  - [diff](https://github.com/getsentry/sentry-cocoa/compare/8.9.4...8.9.5)

## 3.35.0

### Features

- Distributed tracing now works independently of the performance feature. This allows you to connect errors to other Sentry instrumented applications ([#2493](https://github.com/getsentry/sentry-dotnet/pull/2493))
- Added Sampling Decision to Trace Envelope Header ([#2495](https://github.com/getsentry/sentry-dotnet/pull/2495))
- Add MinimumEventLevel to Sentry.Log4Net and convert events below it to breadcrumbs ([#2505](https://github.com/getsentry/sentry-dotnet/pull/2505))
- Support transaction finishing automatically with 'idle timeout' (#2452)

### Fixes

- Fixed baggage propagation when an exception is thrown from middleware ([#2487](https://github.com/getsentry/sentry-dotnet/pull/2487))
- Fix Durable Functions preventing orchestrators from completing ([#2491](https://github.com/getsentry/sentry-dotnet/pull/2491))
- Re-enable HubTests.FlushOnDispose_SendsEnvelope ([#2492](https://github.com/getsentry/sentry-dotnet/pull/2492))
- Fixed SDK not sending exceptions via Blazor WebAssembly due to a `PlatformNotSupportedException` ([#2506](https://github.com/getsentry/sentry-dotnet/pull/2506))
- Align SDK with docs regarding session update for dropped events ([#2496](https://github.com/getsentry/sentry-dotnet/pull/2496))
- Introduced `HttpMessageHandler` in favor of the now deprecated `HttpClientHandler` on the options. This allows the SDK to support NSUrlSessionHandler on iOS ([#2503](https://github.com/getsentry/sentry-dotnet/pull/2503))
- Using `Activity.RecordException` now correctly updates the error status of OpenTelemetry Spans ([#2515](https://github.com/getsentry/sentry-dotnet/pull/2515))
- Fixed Transaction name not reporting correctly when using UseExceptionHandler ([#2511](https://github.com/getsentry/sentry-dotnet/pull/2511))
- log4net logging Level.All now maps to SentryLevel.Debug ([#2522]([url](https://github.com/getsentry/sentry-dotnet/pull/2522)))

### Dependencies

- Bump Java SDK from v6.25.1 to v6.28.0 ([#2484](https://github.com/getsentry/sentry-dotnet/pull/2484), [#2498](https://github.com/getsentry/sentry-dotnet/pull/2498), [#2517](https://github.com/getsentry/sentry-dotnet/pull/2517), [#2533](https://github.com/getsentry/sentry-dotnet/pull/2533))
  - [changelog](https://github.com/getsentry/sentry-java/blob/main/CHANGELOG.md#6280)
  - [diff](https://github.com/getsentry/sentry-java/compare/6.25.1...6.28.0)
- Bump CLI from v2.19.4 to v2.20.4 ([#2509](https://github.com/getsentry/sentry-dotnet/pull/2509), [#2518](https://github.com/getsentry/sentry-dotnet/pull/2518), [#2527](https://github.com/getsentry/sentry-dotnet/pull/2527), [#2530](https://github.com/getsentry/sentry-dotnet/pull/2530))
  - [changelog](https://github.com/getsentry/sentry-cli/blob/master/CHANGELOG.md#2204)
  - [diff](https://github.com/getsentry/sentry-cli/compare/2.19.4...2.20.4)
- Bump Cocoa SDK from v8.8.0 to v8.9.4 ([#2479](https://github.com/getsentry/sentry-dotnet/pull/2479), [#2483](https://github.com/getsentry/sentry-dotnet/pull/2483), [#2500](https://github.com/getsentry/sentry-dotnet/pull/2500), [#2510](https://github.com/getsentry/sentry-dotnet/pull/2510), [#2531](https://github.com/getsentry/sentry-dotnet/pull/2531))
  - [changelog](https://github.com/getsentry/sentry-cocoa/blob/main/CHANGELOG.md#894)
  - [diff](https://github.com/getsentry/sentry-cocoa/compare/8.8.0...8.9.4)

## 3.34.0

### Features

- OpenTelemetry Support ([#2453](https://github.com/getsentry/sentry-dotnet/pull/2453))
- Added a MSBuild property `SentryUploadAndroidProguardMapping` to automatically upload the Proguard mapping file when targeting Android ([#2455](https://github.com/getsentry/sentry-dotnet/pull/2455))
- Symbolication for Single File Apps ([#2425](https://github.com/getsentry/sentry-dotnet/pull/2425))
- Add binding to `SwiftAsyncStacktraces` on iOS ([#2436](https://github.com/getsentry/sentry-dotnet/pull/2436))

### Fixes

- Builds targeting Android with `r8` enabled no longer crash during SDK init. The package now contains the required proguard rules ([#2450](https://github.com/getsentry/sentry-dotnet/pull/2450))
- Fix Sentry logger options for MAUI and Azure Functions ([#2423](https://github.com/getsentry/sentry-dotnet/pull/2423))

### Dependencies

- Bump Cocoa SDK from v8.7.3 to v8.8.0 ([#2427](https://github.com/getsentry/sentry-dotnet/pull/2427), [#2430](https://github.com/getsentry/sentry-dotnet/pull/2430))
  - [changelog](https://github.com/getsentry/sentry-cocoa/blob/main/CHANGELOG.md#880)
  - [diff](https://github.com/getsentry/sentry-cocoa/compare/8.7.3...8.8.0)
- Bump CLI from v2.18.1 to v2.19.4 ([#2428](https://github.com/getsentry/sentry-dotnet/pull/2428), [#2431](https://github.com/getsentry/sentry-dotnet/pull/2431), [#2451](https://github.com/getsentry/sentry-dotnet/pull/2451), [#2454](https://github.com/getsentry/sentry-dotnet/pull/2454))
  - [changelog](https://github.com/getsentry/sentry-cli/blob/master/CHANGELOG.md#2194)
  - [diff](https://github.com/getsentry/sentry-cli/compare/2.18.1...2.19.4)
- Bump Java SDK from v6.22.0 to v6.25.1 ([#2429](https://github.com/getsentry/sentry-dotnet/pull/2429), [#2440](https://github.com/getsentry/sentry-dotnet/pull/2440), [#2458](https://github.com/getsentry/sentry-dotnet/pull/2458), [#2476](https://github.com/getsentry/sentry-dotnet/pull/2476))
  - [changelog](https://github.com/getsentry/sentry-java/blob/main/CHANGELOG.md#6251)
  - [diff](https://github.com/getsentry/sentry-java/compare/6.22.0...6.25.1)

## 3.33.1

### Fixes

- SentryHttpMessageHandler added when AddHttpClient is before UseSentry ([#2390](https://github.com/getsentry/sentry-dotnet/pull/2390))
- Set the native sdk name for Android ([#2389](https://github.com/getsentry/sentry-dotnet/pull/2389))
- Fix db connection spans not finishing ([#2398](https://github.com/getsentry/sentry-dotnet/pull/2398))
- Various .NET MAUI fixes / improvements ([#2403](https://github.com/getsentry/sentry-dotnet/pull/2403))
  - The battery level was being reported incorrectly due to percentage multiplier.
  - The device architecture (x64, arm64, etc.) is now reported
  - On Windows, the OS type is now reported as "Windows" instead of "WinUI".  Additionally, the OS display version (ex, "22H2") is now included.
  - `UIKit`, `ABI.Microsoft` and `WinRT`  frames are now marked "system" instead of "in app".
- Reduce debug files uploaded ([#2404](https://github.com/getsentry/sentry-dotnet/pull/2404))
- Fix system frames being marked as "in-app" ([#2408](https://github.com/getsentry/sentry-dotnet/pull/2408))
  - NOTE: This important fix corrects a value that is used during issue grouping, so you may receive new alerts for existing issues after deploying this update.
- DB Connection spans presented poorly ([#2409](https://github.com/getsentry/sentry-dotnet/pull/2409))
- Populate scope's Cookies property ([#2411](https://github.com/getsentry/sentry-dotnet/pull/2411))
- Fix UWP GateKeeper errors ([#2415](https://github.com/getsentry/sentry-dotnet/pull/2415))
- Fix sql client db name ([#2418](https://github.com/getsentry/sentry-dotnet/pull/2418))

### Dependencies

- Bump Cocoa SDK from v8.7.2 to v8.7.3 ([#2394](https://github.com/getsentry/sentry-dotnet/pull/2394))
  - [changelog](https://github.com/getsentry/sentry-cocoa/blob/main/CHANGELOG.md#873)
  - [diff](https://github.com/getsentry/sentry-cocoa/compare/8.7.2...8.7.3)
- Bump Java SDK from v6.19.1 to v6.22.0 ([#2395](https://github.com/getsentry/sentry-dotnet/pull/2395), [#2405](https://github.com/getsentry/sentry-dotnet/pull/2405), [#2417](https://github.com/getsentry/sentry-dotnet/pull/2417))
  - [changelog](https://github.com/getsentry/sentry-java/blob/main/CHANGELOG.md#6220)
  - [diff](https://github.com/getsentry/sentry-java/compare/6.19.1...6.22.0)

## 3.33.0

### Features

- .NET SDK changes for exception groups ([#2287](https://github.com/getsentry/sentry-dotnet/pull/2287))
  - This changes how `AggregateException` is handled.  Instead of filtering them out client-side, the SDK marks them as an "exception group",
    and adds includes data that represents the hierarchical structure of inner exceptions. Sentry now recognizes this server-side,
    improving the accuracy of the issue detail page.
  - Accordingly, the `KeepAggregateException` option is now obsolete and does nothing.  Please remove any usages of `KeepAggregateException`.
  - NOTE: If running Self-Hosted Sentry, you should wait to adopt this SDK update until after updating to the 23.6.0 (est. June 2023) release of Sentry.
    The effect of updating the SDK early will be as if `KeepAggregateException = true` was set.  That will not break anything, but may affect issue grouping and alerts.

### Fixes

- Status messages when uploading symbols or sources are improved. ([#2307](https://github.com/getsentry/sentry-dotnet/issues/2307))

### Dependencies

- Bump CLI from v2.18.0 to v2.18.1 ([#2386](https://github.com/getsentry/sentry-dotnet/pull/2386))
  - [changelog](https://github.com/getsentry/sentry-cli/blob/master/CHANGELOG.md#2181)
  - [diff](https://github.com/getsentry/sentry-cli/compare/2.18.0...2.18.1)

## 3.32.0

### Features

- Azure Functions (Isolated Worker/Out-of-Process) support ([#2346](https://github.com/getsentry/sentry-dotnet/pull/2346))
  - Initial `beta.1` release.  Please give it a try and let us know how it goes!
  - Documentation is TBD.  For now, see `/samples/Sentry.Samples.Azure.Functions.Worker`.

- Add `Hint` support  ([#2351](https://github.com/getsentry/sentry-dotnet/pull/2351))
  - Currently, this allows you to manipulate attachments in the various "before" event delegates.
  - Hints can also be used in event and transaction processors by implementing `ISentryEventProcessorWithHint` or `ISentryTransactionProcessorWithHint`, instead of `ISentryEventProcessor` or `ISentryTransactionProcessor`.
  - Note: Obsoletes the `BeforeSend`, `BeforeSendTransaction`, and `BeforeBreadcrumb` properties on the `SentryOptions` class.  They have been replaced with `SetBeforeSend`, `SetBeforeSendTransaction`, and `SetBeforeBreadcrumb` respectively.  Each one provides overloads both with and without a `Hint` object.

- Allow setting the active span on the scope ([#2364](https://github.com/getsentry/sentry-dotnet/pull/2364))
  - Note: Obsoletes the `Scope.GetSpan` method in favor of a `Scope.Span` property (which now has a setter as well).

- Remove authority from URLs sent to Sentry ([#2365](https://github.com/getsentry/sentry-dotnet/pull/2365))
- Add tag filters to `SentryOptions` ([#2367](https://github.com/getsentry/sentry-dotnet/pull/2367))

### Fixes

- Fix `EnableTracing` option conflict with `TracesSampleRate` ([#2368](https://github.com/getsentry/sentry-dotnet/pull/2368))
  - NOTE: This is a potentially breaking change, as the `TracesSampleRate` property has been made nullable.
    Though extremely uncommon, if you are _retrieving_ the `TracesSampleRate` property for some reason, you will need to account for nulls.
    However, there is no change to the behavior or _typical_ usage of either of these properties.

- CachedTransport gracefully handles malformed envelopes during processing  ([#2371](https://github.com/getsentry/sentry-dotnet/pull/2371))
- Remove extraneous iOS simulator resources when building MAUI apps using Visual Studio "Hot Restart" mode, to avoid hitting Windows max path  ([#2384](https://github.com/getsentry/sentry-dotnet/pull/2384))

### Dependencies

- Bump Cocoa SDK from v8.6.0 to v8.7.1 ([#2359](https://github.com/getsentry/sentry-dotnet/pull/2359), [#2370](https://github.com/getsentry/sentry-dotnet/pull/2370))
  - [changelog](https://github.com/getsentry/sentry-cocoa/blob/main/CHANGELOG.md#871)
  - [diff](https://github.com/getsentry/sentry-cocoa/compare/8.6.0...8.7.1)
- Bump Java SDK from v6.18.1 to v6.19.1 ([#2374](https://github.com/getsentry/sentry-dotnet/pull/2374), [#2381](https://github.com/getsentry/sentry-dotnet/pull/2381))
  - [changelog](https://github.com/getsentry/sentry-java/blob/main/CHANGELOG.md#6191)
  - [diff](https://github.com/getsentry/sentry-java/compare/6.18.1...6.19.1)
- Bump Cocoa SDK from v8.6.0 to v8.7.2 ([#2359](https://github.com/getsentry/sentry-dotnet/pull/2359), [#2370](https://github.com/getsentry/sentry-dotnet/pull/2370), [#2375](https://github.com/getsentry/sentry-dotnet/pull/2375))
  - [changelog](https://github.com/getsentry/sentry-cocoa/blob/main/CHANGELOG.md#872)
  - [diff](https://github.com/getsentry/sentry-cocoa/compare/8.6.0...8.7.2)
- Bump CLI from v2.17.5 to v2.18.0 ([#2380](https://github.com/getsentry/sentry-dotnet/pull/2380))
  - [changelog](https://github.com/getsentry/sentry-cli/blob/master/CHANGELOG.md#2180)
  - [diff](https://github.com/getsentry/sentry-cli/compare/2.17.5...2.18.0)

## 3.31.0

### Features

- Initial work to support profiling in a future release. ([#2206](https://github.com/getsentry/sentry-dotnet/pull/2206))
- Create a Sentry event for failed HTTP requests ([#2320](https://github.com/getsentry/sentry-dotnet/pull/2320))
- Improve `WithScope` and add `WithScopeAsync` ([#2303](https://github.com/getsentry/sentry-dotnet/pull/2303)) ([#2309](https://github.com/getsentry/sentry-dotnet/pull/2309))
- Build .NET Standard 2.1 for Unity ([#2328](https://github.com/getsentry/sentry-dotnet/pull/2328))
- Add `RemoveExceptionFilter`, `RemoveEventProcessor` and `RemoveTransactionProcessor` extension methods on `SentryOptions` ([#2331](https://github.com/getsentry/sentry-dotnet/pull/2331))
- Include Dynamic Sampling Context with error events, when there's a transaction ([#2332](https://github.com/getsentry/sentry-dotnet/pull/2332))

### Fixes

- Buffer payloads asynchronously when appropriate ([#2297](https://github.com/getsentry/sentry-dotnet/pull/2297))
- Restore `System.Reflection.Metadata` dependency for .NET Core 3 ([#2302](https://github.com/getsentry/sentry-dotnet/pull/2302))
- Capture open transactions on disabled hubs ([#2319](https://github.com/getsentry/sentry-dotnet/pull/2319))
- Remove session breadcrumbs ([#2333](https://github.com/getsentry/sentry-dotnet/pull/2333))
- Support synchronous `HttpClient.Send` in `SentryHttpMessageHandler` ([#2336](https://github.com/getsentry/sentry-dotnet/pull/2336))
- Fix ASP.NET Core issue with missing context when using capture methods that configure scope ([#2339](https://github.com/getsentry/sentry-dotnet/pull/2339))
- Improve debug file upload handling ([#2349](https://github.com/getsentry/sentry-dotnet/pull/2349))

### Dependencies

- Bump CLI from v2.17.0 to v2.17.5 ([#2298](https://github.com/getsentry/sentry-dotnet/pull/2298), [#2318](https://github.com/getsentry/sentry-dotnet/pull/2318), [#2321](https://github.com/getsentry/sentry-dotnet/pull/2321), [#2345](https://github.com/getsentry/sentry-dotnet/pull/2345))
  - [changelog](https://github.com/getsentry/sentry-cli/blob/master/CHANGELOG.md#2175)
  - [diff](https://github.com/getsentry/sentry-cli/compare/2.17.0...2.17.5)
- Bump Cocoa SDK from v8.4.0 to v8.6.0 ([#2310](https://github.com/getsentry/sentry-dotnet/pull/2310), [#2344](https://github.com/getsentry/sentry-dotnet/pull/2344))
  - [changelog](https://github.com/getsentry/sentry-cocoa/blob/main/CHANGELOG.md#860)
  - [diff](https://github.com/getsentry/sentry-cocoa/compare/8.4.0...8.6.0)
- Bump Java SDK from v6.17.0 to v6.18.1 ([#2338](https://github.com/getsentry/sentry-dotnet/pull/2338), [#2343](https://github.com/getsentry/sentry-dotnet/pull/2343))
  - [changelog](https://github.com/getsentry/sentry-java/blob/main/CHANGELOG.md#6181)
  - [diff](https://github.com/getsentry/sentry-java/compare/6.17.0...6.18.1)

## 3.30.0

### Features

- Add `FileDiagnosticLogger` to assist with debugging the SDK ([#2242](https://github.com/getsentry/sentry-dotnet/pull/2242))
- Attach stack trace when events have captured an exception without a stack trace ([#2266](https://github.com/getsentry/sentry-dotnet/pull/2266))
- Add `Scope.Clear` and `Scope.ClearBreadcrumbs` methods ([#2284](https://github.com/getsentry/sentry-dotnet/pull/2284))
- Improvements to exception mechanism data ([#2294](https://github.com/getsentry/sentry-dotnet/pull/2294))

### Fixes

- Normalize StackFrame in-app resolution for modules & function prefixes ([#2234](https://github.com/getsentry/sentry-dotnet/pull/2234))
- Calling `AddAspNet` more than once should not block all errors from being sent ([#2253](https://github.com/getsentry/sentry-dotnet/pull/2253))
- Fix Sentry CLI arguments when using custom URL or auth token parameters ([#2259](https://github.com/getsentry/sentry-dotnet/pull/2259))
- Sentry.AspNetCore fix transaction name when path base is used and route starts with a slash ([#2265](https://github.com/getsentry/sentry-dotnet/pull/2265))
- Fix Baggage header parsing in ASP.NET (Framework) ([#2293](https://github.com/getsentry/sentry-dotnet/pull/2293))

### Dependencies

- Bump Cocoa SDK from v8.3.0 to v8.4.0 ([#2237](https://github.com/getsentry/sentry-dotnet/pull/2237), [#2248](https://github.com/getsentry/sentry-dotnet/pull/2248), [#2251](https://github.com/getsentry/sentry-dotnet/pull/2251), [#2285](https://github.com/getsentry/sentry-dotnet/pull/2285))
  - [changelog](https://github.com/getsentry/sentry-cocoa/blob/main/CHANGELOG.md#840)
  - [diff](https://github.com/getsentry/sentry-cocoa/compare/8.3.0...8.4.0)

- Bump CLI from v2.14.4 to v2.17.0 ([#2238](https://github.com/getsentry/sentry-dotnet/pull/2238), [#2244](https://github.com/getsentry/sentry-dotnet/pull/2244), [#2252](https://github.com/getsentry/sentry-dotnet/pull/2252), [#2264](https://github.com/getsentry/sentry-dotnet/pull/2264), [#2292](https://github.com/getsentry/sentry-dotnet/pull/2292))
  - [changelog](https://github.com/getsentry/sentry-cli/blob/master/CHANGELOG.md#2170)
  - [diff](https://github.com/getsentry/sentry-cli/compare/2.14.4...2.17.0)

- Bump Java SDK from v6.15.0 to v6.17.0 ([#2243](https://github.com/getsentry/sentry-dotnet/pull/2243), [#2277](https://github.com/getsentry/sentry-dotnet/pull/2277))
  - [changelog](https://github.com/getsentry/sentry-java/blob/main/CHANGELOG.md#6170)
  - [diff](https://github.com/getsentry/sentry-java/compare/6.15.0...6.17.0)

## 3.29.1

### Fixes

- Get debug image for Full PDB format on Windows ([#2222](https://github.com/getsentry/sentry-dotnet/pull/2222))
- Fix debug files not uploading for `packages.config` nuget ([#2224](https://github.com/getsentry/sentry-dotnet/pull/2224))

### Dependencies

- Bump Cocoa SDK from v8.2.0 to v8.3.0 ([#2220](https://github.com/getsentry/sentry-dotnet/pull/2220))
  - [changelog](https://github.com/getsentry/sentry-cocoa/blob/main/CHANGELOG.md#830)
  - [diff](https://github.com/getsentry/sentry-cocoa/compare/8.2.0...8.3.0)

## 3.29.0

**Notice:** The `<SentryUploadSymbols>` MSBuild property previously defaulted to `true` for projects compiled in `Release` configuration.
It is now `false` by default.  To continue uploading symbols, you must opt-in by setting it to `true`.
See the [MSBuild Setup](https://docs.sentry.io/platforms/dotnet/configuration/msbuild/) docs for further details.

### Features

- Added basic functionality to support `View Hierarchy` ([#2163](https://github.com/getsentry/sentry-dotnet/pull/2163))
- Allow `SentryUploadSources` to work even when not uploading symbols ([#2197](https://github.com/getsentry/sentry-dotnet/pull/2197))
- Add support for `BeforeSendTransaction` ([#2188](https://github.com/getsentry/sentry-dotnet/pull/2188))
- Add `EnableTracing` option to simplify enabling tracing ([#2201](https://github.com/getsentry/sentry-dotnet/pull/2201))
- Make `SentryUploadSymbols` strictly opt-in ([#2216](https://github.com/getsentry/sentry-dotnet/pull/2216))

### Fixes

- Fix assembly not found on Android in Debug configuration ([#2175](https://github.com/getsentry/sentry-dotnet/pull/2175))
- Fix context object with circular reference prevents event from being sent ([#2210](https://github.com/getsentry/sentry-dotnet/pull/2210))

### Dependencies

- Bump Java SDK from v6.13.1 to v6.15.0 ([#2185](https://github.com/getsentry/sentry-dotnet/pull/2185), [#2207](https://github.com/getsentry/sentry-dotnet/pull/2207))
  - [changelog](https://github.com/getsentry/sentry-java/blob/main/CHANGELOG.md#6150)
  - [diff](https://github.com/getsentry/sentry-java/compare/6.13.1...6.15.0)
- Bump CLI from v2.12.0 to v2.14.4 ([#2187](https://github.com/getsentry/sentry-dotnet/pull/2187), [#2215](https://github.com/getsentry/sentry-dotnet/pull/2215))
  - [changelog](https://github.com/getsentry/sentry-cli/blob/master/CHANGELOG.md#2144)
  - [diff](https://github.com/getsentry/sentry-cli/compare/2.12.0...2.14.4)
- Bump Java SDK from v6.13.1 to v6.14.0 ([#2185](https://github.com/getsentry/sentry-dotnet/pull/2185))
  - [changelog](https://github.com/getsentry/sentry-java/blob/main/CHANGELOG.md#6140)
  - [diff](https://github.com/getsentry/sentry-java/compare/6.13.1...6.14.0)
- Bump CLI from v2.12.0 to v2.14.3 ([#2187](https://github.com/getsentry/sentry-dotnet/pull/2187), [#2208](https://github.com/getsentry/sentry-dotnet/pull/2208))
  - [changelog](https://github.com/getsentry/sentry-cli/blob/master/CHANGELOG.md#2143)
  - [diff](https://github.com/getsentry/sentry-cli/compare/2.12.0...2.14.3)
- Bump Cocoa SDK from v7.31.5 to v8.2.0 ([#2203](https://github.com/getsentry/sentry-dotnet/pull/2203))
  - [changelog](https://github.com/getsentry/sentry-cocoa/blob/main/CHANGELOG.md#820)
  - [diff](https://github.com/getsentry/sentry-cocoa/compare/7.31.5...8.2.0)

## 3.28.1

### Fixes

- Fix MAUI missing breadcrumbs for lifecycle and UI events ([#2170](https://github.com/getsentry/sentry-dotnet/pull/2170))
- Fix hybrid sdk names ([#2171](https://github.com/getsentry/sentry-dotnet/pull/2171))
- Fix ASP.NET sdk name ([#2172](https://github.com/getsentry/sentry-dotnet/pull/2172))

## 3.28.0

### Features

- Added `instruction_addr_adjustment` attribute to SentryStackTrace ([#2151](https://github.com/getsentry/sentry-dotnet/pull/2151))

### Fixes

- Workaround Visual Studio "Pair to Mac" issue (on Windows), and Update bundled Cocoa SDK to version 7.31.5 ([#2164](https://github.com/getsentry/sentry-dotnet/pull/2164))
- Sentry SDK assemblies no longer have PDBs embedded. Debug symbols are uploaded to `nuget.org` as `snupkg` packages  ([#2166](https://github.com/getsentry/sentry-dotnet/pull/2166))

### Dependencies

- Bump Java SDK from v6.13.0 to v6.13.1 ([#2168](https://github.com/getsentry/sentry-dotnet/pull/2168))
  - [changelog](https://github.com/getsentry/sentry-java/blob/main/CHANGELOG.md#6131)
  - [diff](https://github.com/getsentry/sentry-java/compare/6.13.0...6.13.1)

## 3.27.1

### Fixes

- Fix Sentry CLI MSBuild for Xamarin and NetFX ([#2154](https://github.com/getsentry/sentry-dotnet/pull/2154))
- Log aborted HTTP requests as debug instead of error ([#2155](https://github.com/getsentry/sentry-dotnet/pull/2155))

## 3.27.0

### Features

- Publish `Sentry.Android.AssemblyReader` as a separate nuget package (for reuse by `Sentry.Xamarin`) ([#2127](https://github.com/getsentry/sentry-dotnet/pull/2127))
- Improvements for Sentry CLI integration ([#2145](https://github.com/getsentry/sentry-dotnet/pull/2145))
- Update bundled Android SDK to version 6.13.0 ([#2147](https://github.com/getsentry/sentry-dotnet/pull/2147))

## 3.26.2

### Fixes

- Fix Sentry CLI integration on Windows ([#2123](https://github.com/getsentry/sentry-dotnet/pull/2123)) ([#2124](https://github.com/getsentry/sentry-dotnet/pull/2124))

## 3.26.1

### Fixes

- Fix issue with Sentry CLI msbuild properties ([#2119](https://github.com/getsentry/sentry-dotnet/pull/2119))

## 3.26.0

### Features

- Use Sentry CLI after build to upload symbols ([#2107](https://github.com/getsentry/sentry-dotnet/pull/2107))

### Fixes

- Logging info instead of warning when skipping debug images ([#2101](https://github.com/getsentry/sentry-dotnet/pull/2101))
- Fix unhandled exception not captured when hub disabled ([#2103](https://github.com/getsentry/sentry-dotnet/pull/2103))
- Fix Android support for Portable PDB format when app uses split APKs ([#2108](https://github.com/getsentry/sentry-dotnet/pull/2108))
- Fix session ending as crashed for unobserved task exceptions ([#2112](https://github.com/getsentry/sentry-dotnet/pull/2112))
- Set absolute path when stripping project path on stack frame ([#2117](https://github.com/getsentry/sentry-dotnet/pull/2117))

## 3.25.0

### Features

- Add support for Portable PDB format ([#2050](https://github.com/getsentry/sentry-dotnet/pull/2050))
- Update bundled Android SDK to version 6.10.0([#2095](https://github.com/getsentry/sentry-dotnet/pull/2095))
- Update bundled Cocoa SDK to version 7.31.4 ([#2096](https://github.com/getsentry/sentry-dotnet/pull/2096))

### Fixes

- Fix db warnings caused by transaction sampled out ([#2097](https://github.com/getsentry/sentry-dotnet/pull/2097))

## 3.24.1

### Fixes

- Fix missing stack trace on UnobservedTaskException ([#2067](https://github.com/getsentry/sentry-dotnet/pull/2067))
- Fix warning caused by db connection span closed prematurely ([#2068](https://github.com/getsentry/sentry-dotnet/pull/2068))
- Attach db connections to child spans correctly ([#2071](https://github.com/getsentry/sentry-dotnet/pull/2071))
- Improve MAUI event bindings ([#2089](https://github.com/getsentry/sentry-dotnet/pull/2089))

## 3.24.0

### Features

- Simplify API for flushing events ([#2030](https://github.com/getsentry/sentry-dotnet/pull/2030))
- Update bundled Cocoa SDK to version 7.31.1 ([#2053](https://github.com/getsentry/sentry-dotnet/pull/2053))
- Update bundled Android SDK to version 6.7.1 ([#2058](https://github.com/getsentry/sentry-dotnet/pull/2058))

### Fixes

- Update unobserved task exception integration ([#2034](https://github.com/getsentry/sentry-dotnet/pull/2034))
- Fix trace propagation targets setter ([#2035](https://github.com/getsentry/sentry-dotnet/pull/2035))
- Fix DiagnosticSource integration disabled incorrectly with TracesSampler ([#2039](https://github.com/getsentry/sentry-dotnet/pull/2039))
- Update transitive dependencies to resolve security warnings ([#2045](https://github.com/getsentry/sentry-dotnet/pull/2045))
- Fix issue with Hot Restart for iOS ([#2047](https://github.com/getsentry/sentry-dotnet/pull/2047))
- Fix `CacheDirectoryPath` option on MAUI ([#2055](https://github.com/getsentry/sentry-dotnet/pull/2055))

## 3.23.1

### Fixes

- Fix concurrency bug in caching transport ([#2026](https://github.com/getsentry/sentry-dotnet/pull/2026))

## 3.23.0

### Features

- Update bundled Android SDK to version 6.5.0 ([#1984](https://github.com/getsentry/sentry-dotnet/pull/1984))
- Update bundled Cocoa SDK to version 7.28.0 ([#1988](https://github.com/getsentry/sentry-dotnet/pull/1988))
- Allow custom processors to be added as a scoped dependency ([#1979](https://github.com/getsentry/sentry-dotnet/pull/1979))
- Support DI for custom transaction processors ([#1993](https://github.com/getsentry/sentry-dotnet/pull/1993))
- Mark Transaction as aborted when unhandled exception occurs ([#1996](https://github.com/getsentry/sentry-dotnet/pull/1996))
- Build Windows and Tizen targets for `Sentry.Maui` ([#2005](https://github.com/getsentry/sentry-dotnet/pull/2005))
- Add Custom Measurements API ([#2013](https://github.com/getsentry/sentry-dotnet/pull/2013))
- Add `ISpan.GetTransaction` convenience method ([#2014](https://github.com/getsentry/sentry-dotnet/pull/2014))

### Fixes

- Split Android and Cocoa bindings into separate projects ([#1983](https://github.com/getsentry/sentry-dotnet/pull/1983))
  - NuGet package `Sentry` now depends on `Sentry.Bindings.Android` for `net6.0-android` targets.
  - NuGet package `Sentry` now depends on `Sentry.Bindings.Cocoa` for `net6.0-ios` and `net6.0-maccatalyst` targets.
- Exclude EF error message from logging ([#1980](https://github.com/getsentry/sentry-dotnet/pull/1980))
- Ensure logs with lower levels are captured by `Sentry.Extensions.Logging` ([#1992](https://github.com/getsentry/sentry-dotnet/pull/1992))
- Fix bug with pre-formatted strings passed to diagnostic loggers ([#2004](https://github.com/getsentry/sentry-dotnet/pull/2004))
- Fix DI issue by binding to MAUI using lifecycle events ([#2006](https://github.com/getsentry/sentry-dotnet/pull/2006))
- Unhide `SentryEvent.Exception` ([#2011](https://github.com/getsentry/sentry-dotnet/pull/2011))
- Bump `Google.Cloud.Functions.Hosting` to version 1.1.0 ([#2015](https://github.com/getsentry/sentry-dotnet/pull/2015))
- Fix default host issue for the Sentry Tunnel middleware ([#2019](https://github.com/getsentry/sentry-dotnet/pull/2019))

## 3.22.0

### Features

- `SentryOptions.AttachStackTrace` is now enabled by default. ([#1907](https://github.com/getsentry/sentry-dotnet/pull/1907))
- Update Sentry Android SDK to version 6.4.1 ([#1911](https://github.com/getsentry/sentry-dotnet/pull/1911))
- Update Sentry Cocoa SDK to version 7.24.1 ([#1912](https://github.com/getsentry/sentry-dotnet/pull/1912))
- Add `TransactionNameSource` annotation ([#1910](https://github.com/getsentry/sentry-dotnet/pull/1910))
- Use URL path in transaction names instead of "Unknown Route" ([#1919](https://github.com/getsentry/sentry-dotnet/pull/1919))
  - NOTE: This change effectively ungroups transactions that were previously grouped together under "Unkown Route".
- Add `User.Segment` property ([#1920](https://github.com/getsentry/sentry-dotnet/pull/1920))
- Add support for custom `JsonConverter`s ([#1934](https://github.com/getsentry/sentry-dotnet/pull/1934))
- Support more types for message template tags in SentryLogger ([#1945](https://github.com/getsentry/sentry-dotnet/pull/1945))
- Support Dynamic Sampling ([#1953](https://github.com/getsentry/sentry-dotnet/pull/1953))

### Fixes

- Reduce lock contention when sampling ([#1915](https://github.com/getsentry/sentry-dotnet/pull/1915))
- Dont send transaction for OPTIONS web request ([#1921](https://github.com/getsentry/sentry-dotnet/pull/1921))
- Fix missing details when aggregate exception is filtered out ([#1922](https://github.com/getsentry/sentry-dotnet/pull/1922))
- Exception filters should consider child exceptions of an `AggregateException` ([#1924](https://github.com/getsentry/sentry-dotnet/pull/1924))
- Add Blazor WASM detection to set IsGlobalModeEnabled to true ([#1931](https://github.com/getsentry/sentry-dotnet/pull/1931))
- Respect Transaction.IsSampled in SqlListener ([#1933](https://github.com/getsentry/sentry-dotnet/pull/1933))
- Ignore null Context values ([#1942](https://github.com/getsentry/sentry-dotnet/pull/1942))
- Tags should not differ based on current culture ([#1949](https://github.com/getsentry/sentry-dotnet/pull/1949))
- Always recalculate payload length ([#1957](https://github.com/getsentry/sentry-dotnet/pull/1957))
- Fix issues with envelope deserialization ([#1965](https://github.com/getsentry/sentry-dotnet/pull/1965))
- Set default trace status to `ok` instead of `unknown_error` ([#1970](https://github.com/getsentry/sentry-dotnet/pull/1970))
- Fix reported error count on a crashed session update ([#1972](https://github.com/getsentry/sentry-dotnet/pull/1972))

## 3.21.0

Includes Sentry.Maui Preview 3

### Features

- Add ISentryTransactionProcessor ([#1862](https://github.com/getsentry/sentry-dotnet/pull/1862))
- Added 'integrations' to SdkVersion ([#1820](https://github.com/getsentry/sentry-dotnet/pull/1820))
- Updated Sentry Android SDK to version 6.3.0 ([#1826](https://github.com/getsentry/sentry-dotnet/pull/1826))
- Add the Sentry iOS SDK ([#1829](https://github.com/getsentry/sentry-dotnet/pull/1829))
- Enable Scope Sync for iOS ([#1834](https://github.com/getsentry/sentry-dotnet/pull/1834))
- Add API for deliberately crashing an app ([#1842](https://github.com/getsentry/sentry-dotnet/pull/1842))
- Add Mac Catalyst target ([#1848](https://github.com/getsentry/sentry-dotnet/pull/1848))
- Add `Distribution` properties ([#1851](https://github.com/getsentry/sentry-dotnet/pull/1851))
- Add and configure options for the iOS SDK ([#1849](https://github.com/getsentry/sentry-dotnet/pull/1849))
- Set default `Release` and `Distribution` for iOS and Android ([#1856](https://github.com/getsentry/sentry-dotnet/pull/1856))
- Apply WinUI 3 exception handler in Sentry core ([#1863](https://github.com/getsentry/sentry-dotnet/pull/1863))
- Copy context info from iOS ([#1884](https://github.com/getsentry/sentry-dotnet/pull/1884))

### Fixes

- Parse "Mono Unity IL2CPP" correctly in platform runtime name ([#1742](https://github.com/getsentry/sentry-dotnet/pull/1742))
- Fix logging loop with NLog sentry ([#1824](https://github.com/getsentry/sentry-dotnet/pull/1824))
- Fix logging loop with Serilog sentry ([#1828](https://github.com/getsentry/sentry-dotnet/pull/1828))
- Skip attachment if stream is empty ([#1854](https://github.com/getsentry/sentry-dotnet/pull/1854))
- Allow some mobile options to be modified from defaults ([#1857](https://github.com/getsentry/sentry-dotnet/pull/1857))
- Fix environment name casing issue ([#1861](https://github.com/getsentry/sentry-dotnet/pull/1861))
- Null check HttpContext in SystemWebVersionLocator ([#1881](https://github.com/getsentry/sentry-dotnet/pull/1881))
- Fix detection of .NET Framework 4.8.1 ([#1885](https://github.com/getsentry/sentry-dotnet/pull/1885))
- Flush caching transport with main flush ([#1890](https://github.com/getsentry/sentry-dotnet/pull/1890))
- Fix Sentry interfering with MAUI's focus events ([#1891](https://github.com/getsentry/sentry-dotnet/pull/1891))
- Stop using `server-os` and `server-runtime` ([#1893](https://github.com/getsentry/sentry-dotnet/pull/1893))

## 3.20.1

### Fixes

- URGENT: Fix events rejected due to duplicate `sent_at` header when offline caching is enabled through `CacheDirectoryPath` ([#1818](https://github.com/getsentry/sentry-dotnet/pull/1818))
- Fix null ref in aspnet TryGetTraceHeader ([#1807](https://github.com/getsentry/sentry-dotnet/pull/1807))

## 3.20.0

### Features

- Use `sent_at` instead of `sentry_timestamp` to reduce clock skew ([#1690](https://github.com/getsentry/sentry-dotnet/pull/1690))
- Send project root path with events ([#1739](https://github.com/getsentry/sentry-dotnet/pull/1739))

### Fixes

- Detect MVC versioning in route ([#1731](https://github.com/getsentry/sentry-dotnet/pull/1731))
- Fix error with `ConcurrentHashMap` on Android <= 9 ([#1761](https://github.com/getsentry/sentry-dotnet/pull/1761))
- Minor improvements to `BackgroundWorker` ([#1773](https://github.com/getsentry/sentry-dotnet/pull/1773))
- Make GzipRequestBodyHandler respect async ([#1776](https://github.com/getsentry/sentry-dotnet/pull/1776))
- Fix race condition in handling of `InitCacheFlushTimeout` ([#1784](https://github.com/getsentry/sentry-dotnet/pull/1784))
- Fix exceptions on background thread not reported in Unity ([#1794](https://github.com/getsentry/sentry-dotnet/pull/1794))

## 3.19.0

Includes Sentry.Maui Preview 2

### Features

- Expose `EnumerateChainedExceptions` ([#1733](https://github.com/getsentry/sentry-dotnet/pull/1733))
- Android Scope Sync ([#1737](https://github.com/getsentry/sentry-dotnet/pull/1737))
- Enable logging in MAUI ([#1738](https://github.com/getsentry/sentry-dotnet/pull/1738))
- Support `IntPtr` and `UIntPtr` serialization ([#1746](https://github.com/getsentry/sentry-dotnet/pull/1746))
- Log Warning when secret is detected in DSN ([#1749](https://github.com/getsentry/sentry-dotnet/pull/1749))
- Catch permission exceptions on Android ([#1750](https://github.com/getsentry/sentry-dotnet/pull/1750))
- Enable offline caching in MAUI ([#1753](https://github.com/getsentry/sentry-dotnet/pull/1753))
- Send client report when flushing queue ([#1757](https://github.com/getsentry/sentry-dotnet/pull/1757))

### Fixes

- Set MAUI minimum version ([#1728](https://github.com/getsentry/sentry-dotnet/pull/1728))
- Don't allow `SentryDiagnosticListenerIntegration` to be added multiple times ([#1748](https://github.com/getsentry/sentry-dotnet/pull/1748))
- Catch permission exceptions for MAUI ([#1750](https://github.com/getsentry/sentry-dotnet/pull/1750))
- Don't allow newlines in diagnostic logger messages ([#1756](https://github.com/getsentry/sentry-dotnet/pull/1756))

## 3.18.0

Includes Sentry.Maui Preview 1

### Features

- Move tunnel functionality into Sentry.AspNetCore ([#1645](https://github.com/getsentry/sentry-dotnet/pull/1645))
- Make `HttpContext` available for sampling decisions ([#1682](https://github.com/getsentry/sentry-dotnet/pull/1682))
- Send the .NET Runtime Identifier to Sentry ([#1708](https://github.com/getsentry/sentry-dotnet/pull/1708))
- Added a new `net6.0-android` target for the `Sentry` core library, which bundles the [Sentry Android SDK](https://docs.sentry.io/platforms/android/):
  - Initial .NET 6 Android support ([#1288](https://github.com/getsentry/sentry-dotnet/pull/1288))
  - Update Android Support ([#1669](https://github.com/getsentry/sentry-dotnet/pull/1669))
  - Update Sentry-Android to 6.0.0-rc.1 ([#1686](https://github.com/getsentry/sentry-dotnet/pull/1686))
  - Update Sentry-Android to 6.0.0 ([#1697](https://github.com/getsentry/sentry-dotnet/pull/1697))
  - Set Java/Android SDK options ([#1694](https://github.com/getsentry/sentry-dotnet/pull/1694))
  - Refactor and update Android options ([#1705](https://github.com/getsentry/sentry-dotnet/pull/1705))
  - Add Android OS information to the event context ([#1716](https://github.com/getsentry/sentry-dotnet/pull/1716))
- Added a new `Sentry.Maui` integration library for the [.NET MAUI](https://dotnet.microsoft.com/apps/maui) platform:
  - Initial MAUI support ([#1663](https://github.com/getsentry/sentry-dotnet/pull/1663))
  - Continue with adding MAUI support ([#1670](https://github.com/getsentry/sentry-dotnet/pull/1670))
  - MAUI events become extra context in Sentry events ([#1706](https://github.com/getsentry/sentry-dotnet/pull/1706))
  - Add options for PII breadcrumbs from MAUI events ([#1709](https://github.com/getsentry/sentry-dotnet/pull/1709))
  - Add device information to the event context ([#1713](https://github.com/getsentry/sentry-dotnet/pull/1713))
  - Add platform OS information to the event context ([#1717](https://github.com/getsentry/sentry-dotnet/pull/1717))

### Fixes

- Remove IInternalSdkIntegration ([#1656](https://github.com/getsentry/sentry-dotnet/pull/1656))
- On async Main, dont unregister unhandled exception before capturing crash  ([#321](https://github.com/getsentry/sentry-dotnet/issues/321))
- Handle BadHttpRequestException from Kestrel inside SentryTunnelMiddleware ([#1673](https://github.com/getsentry/sentry-dotnet/pull/1673))
- Improve timestamp precision of transactions and spans ([#1680](https://github.com/getsentry/sentry-dotnet/pull/1680))
- Flatten AggregateException ([#1672](https://github.com/getsentry/sentry-dotnet/pull/1672))
  - NOTE: This can affect grouping. You can keep the original behavior by setting the option `KeepAggregateException` to `true`.
- Serialize stack frame addresses as strings. ([#1692](https://github.com/getsentry/sentry-dotnet/pull/1692))
- Improve serialization perf and fix memory leak in `SentryEvent` ([#1693](https://github.com/getsentry/sentry-dotnet/pull/1693))
- Add type checking in contexts TryGetValue ([#1700](https://github.com/getsentry/sentry-dotnet/pull/1700))
- Restore serialization of the `Platform` name ([#1702](https://github.com/getsentry/sentry-dotnet/pull/1702))

## 3.17.1

### Fixes

- Rework how the `InitCacheFlushTimeout` option is implemented. ([#1644](https://github.com/getsentry/sentry-dotnet/pull/1644))
- Add retry logic to the caching transport when moving files back from the processing folder. ([#1649](https://github.com/getsentry/sentry-dotnet/pull/1649))

## 3.17.0

**Notice:** If you are using self-hosted Sentry, this version and forward requires either Sentry version >= [21.9.0](https://github.com/getsentry/relay/blob/master/CHANGELOG.md#2190), or you must manually disable sending client reports via the `SendClientReports` option.

### Features

- Collect and send Client Reports to Sentry, which contain counts of discarded events. ([#1556](https://github.com/getsentry/sentry-dotnet/pull/1556))
- Expose `ITransport` and `SentryOptions.Transport` public, to support using custom transports ([#1602](https://github.com/getsentry/sentry-dotnet/pull/1602))
- Android native crash support ([#1288](https://github.com/getsentry/sentry-dotnet/pull/1288))

### Fixes

- Workaround `System.Text.Json` issue with Unity IL2CPP. ([#1583](https://github.com/getsentry/sentry-dotnet/pull/1583))
- Demystify stack traces for exceptions that fire in a `BeforeSend` callback. ([#1587](https://github.com/getsentry/sentry-dotnet/pull/1587))
- Obsolete `Platform` and always write `csharp` ([#1610](https://github.com/getsentry/sentry-dotnet/pull/1610))
- Fix a minor issue in the caching transport related to recovery of files from previous session. ([#1617](https://github.com/getsentry/sentry-dotnet/pull/1617))
- Better DisableAppDomainProcessExitFlush docs ([#1634](https://github.com/getsentry/sentry-dotnet/pull/1634))

## 3.16.0

### Features

- Use a default value of 60 seconds if a `Retry-After` header is not present. ([#1537](https://github.com/getsentry/sentry-dotnet/pull/1537))
- Add new Protocol definitions for DebugImages and AddressMode ([#1513](https://github.com/getsentry/sentry-dotnet/pull/1513))
- Add `HttpTransport` extensibility and synchronous serialization support ([#1560](https://github.com/getsentry/sentry-dotnet/pull/1560))
- Add `UseAsyncFileIO` to Sentry options (enabled by default) ([#1564](https://github.com/getsentry/sentry-dotnet/pull/1564))

### Fixes

- Fix event dropped by bad attachment when no logger is set. ([#1557](https://github.com/getsentry/sentry-dotnet/pull/1557))
- Ignore zero properties for MemoryInfo ([#1531](https://github.com/getsentry/sentry-dotnet/pull/1531))
- Cleanup diagnostic source ([#1529](https://github.com/getsentry/sentry-dotnet/pull/1529))
- Remove confusing message Successfully sent cached envelope ([#1542](https://github.com/getsentry/sentry-dotnet/pull/1542))
- Fix infinite loop in SentryDatabaseLogging.UseBreadcrumbs ([#1543](https://github.com/getsentry/sentry-dotnet/pull/1543))
- GetFromRuntimeInformation() in try-catch  ([#1554](https://github.com/getsentry/sentry-dotnet/pull/1554))
- Make `Contexts` properties more thread-safe ([#1571](https://github.com/getsentry/sentry-dotnet/pull/1571))
- Fix `PlatformNotSupportedException` exception on `net6.0-maccatalyst` targets ([#1567](https://github.com/getsentry/sentry-dotnet/pull/1567))
- In ASP.Net Core, make sure that `SentrySdk.LastEventId` is accessible from exception handler pages ([#1573](https://github.com/getsentry/sentry-dotnet/pull/1573))

## 3.15.0

### Features

- Expose ConfigureAppFrame as a public static function. ([#1493](https://github.com/getsentry/sentry-dotnet/pull/1493))

### Fixes

- Make `SentryDiagnosticSubscriber._disposableListeners` thread safe ([#1506](https://github.com/getsentry/sentry-dotnet/pull/1506))
- Adjust database span names by replacing `_` to `.`. `db.query_compiler` becomes `db.query.compile`. ([#1502](https://github.com/getsentry/sentry-dotnet/pull/1502))

## 3.14.1

### Fixes

- Fix caching transport with attachments ([#1489](https://github.com/getsentry/sentry-dotnet/pull/1489))
- Revert Sentry in implicit usings ([#1490](https://github.com/getsentry/sentry-dotnet/pull/1490))

## 3.14.0

### Features

- Add the delegate TransactionNameProvider to allow the name definition from Unknown transactions on ASP.NET Core ([#1421](https://github.com/getsentry/sentry-dotnet/pull/1421))
- SentrySDK.WithScope is now obsolete in favour of overloads of CaptureEvent, CaptureMessage, CaptureException ([#1412](https://github.com/getsentry/sentry-dotnet/pull/1412))
- Add Sentry to global usings when ImplicitUsings is enabled (`<ImplicitUsings>true</ImplicitUsings>`) ([#1398](https://github.com/getsentry/sentry-dotnet/pull/1398))
- The implementation of the background worker can now be changed ([#1450](https://github.com/getsentry/sentry-dotnet/pull/1450))
- Map reg key 528449 to net48 ([#1465](https://github.com/getsentry/sentry-dotnet/pull/1465))
- Improve logging for failed JSON serialization ([#1473](https://github.com/getsentry/sentry-dotnet/pull/1473))

### Fixes

- Handle exception from crashedLastRun callback ([#1328](https://github.com/getsentry/sentry-dotnet/pull/1328))
- Reduced the logger noise from EF when not using Performance Monitoring ([#1441](https://github.com/getsentry/sentry-dotnet/pull/1441))
- Create CachingTransport directories in constructor to avoid DirectoryNotFoundException ([#1432](https://github.com/getsentry/sentry-dotnet/pull/1432))
- UnobservedTaskException is now considered as Unhandled ([#1447](https://github.com/getsentry/sentry-dotnet/pull/1447))
- Avoid calls the Thread.CurrentThread where possible ([#1466](https://github.com/getsentry/sentry-dotnet/pull/1466))
- Rename thread pool protocol keys to snake case ([#1472](https://github.com/getsentry/sentry-dotnet/pull/1472))
- Treat IOException as a network issue ([#1476](https://github.com/getsentry/sentry-dotnet/pull/1476))
- Fix incorrect sdk name in envelope header ([#1474](https://github.com/getsentry/sentry-dotnet/pull/1474))
- Use Trace.WriteLine for TraceDiagnosticLogger ([#1475](https://github.com/getsentry/sentry-dotnet/pull/1475))
- Remove Exception filters to work around Unity bug on 2019.4.35f IL2CPP ([#1486](https://github.com/getsentry/sentry-dotnet/pull/1486))

## 3.13.0

### Features

- Add CaptureLastError as an extension method to the Server class on ASP.NET ([#1411](https://github.com/getsentry/sentry-dotnet/pull/1411))
- Add IsDynamicCode* to events ([#1418](https://github.com/getsentry/sentry-dotnet/pull/1418))

### Fixes

- Dispose of client should only flush ([#1354](https://github.com/getsentry/sentry-dotnet/pull/1354))

## 3.12.3

### Fixes

- Events no longer get dropped because of non-serializable contexts or attachments ([#1401](https://github.com/getsentry/sentry-dotnet/pull/1401))
- Add MemoryInfo to sentry event ([#1337](https://github.com/getsentry/sentry-dotnet/pull/1337))
- Report ThreadPool stats ([#1399](https://github.com/getsentry/sentry-dotnet/pull/1399))

## 3.12.2

### Fixes

- log through serialization ([#1388](https://github.com/getsentry/sentry-dotnet/pull/1388))
- Attaching byte arrays to the scope no longer leads to ObjectDisposedException ([#1384](https://github.com/getsentry/sentry-dotnet/pull/1384))
- Operation cancel while flushing cache no longer logs an errors ([#1352](https://github.com/getsentry/sentry-dotnet/pull/1352))
- Dont fail for attachment read error ([#1378](https://github.com/getsentry/sentry-dotnet/pull/1378))
- Fix file locking in attachments ([#1377](https://github.com/getsentry/sentry-dotnet/pull/1377))

## 3.12.1

### Features

- Dont log "Ignoring request with Size" when null ([#1348](https://github.com/getsentry/sentry-dotnet/pull/1348))
- Move to stable v6 for `Microsoft.Extensions.*` packages ([#1347](https://github.com/getsentry/sentry-dotnet/pull/1347))
- bump Ben.Demystifier adding support for Microsoft.Bcl.AsyncInterfaces([#1349](https://github.com/getsentry/sentry-dotnet/pull/1349))

### Fixes

- Fix EF Core garbage collected messages and ordering ([#1368](https://github.com/getsentry/sentry-dotnet/pull/1368))
- Update X-Sentry-Auth header to include correct sdk name and version ([#1333](https://github.com/getsentry/sentry-dotnet/pull/1333))

## 3.12.0

### Features

- Add automatic spans to Entity Framework operations ([#1107](https://github.com/getsentry/sentry-dotnet/pull/1107))

### Fixes

- Avoid using the same connection Span for the same ConnectionId ([#1317](https://github.com/getsentry/sentry-dotnet/pull/1317))
- Finish unfinished Spans on Transaction completion ([#1296](https://github.com/getsentry/sentry-dotnet/pull/1296))

## 3.12.0-alpha.1

### Features

- .NET 6 specific targets ([#939](https://github.com/getsentry/sentry-dotnet/pull/939))

## 3.11.1

### Fixes

- Forward the IP of the client with whe tunnel middleware ([#1310](getsentry/sentry-dotnet/pull/1310))

## 3.11.0

### Features

- Sentry Sessions status as Breadcrumbs ([#1263](https://github.com/getsentry/sentry-dotnet/pull/1263))
- Enhance GCP Integraction with performance monitoring and revision number ([#1286](https://github.com/getsentry/sentry-dotnet/pull/1286))
- Bump Ben.Demystifier to support .NET 6 ([#1290](https://github.com/getsentry/sentry-dotnet/pull/1290))

### Fixes

- ASP.NET Core: Data from Scope in options should be applied on each request ([#1270](https://github.com/getsentry/sentry-dotnet/pull/1270))
- Add missing `ConfigureAwaits(false)` for `async using` ([#1276](https://github.com/getsentry/sentry-dotnet/pull/1276))
- Fix missing handled tag when events are logged via an ASP.NET Core pipeline logger ([#1284](getsentry/sentry-dotnet/pull/1284))

## 3.10.0

### Features

- Add additional primitive values as tags on SentryLogger ([#1246](https://github.com/getsentry/sentry-dotnet/pull/1246))

### Fixes

- Events are now sent on Google Gloud Functions Integration ([#1249](https://github.com/getsentry/sentry-dotnet/pull/1249))
- Cache envelope headers ([#1242](https://github.com/getsentry/sentry-dotnet/pull/1242))
- Avoid replacing Transaction Name on ASP.NET Core by null or empty ([#1215](https://github.com/getsentry/sentry-dotnet/pull/1215))
- Ignore DiagnosticSource Integration if no Sampling available ([#1238](https://github.com/getsentry/sentry-dotnet/pull/1238))

## 3.9.4

### Fixes

- Unity Android support: check for native crashes before closing session as Abnormal ([#1222](https://github.com/getsentry/sentry-dotnet/pull/1222))

## 3.9.3

### Fixes

- Add missing PathBase from ASP.NET Core ([#1198](https://github.com/getsentry/sentry-dotnet/pull/1198))
- Use fallback if route pattern is MVC ([#1188](https://github.com/getsentry/sentry-dotnet/pull/1188))
- Move UseSentryTracing to different namespace ([#1200](https://github.com/getsentry/sentry-dotnet/pull/1200))
- Prevent duplicate package reporting ([#1197](https://github.com/getsentry/sentry-dotnet/pull/1197))

## 3.9.2

### Fixes

- Exceptions from UnhandledExceptionIntegration were not marking sessions as crashed ([#1193](https://github.com/getsentry/sentry-dotnet/pull/1193))

## 3.9.1

### Fixes

- Removed braces from tag keys on DefaultSentryScopeStateProcessor ([#1183](https://github.com/getsentry/sentry-dotnet/pull/1183))
- Fix SQLClient unplanned behaviors ([#1179](https://github.com/getsentry/sentry-dotnet/pull/1179))
- Add fallback to Scope Stack from AspNet ([#1180](https://github.com/getsentry/sentry-dotnet/pull/1180))

## 3.9.0

### Features

- EF Core and SQLClient performance monitoring integration ([#1154](https://github.com/getsentry/sentry-dotnet/pull/1154))
- Improved SDK diagnostic logs ([#1161](https://github.com/getsentry/sentry-dotnet/pull/1161))
- Add Scope observer to SentryOptions ([#1153](https://github.com/getsentry/sentry-dotnet/pull/1153))

### Fixes

- Fix end session from Hub adapter not being passed to SentrySDK ([#1158](https://github.com/getsentry/sentry-dotnet/pull/1158))
- Installation id catches dir not exist([#1159](https://github.com/getsentry/sentry-dotnet/pull/1159))
- Set error status to transaction if http has exception and ok status ([#1143](https://github.com/getsentry/sentry-dotnet/pull/1143))
- Fix max breadcrumbs limit when MaxBreadcrumbs is zero or lower ([#1145](https://github.com/getsentry/sentry-dotnet/pull/1145))

## 3.8.3

### Features

- New package Sentry.Tunnel to proxy Sentry events ([#1133](https://github.com/getsentry/sentry-dotnet/pull/1133))

### Fixes

- Avoid serializing dangerous types ([#1134](https://github.com/getsentry/sentry-dotnet/pull/1134))
- Don't cancel cache flushing on init ([#1139](https://github.com/getsentry/sentry-dotnet/pull/1139))

## 3.8.2

### Fixes

- Add IsParentSampled to ITransactionContext ([#1128](https://github.com/getsentry/sentry-dotnet/pull/1128)
- Avoid warn in global mode ([#1132](https://github.com/getsentry/sentry-dotnet/pull/1132))
- Fix `ParentSampledId` being reset on `Transaction` ([#1130](https://github.com/getsentry/sentry-dotnet/pull/1130))

## 3.8.1

### Fixes

- Persisted Sessions logging ([#1125](https://github.com/getsentry/sentry-dotnet/pull/1125))
- Don't log an error when attempting to recover a persisted session but none exists ([#1123](https://github.com/getsentry/sentry-dotnet/pull/1123))

### Features

- Introduce scope stack abstraction to support global scope on desktop and mobile applications and `HttpContext`-backed scoped on legacy ASP.NET ([#1124](https://github.com/getsentry/sentry-dotnet/pull/1124))

## 3.8.0

### Fixes

- ASP.NET Core: fix handled not being set for Handled exceptions ([#1111](https://github.com/getsentry/sentry-dotnet/pull/1111))

### Features

- File system persistence for sessions ([#1105](https://github.com/getsentry/sentry-dotnet/pull/1105))

## 3.7.0

### Features

- Add HTTP request breadcrumb ([#1113](https://github.com/getsentry/sentry-dotnet/pull/1113))
- Integration for Google Cloud Functions ([#1085](https://github.com/getsentry/sentry-dotnet/pull/1085))
- Add ClearAttachments to Scope ([#1104](https://github.com/getsentry/sentry-dotnet/pull/1104))
- Add additional logging and additional fallback for installation ID ([#1103](https://github.com/getsentry/sentry-dotnet/pull/1103))

### Fixes

- Avoid Unhandled Exception on .NET 461 if the Registry Access threw an exception ([#1101](https://github.com/getsentry/sentry-dotnet/pull/1101))

## 3.6.1

### Fixes

- `IHub.ResumeSession()`: don't start a new session if pause wasn't called or if there is no active session ([#1089](https://github.com/getsentry/sentry-dotnet/pull/1089))
- Fixed incorrect order when getting the last active span ([#1094](https://github.com/getsentry/sentry-dotnet/pull/1094))
- Fix logger call in BackgroundWorker that caused a formatting exception in runtime ([#1092](https://github.com/getsentry/sentry-dotnet/pull/1092))

## 3.6.0

### Features

- Implement pause & resume session ([#1069](https://github.com/getsentry/sentry-dotnet/pull/1069))
- Add auto session tracking ([#1068](https://github.com/getsentry/sentry-dotnet/pull/1068))
- Add SDK information to envelope ([#1084](https://github.com/getsentry/sentry-dotnet/pull/1084))
- Add ReportAssembliesMode in favor of ReportAssemblies ([#1079](https://github.com/getsentry/sentry-dotnet/pull/1079))

### Fixes

- System.Text.Json 5.0.2 ([#1078](https://github.com/getsentry/sentry-dotnet/pull/1078))

## 3.6.0-alpha.2

### Features

- Extended Device and GPU protocol; public IJsonSerializable ([#1063](https://github.com/getsentry/sentry-dotnet/pull/1063))
- ASP.NET Core: Option `AdjustStandardEnvironmentNameCasing` to opt-out from lower casing env name. [#1057](https://github.com/getsentry/sentry-dotnet/pull/1057)
- Sessions: Improve exception check in `CaptureEvent(...)` for the purpose of reporting errors in session ([#1058](https://github.com/getsentry/sentry-dotnet/pull/1058))
- Introduce TraceDiagnosticLogger and obsolete DebugDiagnosticLogger ([#1048](https://github.com/getsentry/sentry-dotnet/pull/1048))

### Fixes

- Handle error thrown while trying to get `BootTime` on PS4 with IL2CPP ([#1062](https://github.com/getsentry/sentry-dotnet/pull/1062))
- Use SentryId for ISession.Id ([#1052](https://github.com/getsentry/sentry-dotnet/pull/1052))
- Add System.Reflection.Metadata as a dependency for netcoreapp3.0 target([#1064](https://github.com/getsentry/sentry-dotnet/pull/1064))

## 3.6.0-alpha.1

### Features

- Implemented client-mode release health ([#1013](https://github.com/getsentry/sentry-dotnet/pull/1013))

### Fixes

- Report lowercase staging environment for ASP.NET Core ([#1046](https://github.com/getsentry/sentry-unity/pull/1046))

## 3.5.0

### Features

- Report user IP address for ASP.NET Core ([#1045](https://github.com/getsentry/sentry-unity/pull/1045))

### Fixes

- Connect middleware exceptions to transactions ([#1043](https://github.com/getsentry/sentry-dotnet/pull/1043))
- Hub.IsEnabled set to false when Hub disposed ([#1021](https://github.com/getsentry/sentry-dotnet/pull/1021))

## 3.4.0

### Features

- Sentry.EntityFramework moved to this repository ([#1017](https://github.com/getsentry/sentry-dotnet/pull/1017))
- Additional `netstandard2.1` target added. Sample with .NET Core 3.1 console app.
- `UseBreadcrumbs` is called automatically by `AddEntityFramework`

### Fixes

- Normalize line breaks ([#1016](https://github.com/getsentry/sentry-dotnet/pull/1016))
- Finish span with exception in SentryHttpMessageHandler ([#1037](https://github.com/getsentry/sentry-dotnet/pull/1037))

## 3.4.0-beta.0

### Features

- Serilog: Add support for Serilog.Formatting.ITextFormatter ([#998](https://github.com/getsentry/sentry-dotnet/pull/998))
- simplify ifdef ([#1010](https://github.com/getsentry/sentry-dotnet/pull/1010))
- Use `DebugDiagnosticLogger` as the default logger for legacy ASP.NET ([#1012](https://github.com/getsentry/sentry-dotnet/pull/1012))
- Adjust parameter type in `AddBreadcrumb` to use `IReadOnlyDictionary<...>` instead of `Dictionary<...>` ([#1000](https://github.com/getsentry/sentry-dotnet/pull/1000))
- await dispose everywhere ([#1009](https://github.com/getsentry/sentry-dotnet/pull/1009))
- Further simplify transaction integration from legacy ASP.NET ([#1011](https://github.com/getsentry/sentry-dotnet/pull/1011))

## 3.3.5-beta.0

### Features

- Default environment to "debug" if running with debugger attached (#978)
- ASP.NET Classic: `HttpContext.StartSentryTransaction()` extension method (#996)

### Fixes

- Unity can have negative line numbers ([#994](https://github.com/getsentry/sentry-dotnet/pull/994))
- Fixed an issue where an attempt to deserialize `Device` with a non-system time zone failed ([#993](https://github.com/getsentry/sentry-dotnet/pull/993))

## 3.3.4

### Features

- Env var to keep large envelopes if they are rejected by Sentry (#957)

### Fixes

- serialize parent_span_id in contexts.trace (#958)

## 3.3.3

### Fixes

- boot time detection can fail in some cases (#955)

## 3.3.2

### Fixes

- Don't override Span/Transaction status on Finish(...) if status was not provided explicitly (#928) @Tyrrrz
- Fix startup time shows incorrect value on macOS/Linux. Opt-out available for IL2CPP. (#948)

## 3.3.1

### Fixes

- Move Description field from Transaction to Trace context (#924) @Tyrrrz
- Drop unfinished spans from transaction (#923) @Tyrrrz
- Don't dispose the SDK when UnobservedTaskException is captured (#925) @bruno-garcia
- Fix spans not inheriting TraceId from transaction (#922) @Tyrrrz

## 3.3.0

### Features

- Add StartupTime and Device.BootTime (#887) @lucas-zimerman
- Link events to currently active span (#909) @Tyrrrz
- Add useful contextual data to TransactionSamplingContext in ASP.NET Core integration (#910) @Tyrrrz

### Changes

- Limit max spans in transaction to 1000 (#908) @Tyrrrz

## 3.2.0

### Changes

- Changed the underlying implementation of `ITransaction` and `ISpan`. `IHub.CaptureTransaction` now takes a `Transaction` instead of `ITransaction`. (#880) @Tyrrrz
- Add IsParentSampled to TransactionContext (#885) @Tyrrrz
- Retrieve CurrentVersion for ASP.NET applications (#884) @lucas-zimerman
- Make description parameter nullable on `ISpan.StartChild(...)` and related methods (#900) @Tyrrrz
- Add Platform to Transaction, mimicking the same property on SentryEvent (#901) @Tyrrrz

## 3.1.0

### Features

- Adding TaskUnobservedTaskExceptionIntegration to default integrations and method to remove it (#870) @FilipNemec
- Enrich transactions with more data (#875) @Tyrrrz

### Fixes

- Don't add version prefix in release if it's already set (#877) @Tyrrrz

## 3.0.8

### Features

- Add AddSentryTag and AddSentryContext Extensions for exception class (#834) @lucas-zimerman
- Associate span exceptions with event exceptions (#848) @Tyrrrz
- MaxCacheItems option to control files on disk (#846) @Tyrrrz
- Move SentryHttpMessageHandlerBuilderFilter to Sentry.Extensions.Logging (#845) @Tyrrrz

### Fixes

- Fix CachingTransport throwing an exception when it can't move the files from the previous session (#871) @Tyrrrz

## 3.0.7

### Changes

- Don't write timezone_display_name if it's the same as the ID (#837) @Tyrrrz
- Serialize arbitrary objects in contexts (#838) @Tyrrrz

## 3.0.6

### Fixes

- Fix serialization of transactions when filesystem caching is enabled. (#815) @Tyrrrz
- Fix UWP not registering exceptions (#821) @lucas-zimerman
- Fix tracing middleware (#813) @Tyrrrz

## 3.0.5

### Changes

- Fix transaction sampling (#810) @Tyrrrz

## 3.0.4

### Changes

- Don't add logs coming from Sentry as breadcrumbs (fixes stack overflow exception) (#797) @Tyrrrz
- Consolidate logic for resolving hub (fixes bug "SENTRY_DSN is not defined") (#795) @Tyrrrz
- Add SetFingerprint overload that takes `params string[]` (#796) @Tyrrrz
- Create spans for outgoing HTTP requests (#802) @Tyrrrz
- Finish span on exception in SentryHttpMessageHandler (#806) @Tyrrrz
- Fix ObjectDisposedException caused by object reuse in RetryAfterHandler (#807) @Tyrrrz

## 3.0.3

### Changes

- Fix DI issues in ASP.NET Core + SentryHttpMessageHandlerBuilderFilter (#789) @Tyrrrz
- Fix incorrect NRT on SpanContext.ctor (#788) @Tyrrrz
- Remove the `Evaluate` error from the breadcrumb list (#790) @Tyrrrz
- Set default tracing sample rate to 0.0 (#791) @Tyrrrz

## 3.0.2

### Changes

- Add GetSpan() to IHub and SentrySdk (#782) @Tyrrrz
- Automatically start transactions from incoming trace in ASP.NET Core (#783) @Tyrrrz
- Automatically inject 'sentry-trace' on outgoing requests in ASP.NET Core (#784) @Tyrrrz

## 3.0.1

### Changes

- bump log4net 2.0.12 (#781) @bruno-garcia
- Fix Serilog version (#780) @bruno-garcia
- Move main Protocol types to Sentry namespace (#779) @bruno-garcia

## 3.0.0

### Changes

- Add support for dynamic transaction sampling. (#753) @Tyrrrz
- Integrate trace headers. (#758) @Tyrrrz
- Renamed Option `DiagnosticsLevel` to `DiagnosticLevel` (#759) @bruno-garcia
- Add additional data to transactions (#763) @Tyrrrz
- Improve transaction instrumentation on ASP.NET Core (#766) @Tyrrrz
- Add `Release` to `Scope` (#765) @Tyrrrz
- Don't fallback to `HttpContext.RequestPath` if a route is unknown (#767 #769) @kanadaj @Tyrrrz

## 3.0.0-beta.0

### Changes

- Add instruction_addr to SentryStackFrame. (#744) @lucas-zimerman
- Default stack trace format: Ben.Demystifier (#732) @bruno-garcia

## 3.0.0-alpha.11

### Changed

- Limit attachment size (#705)
- Separate tracing middleware (#737)
- Bring Transaction a bit more inline with Java SDK (#741)
- Sync transaction and transaction name on scope (#740)

## 3.0.0-alpha.10

- Disabled Mono StackTrace Factory. (#709) @lucas-zimerman
- Adds to the existing User Other dict rather than replacing (#729) @brettjenkins

## 3.0.0-alpha.9

- Handle non-json error response messages on HttpTransport. (#690) @lucas-zimerman
- Fix deadlock on missing ConfigureAwait into foreach loops. (#694) @lucas-zimerman
- Report gRPC sdk name (#700) @bruno-garcia

## 3.0.0-alpha.8

- Include parameters in stack frames. (#662) @Tyrrrz
- Remove CultureUIInfo if value is even with CultureInfo. (#671) @lucas-zimerman
- Make all fields on UserFeedback optional. (#660) @Tyrrrz
- Align transaction names with Java. (#659) @Tyrrrz
- Include assembly name in default release. (#682) @Tyrrrz
- Add support for attachments. (#670) @Tyrrrz
- Improve logging for relay errors. (#683) @Tyrrrz
- Report sentry.dotnet.aspnet on the new Sentry.AspNet package. (#681) @Tyrrrz
- Always send a default release. (#695) @Tyrrrz

## 3.0.0-alpha.7

- Ref moved SentryId from namespace Sentry.Protocol to Sentry (#643) @lucas-zimerman
- Ref renamed `CacheFlushTimeout` to `InitCacheFlushTimeout` (#638) @lucas-zimerman
- Add support for performance. ([#633](https://github.com/getsentry/sentry-dotnet/pull/633))
- Transaction (of type `string`) on Scope and Event now is called TransactionName. ([#633](https://github.com/getsentry/sentry-dotnet/pull/633))

## 3.0.0-alpha.6

- Abandon ValueTask #611
- Fix Cache deleted on HttpTransport exception. (#610) @lucas-zimerman
- Add `SentryScopeStateProcessor` #603
- Add net5.0 TFM to libraries #606
- Add more logging to CachingTransport #619
- Bump Microsoft.Bcl.AsyncInterfaces to 5.0.0 #618
- Bump `Microsoft.Bcl.AsyncInterfaces` to 5.0.0 #618
- `DefaultTags` moved from `SentryLoggingOptions` to `SentryOptions` (#637) @PureKrome
- `Sentry.Serilog` can accept DefaultTags (#637) @PureKrome

## 3.0.0-alpha.5

- Replaced `BaseScope` with `IScope`. (#590) @Tyrrrz
- Removed code coverage report from the test folder. (#592) @lucas-zimerman
- Add target framework NET5.0 on Sentry.csproj. Change the type of `Extra` where value parameter become nullable. @lucas-zimerman
- Implement envelope caching. (#576) @Tyrrrz
- Add a list of .NET Frameworks installed when available. (#531) @lucas-zimerman
- Parse Mono and IL2CPP stacktraces for Unity and Xamarin (#578) @bruno-garcia
- Update TFMs and dependency min version (#580) @bruno-garcia
- Run all tests on .NET 5 (#583) @bruno-garcia

## 3.0.0-alpha.4

- Add the client user ip if both SendDefaultPii and IsEnvironmentUser are set. (#1015) @lucas-zimerman
- Replace Task with ValueTask where possible. (#564) @Tyrrrz
- Add support for ASP.NET Core gRPC (#563) @Mitch528
- Push API docs to GitHub Pages GH Actions (#570) @bruno-garcia
- Refactor envelopes

## 3.0.0-alpha.3

- Add support for user feedback. (#559) @lucas-zimerman
- Add support for envelope deserialization (#558) @Tyrrrz
- Add package description and tags to Sentry.AspNet @Tyrrrz
- Fix internal url references for the new Sentry documentation. (#562) @lucas-zimerman

## 3.0.0-alpha.2

- Set the Environment setting to 'production' if none was provided. (#550) @PureKrome
- ASPNET.Core hosting environment is set to 'production' / 'development' (notice lower casing) if no custom options.Enviroment is set. (#554) @PureKrome
- Add most popular libraries to InAppExclude #555 (@bruno-garcia)
- Add support for individual rate limits.
- Extend `SentryOptions.BeforeBreadcrumb` signature to accept returning nullable values.
- Add support for envelope deserialization.

## 3.0.0-alpha.1

- Rename `LogEntry` to `SentryMessage`. Change type of `SentryEvent.Message` from `string` to `SentryMessage`.
- Change the type of `Gpu.VendorId` from `int` to `string`.
- Add support for envelopes.
- Publishing symbols package (snupkg) to nuget.org with sourcelink

## 3.0.0-alpha.0

- Move aspnet-classic integration to Sentry.AspNet (#528) @Tyrrrz
- Merge Sentry.Protocol into Sentry (#527) @Tyrrrz
- Framework and runtime info (#526) @bruno-garcia
- Add NRTS to Sentry.Extensions.Logging (#524) @Tyrrrz
- Add NRTs to Sentry.Serilog, Sentry.NLog, Sentry.Log4Net (#521) @Tyrrrz
- Add NRTs to Sentry.AspNetCore (#520) @Tyrrrz
- Fix CI build on GitHub Actions (#523) @Tyrrrz
- Add GitHubActionsTestLogger (#511) @Tyrrrz

We'd love to get feedback.

## 2.2.0-alpha

Add nullable reference types support (Sentry, Sentry.Protocol) (#509)
fix: Use ASP.NET Core endpoint FQDN (#485)
feat: Add integration to TaskScheduler.UnobservedTaskException (#481)

## 2.1.6

fix: aspnet fqdn (#485) @bruno-garcia
ref: wait on test the time needed (#484) @bruno-garcia
feat: Add integration to TaskScheduler.UnobservedTaskException (#481) @lucas-zimerman
build(deps): bump Serilog.AspNetCore from 3.2.0 to 3.4.0 (#477)  @dependabot-preview
Fix README typo (#480) @AndreasLangberg
build(deps): bump coverlet.msbuild from 2.8.1 to 2.9.0 (#462) @dependabot-preview
build(deps): bump Microsoft.Extensions.Logging.Debug @dependabot-preview
fix some spelling (#475) @SimonCropp
build(deps): bump Microsoft.Extensions.Configuration.Json (#467) @dependabot-preview

## 2.1.5

- fix: MEL don't init if enabled (#460) @bruno-garcia
- feat: Device Calendar, Timezone, CultureInfo (#457) @bruno-garcia
- ref: Log out debug disabled (#459) @bruno-garcia
- dep: Bump PlatformAbstractions (#458) @bruno-garcia
- feat: Exception filter (#456) @bruno-garcia

## 2.1.5-beta

- fix: MEL don't init if enabled (#460) @bruno-garcia
- feat: Device Calendar, Timezone, CultureInfo (#457) @bruno-garcia
- ref: Log out debug disabled (#459) @bruno-garcia
- dep: Bump PlatformAbstractions (#458) @bruno-garcia
- feat: Exception filter (#456) @bruno-garcia

## 2.1.4

- NLog SentryTarget - NLogDiagnosticLogger for writing to NLog InternalLogger (#450) @snakefoot
- fix: SentryScopeManager dispose message (#449) @bruno-garcia
- fix: dont use Sentry namespace on sample (#447) @bruno-garcia
- Remove obsolete API from benchmarks (#445) @bruno-garcia
- build(deps): bump Microsoft.Extensions.Logging.Debug from 2.1.1 to 3.1.4 (#421) @dependabot-preview
- build(deps): bump Microsoft.AspNetCore.Diagnostics from 2.1.1 to 2.2.0 (#431) @dependabot-preview
- build(deps): bump Microsoft.CodeAnalysis.CSharp.Workspaces from 3.1.0 to 3.6.0 (#437) @dependabot-preview

## 2.1.3

- SentryScopeManager - Fixed clone of Stack so it does not reverse order (#420) @snakefoot
- build(deps): bump Serilog.AspNetCore from 2.1.1 to 3.2.0 (#411) @dependabot-preview
- Removed dependency on System.Collections.Immutable (#405) @snakefoot
- Fix Sentry.Microsoft.Logging Filter now drops also breadcrumbs (#440)

## 2.1.2-beta5

Fix Background worker dispose logs error message (#408)
Fix sentry serilog extension method collapsing (#406)
Fix Sentry.Samples.NLog so NLog.config is valid (#404)

Thanks @snakefoot and @JimHume for the fixes

Add MVC route data extraction to ScopeExtensions.Populate() (#401)

## 2.1.2-beta3

Fixed ASP.NET System.Web catch HttpException to prevent the request processor from being unable to submit #397 (#398)

## 2.1.2-beta2

- Ignore WCF error and capture (#391)

### 2.1.2-beta

- Serilog Sentry sink does not load all options from IConfiguration (#380)
- UnhandledException sets Handled=false (#382)

## 2.1.1

Bug fix:  Don't overwrite server name set via configuration with machine name on ASP.NET Core #372

## 2.1.0

- Set score url to fully constructed url #367 Thanks @christopher-taormina-zocdoc
- Don't dedupe from inner exception #363 - Note this might change groupings. It's opt-in.
- Expose FlushAsync to intellisense #362
- Protocol monorepo #325 - new protocol version whenever there's a new SDK release

## 2.0.3

Expose httpHandler creation (#359)
NLog: possibility to override fingerprint using AdditionalGroupingKey (#358) @Shtannikov
Take ServerName from options (#356)

## 2.0.2

Add logger and category from Serilog SourceContext. (#316) @krisztiankocsis
Set DateFormatHandling.IsoDateFormat for serializer. Fixes #351 (#353)  @olsh

## 2.0.1

Removed `-beta` from dependencies.

## 2.0.0

- SentryTarget - GetTagsFromLogEvent with null check (#326)
- handled process corrupted (#328)
- sourcelink GA (#330)
- Adds ability to specify user values via NLog configuration (#336)
- Add option to ASP.NET Core to flush events after response complete (#288)
- Fixed race on `BackgroundWorker`  (#293)
- Exclude `Sentry.` frames from InApp (#272)
- NLog SentryTarget with less overhead for breadcrumb (#273)
- Logging on body not extracted (#246)
- Add support to DefaultTags for ASP.NET Core and M.E.Logging (#268)
- Don't use ValueTuple (#263)
- All public members were documented: #252
- Use EnableBuffering to keep request payload around: #250
- Serilog default levels: #237
- Removed dev dependency from external dependencies 4d92ab0
- Use new `Sentry.Protocol` 836fb07e
- Use new `Sentry.PlatformAbsrtractions` #226
- Debug logging for ASP.NET Classic #209
- Reading request body throws on ASP.NET Core 3 (#324)
- NLog: null check contextProp.Value during IncludeEventDataOnBreadcrumbs (#323)
- JsonSerializerSettings - ReferenceLoopHandling.Ignore (#312)
- Fixed error when reading request body affects collecting other request data (#299)
- `Microsoft.Extensions.Logging` `ConfigureScope` invocation. #208, #210, #224 Thanks @dbraillon
- `Sentry.Serilog` Verbose level. #213, #217. Thanks @kanadaj
- AppDomain.ProcessExit will close the SDK: #242
- Adds PublicApiAnalyzers to public projects: #234
- NLog: Utilizes Flush functionality in NLog target: #228
- NLog: Set the logger via the log event info in SentryTarget.Write, #227
- Multi-target .NET Core 3.0 (#308)

Major version bumped due to these breaking changes:

1. `Sentry.Protocol` version 2.0.0
   - Remove StackTrace from SentryEvent [#38](https://github.com/getsentry/sentry-dotnet-protocol/pull/38) - StackTrace is  either part of Thread or SentryException.
2. Removed `ContextLine` #223
3. Use `StackTrace` from `Threads` #222
4. `FlushAsync` added to `ISentryClient` #214

## 2.0.0-beta8

- SentryTarget - GetTagsFromLogEvent with null check (#326)
- handled process corrupted (#328)
- sourcelink GA (#330)
- Adds ability to specify user values via NLog configuration (#336)

## 2.0.0-beta7

Fixes:

- Reading request body throws on ASP.NET Core 3 (#324)
- NLog: null check contextProp.Value during IncludeEventDataOnBreadcrumbs (#323)
- JsonSerializerSettings - ReferenceLoopHandling.Ignore (#312)

Features:

- Multi-target .NET Core 3.0 (#308)

## 2.0.0-beta6

- Fixed error when reading request body affects collecting other request data (#299)

## 2.0.0-beta5

- Add option to ASP.NET Core to flush events after response complete (#288)
- Fixed race on `BackgroundWorker`  (#293)
- Exclude `Sentry.` frames from InApp (#272)
- NLog SentryTarget with less overhead for breadcrumb (#273)

## 2.0.0-beta4

- Logging on body not extracted (#246)
- Add support to DefaultTags for ASP.NET Core and M.E.Logging (#268)
- Don't use ValueTuple (#263)

## 2.0.0-beta3

- All public members were documented: #252
- Use EnableBuffering to keep request payload around: #250
- Serilog default levels: #237

Thanks @josh-degraw for:

- AppDomain.ProcessExit will close the SDK: #242
- Adds PublicApiAnalyzers to public projects: #234
- NLog: Utilizes Flush functionality in NLog target: #228
- NLog: Set the logger via the log event info in SentryTarget.Write, #227

## 2.0.0-beta2

- Removed dev dependency from external dependencies 4d92ab0
- Use new `Sentry.Protocol` 836fb07e
- Use new `Sentry.PlatformAbsrtractions` #226

## 2.0.0-beta

Major version bumped due to these breaking changes:

1. `Sentry.Protocol` version 2.0.0
   - Remove StackTrace from SentryEvent [#38](https://github.com/getsentry/sentry-dotnet-protocol/pull/38) - StackTrace is either part of Thread or SentryException.
2. Removed `ContextLine` #223
3. Use `StackTrace` from `Threads` #222
4. `FlushAsync` added to `ISentryClient` #214

Other Features:

- Debug logging for ASP.NET Classic #209

Fixes:

- `Microsoft.Extensions.Logging` `ConfigureScope` invocation. #208, #210, #224 Thanks @dbraillon
- `Sentry.Serilog` Verbose level. #213, #217. Thanks @kanadaj

## 1.2.1-beta

Fixes and improvements to the NLog integration: #207 by @josh-degraw

## 1.2.0

### Features

- Optionally skip module registrations #202 - (Thanks @josh-degraw)
- First NLog integration release #188 (Thanks @josh-degraw)
- Extensible stack trace #184 (Thanks @pengweiqhca)
- MaxRequestSize for ASP.NET and ASP.NET Core #174
- InAppInclude #171
- Overload to AddSentry #163 by (Thanks @f1nzer)
- ASP.NET Core AddSentry has now ConfigureScope: #160

### Bug fixes

- Don't override user #199
- Read the hub to take latest Client: 8f4b5ba

## 1.1.3-beta4

Bug fix: Don't override user  #199

## 1.1.3-beta3

- First NLog integration release #188 (Thanks @josh-degraw)
- Extensible stack trace #184 (Thanks @pengweiqhca)

## 1.1.3-beta2

Feature:

- MaxRequestSize for ASP.NET and ASP.NET Core #174
- InAppInclude #171

Fix: Diagnostic log order: #173 by @scolestock

## 1.1.3-beta

Fixed:

- Read the hub to take latest Client: 8f4b5ba1a3
- Uses Sentry.Protocol 1.0.4 4035e25

Feature

- Overload to `AddSentry` #163 by @F1nZeR
- ASP.NET Core `AddSentry` has now `ConfigureScope`: #160

## 1.1.2

Using [new version of the protocol with fixes and features](https://github.com/getsentry/sentry-dotnet-protocol/releases/tag/1.0.3).

Fixed:

ASP.NET Core integration issue when containers are built on the ServiceCollection after SDK is initialized (#157, #103 )

## 1.1.2-beta

Fixed:

- ASP.NET Core integration issue when containers are built on the ServiceCollection after SDK is initialized (#157, #103 )

## 1.1.1

Fixed:

- Serilog bug that self log would recurse #156

Feature:

- log4net environment via xml configuration #150 (Thanks Sébastien Pierre)

## 1.1.0

Includes all features and bug fixes of previous beta releases:

Features:

- Use log entry to improve grouping #125
- Use .NET Core SDK 2.1.401
- Make AddProcessors extension methods on Options public #115
- Format InternalsVisibleTo to avoid iOS issue: 94e28b3
- Serilog Integration #118, #145
- Capture methods return SentryId #139, #140
- MEL integration keeps properties as tags #146
- Sentry package Includes net461 target #135

Bug fixes:

- Disabled SDK throws on shutdown: #124
- Log4net only init if current hub is disabled #119

Thanks to our growing list of [contributors](https://github.com/getsentry/sentry-dotnet/graphs/contributors).

## 1.0.1-beta5

- Added `net461` target to Serilog package #148

## 1.0.1-beta4

- Serilog Integration #118, #145
- `Capture` methods return `SentryId` #139, #140
- MEL integration keeps properties as tags #146
- Revert reducing Json.NET requirements <https://github.com/getsentry/sentry-dotnet/commit/1aed4a5c76ead2f4d39f1c2979eda02d068bfacd>

Thanks to our growing [list of contributors](https://github.com/getsentry/sentry-dotnet/graphs/contributors).

## 1.0.1-beta3

Lowering Newtonsoft.Json requirements; #138

## 1.0.1-beta2

`Sentry` package Includes `net461` target #135

## 1.0.1-beta

Features:

- Use log entry to improve grouping #125
- Use .NET Core SDK 2.1.401
- Make `AddProcessors` extension methods on Options public  #115
- Format InternalsVisibleTo to avoid iOS issue: 94e28b3

Bug fixes:

- Disabled SDK throws on shutdown: #124
- Log4net only init if current hub is disabled #119

## 1.0.0

### First major release of the new .NET SDK

#### Main features

##### Sentry package

- Automatic Captures global unhandled exceptions (AppDomain)
- Scope management
- Duplicate events automatically dropped
- Events from the same exception automatically dropped
- Web proxy support
- HttpClient/HttpClientHandler configuration callback
- Compress request body
- Event sampling opt-in
- Event flooding protection (429 retry-after and internal bound queue)
- Release automatically set (AssemblyInformationalVersionAttribute, AssemblyVersion or env var)
- DSN discovered via environment variable
- Release (version) reported automatically
- CLS Compliant
- Strong named
- BeforeSend and BeforeBreadcrumb callbacks
- Event and Exception processors
- SourceLink (including PDB in nuget package)
- Device OS info sent
- Device Runtime info sent
- Enable SDK debug mode (opt-in)
- Attach stack trace for captured messages (opt-in)

##### Sentry.Extensions.Logging

- Includes all features from the `Sentry` package.
- BeginScope data added to Sentry scope, sent with events
- LogInformation or higher added as breadcrumb, sent with next events.
- LogError or higher automatically captures an event
- Minimal levels are configurable.

##### Sentry.AspNetCore

- Includes all features from the `Sentry` package.
- Includes all features from the `Sentry.Extensions.Logging` package.
- Easy ASP.NET Core integration, single line: `UseSentry`.
- Captures unhandled exceptions in the middleware pipeline
- Captures exceptions handled by the framework `UseExceptionHandler` and Error page display.
- Any event sent will include relevant application log messages
- RequestId as tag
- URL as tag
- Environment is automatically set (`IHostingEnvironment`)
- Request payload can be captured if opt-in
- Support for EventProcessors registered with DI
- Support for ExceptionProcessors registered with DI
- Captures logs from the request (using Microsoft.Extensions.Logging)
- Supports configuration system (e.g: appsettings.json)
- Server OS info sent
- Server Runtime info sent
- Request headers sent
- Request body compressed

All packages are:

- Strong named
- Tested on Windows, Linux and macOS
- Tested on .NET Core, .NET Framework and Mono

##### Learn more

- [Code samples](https://github.com/getsentry/sentry-dotnet/tree/master/samples)
- [Sentry docs](https://docs.sentry.io/quickstart/?platform=csharp)

Sample event using the log4net integration:
![Sample event in Sentry](https://github.com/getsentry/sentry-dotnet/blob/master/samples/Sentry.Samples.Log4Net/.assets/log4net-sample.gif?raw=true)

Download it directly from GitHub or using NuGet:

|      Integrations                 |        NuGet         |
| ----------------------------- | -------------------: |
|         **Sentry**            |    [![NuGet](https://img.shields.io/nuget/vpre/Sentry.svg)](https://www.nuget.org/packages/Sentry)   |
|     **Sentry.AspNetCore**     |   [![NuGet](https://img.shields.io/nuget/vpre/Sentry.AspNetCore.svg)](https://www.nuget.org/packages/Sentry.AspNetCore)   |
| **Sentry.Extensions.Logging** | [![NuGet](https://img.shields.io/nuget/vpre/Sentry.Extensions.Logging.svg)](https://www.nuget.org/packages/Sentry.Extensions.Logging)   |
| **Sentry.Log4Net** | [![NuGet](https://img.shields.io/nuget/vpre/Sentry.Log4Net.svg)](https://www.nuget.org/packages/Sentry.Log4Net)   |

## 1.0.0-rc2

Features and improvements:

- `SentrySdk.LastEventId` to get scoped id
- `BeforeBreadcrumb` to allow dropping or modifying a breadcrumb
- Event processors on scope #58
- Event processor as `Func<SentryEvent,SentryEvent>`

Bug fixes:

- #97 Sentry environment takes precedence over ASP.NET Core

Download it directly below from GitHub or using NuGet:

|      Integrations                 |        NuGet         |
| ----------------------------- | -------------------: |
|         **Sentry**            |    [![NuGet](https://img.shields.io/nuget/vpre/Sentry.svg)](https://www.nuget.org/packages/Sentry)   |
|     **Sentry.AspNetCore**     |   [![NuGet](https://img.shields.io/nuget/vpre/Sentry.AspNetCore.svg)](https://www.nuget.org/packages/Sentry.AspNetCore)   |
| **Sentry.Extensions.Logging** | [![NuGet](https://img.shields.io/nuget/vpre/Sentry.Extensions.Logging.svg)](https://www.nuget.org/packages/Sentry.Extensions.Logging)   |
| **Sentry.Log4Net** | [![NuGet](https://img.shields.io/nuget/vpre/Sentry.Log4Net.svg)](https://www.nuget.org/packages/Sentry.Log4Net)   |

## 1.0.0-rc

Features and improvements:

- Microsoft.Extensions.Logging (MEL) use framework configuration system #79 (Thanks @pengweiqhca)
- Use IOptions on Logging and ASP.NET Core integrations #81
- Send PII (personal identifier info, opt-in `SendDefaultPii`): #83
- When SDK is disabled SentryMiddleware passes through to next in pipeline: #84
- SDK diagnostic logging (option: `Debug`): #85
- Sending Stack trace for events without exception (like CaptureMessage, opt-in `AttachStackTrace`) #86

Bug fixes:

- MEL: Only call Init if DSN was provided <https://github.com/getsentry/sentry-dotnet/commit/097c6a9c6f4348d87282c92d9267879d90879e2a>
- Correct namespace for `AddSentry` <https://github.com/getsentry/sentry-dotnet/commit/2498ab4081f171dc78e7f74e4f1f781a557c5d4f>

Breaking changes:

The settings for HTTP and Worker have been moved to `SentryOptions`. There's no need to call `option.Http(h => h...)` anymore.
`option.Proxy` was renamed to `option.HttpProxy`.

[New sample](https://github.com/getsentry/sentry-dotnet/tree/master/samples/Sentry.Samples.GenericHost) using [GenericHost](https://docs.microsoft.com/en-us/aspnet/core/fundamentals/host/generic-host?view=aspnetcore-2.1)

Download it directly below from GitHub or using NuGet:

|      Integrations                 |        NuGet         |
| ----------------------------- | -------------------: |
|         **Sentry**            |    [![NuGet](https://img.shields.io/nuget/vpre/Sentry.svg)](https://www.nuget.org/packages/Sentry)   |
|     **Sentry.AspNetCore**     |   [![NuGet](https://img.shields.io/nuget/vpre/Sentry.AspNetCore.svg)](https://www.nuget.org/packages/Sentry.AspNetCore)   |
| **Sentry.Extensions.Logging** | [![NuGet](https://img.shields.io/nuget/vpre/Sentry.Extensions.Logging.svg)](https://www.nuget.org/packages/Sentry.Extensions.Logging)   |
| **Sentry.Log4Net** | [![NuGet](https://img.shields.io/nuget/vpre/Sentry.Log4Net.svg)](https://www.nuget.org/packages/Sentry.Log4Net)   |

## 0.0.1-preview5

Features:

- Support buffered gzip request #73
- Reduced dependencies from the ASP.NET Core integraiton
- InAppExclude configurable #75
- Duplicate event detects inner exceptions #76
- HttpClientHandler configuration callback #72
- Event sampling opt-in
- ASP.NET Core sends server name

Bug fixes:

- On-prem without chuncked support for gzip #71
- Exception.Data key is not string #77

**[Watch on youtube](https://www.youtube.com/watch?v=xK6a1goK_w0) how to use the ASP.NET Core integration**

Download it directly below from GitHub or using NuGet:

|      Integrations                 |        NuGet         |
| ----------------------------- | -------------------: |
|         **Sentry**            |    [![NuGet](https://img.shields.io/nuget/vpre/Sentry.svg)](https://www.nuget.org/packages/Sentry)   |
|     **Sentry.AspNetCore**     |   [![NuGet](https://img.shields.io/nuget/vpre/Sentry.AspNetCore.svg)](https://www.nuget.org/packages/Sentry.AspNetCore)   |
| **Sentry.Extensions.Logging** | [![NuGet](https://img.shields.io/nuget/vpre/Sentry.Extensions.Logging.svg)](https://www.nuget.org/packages/Sentry.Extensions.Logging)   |
| **Sentry.Log4Net** | [![NuGet](https://img.shields.io/nuget/vpre/Sentry.Log4Net.svg)](https://www.nuget.org/packages/Sentry.Log4Net)   |

## 0.0.1-preview4

Features:

- Using [Sentry Protocol](https://github.com/getsentry/sentry-dotnet-protocol) as a dependency
- Environment can be set via `SentryOptions` #49
- Compress request body (configurable: Fastest, Optimal, Off) #63
- log4net integration
- SDK honors Sentry's 429 HTTP Status with Retry After header #61

Bug fixes:

- `Init` pushes the first scope #55, #54
- `Exception.Data` copied to `SentryEvent.Data` while storing the index of originating error.
- Demangling code ensures Function name available #64
- ASP.NET Core integration throws when Serilog added #65, #68, #67

Improvements to [the docs](https://getsentry.github.io/sentry-dotnet) like:

- Release discovery
- `ConfigureScope` clarifications
- Documenting samples

### [Watch on youtube](https://www.youtube.com/watch?v=xK6a1goK_w0) how to use the ASP.NET Core integration

Download it directly from GitHub or using NuGet:

|      Integrations                 |        NuGet         |
| ----------------------------- | -------------------: |
|         **Sentry**            |    [![NuGet](https://img.shields.io/nuget/vpre/Sentry.svg)](https://www.nuget.org/packages/Sentry)   |
|     **Sentry.AspNetCore**     |   [![NuGet](https://img.shields.io/nuget/vpre/Sentry.AspNetCore.svg)](https://www.nuget.org/packages/Sentry.AspNetCore)   |
| **Sentry.Extensions.Logging** | [![NuGet](https://img.shields.io/nuget/vpre/Sentry.Extensions.Logging.svg)](https://www.nuget.org/packages/Sentry.Extensions.Logging)   |
| **Sentry.Log4Net** | [![NuGet](https://img.shields.io/nuget/vpre/Sentry.Log4Net.svg)](https://www.nuget.org/packages/Sentry.Log4Net)   |

## 0.0.1-preview3

This third preview includes bug fixes and more features. Test coverage increased to 96%

Features and improvements:

- Filter duplicate events/exceptions #43
- EventProcessors can be added (sample [1](https://github.com/getsentry/sentry-dotnet/blob/dbb5a3af054d0ca6f801de37fb7db3632ca2c65a/samples/Sentry.Samples.Console.Customized/Program.cs#L151), [2](https://github.com/getsentry/sentry-dotnet/blob/dbb5a3af054d0ca6f801de37fb7db3632ca2c65a/samples/Sentry.Samples.Console.Customized/Program.cs#L41))
- ExceptionProcessors can be added #36 (sample [1](https://github.com/getsentry/sentry-dotnet/blob/dbb5a3af054d0ca6f801de37fb7db3632ca2c65a/samples/Sentry.Samples.Console.Customized/Program.cs#L172), [2](https://github.com/getsentry/sentry-dotnet/blob/dbb5a3af054d0ca6f801de37fb7db3632ca2c65a/samples/Sentry.Samples.Console.Customized/Program.cs#L42))
- Release is automatically discovered/reported #35
- Contexts is a dictionary - allows custom data #37
- ASP.NET integration reports context as server: server-os, server-runtime #37
- Assemblies strong named #41
- Scope exposes IReadOnly members instead of Immutables
- Released a [documentation site](https://getsentry.github.io/sentry-dotnet/)

Bug fixes:

- Strong name
- Logger provider gets disposed/flushes events

[Watch on youtube](https://www.youtube.com/watch?v=xK6a1goK_w0) how to use the ASP.NET Core integration.

Download it directly from GitHub or using NuGet:

|      Integrations                 |        NuGet         |
| ----------------------------- | -------------------: |
|         **Sentry**            |    [![NuGet](https://img.shields.io/nuget/vpre/Sentry.svg)](https://www.nuget.org/packages/Sentry)   |
|     **Sentry.AspNetCore**     |   [![NuGet](https://img.shields.io/nuget/vpre/Sentry.AspNetCore.svg)](https://www.nuget.org/packages/Sentry.AspNetCore)   |
| **Sentry.Extensions.Logging** | [![NuGet](https://img.shields.io/nuget/vpre/Sentry.Extensions.Logging.svg)](https://www.nuget.org/packages/Sentry.Extensions.Logging)   |

## 0.0.1-preview2

This second release includes bug fixes and more features. Test coverage increased to 93%

Features and improvements:

- Added `CaptureMessage`
- `BeforeSend` callback errors are sent as breadcrumbs
- `ASP.NET Core` integration doesn't add tags added by `Microsoft.Extensions.Logging`
- SDK name is reported depending on the package added
- Integrations API allows user-defined SDK integration
- Unhandled exception handler can be configured via integrations
- Filter kestrel log eventid 13 (application error) when already captured by the middleware

Bugs fixed:

- Fixed #28
- HTTP Proxy set to HTTP message handler

Download it directly from GitHub or using NuGet:

|      Integrations                 |        NuGet         |
| ----------------------------- | -------------------: |
|         **Sentry**            |    [![NuGet](https://img.shields.io/nuget/vpre/Sentry.svg)](https://www.nuget.org/packages/Sentry)   |
|     **Sentry.AspNetCore**     |   [![NuGet](https://img.shields.io/nuget/vpre/Sentry.AspNetCore.svg)](https://www.nuget.org/packages/Sentry.AspNetCore)   |
| **Sentry.Extensions.Logging** | [![NuGet](https://img.shields.io/nuget/vpre/Sentry.Extensions.Logging.svg)](https://www.nuget.org/packages/Sentry.Extensions.Logging)   |

## 0.0.1-preview1

Our first preview of the SDK:

Main features:

- Easy ASP.NET Core integration, single line: `UseSentry`.
- Captures unhandled exceptions in the middleware pipeline
- Captures exceptions handled by the framework `UseExceptionHandler` and Error page display.
- Captures process-wide unhandled exceptions (AppDomain)
- Captures logger.Error or logger.Critical
- When an event is sent, data from the current request augments the event.
- Sends information about the server running the app (OS, Runtime, etc)
- Informational logs written by the app or framework augment events sent to Sentry
- Optional include of the request body
- HTTP Proxy configuration

Also available via NuGet:

[Sentry](https://www.nuget.org/packages/Sentry/0.0.1-preview1)
[Sentry.AspNetCore](https://www.nuget.org/packages/Sentry.AspNetCore/0.0.1-preview1)
[Sentry.Extensions.Logging](https://www.nuget.org/packages/Sentry.Extensions.Logging/0.0.1-preview1)<|MERGE_RESOLUTION|>--- conflicted
+++ resolved
@@ -2,18 +2,16 @@
 
 ## Unreleased
 
-<<<<<<< HEAD
 ### Significant change in behavior
 
 - Transactions' spans are no longer automatically finished with status `deadline_exceeded` by the transaction. This is now handled by the [Relay](https://github.com/getsentry/relay). 
   - Customers self hosting Sentry must use verion 22.12.0 or later ([#3013](https://github.com/getsentry/sentry-dotnet/pull/3013))
-=======
+
 ### API breaking Changes
 
 #### Changed APIs
 
 - Class renamed `Sentry.User` to `Sentry.SentryUser` ([#3015](https://github.com/getsentry/sentry-dotnet/pull/3015))
->>>>>>> f93d62b1
 
 ### Dependencies
 
