# Changelog

## Unreleased

<<<<<<< HEAD
### Fixes

- Fixed envelopes getting stuck in processing when losing network connectivity ([#3438](https://github.com/getsentry/sentry-dotnet/pull/3438))
=======
### Features

- Client reports now include dropped spans ([#3463](https://github.com/getsentry/sentry-dotnet/pull/3463))
>>>>>>> 82983622

## 4.8.1

### Fixes

- The SDK no longer fails to create a trace root ([#3453](https://github.com/getsentry/sentry-dotnet/pull/3453))
- Removed `FirstChanceException` workaround for WinUI ([#3411](https://github.com/getsentry/sentry-dotnet/pull/3411))

### Dependencies

- Bump Java SDK from v7.10.0 to v7.11.0 ([#3459](https://github.com/getsentry/sentry-dotnet/pull/3459))
  - [changelog](https://github.com/getsentry/sentry-java/blob/main/CHANGELOG.md#7110)
  - [diff](https://github.com/getsentry/sentry-java/compare/7.10.0...7.11.0)

## 4.8.0

### Obsoletion

- Marked SentryUser.Segment as deprecated ([#3437](https://github.com/getsentry/sentry-dotnet/pull/3437))

### Features

- Added a new package `Sentry.AspNetCore.Blazor.WebAssembly`. This packages provides you with an extension to `WebAssemblyHostBuilder` to allow SDK configuration via the builder pattern. This package gives us an entry point and the ability to extend the SDKs support and out-of-the-box offering. You can follow the progress and leave feedback either ([here](https://github.com/getsentry/sentry-dotnet/issues/2329)) for extending the support for Blazor Server or ([here](https://github.com/getsentry/sentry-dotnet/issues/2021)) for Blazor WebAssembly support ([#3386](https://github.com/getsentry/sentry-dotnet/pull/3386))

### Fixes

- Debug logs are now visible for MAUI apps in Visual Studio when using Sentry's default DiagnosticLogger ([#3373](https://github.com/getsentry/sentry-dotnet/pull/3373))
- Fixed Monitor duration calculation ([#3420]https://github.com/getsentry/sentry-dotnet/pull/3420)
- Fixed null IServiceProvider in anonymous routes with OpenTelemetry ([#3401](https://github.com/getsentry/sentry-dotnet/pull/3401))
- Fixed Trim warnings in Sentry.DiagnosticSource and WinUIUnhandledException integrations ([#3410](https://github.com/getsentry/sentry-dotnet/pull/3410))
- Fixed memory leak when tracing is enabled ([#3432](https://github.com/getsentry/sentry-dotnet/pull/3432))
- `Scope.User.Id` now correctly defaults to the InstallationId unless it has been set otherwise ([#3425](https://github.com/getsentry/sentry-dotnet/pull/3425))

### Dependencies

- Bump CLI from v2.31.2 to v2.32.1 ([#3398](https://github.com/getsentry/sentry-dotnet/pull/3398))
  - [changelog](https://github.com/getsentry/sentry-cli/blob/master/CHANGELOG.md#2321)
  - [diff](https://github.com/getsentry/sentry-cli/compare/2.31.2...2.32.1)
- Bump Native SDK from v0.7.4 to v0.7.6 ([#3399](https://github.com/getsentry/sentry-dotnet/pull/3399), [#3418](https://github.com/getsentry/sentry-dotnet/pull/3418))
  - [changelog](https://github.com/getsentry/sentry-native/blob/master/CHANGELOG.md#076)
  - [diff](https://github.com/getsentry/sentry-native/compare/0.7.4...0.7.6)
- Bump Cocoa SDK from v8.26.0 to v8.30.0 ([#3408](https://github.com/getsentry/sentry-dotnet/pull/3408), [#3412](https://github.com/getsentry/sentry-dotnet/pull/3412), [#3430](https://github.com/getsentry/sentry-dotnet/pull/3430), [#3450](https://github.com/getsentry/sentry-dotnet/pull/3450))
  - [changelog](https://github.com/getsentry/sentry-cocoa/blob/main/CHANGELOG.md#8300)
  - [diff](https://github.com/getsentry/sentry-cocoa/compare/8.26.0...8.30.0)
- Bump Java SDK from v7.9.0 to v7.10.0 ([#3413](https://github.com/getsentry/sentry-dotnet/pull/3413))
  - [changelog](https://github.com/getsentry/sentry-java/blob/main/CHANGELOG.md#7100)
  - [diff](https://github.com/getsentry/sentry-java/compare/7.9.0...7.10.0)

## 4.7.0

### API Changes

- SentryOptions.EnableTracing has been marked as Obsolete ([#3381](https://github.com/getsentry/sentry-dotnet/pull/3381))

### Features

- The SDK now supports monitor upserting. You can programmatically set up your monitors via the options callback in `SentrySdk.CaptureCheckIn` ([#3330](https://github.com/getsentry/sentry-dotnet/pull/3330))
- Added an `SentrySdk.RunAsyncVoid` helper method that lets you capture exceptions from `async void` methods ([#3379](https://github.com/getsentry/sentry-dotnet/pull/3379))

### Fixes

- P/Invoke warning for GetWindowThreadProcessId no longer shows when using Sentry in UWP applications ([#3372](https://github.com/getsentry/sentry-dotnet/pull/3372))
- Fixed InvalidOperationException when pulling the HttpRequestUrl from Uri's with DangerousDisablePathAndQueryCanonicalization set to true ([#3393](https://github.com/getsentry/sentry-dotnet/pull/3393))

### Dependencies

- Update Perfview/TraceEvent to v3.1.10 (patched) ([#3382](https://github.com/getsentry/sentry-dotnet/pull/3382))
- Bump Native SDK from v0.7.2 to v0.7.4 ([#3385](https://github.com/getsentry/sentry-dotnet/pull/3385))
  - [changelog](https://github.com/getsentry/sentry-native/blob/master/CHANGELOG.md#074)
  - [diff](https://github.com/getsentry/sentry-native/compare/0.7.2...0.7.4)
- Bump Cocoa SDK from v8.25.2 to v8.26.0 ([#3364](https://github.com/getsentry/sentry-dotnet/pull/3364))
  - [changelog](https://github.com/getsentry/sentry-cocoa/blob/main/CHANGELOG.md#8260)
  - [diff](https://github.com/getsentry/sentry-cocoa/compare/8.25.2...8.26.0)

## 4.6.2

### Fixes

- Reverted changes to the SentryHttpMessageHandler and SentryGraphQLHttpMessageHandler to automatically create transactions for each request as this could negatively affect users' quota ([#3367](https://github.com/getsentry/sentry-dotnet/pull/3367))

## 4.6.1

### Fixes

- Fixed SentryHttpMessageHandler and SentryGraphQLHttpMessageHandler not creating spans when there is no active Transaction on the scope ([#3360](https://github.com/getsentry/sentry-dotnet/pull/3360))
- The SDK no longer (wrongly) initializes sentry-native on Blazor WASM builds with `RunAOTCompilation` enabled. ([#3363](https://github.com/getsentry/sentry-dotnet/pull/3363))
- HttpClient requests now show on the Requests dashboard in Sentry ([#3357](https://github.com/getsentry/sentry-dotnet/pull/3357))

### Dependencies

- Bump Hangfire from v1.8.7 to v1.8.12 ([#3361](https://github.com/getsentry/sentry-dotnet/pull/3361))

## 4.6.0

### Features

- Hints now accept `byte[]` as attachment ([#3352](https://github.com/getsentry/sentry-dotnet/pull/3352))
- InApp includes/excludes can now be configured using regular expressions ([#3321](https://github.com/getsentry/sentry-dotnet/pull/3321))

### Fixes

- Fixed memory leak in BackgroundWorker observed when using Sentry with Quartz and MySql ([#3355](https://github.com/getsentry/sentry-dotnet/pull/3355))

### Dependencies

- Bump CLI from v2.31.0 to v2.31.2 ([#3342](https://github.com/getsentry/sentry-dotnet/pull/3342), [#3345](https://github.com/getsentry/sentry-dotnet/pull/3345))
  - [changelog](https://github.com/getsentry/sentry-cli/blob/master/CHANGELOG.md#2312)
  - [diff](https://github.com/getsentry/sentry-cli/compare/2.31.0...2.31.2)
- Bump Cocoa SDK from v8.25.0 to v8.25.2 ([#3356](https://github.com/getsentry/sentry-dotnet/pull/3356))
  - [changelog](https://github.com/getsentry/sentry-cocoa/blob/main/CHANGELOG.md#8252)
  - [diff](https://github.com/getsentry/sentry-cocoa/compare/8.25.0...8.25.2)
- Bump Java SDK from v7.8.0 to v7.9.0 ([#3358](https://github.com/getsentry/sentry-dotnet/pull/3358))
  - [changelog](https://github.com/getsentry/sentry-java/blob/main/CHANGELOG.md#790)
  - [diff](https://github.com/getsentry/sentry-java/compare/7.8.0...7.9.0)

## 4.5.0

### Features

- Extended the SDK's CheckIn support by adding Release, Environment and Trace ID to the event. CheckIns created via the Hangfire integration now also automatically report their duration ([#3320](https://github.com/getsentry/sentry-dotnet/pull/3320))
- The SDK's performance API now works in conjunction with OpenTelemetry's instrumentation. This means that SentrySpans and OTel spans now show up in the same span-tree. ([#3288](https://github.com/getsentry/sentry-dotnet/pull/3288))

### Fixes

- `HttpResponse.Content` is no longer disposed by when using `SentryHttpFailedRequestHandler` on .NET Framework, which was causing an ObjectDisposedException when using Sentry with NSwag ([#3306](https://github.com/getsentry/sentry-dotnet/pull/3306))
- Fix BackgroundWorker exiting when OperationCanceledException is not from shutdown request ([3284](https://github.com/getsentry/sentry-dotnet/pull/3284))
- Envelopes with large attachments no longer get stuck in the queue when using `CacheDirectoryPath` ([#3328](https://github.com/getsentry/sentry-dotnet/pull/3328))

### Dependencies

- Bump Cocoa SDK from v8.21.0 to v8.25.0 ([#3339](https://github.com/getsentry/sentry-dotnet/pull/3339))
  - [changelog](https://github.com/getsentry/sentry-cocoa/blob/main/CHANGELOG.md#8250)
  - [diff](https://github.com/getsentry/sentry-cocoa/compare/8.21.0...8.25.0)

## 4.4.0

### Features

- Metrics now honor any Rate Limits set in HTTP headers returned by Sentry ([#3276](https://github.com/getsentry/sentry-dotnet/pull/3276))

### Fixes

- Fixed normalization for metric tag values for carriage return, line feed and tab characters ([#3281](https://github.com/getsentry/sentry-dotnet/pull/3281))

### Dependencies

- Bump Java SDK from v7.7.0 to v7.8.0 ([#3275](https://github.com/getsentry/sentry-dotnet/pull/3275))
  - [changelog](https://github.com/getsentry/sentry-java/blob/main/CHANGELOG.md#780)
  - [diff](https://github.com/getsentry/sentry-java/compare/7.7.0...7.8.0)

## 4.3.0

### Features

- EnableNetworkEventBreadcrumbs can now be set on the Native Android options ([#3267](https://github.com/getsentry/sentry-dotnet/pull/3267))
- Update normalization of metrics keys, tags and values ([#3271](https://github.com/getsentry/sentry-dotnet/pull/3271))

### Fixes

- Fix missing exception StackTraces in some situations ([#3215](https://github.com/getsentry/sentry-dotnet/pull/3215))
- Scopes now get applied to OTEL spans in ASP.NET Core ([#3221](https://github.com/getsentry/sentry-dotnet/pull/3221))
- Fixed InvalidCastException when setting the SampleRate on Android ([#3258](https://github.com/getsentry/sentry-dotnet/pull/3258))
- Fixed MAUI iOS build issue related to `SentryVersionNumber` and `SentryVersionString` ([#3278](https://github.com/getsentry/sentry-dotnet/pull/3278))

### API changes

- Removed `SentryOptionsExtensions` class - all the public methods moved directly to `SentryOptions` ([#3195](https://github.com/getsentry/sentry-dotnet/pull/3195))

### Dependencies

- Bump CLI from v2.30.0 to v2.31.0 ([#3214](https://github.com/getsentry/sentry-dotnet/pull/3214), [#3218](https://github.com/getsentry/sentry-dotnet/pull/3218), [#3242](https://github.com/getsentry/sentry-dotnet/pull/3242), [#3247](https://github.com/getsentry/sentry-dotnet/pull/3247))
  - [changelog](https://github.com/getsentry/sentry-cli/blob/master/CHANGELOG.md#2310)
  - [diff](https://github.com/getsentry/sentry-cli/compare/2.30.0...2.31.0)
- Bump Native SDK from v0.7.0 to v0.7.2 ([#3237](https://github.com/getsentry/sentry-dotnet/pull/3237), [#3256](https://github.com/getsentry/sentry-dotnet/pull/3256))
  - [changelog](https://github.com/getsentry/sentry-native/blob/master/CHANGELOG.md#072)
  - [diff](https://github.com/getsentry/sentry-native/compare/0.7.0...0.7.2)
- Bump Java SDK from v7.6.0 to v7.7.0 ([#3268](https://github.com/getsentry/sentry-dotnet/pull/3268))
  - [changelog](https://github.com/getsentry/sentry-java/blob/main/CHANGELOG.md#770)
  - [diff](https://github.com/getsentry/sentry-java/compare/7.6.0...7.7.0)

## 4.2.1

### Fixes

- Dynamic Sampling Context not propagated correctly for HttpClient spans ([#3208](https://github.com/getsentry/sentry-dotnet/pull/3208))

## 4.2.0

### Features

- ASP.NET Core: Blocking call detection. An event with the stack trace of the blocking call will be captured as event. ([#2709](https://github.com/getsentry/sentry-dotnet/pull/2709))
    - IMPORTANT: Verify this in test/staging before prod! Blocking calls in hot paths could create a lot of events for your Sentry project.
    - Opt-in via `options.CaptureBlockingCalls = true`
    - Disabled for specific code blocks with `using (new SuppressBlockingDetection())`
    - Doesn't detect everything. See original [Caveats described by Ben Adams](https://github.com/benaadams/Ben.BlockingDetector?tab=readme-ov-file#caveats).
- Added Crons support via `SentrySdk.CaptureCheckIn` and an integration with Hangfire ([#3128](https://github.com/getsentry/sentry-dotnet/pull/3128))
- Common tags set automatically for metrics and metrics summaries are attached to Spans ([#3191](https://github.com/getsentry/sentry-dotnet/pull/3191))

### API changes

- Removed `ScopeExtensions` class - all the public methods moved directly to `Scope` ([#3186](https://github.com/getsentry/sentry-dotnet/pull/3186))

### Fixes

- The Sentry Middleware on ASP.NET Core no longer throws an exception after having been initialized multiple times ([#3185](https://github.com/getsentry/sentry-dotnet/pull/3185))
- Empty strings are used instead of underscores to replace invalid metric tag values ([#3176](https://github.com/getsentry/sentry-dotnet/pull/3176))
- Filtered OpenTelemetry spans are garbage collected correctly ([#3198](https://github.com/getsentry/sentry-dotnet/pull/3198))

### Dependencies

- Bump Java SDK from v7.3.0 to v7.6.0 ([#3164](https://github.com/getsentry/sentry-dotnet/pull/3164), [#3204](https://github.com/getsentry/sentry-dotnet/pull/3204))
  - [changelog](https://github.com/getsentry/sentry-java/blob/main/CHANGELOG.md#760)
  - [diff](https://github.com/getsentry/sentry-java/compare/7.3.0...7.6.0)
- Bump Cocoa SDK from v8.20.0 to v8.21.0 ([#3194](https://github.com/getsentry/sentry-dotnet/pull/3194))
  - [changelog](https://github.com/getsentry/sentry-cocoa/blob/main/CHANGELOG.md#8210)
  - [diff](https://github.com/getsentry/sentry-cocoa/compare/8.20.0...8.21.0)
- Bump CLI from v2.28.6 to v2.30.0 ([#3193](https://github.com/getsentry/sentry-dotnet/pull/3193), [#3203](https://github.com/getsentry/sentry-dotnet/pull/3203))
  - [changelog](https://github.com/getsentry/sentry-cli/blob/master/CHANGELOG.md#2300)
  - [diff](https://github.com/getsentry/sentry-cli/compare/2.28.6...2.30.0)

## 4.1.2

### Fixes

- Metric unit names are now sanitized correctly. This was preventing some built in metrics from showing in the Sentry dashboard ([#3151](https://github.com/getsentry/sentry-dotnet/pull/3151))
- The Sentry OpenTelemetry integration no longer throws an exception with the SDK disabled ([#3156](https://github.com/getsentry/sentry-dotnet/pull/3156))

## 4.1.1

### Fixes

- The SDK can be disabled by setting `options.Dsn = "";` By convention, the SDK allows the DSN set to `string.Empty` to be overwritten by the environment. ([#3147](https://github.com/getsentry/sentry-dotnet/pull/3147))

### Dependencies

- Bump CLI from v2.28.0 to v2.28.6 ([#3145](https://github.com/getsentry/sentry-dotnet/pull/3145), [#3148](https://github.com/getsentry/sentry-dotnet/pull/3148))
  - [changelog](https://github.com/getsentry/sentry-cli/blob/master/CHANGELOG.md#2286)
  - [diff](https://github.com/getsentry/sentry-cli/compare/2.28.0...2.28.6)

## 4.1.0

### Features

- The SDK now automatically collects metrics coming from `OpenTelemetry.Instrumentation.Runtime` ([#3133](https://github.com/getsentry/sentry-dotnet/pull/3133))

### Fixes

- "No service for type 'Sentry.IHub' has been registered" exception when using OpenTelemetry and initializing Sentry via `SentrySdk.Init` ([#3129](https://github.com/getsentry/sentry-dotnet/pull/3129))

## 4.0.3

### Fixes

- To resolve conflicting types due to the SDK adding itself to the global usings:
  - The class `Sentry.Constants` has been renamed to `Sentry.SentryConstants` ([#3125](https://github.com/getsentry/sentry-dotnet/pull/3125))

## 4.0.2

### Fixes

- To resolve conflicting types due to the SDK adding itself to the global usings:
  - The class `Sentry.Context` has been renamed to `Sentry.SentryContext` ([#3121](https://github.com/getsentry/sentry-dotnet/pull/3121))
  - The class `Sentry.Package` has been renamed to `Sentry.SentryPackage` ([#3121](https://github.com/getsentry/sentry-dotnet/pull/3121))
  - The class `Sentry.Request` has been renamed to `Sentry.SentryRequest` ([#3121](https://github.com/getsentry/sentry-dotnet/pull/3121))

### Dependencies

- Bump CLI from v2.27.0 to v2.28.0 ([#3119](https://github.com/getsentry/sentry-dotnet/pull/3119))
  - [changelog](https://github.com/getsentry/sentry-cli/blob/master/CHANGELOG.md#2280)
  - [diff](https://github.com/getsentry/sentry-cli/compare/2.27.0...2.28.0)

## 4.0.1

### Fixes

- To resolve conflicting types due to the SDK adding itself to the global usings:
  - The interface `Sentry.ISession` has been renamed to `Sentry.ISentrySession` ([#3110](https://github.com/getsentry/sentry-dotnet/pull/3110))
  - The interface `Sentry.IJsonSerializable` has been renamed to `Sentry.ISentryJsonSerializable` ([#3116](https://github.com/getsentry/sentry-dotnet/pull/3116))
  - The class `Sentry.Session` has been renamed to `Sentry.SentrySession` ([#3110](https://github.com/getsentry/sentry-dotnet/pull/3110))
  - The class `Sentry.Attachment` has been renamed to `Sentry.SentryAttachment` ([#3116](https://github.com/getsentry/sentry-dotnet/pull/3116))
  - The class `Sentry.Hint` has been renamed to `Sentry.SentryHint` ([#3116](https://github.com/getsentry/sentry-dotnet/pull/3116))

### Dependencies

- Bump Cocoa SDK from v8.19.0 to v8.20.0 ([#3107](https://github.com/getsentry/sentry-dotnet/pull/3107))
  - [changelog](https://github.com/getsentry/sentry-cocoa/blob/main/CHANGELOG.md#8200)
  - [diff](https://github.com/getsentry/sentry-cocoa/compare/8.19.0...8.20.0)

## 4.0.0

This major release includes many exciting new features including support for [Profiling](https://docs.sentry.io/platforms/dotnet/profiling/) and [Metrics](https://docs.sentry.io/platforms/dotnet/metrics/)(preview), [AOT](https://sentry.engineering/blog/should-you-could-you-aot) with [Native Crash Reporting](https://github.com/getsentry/sentry-dotnet/issues/2770), [Spotlight](https://spotlightjs.com/), Screenshots on MAUI and much more. Details about these features and other changes are below.

### .NET target framework changes

We're dropping support for some of the old target frameworks, please check this [GitHub Discussion](https://github.com/getsentry/sentry-dotnet/discussions/2776) for details on why.

- **Replace support for .NET Framework 4.6.1 with 4.6.2** ([#2786](https://github.com/getsentry/sentry-dotnet/pull/2786))

  .NET Framework 4.6.1 was announced on Nov 30, 2015. And went out of support over a year ago, on Apr 26, 2022.

- **Drop .NET Core 3.1 and .NET 5 support** ([#2787](https://github.com/getsentry/sentry-dotnet/pull/2787))

- **Dropped netstandard2.0 support for Sentry.AspNetCore** ([#2807](https://github.com/getsentry/sentry-dotnet/pull/2807))

- **Replace support for .NET 6 on mobile (e.g: `net6.0-android`) with .NET 7** ([#2624](https://github.com/getsentry/sentry-dotnet/pull/2604))

  .NET 6 on mobile has been out of support since May 2023 and with .NET 8, it's no longer possible to build .NET 6 Mobile specific targets.
  For that reason, we're moving the mobile-specific TFMs from `net6.0-platform` to `net7.0-platform`.

  Mobile apps still work on .NET 6 will pull the `Sentry` .NET 6, which offers the .NET-only features,
  without native/platform-specific bindings and SDKs. See [this ticket for more details](https://github.com/getsentry/sentry-dotnet/issues/2623).

- **MAUI dropped Tizen support** ([#2734](https://github.com/getsentry/sentry-dotnet/pull/2734))

### Sentry Self-hosted Compatibility

If you're using `sentry.io` this change does not affect you.
This SDK version is compatible with a self-hosted version of Sentry `22.12.0` or higher. If you are using an older version of [self-hosted Sentry](https://develop.sentry.dev/self-hosted/) (aka on-premise), you will need to [upgrade](https://develop.sentry.dev/self-hosted/releases/).

### Significant change in behavior

- Transaction names for ASP.NET Core are now consistently named `HTTP-VERB /path` (e.g. `GET /home`). Previously, the leading forward slash was missing for some endpoints. ([#2808](https://github.com/getsentry/sentry-dotnet/pull/2808))
- Setting `SentryOptions.Dsn` to `null` now throws `ArgumentNullException` during initialization. ([#2655](https://github.com/getsentry/sentry-dotnet/pull/2655))
- Enable `CaptureFailedRequests` by default ([#2688](https://github.com/getsentry/sentry-dotnet/pull/2688))
- Added `Sentry` namespace to global usings when `ImplicitUsings` is enabled ([#3043](https://github.com/getsentry/sentry-dotnet/pull/3043))
If you have conflicts, you can opt out by adding the following to your `csproj`:
```
<PropertyGroup>
  <SentryImplicitUsings>false</SentryImplicitUsings>
</PropertyGroup>
```
- Transactions' spans are no longer automatically finished with the status `deadline_exceeded` by the transaction. This is now handled by the [Relay](https://github.com/getsentry/relay).
  - Customers self hosting Sentry must use verion 22.12.0 or later ([#3013](https://github.com/getsentry/sentry-dotnet/pull/3013))
- The `User.IpAddress` is now set to `{{auto}}` by default, even when sendDefaultPII is disabled ([#2981](https://github.com/getsentry/sentry-dotnet/pull/2981))
  - The "Prevent Storing of IP Addresses" option in the "Security & Privacy" project settings on sentry.io can be used to control this instead
- The `DiagnosticLogger` signature for `LogWarning` changed to take the `exception` as the first parameter. That way it no longer gets mixed up with the TArgs. ([#2987](https://github.com/getsentry/sentry-dotnet/pull/2987))

### API breaking Changes

If you have compilation errors you can find the affected types or overloads missing in the changelog entries below.

#### Changed APIs

- Class renamed `Sentry.User` to `Sentry.SentryUser` ([#3015](https://github.com/getsentry/sentry-dotnet/pull/3015))
- Class renamed `Sentry.Runtime` to `Sentry.SentryRuntime` ([#3016](https://github.com/getsentry/sentry-dotnet/pull/3016))
- Class renamed `Sentry.Span` to `Sentry.SentrySpan` ([#3021](https://github.com/getsentry/sentry-dotnet/pull/3021))
- Class renamed `Sentry.Transaction` to `Sentry.SentryTransaction` ([#3023](https://github.com/getsentry/sentry-dotnet/pull/3023))
- Rename iOS and MacCatalyst platform-specific options from `Cocoa` to `Native` ([#2940](https://github.com/getsentry/sentry-dotnet/pull/2940))
- Rename iOS platform-specific options `EnableCocoaSdkTracing` to `EnableTracing` ([#2940](https://github.com/getsentry/sentry-dotnet/pull/2940))
- Rename Android platform-specific options from `Android` to `Native` ([#2940](https://github.com/getsentry/sentry-dotnet/pull/2940))
- Rename Android platform-specific options `EnableAndroidSdkTracing` and `EnableAndroidSdkBeforeSend` to `EnableTracing` and `EnableBeforeSend` respectively ([#2940](https://github.com/getsentry/sentry-dotnet/pull/2940))
- Rename iOS and MacCatalyst platform-specific options from `iOS` to `Cocoa` ([#2929](https://github.com/getsentry/sentry-dotnet/pull/2929))
- `ITransaction` has been renamed to `ITransactionTracer`. You will need to update any references to these interfaces in your code to use the new interface names ([#2731](https://github.com/getsentry/sentry-dotnet/pull/2731), [#2870](https://github.com/getsentry/sentry-dotnet/pull/2870))
- `DebugImage` and `DebugMeta` moved to `Sentry.Protocol` namespace. ([#2815](https://github.com/getsentry/sentry-dotnet/pull/2815))
- `SentryClient.Dispose` is no longer obsolete ([#2842](https://github.com/getsentry/sentry-dotnet/pull/2842))
- `ISentryClient.CaptureEvent` overloads have been replaced by a single method accepting optional `Hint` and `Scope` parameters. You will need to pass `hint` as a named parameter from code that calls `CaptureEvent` without passing a `scope` argument. ([#2749](https://github.com/getsentry/sentry-dotnet/pull/2749))
- `TransactionContext` and `SpanContext` constructors were updated. If you're constructing instances of these classes, you will need to adjust the order in which you pass parameters to these. ([#2694](https://github.com/getsentry/sentry-dotnet/pull/2694), [#2696](https://github.com/getsentry/sentry-dotnet/pull/2696))
- The `DiagnosticLogger` signature for `LogError` and `LogFatal` changed to take the `exception` as the first parameter. That way it no longer gets mixed up with the TArgs. The `DiagnosticLogger` now also receives an overload for `LogError` and `LogFatal` that accepts a message only. ([#2715](https://github.com/getsentry/sentry-dotnet/pull/2715))
- `Distribution` added to `IEventLike`. ([#2660](https://github.com/getsentry/sentry-dotnet/pull/2660))
- `StackFrame`'s `ImageAddress`, `InstructionAddress`, and `FunctionId` changed to `long?`. ([#2691](https://github.com/getsentry/sentry-dotnet/pull/2691))
- `DebugImage.ImageAddress` changed to `long?`. ([#2725](https://github.com/getsentry/sentry-dotnet/pull/2725))
- Contexts now inherit from `IDictionary` rather than `ConcurrentDictionary`. The specific dictionary being used is an implementation detail. ([#2729](https://github.com/getsentry/sentry-dotnet/pull/2729))
- The method used to configure a Sentry Sink for Serilog now has an additional overload. Calling `WriteTo.Sentry()` with no arguments will no longer attempt to initialize the SDK (it has optional arguments to configure the behavior of the Sink only). If you want to initialize Sentry at the same time you configure the Sentry Sink then you will need to use the overload of this method that accepts a DSN as the first parameter (e.g. `WriteTo.Sentry("https://d4d82fc1c2c4032a83f3a29aa3a3aff@fake-sentry.io:65535/2147483647")`). ([#2928](https://github.com/getsentry/sentry-dotnet/pull/2928))

#### Removed APIs

- SentrySinkExtensions.ConfigureSentrySerilogOptions is now internal. If you were using this method, please use one of the `SentrySinkExtensions.Sentry` extension methods instead. ([#2902](https://github.com/getsentry/sentry-dotnet/pull/2902))
- A number of `[Obsolete]` options have been removed ([#2841](https://github.com/getsentry/sentry-dotnet/pull/2841))
  - `BeforeSend` - use `SetBeforeSend` instead.
  - `BeforeSendTransaction` - use `SetBeforeSendTransaction` instead.
  - `BeforeBreadcrumb` - use `SetBeforeBreadcrumb` instead.
  - `CreateHttpClientHandler` - use `CreateHttpMessageHandler` instead.
  - `ReportAssemblies` - use `ReportAssembliesMode` instead.
  - `KeepAggregateException` - this property is no longer used and has no replacement.
  - `DisableTaskUnobservedTaskExceptionCapture` method has been renamed to `DisableUnobservedTaskExceptionCapture`.
  - `DebugDiagnosticLogger` - use `TraceDiagnosticLogger` instead.
- A number of iOS/Android-specific `[Obsolete]` options have been removed ([#2856](https://github.com/getsentry/sentry-dotnet/pull/2856))
  - `Distribution` - use `SentryOptions.Distribution` instead.
  - `EnableAutoPerformanceTracking` - use `SetBeforeSendTransaction` instead.
  - `EnableCoreDataTracking` - use `EnableCoreDataTracing` instead.
  - `EnableFileIOTracking` - use `EnableFileIOTracing` instead.
  - `EnableOutOfMemoryTracking` - use `EnableWatchdogTerminationTracking` instead.
  - `EnableUIViewControllerTracking` - use `EnableUIViewControllerTracing` instead.
  - `StitchAsyncCode` - no longer available.
  - `ProfilingTracesInterval` - no longer available.
  - `ProfilingEnabled` - use `ProfilesSampleRate` instead.
- Obsolete `SystemClock` constructor removed, use `SystemClock.Clock` instead. ([#2856](https://github.com/getsentry/sentry-dotnet/pull/2856))
- Obsolete `Runtime.Clone()` removed, this shouldn't have been public in the past and has no replacement. ([#2856](https://github.com/getsentry/sentry-dotnet/pull/2856))
- Obsolete `SentryException.Data` removed, use `SentryException.Mechanism.Data` instead. ([#2856](https://github.com/getsentry/sentry-dotnet/pull/2856))
- Obsolete `AssemblyExtensions` removed, this shouldn't have been public in the past and has no replacement. ([#2856](https://github.com/getsentry/sentry-dotnet/pull/2856))
- Obsolete `SentryDatabaseLogging.UseBreadcrumbs()` removed, it is called automatically and has no replacement. ([#2856](https://github.com/getsentry/sentry-dotnet/pull/2856))
- Obsolete `Scope.GetSpan()` removed, use `Span` property instead. ([#2856](https://github.com/getsentry/sentry-dotnet/pull/2856))
- Obsolete `IUserFactory` removed, use `ISentryUserFactory` instead. ([#2856](https://github.com/getsentry/sentry-dotnet/pull/2856), [#2840](https://github.com/getsentry/sentry-dotnet/pull/2840))
- `IHasMeasurements` has been removed, use `ISpanData` instead. ([#2659](https://github.com/getsentry/sentry-dotnet/pull/2659))
- `IHasBreadcrumbs` has been removed, use `IEventLike` instead. ([#2670](https://github.com/getsentry/sentry-dotnet/pull/2670))
- `ISpanContext` has been removed, use `ITraceContext` instead. ([#2668](https://github.com/getsentry/sentry-dotnet/pull/2668))
- `IHasTransactionNameSource` has been removed, use `ITransactionContext` instead. ([#2654](https://github.com/getsentry/sentry-dotnet/pull/2654))
- ([#2694](https://github.com/getsentry/sentry-dotnet/pull/2694))
- The unused `StackFrame.InstructionOffset` has been removed. ([#2691](https://github.com/getsentry/sentry-dotnet/pull/2691))
- The unused `Scope.Platform` property has been removed. ([#2695](https://github.com/getsentry/sentry-dotnet/pull/2695))
- The obsolete setter `Sentry.PlatformAbstractions.Runtime.Identifier` has been removed ([2764](https://github.com/getsentry/sentry-dotnet/pull/2764))
- `Sentry.Values<T>` is now internal as it is never exposed in the public API ([#2771](https://github.com/getsentry/sentry-dotnet/pull/2771))
- The `TracePropagationTarget` class has been removed, use the `SubstringOrRegexPattern` class instead. ([#2763](https://github.com/getsentry/sentry-dotnet/pull/2763))
- The `WithScope` and `WithScopeAsync` methods have been removed. We have discovered that these methods didn't work correctly in certain desktop contexts, especially when using a global scope. ([#2717](https://github.com/getsentry/sentry-dotnet/pull/2717))

  Replace your usage of `WithScope` with overloads of `Capture*` methods:

  - `SentrySdk.CaptureEvent(SentryEvent @event, Action<Scope> scopeCallback)`
  - `SentrySdk.CaptureMessage(string message, Action<Scope> scopeCallback)`
  - `SentrySdk.CaptureException(Exception exception, Action<Scope> scopeCallback)`

  ```c#
  // Before
  SentrySdk.WithScope(scope =>
  {
    scope.SetTag("key", "value");
    SentrySdk.CaptureEvent(new SentryEvent());
  });

  // After
  SentrySdk.CaptureEvent(new SentryEvent(), scope =>
  {
    // Configure your scope here
    scope.SetTag("key", "value");
  });
  ```

### Features

- Experimental pre-release availability of Metrics. We're exploring the use of Metrics in Sentry. The API will very likely change and we don't yet have any documentation. ([#2949](https://github.com/getsentry/sentry-dotnet/pull/2949))
  - `SentrySdk.Metrics.Set` now additionally accepts `string` as value ([#3092](https://github.com/getsentry/sentry-dotnet/pull/3092))
  - Timing metrics can now be captured with `SentrySdk.Metrics.StartTimer` ([#3075](https://github.com/getsentry/sentry-dotnet/pull/3075))
  - Added support for capturing built-in metrics from the `System.Diagnostics.Metrics` API ([#3052](https://github.com/getsentry/sentry-dotnet/pull/3052))
- `Sentry.Profiling` is now available as a package on [nuget](nuget.org). Be aware that profiling is in alpha and on servers the overhead could be high. Improving the experience for ASP.NET Core is tracked on [this issue](
https://github.com/getsentry/sentry-dotnet/issues/2316) ([#2800](https://github.com/getsentry/sentry-dotnet/pull/2800))
  - iOS profiling support (alpha). ([#2930](https://github.com/getsentry/sentry-dotnet/pull/2930))
- Native crash reporting on NativeAOT published apps (Windows, Linux, macOS). ([#2887](https://github.com/getsentry/sentry-dotnet/pull/2887))
- Support for [Spotlight](https://spotlightjs.com/), a debug tool for local development. ([#2961](https://github.com/getsentry/sentry-dotnet/pull/2961))
  - Enable it with the option `EnableSpotlight`
  - Optionally configure the URL to connect via `SpotlightUrl`. Defaults to `http://localhost:8969/stream`.

### MAUI

- Added screenshot capture support for errors. You can opt-in via `SentryMauiOptions.AttachScreenshots` ([#2965](https://github.com/getsentry/sentry-dotnet/pull/2965))
  - Supports Android and iOS only. Windows is not supported.
- App context now has `in_foreground`, indicating whether the app was in the foreground or the background. ([#2983](https://github.com/getsentry/sentry-dotnet/pull/2983))
- Android: When capturing unhandled exceptions, the SDK now can automatically attach `LogCat` to the event. You can opt-in via `SentryOptions.Android.LogCatIntegration` and configure `SentryOptions.Android.LogCatMaxLines`. ([#2926](https://github.com/getsentry/sentry-dotnet/pull/2926))
  - Available when targeting `net7.0-android` or later, on API level 23 or later.

#### Native AOT

Native AOT publishing support for .NET 8 has been added to Sentry for the following platforms:

- Windows
- Linux
- macOS
- Mac Catalyst
- iOS

There are some functional differences when publishing Native AOT:

- `StackTraceMode.Enhanced` is ignored because it's not available when publishing Native AOT. The mechanism to generate these enhanced stack traces relies heavily on reflection which isn't compatible with trimming.
- Reflection cannot be leveraged for JSON Serialization and you may need to use `SentryOptions.AddJsonSerializerContext` to supply a serialization context for types that you'd like to send to Sentry (e.g. in the `Span.Context`). ([#2732](https://github.com/getsentry/sentry-dotnet/pull/2732), [#2793](https://github.com/getsentry/sentry-dotnet/pull/2793))
- `Ben.Demystifier` is not available as it only runs in JIT mode.
- WinUI applications: When publishing Native AOT, Sentry isn't able to automatically register an unhandled exception handler because that relies on reflection. You'll need to [register the unhandled event handler manually](https://github.com/getsentry/sentry-dotnet/issues/2778) instead.
- For Azure Functions Workers, when AOT/Trimming is enabled we can't use reflection to read route data from the HttpTrigger so the route name will always be `/api/<FUNCTION_NAME>` ([#2920](https://github.com/getsentry/sentry-dotnet/pull/2920))

### Fixes

- Native integration logging on macOS ([#3079](https://github.com/getsentry/sentry-dotnet/pull/3079))
- The scope transaction is now correctly set for Otel transactions ([#3072](https://github.com/getsentry/sentry-dotnet/pull/3072))
- Fixed an issue with tag values in metrics not being properly serialized ([#3065](https://github.com/getsentry/sentry-dotnet/pull/3065))
- Moved the binding to MAUI events for breadcrumb creation from `WillFinishLaunching` to `FinishedLaunching`. This delays the initial instantiation of `app`. ([#3057](https://github.com/getsentry/sentry-dotnet/pull/3057))
- The SDK no longer adds the `WinUIUnhandledExceptionIntegration` on non-Windows platforms ([#3055](https://github.com/getsentry/sentry-dotnet/pull/3055))
- Stop Sentry for MacCatalyst from creating `default.profraw` in the app bundle using xcodebuild archive to build sentry-cocoa ([#2960](https://github.com/getsentry/sentry-dotnet/pull/2960))
- Workaround a .NET 8 NativeAOT crash on transaction finish. ([#2943](https://github.com/getsentry/sentry-dotnet/pull/2943))
- Reworked automatic breadcrumb creation for MAUI. ([#2900](https://github.com/getsentry/sentry-dotnet/pull/2900))
  - The SDK no longer uses reflection to bind to all public element events. This also fixes issues where the SDK would consume third-party events.
  - Added `CreateElementEventsBreadcrumbs` to the SentryMauiOptions to allow users to opt-in automatic breadcrumb creation for `BindingContextChanged`, `ChildAdded`, `ChildRemoved`, and `ParentChanged` on `Element`.
  - Reduced amount of automatic breadcrumbs by limiting the number of bindings created in `VisualElement`, `Window`, `Shell`, `Page`, and `Button`.
- Fixed Sentry SDK has not been initialized when using ASP.NET Core, Serilog, and OpenTelemetry ([#2911](https://github.com/getsentry/sentry-dotnet/pull/2911))
- Android native symbol upload ([#2876](https://github.com/getsentry/sentry-dotnet/pull/2876))
- `Sentry.Serilog` no longer throws if a disabled DSN is provided when initializing Sentry via the Serilog integration ([#2883](https://github.com/getsentry/sentry-dotnet/pull/2883))
- Don't add WinUI exception integration on mobile platforms ([#2821](https://github.com/getsentry/sentry-dotnet/pull/2821))
- `Transactions` are now getting enriched by the client instead of the hub ([#2838](https://github.com/getsentry/sentry-dotnet/pull/2838))
- Fixed an issue when using the SDK together with OpenTelemetry `1.5.0` and newer where the SDK would create transactions for itself. The fix is backward compatible. ([#3001](https://github.com/getsentry/sentry-dotnet/pull/3001))

### Dependencies

- Upgraded to NLog version 5. ([#2697](https://github.com/getsentry/sentry-dotnet/pull/2697))
- Integrate `sentry-native` as a static library in Native AOT builds to enable symbolication. ([#2704](https://github.com/getsentry/sentry-dotnet/pull/2704))


- Bump Cocoa SDK from v8.16.1 to v8.19.0 ([#2910](https://github.com/getsentry/sentry-dotnet/pull/2910), [#2936](https://github.com/getsentry/sentry-dotnet/pull/2936), [#2972](https://github.com/getsentry/sentry-dotnet/pull/2972), [#3005](https://github.com/getsentry/sentry-dotnet/pull/3005), [#3084](https://github.com/getsentry/sentry-dotnet/pull/3084))
  - [changelog](https://github.com/getsentry/sentry-cocoa/blob/main/CHANGELOG.md#8190)
  - [diff](https://github.com/getsentry/sentry-cocoa/compare/8.16.1...8.19.0)
- Bump Java SDK from v6.34.0 to v7.3.0 ([#2932](https://github.com/getsentry/sentry-dotnet/pull/2932), [#2979](https://github.com/getsentry/sentry-dotnet/pull/2979), [#3049](https://github.com/getsentry/sentry-dotnet/pull/3049), (https://github.com/getsentry/sentry-dotnet/pull/3098))
  - [changelog](https://github.com/getsentry/sentry-java/blob/main/CHANGELOG.md#730)
  - [diff](https://github.com/getsentry/sentry-java/compare/6.34.0...7.3.0)
- Bump Native SDK from v0.6.5 to v0.6.7 ([#2914](https://github.com/getsentry/sentry-dotnet/pull/2914), [#3029](https://github.com/getsentry/sentry-dotnet/pull/3029))
  - [changelog](https://github.com/getsentry/sentry-native/blob/master/CHANGELOG.md#070)
  - [diff](https://github.com/getsentry/sentry-native/compare/0.6.5...0.7.0)
- Bump CLI from v2.21.5 to v2.27.0 ([#2901](https://github.com/getsentry/sentry-dotnet/pull/2901), [#2915](https://github.com/getsentry/sentry-dotnet/pull/2915), [#2956](https://github.com/getsentry/sentry-dotnet/pull/2956), [#2985](https://github.com/getsentry/sentry-dotnet/pull/2985), [#2999](https://github.com/getsentry/sentry-dotnet/pull/2999), [#3012](https://github.com/getsentry/sentry-dotnet/pull/3012), [#3030](https://github.com/getsentry/sentry-dotnet/pull/3030), [#3059](https://github.com/getsentry/sentry-dotnet/pull/3059), [#3062](https://github.com/getsentry/sentry-dotnet/pull/3062), [#3073](https://github.com/getsentry/sentry-dotnet/pull/3073), [#3099](https://github.com/getsentry/sentry-dotnet/pull/3099))
  - [changelog](https://github.com/getsentry/sentry-cli/blob/master/CHANGELOG.md#2270)
  - [diff](https://github.com/getsentry/sentry-cli/compare/2.21.5...2.27.0)

## 3.41.4

### Fixes

- Fixed an issue when using the SDK together with Open Telemetry `1.5.0` and newer where the SDK would create transactions for itself. The fix is backward compatible. ([#3001](https://github.com/getsentry/sentry-dotnet/pull/3001))

## 3.41.3

### Fixes

- Fixed Sentry SDK has not been initialised when using ASP.NET Core, Serilog, and OpenTelemetry ([#2918](https://github.com/getsentry/sentry-dotnet/pull/2918))

## 3.41.2

### Fixes

- The SDK no longer fails to finish sessions while capturing an event. This fixes broken crash-free rates ([#2895](https://github.com/getsentry/sentry-dotnet/pull/2895))
- Ignore UnobservedTaskException for QUIC exceptions. See: https://github.com/dotnet/runtime/issues/80111 ([#2894](https://github.com/getsentry/sentry-dotnet/pull/2894))

### Dependencies

- Bump Cocoa SDK from v8.16.0 to v8.16.1 ([#2891](https://github.com/getsentry/sentry-dotnet/pull/2891))
  - [changelog](https://github.com/getsentry/sentry-cocoa/blob/main/CHANGELOG.md#8161)
  - [diff](https://github.com/getsentry/sentry-cocoa/compare/8.16.0...8.16.1)

## 3.41.1

### Fixes

- `CaptureFailedRequests` and `FailedRequestStatusCodes` are now getting respected by the Cocoa SDK. This is relevant for MAUI apps where requests are getting handled natively. ([#2826](https://github.com/getsentry/sentry-dotnet/issues/2826))
- Added `SentryOptions.AutoRegisterTracing` for users who need to control registration of Sentry's tracing middleware ([#2871](https://github.com/getsentry/sentry-dotnet/pull/2871))

### Dependencies

- Bump Cocoa SDK from v8.15.0 to v8.16.0 ([#2812](https://github.com/getsentry/sentry-dotnet/pull/2812), [#2816](https://github.com/getsentry/sentry-dotnet/pull/2816), [#2882](https://github.com/getsentry/sentry-dotnet/pull/2882))
  - [changelog](https://github.com/getsentry/sentry-cocoa/blob/main/CHANGELOG.md#8160)
  - [diff](https://github.com/getsentry/sentry-cocoa/compare/8.15.0...8.16.0)
- Bump CLI from v2.21.2 to v2.21.5 ([#2811](https://github.com/getsentry/sentry-dotnet/pull/2811), [#2834](https://github.com/getsentry/sentry-dotnet/pull/2834), [#2851](https://github.com/getsentry/sentry-dotnet/pull/2851))
  - [changelog](https://github.com/getsentry/sentry-cli/blob/master/CHANGELOG.md#2215)
  - [diff](https://github.com/getsentry/sentry-cli/compare/2.21.2...2.21.5)
- Bump Java SDK from v6.33.1 to v6.34.0 ([#2874](https://github.com/getsentry/sentry-dotnet/pull/2874))
  - [changelog](https://github.com/getsentry/sentry-java/blob/main/CHANGELOG.md#6340)
  - [diff](https://github.com/getsentry/sentry-java/compare/6.33.1...6.34.0)

## 3.41.0

### Features

- Speed up SDK init ([#2784](https://github.com/getsentry/sentry-dotnet/pull/2784))

### Fixes

- Fixed chaining on the IApplicationBuilder for methods like UseRouting and UseEndpoints ([#2726](https://github.com/getsentry/sentry-dotnet/pull/2726))

### Dependencies

- Bump Cocoa SDK from v8.13.0 to v8.15.0 ([#2722](https://github.com/getsentry/sentry-dotnet/pull/2722), [#2740](https://github.com/getsentry/sentry-dotnet/pull/2740), [#2746](https://github.com/getsentry/sentry-dotnet/pull/2746), [#2801](https://github.com/getsentry/sentry-dotnet/pull/2801))
  - [changelog](https://github.com/getsentry/sentry-cocoa/blob/main/CHANGELOG.md#8150)
  - [diff](https://github.com/getsentry/sentry-cocoa/compare/8.13.0...8.15.0)
- Bump Java SDK from v6.30.0 to v6.33.1 ([#2723](https://github.com/getsentry/sentry-dotnet/pull/2723), [#2741](https://github.com/getsentry/sentry-dotnet/pull/2741), [#2783](https://github.com/getsentry/sentry-dotnet/pull/2783), [#2803](https://github.com/getsentry/sentry-dotnet/pull/2803))
  - [changelog](https://github.com/getsentry/sentry-java/blob/main/CHANGELOG.md#6331)
  - [diff](https://github.com/getsentry/sentry-java/compare/6.30.0...6.33.1)

## 3.40.1

### Fixes

- ISentryUserFactory is now public so users can register their own implementations via DI ([#2719](https://github.com/getsentry/sentry-dotnet/pull/2719))

## 3.40.0

### Obsoletion

- `WithScope` and `WithScopeAsync` have been proven to not work correctly in desktop contexts when using a global scope. They are now deprecated in favor of the overloads of `CaptureEvent`, `CaptureMessage`, and `CaptureException`. Those methods provide a callback to a configurable scope. ([#2677](https://github.com/getsentry/sentry-dotnet/pull/2677))
- `StackFrame.InstructionOffset` has not been used in the SDK and has been ignored on the server for years. ([#2689](https://github.com/getsentry/sentry-dotnet/pull/2689))

### Features

- Release of Azure Functions (Isolated Worker/Out-of-Process) support ([#2686](https://github.com/getsentry/sentry-dotnet/pull/2686))

### Fixes

- Scope is now correctly applied to Transactions when using OpenTelemetry on ASP.NET Core ([#2690](https://github.com/getsentry/sentry-dotnet/pull/2690))

### Dependencies

- Bump CLI from v2.20.7 to v2.21.2 ([#2645](https://github.com/getsentry/sentry-dotnet/pull/2645), [#2647](https://github.com/getsentry/sentry-dotnet/pull/2647), [#2698](https://github.com/getsentry/sentry-dotnet/pull/2698))
  - [changelog](https://github.com/getsentry/sentry-cli/blob/master/CHANGELOG.md#2212)
  - [diff](https://github.com/getsentry/sentry-cli/compare/2.20.7...2.21.2)
- Bump Cocoa SDK from v8.12.0 to v8.13.0 ([#2653](https://github.com/getsentry/sentry-dotnet/pull/2653))
  - [changelog](https://github.com/getsentry/sentry-cocoa/blob/main/CHANGELOG.md#8130)
  - [diff](https://github.com/getsentry/sentry-cocoa/compare/8.12.0...8.13.0)
- Bump Java SDK from v6.29.0 to v6.30.0 ([#2685](https://github.com/getsentry/sentry-dotnet/pull/2685))
  - [changelog](https://github.com/getsentry/sentry-java/blob/main/CHANGELOG.md#6300)
  - [diff](https://github.com/getsentry/sentry-java/compare/6.29.0...6.30.0)

## 3.40.0-beta.0

### Features

- Reduced the memory footprint of `SpanId` by refactoring the ID generation ([#2619](https://github.com/getsentry/sentry-dotnet/pull/2619))
- Reduced the memory footprint of `SpanTracer` by initializing the tags lazily ([#2636](https://github.com/getsentry/sentry-dotnet/pull/2636))
- Added distributed tracing without performance for Azure Function Workers ([#2630](https://github.com/getsentry/sentry-dotnet/pull/2630))
- The SDK now provides and overload of `ContinueTrace` that accepts headers as `string` ([#2601](https://github.com/getsentry/sentry-dotnet/pull/2601))
- Sentry tracing middleware now gets configured automatically ([#2602](https://github.com/getsentry/sentry-dotnet/pull/2602))
- Added memory optimisations for GetLastActiveSpan ([#2642](https://github.com/getsentry/sentry-dotnet/pull/2642))

### Fixes

- Resolved issue identifying users with OpenTelemetry ([#2618](https://github.com/getsentry/sentry-dotnet/pull/2618))

### Azure Functions Beta

- Package name changed from `Sentry.AzureFunctions.Worker` to `Sentry.Azure.Functions.Worker`. Note AzureFunctions now is split by a `.`. ([#2637](https://github.com/getsentry/sentry-dotnet/pull/2637))

### Dependencies

- Bump CLI from v2.20.6 to v2.20.7 ([#2604](https://github.com/getsentry/sentry-dotnet/pull/2604))
  - [changelog](https://github.com/getsentry/sentry-cli/blob/master/CHANGELOG.md#2207)
  - [diff](https://github.com/getsentry/sentry-cli/compare/2.20.6...2.20.7)
- Bump Cocoa SDK from v8.11.0 to v8.12.0 ([#2640](https://github.com/getsentry/sentry-dotnet/pull/2640))
  - [changelog](https://github.com/getsentry/sentry-cocoa/blob/main/CHANGELOG.md#8120)
  - [diff](https://github.com/getsentry/sentry-cocoa/compare/8.11.0...8.12.0)

## 3.39.1

### Fixes

- Added Sentry.AspNet.csproj back to Sentry-CI-Build-macOS.slnf ([#2612](https://github.com/getsentry/sentry-dotnet/pull/2612))

## 3.39.0

### Features

- Added additional `DB` attributes to automatically generated spans like `name` and `provider` ([#2583](https://github.com/getsentry/sentry-dotnet/pull/2583))
- `Hints` now accept attachments provided as a file path via `AddAttachment` method ([#2585](https://github.com/getsentry/sentry-dotnet/pull/2585))

### Fixes

- Resolved an isse where the SDK would throw an exception while attempting to set the DynamicSamplingContext but the context exists already. ([#2592](https://github.com/getsentry/sentry-dotnet/pull/2592))

### Dependencies

- Bump CLI from v2.20.5 to v2.20.6 ([#2590](https://github.com/getsentry/sentry-dotnet/pull/2590))
  - [changelog](https://github.com/getsentry/sentry-cli/blob/master/CHANGELOG.md#2206)
  - [diff](https://github.com/getsentry/sentry-cli/compare/2.20.5...2.20.6)
- Bump Cocoa SDK from v8.10.0 to v8.11.0 ([#2594](https://github.com/getsentry/sentry-dotnet/pull/2594))
  - [changelog](https://github.com/getsentry/sentry-cocoa/blob/main/CHANGELOG.md#8110)
  - [diff](https://github.com/getsentry/sentry-cocoa/compare/8.10.0...8.11.0)
- Bump Java SDK from v6.28.0 to v6.29.0 ([#2599](https://github.com/getsentry/sentry-dotnet/pull/2599))
  - [changelog](https://github.com/getsentry/sentry-java/blob/main/CHANGELOG.md#6290)
  - [diff](https://github.com/getsentry/sentry-java/compare/6.28.0...6.29.0)

## 3.36.0

### Features

- Graphql client ([#2538](https://github.com/getsentry/sentry-dotnet/pull/2538))

### Fixes

- Android: Fix proguard/r8 mapping file upload ([#2574](https://github.com/getsentry/sentry-dotnet/pull/2574))

### Dependencies

- Bump Cocoa SDK from v8.9.5 to v8.10.0 ([#2546](https://github.com/getsentry/sentry-dotnet/pull/2546), [#2550](https://github.com/getsentry/sentry-dotnet/pull/2550))
  - [changelog](https://github.com/getsentry/sentry-cocoa/blob/main/CHANGELOG.md#8100)
  - [diff](https://github.com/getsentry/sentry-cocoa/compare/8.9.5...8.10.0)
- Bump gradle/gradle-build-action from 2.7.0 to 2.7.1 ([#2564](https://github.com/getsentry/sentry-dotnet/pull/2564))
  - [diff](https://github.com/gradle/gradle-build-action/compare/v2.7.0...v2.7.1)

## 3.35.1

### Fixes

- The SDK no longer creates transactions with their start date set to `Jan 01, 001` ([#2544](https://github.com/getsentry/sentry-dotnet/pull/2544))

### Dependencies

- Bump CLI from v2.20.4 to v2.20.5 ([#2539](https://github.com/getsentry/sentry-dotnet/pull/2539))
  - [changelog](https://github.com/getsentry/sentry-cli/blob/master/CHANGELOG.md#2205)
  - [diff](https://github.com/getsentry/sentry-cli/compare/2.20.4...2.20.5)
- Bump Cocoa SDK from v8.9.4 to v8.9.5 ([#2542](https://github.com/getsentry/sentry-dotnet/pull/2542))
  - [changelog](https://github.com/getsentry/sentry-cocoa/blob/main/CHANGELOG.md#895)
  - [diff](https://github.com/getsentry/sentry-cocoa/compare/8.9.4...8.9.5)

## 3.35.0

### Features

- Distributed tracing now works independently of the performance feature. This allows you to connect errors to other Sentry instrumented applications ([#2493](https://github.com/getsentry/sentry-dotnet/pull/2493))
- Added Sampling Decision to Trace Envelope Header ([#2495](https://github.com/getsentry/sentry-dotnet/pull/2495))
- Add MinimumEventLevel to Sentry.Log4Net and convert events below it to breadcrumbs ([#2505](https://github.com/getsentry/sentry-dotnet/pull/2505))
- Support transaction finishing automatically with 'idle timeout' (#2452)

### Fixes

- Fixed baggage propagation when an exception is thrown from middleware ([#2487](https://github.com/getsentry/sentry-dotnet/pull/2487))
- Fix Durable Functions preventing orchestrators from completing ([#2491](https://github.com/getsentry/sentry-dotnet/pull/2491))
- Re-enable HubTests.FlushOnDispose_SendsEnvelope ([#2492](https://github.com/getsentry/sentry-dotnet/pull/2492))
- Fixed SDK not sending exceptions via Blazor WebAssembly due to a `PlatformNotSupportedException` ([#2506](https://github.com/getsentry/sentry-dotnet/pull/2506))
- Align SDK with docs regarding session update for dropped events ([#2496](https://github.com/getsentry/sentry-dotnet/pull/2496))
- Introduced `HttpMessageHandler` in favor of the now deprecated `HttpClientHandler` on the options. This allows the SDK to support NSUrlSessionHandler on iOS ([#2503](https://github.com/getsentry/sentry-dotnet/pull/2503))
- Using `Activity.RecordException` now correctly updates the error status of OpenTelemetry Spans ([#2515](https://github.com/getsentry/sentry-dotnet/pull/2515))
- Fixed Transaction name not reporting correctly when using UseExceptionHandler ([#2511](https://github.com/getsentry/sentry-dotnet/pull/2511))
- log4net logging Level.All now maps to SentryLevel.Debug ([#2522]([url](https://github.com/getsentry/sentry-dotnet/pull/2522)))

### Dependencies

- Bump Java SDK from v6.25.1 to v6.28.0 ([#2484](https://github.com/getsentry/sentry-dotnet/pull/2484), [#2498](https://github.com/getsentry/sentry-dotnet/pull/2498), [#2517](https://github.com/getsentry/sentry-dotnet/pull/2517), [#2533](https://github.com/getsentry/sentry-dotnet/pull/2533))
  - [changelog](https://github.com/getsentry/sentry-java/blob/main/CHANGELOG.md#6280)
  - [diff](https://github.com/getsentry/sentry-java/compare/6.25.1...6.28.0)
- Bump CLI from v2.19.4 to v2.20.4 ([#2509](https://github.com/getsentry/sentry-dotnet/pull/2509), [#2518](https://github.com/getsentry/sentry-dotnet/pull/2518), [#2527](https://github.com/getsentry/sentry-dotnet/pull/2527), [#2530](https://github.com/getsentry/sentry-dotnet/pull/2530))
  - [changelog](https://github.com/getsentry/sentry-cli/blob/master/CHANGELOG.md#2204)
  - [diff](https://github.com/getsentry/sentry-cli/compare/2.19.4...2.20.4)
- Bump Cocoa SDK from v8.8.0 to v8.9.4 ([#2479](https://github.com/getsentry/sentry-dotnet/pull/2479), [#2483](https://github.com/getsentry/sentry-dotnet/pull/2483), [#2500](https://github.com/getsentry/sentry-dotnet/pull/2500), [#2510](https://github.com/getsentry/sentry-dotnet/pull/2510), [#2531](https://github.com/getsentry/sentry-dotnet/pull/2531))
  - [changelog](https://github.com/getsentry/sentry-cocoa/blob/main/CHANGELOG.md#894)
  - [diff](https://github.com/getsentry/sentry-cocoa/compare/8.8.0...8.9.4)

## 3.34.0

### Features

- OpenTelemetry Support ([#2453](https://github.com/getsentry/sentry-dotnet/pull/2453))
- Added a MSBuild property `SentryUploadAndroidProguardMapping` to automatically upload the Proguard mapping file when targeting Android ([#2455](https://github.com/getsentry/sentry-dotnet/pull/2455))
- Symbolication for Single File Apps ([#2425](https://github.com/getsentry/sentry-dotnet/pull/2425))
- Add binding to `SwiftAsyncStacktraces` on iOS ([#2436](https://github.com/getsentry/sentry-dotnet/pull/2436))

### Fixes

- Builds targeting Android with `r8` enabled no longer crash during SDK init. The package now contains the required proguard rules ([#2450](https://github.com/getsentry/sentry-dotnet/pull/2450))
- Fix Sentry logger options for MAUI and Azure Functions ([#2423](https://github.com/getsentry/sentry-dotnet/pull/2423))

### Dependencies

- Bump Cocoa SDK from v8.7.3 to v8.8.0 ([#2427](https://github.com/getsentry/sentry-dotnet/pull/2427), [#2430](https://github.com/getsentry/sentry-dotnet/pull/2430))
  - [changelog](https://github.com/getsentry/sentry-cocoa/blob/main/CHANGELOG.md#880)
  - [diff](https://github.com/getsentry/sentry-cocoa/compare/8.7.3...8.8.0)
- Bump CLI from v2.18.1 to v2.19.4 ([#2428](https://github.com/getsentry/sentry-dotnet/pull/2428), [#2431](https://github.com/getsentry/sentry-dotnet/pull/2431), [#2451](https://github.com/getsentry/sentry-dotnet/pull/2451), [#2454](https://github.com/getsentry/sentry-dotnet/pull/2454))
  - [changelog](https://github.com/getsentry/sentry-cli/blob/master/CHANGELOG.md#2194)
  - [diff](https://github.com/getsentry/sentry-cli/compare/2.18.1...2.19.4)
- Bump Java SDK from v6.22.0 to v6.25.1 ([#2429](https://github.com/getsentry/sentry-dotnet/pull/2429), [#2440](https://github.com/getsentry/sentry-dotnet/pull/2440), [#2458](https://github.com/getsentry/sentry-dotnet/pull/2458), [#2476](https://github.com/getsentry/sentry-dotnet/pull/2476))
  - [changelog](https://github.com/getsentry/sentry-java/blob/main/CHANGELOG.md#6251)
  - [diff](https://github.com/getsentry/sentry-java/compare/6.22.0...6.25.1)

## 3.33.1

### Fixes

- SentryHttpMessageHandler added when AddHttpClient is before UseSentry ([#2390](https://github.com/getsentry/sentry-dotnet/pull/2390))
- Set the native sdk name for Android ([#2389](https://github.com/getsentry/sentry-dotnet/pull/2389))
- Fix db connection spans not finishing ([#2398](https://github.com/getsentry/sentry-dotnet/pull/2398))
- Various .NET MAUI fixes / improvements ([#2403](https://github.com/getsentry/sentry-dotnet/pull/2403))
  - The battery level was being reported incorrectly due to percentage multiplier.
  - The device architecture (x64, arm64, etc.) is now reported
  - On Windows, the OS type is now reported as "Windows" instead of "WinUI".  Additionally, the OS display version (ex, "22H2") is now included.
  - `UIKit`, `ABI.Microsoft` and `WinRT`  frames are now marked "system" instead of "in app".
- Reduce debug files uploaded ([#2404](https://github.com/getsentry/sentry-dotnet/pull/2404))
- Fix system frames being marked as "in-app" ([#2408](https://github.com/getsentry/sentry-dotnet/pull/2408))
  - NOTE: This important fix corrects a value that is used during issue grouping, so you may receive new alerts for existing issues after deploying this update.
- DB Connection spans presented poorly ([#2409](https://github.com/getsentry/sentry-dotnet/pull/2409))
- Populate scope's Cookies property ([#2411](https://github.com/getsentry/sentry-dotnet/pull/2411))
- Fix UWP GateKeeper errors ([#2415](https://github.com/getsentry/sentry-dotnet/pull/2415))
- Fix sql client db name ([#2418](https://github.com/getsentry/sentry-dotnet/pull/2418))

### Dependencies

- Bump Cocoa SDK from v8.7.2 to v8.7.3 ([#2394](https://github.com/getsentry/sentry-dotnet/pull/2394))
  - [changelog](https://github.com/getsentry/sentry-cocoa/blob/main/CHANGELOG.md#873)
  - [diff](https://github.com/getsentry/sentry-cocoa/compare/8.7.2...8.7.3)
- Bump Java SDK from v6.19.1 to v6.22.0 ([#2395](https://github.com/getsentry/sentry-dotnet/pull/2395), [#2405](https://github.com/getsentry/sentry-dotnet/pull/2405), [#2417](https://github.com/getsentry/sentry-dotnet/pull/2417))
  - [changelog](https://github.com/getsentry/sentry-java/blob/main/CHANGELOG.md#6220)
  - [diff](https://github.com/getsentry/sentry-java/compare/6.19.1...6.22.0)

## 3.33.0

### Features

- .NET SDK changes for exception groups ([#2287](https://github.com/getsentry/sentry-dotnet/pull/2287))
  - This changes how `AggregateException` is handled.  Instead of filtering them out client-side, the SDK marks them as an "exception group",
    and adds includes data that represents the hierarchical structure of inner exceptions. Sentry now recognizes this server-side,
    improving the accuracy of the issue detail page.
  - Accordingly, the `KeepAggregateException` option is now obsolete and does nothing.  Please remove any usages of `KeepAggregateException`.
  - NOTE: If running Self-Hosted Sentry, you should wait to adopt this SDK update until after updating to the 23.6.0 (est. June 2023) release of Sentry.
    The effect of updating the SDK early will be as if `KeepAggregateException = true` was set.  That will not break anything, but may affect issue grouping and alerts.

### Fixes

- Status messages when uploading symbols or sources are improved. ([#2307](https://github.com/getsentry/sentry-dotnet/issues/2307))

### Dependencies

- Bump CLI from v2.18.0 to v2.18.1 ([#2386](https://github.com/getsentry/sentry-dotnet/pull/2386))
  - [changelog](https://github.com/getsentry/sentry-cli/blob/master/CHANGELOG.md#2181)
  - [diff](https://github.com/getsentry/sentry-cli/compare/2.18.0...2.18.1)

## 3.32.0

### Features

- Azure Functions (Isolated Worker/Out-of-Process) support ([#2346](https://github.com/getsentry/sentry-dotnet/pull/2346))
  - Initial `beta.1` release.  Please give it a try and let us know how it goes!
  - Documentation is TBD.  For now, see `/samples/Sentry.Samples.Azure.Functions.Worker`.

- Add `Hint` support  ([#2351](https://github.com/getsentry/sentry-dotnet/pull/2351))
  - Currently, this allows you to manipulate attachments in the various "before" event delegates.
  - Hints can also be used in event and transaction processors by implementing `ISentryEventProcessorWithHint` or `ISentryTransactionProcessorWithHint`, instead of `ISentryEventProcessor` or `ISentryTransactionProcessor`.
  - Note: Obsoletes the `BeforeSend`, `BeforeSendTransaction`, and `BeforeBreadcrumb` properties on the `SentryOptions` class.  They have been replaced with `SetBeforeSend`, `SetBeforeSendTransaction`, and `SetBeforeBreadcrumb` respectively.  Each one provides overloads both with and without a `Hint` object.

- Allow setting the active span on the scope ([#2364](https://github.com/getsentry/sentry-dotnet/pull/2364))
  - Note: Obsoletes the `Scope.GetSpan` method in favor of a `Scope.Span` property (which now has a setter as well).

- Remove authority from URLs sent to Sentry ([#2365](https://github.com/getsentry/sentry-dotnet/pull/2365))
- Add tag filters to `SentryOptions` ([#2367](https://github.com/getsentry/sentry-dotnet/pull/2367))

### Fixes

- Fix `EnableTracing` option conflict with `TracesSampleRate` ([#2368](https://github.com/getsentry/sentry-dotnet/pull/2368))
  - NOTE: This is a potentially breaking change, as the `TracesSampleRate` property has been made nullable.
    Though extremely uncommon, if you are _retrieving_ the `TracesSampleRate` property for some reason, you will need to account for nulls.
    However, there is no change to the behavior or _typical_ usage of either of these properties.

- CachedTransport gracefully handles malformed envelopes during processing  ([#2371](https://github.com/getsentry/sentry-dotnet/pull/2371))
- Remove extraneous iOS simulator resources when building MAUI apps using Visual Studio "Hot Restart" mode, to avoid hitting Windows max path  ([#2384](https://github.com/getsentry/sentry-dotnet/pull/2384))

### Dependencies

- Bump Cocoa SDK from v8.6.0 to v8.7.1 ([#2359](https://github.com/getsentry/sentry-dotnet/pull/2359), [#2370](https://github.com/getsentry/sentry-dotnet/pull/2370))
  - [changelog](https://github.com/getsentry/sentry-cocoa/blob/main/CHANGELOG.md#871)
  - [diff](https://github.com/getsentry/sentry-cocoa/compare/8.6.0...8.7.1)
- Bump Java SDK from v6.18.1 to v6.19.1 ([#2374](https://github.com/getsentry/sentry-dotnet/pull/2374), [#2381](https://github.com/getsentry/sentry-dotnet/pull/2381))
  - [changelog](https://github.com/getsentry/sentry-java/blob/main/CHANGELOG.md#6191)
  - [diff](https://github.com/getsentry/sentry-java/compare/6.18.1...6.19.1)
- Bump Cocoa SDK from v8.6.0 to v8.7.2 ([#2359](https://github.com/getsentry/sentry-dotnet/pull/2359), [#2370](https://github.com/getsentry/sentry-dotnet/pull/2370), [#2375](https://github.com/getsentry/sentry-dotnet/pull/2375))
  - [changelog](https://github.com/getsentry/sentry-cocoa/blob/main/CHANGELOG.md#872)
  - [diff](https://github.com/getsentry/sentry-cocoa/compare/8.6.0...8.7.2)
- Bump CLI from v2.17.5 to v2.18.0 ([#2380](https://github.com/getsentry/sentry-dotnet/pull/2380))
  - [changelog](https://github.com/getsentry/sentry-cli/blob/master/CHANGELOG.md#2180)
  - [diff](https://github.com/getsentry/sentry-cli/compare/2.17.5...2.18.0)

## 3.31.0

### Features

- Initial work to support profiling in a future release. ([#2206](https://github.com/getsentry/sentry-dotnet/pull/2206))
- Create a Sentry event for failed HTTP requests ([#2320](https://github.com/getsentry/sentry-dotnet/pull/2320))
- Improve `WithScope` and add `WithScopeAsync` ([#2303](https://github.com/getsentry/sentry-dotnet/pull/2303)) ([#2309](https://github.com/getsentry/sentry-dotnet/pull/2309))
- Build .NET Standard 2.1 for Unity ([#2328](https://github.com/getsentry/sentry-dotnet/pull/2328))
- Add `RemoveExceptionFilter`, `RemoveEventProcessor` and `RemoveTransactionProcessor` extension methods on `SentryOptions` ([#2331](https://github.com/getsentry/sentry-dotnet/pull/2331))
- Include Dynamic Sampling Context with error events, when there's a transaction ([#2332](https://github.com/getsentry/sentry-dotnet/pull/2332))

### Fixes

- Buffer payloads asynchronously when appropriate ([#2297](https://github.com/getsentry/sentry-dotnet/pull/2297))
- Restore `System.Reflection.Metadata` dependency for .NET Core 3 ([#2302](https://github.com/getsentry/sentry-dotnet/pull/2302))
- Capture open transactions on disabled hubs ([#2319](https://github.com/getsentry/sentry-dotnet/pull/2319))
- Remove session breadcrumbs ([#2333](https://github.com/getsentry/sentry-dotnet/pull/2333))
- Support synchronous `HttpClient.Send` in `SentryHttpMessageHandler` ([#2336](https://github.com/getsentry/sentry-dotnet/pull/2336))
- Fix ASP.NET Core issue with missing context when using capture methods that configure scope ([#2339](https://github.com/getsentry/sentry-dotnet/pull/2339))
- Improve debug file upload handling ([#2349](https://github.com/getsentry/sentry-dotnet/pull/2349))

### Dependencies

- Bump CLI from v2.17.0 to v2.17.5 ([#2298](https://github.com/getsentry/sentry-dotnet/pull/2298), [#2318](https://github.com/getsentry/sentry-dotnet/pull/2318), [#2321](https://github.com/getsentry/sentry-dotnet/pull/2321), [#2345](https://github.com/getsentry/sentry-dotnet/pull/2345))
  - [changelog](https://github.com/getsentry/sentry-cli/blob/master/CHANGELOG.md#2175)
  - [diff](https://github.com/getsentry/sentry-cli/compare/2.17.0...2.17.5)
- Bump Cocoa SDK from v8.4.0 to v8.6.0 ([#2310](https://github.com/getsentry/sentry-dotnet/pull/2310), [#2344](https://github.com/getsentry/sentry-dotnet/pull/2344))
  - [changelog](https://github.com/getsentry/sentry-cocoa/blob/main/CHANGELOG.md#860)
  - [diff](https://github.com/getsentry/sentry-cocoa/compare/8.4.0...8.6.0)
- Bump Java SDK from v6.17.0 to v6.18.1 ([#2338](https://github.com/getsentry/sentry-dotnet/pull/2338), [#2343](https://github.com/getsentry/sentry-dotnet/pull/2343))
  - [changelog](https://github.com/getsentry/sentry-java/blob/main/CHANGELOG.md#6181)
  - [diff](https://github.com/getsentry/sentry-java/compare/6.17.0...6.18.1)

## 3.30.0

### Features

- Add `FileDiagnosticLogger` to assist with debugging the SDK ([#2242](https://github.com/getsentry/sentry-dotnet/pull/2242))
- Attach stack trace when events have captured an exception without a stack trace ([#2266](https://github.com/getsentry/sentry-dotnet/pull/2266))
- Add `Scope.Clear` and `Scope.ClearBreadcrumbs` methods ([#2284](https://github.com/getsentry/sentry-dotnet/pull/2284))
- Improvements to exception mechanism data ([#2294](https://github.com/getsentry/sentry-dotnet/pull/2294))

### Fixes

- Normalize StackFrame in-app resolution for modules & function prefixes ([#2234](https://github.com/getsentry/sentry-dotnet/pull/2234))
- Calling `AddAspNet` more than once should not block all errors from being sent ([#2253](https://github.com/getsentry/sentry-dotnet/pull/2253))
- Fix Sentry CLI arguments when using custom URL or auth token parameters ([#2259](https://github.com/getsentry/sentry-dotnet/pull/2259))
- Sentry.AspNetCore fix transaction name when path base is used and route starts with a slash ([#2265](https://github.com/getsentry/sentry-dotnet/pull/2265))
- Fix Baggage header parsing in ASP.NET (Framework) ([#2293](https://github.com/getsentry/sentry-dotnet/pull/2293))

### Dependencies

- Bump Cocoa SDK from v8.3.0 to v8.4.0 ([#2237](https://github.com/getsentry/sentry-dotnet/pull/2237), [#2248](https://github.com/getsentry/sentry-dotnet/pull/2248), [#2251](https://github.com/getsentry/sentry-dotnet/pull/2251), [#2285](https://github.com/getsentry/sentry-dotnet/pull/2285))
  - [changelog](https://github.com/getsentry/sentry-cocoa/blob/main/CHANGELOG.md#840)
  - [diff](https://github.com/getsentry/sentry-cocoa/compare/8.3.0...8.4.0)

- Bump CLI from v2.14.4 to v2.17.0 ([#2238](https://github.com/getsentry/sentry-dotnet/pull/2238), [#2244](https://github.com/getsentry/sentry-dotnet/pull/2244), [#2252](https://github.com/getsentry/sentry-dotnet/pull/2252), [#2264](https://github.com/getsentry/sentry-dotnet/pull/2264), [#2292](https://github.com/getsentry/sentry-dotnet/pull/2292))
  - [changelog](https://github.com/getsentry/sentry-cli/blob/master/CHANGELOG.md#2170)
  - [diff](https://github.com/getsentry/sentry-cli/compare/2.14.4...2.17.0)

- Bump Java SDK from v6.15.0 to v6.17.0 ([#2243](https://github.com/getsentry/sentry-dotnet/pull/2243), [#2277](https://github.com/getsentry/sentry-dotnet/pull/2277))
  - [changelog](https://github.com/getsentry/sentry-java/blob/main/CHANGELOG.md#6170)
  - [diff](https://github.com/getsentry/sentry-java/compare/6.15.0...6.17.0)

## 3.29.1

### Fixes

- Get debug image for Full PDB format on Windows ([#2222](https://github.com/getsentry/sentry-dotnet/pull/2222))
- Fix debug files not uploading for `packages.config` nuget ([#2224](https://github.com/getsentry/sentry-dotnet/pull/2224))

### Dependencies

- Bump Cocoa SDK from v8.2.0 to v8.3.0 ([#2220](https://github.com/getsentry/sentry-dotnet/pull/2220))
  - [changelog](https://github.com/getsentry/sentry-cocoa/blob/main/CHANGELOG.md#830)
  - [diff](https://github.com/getsentry/sentry-cocoa/compare/8.2.0...8.3.0)

## 3.29.0

**Notice:** The `<SentryUploadSymbols>` MSBuild property previously defaulted to `true` for projects compiled in `Release` configuration.
It is now `false` by default.  To continue uploading symbols, you must opt-in by setting it to `true`.
See the [MSBuild Setup](https://docs.sentry.io/platforms/dotnet/configuration/msbuild/) docs for further details.

### Features

- Added basic functionality to support `View Hierarchy` ([#2163](https://github.com/getsentry/sentry-dotnet/pull/2163))
- Allow `SentryUploadSources` to work even when not uploading symbols ([#2197](https://github.com/getsentry/sentry-dotnet/pull/2197))
- Add support for `BeforeSendTransaction` ([#2188](https://github.com/getsentry/sentry-dotnet/pull/2188))
- Add `EnableTracing` option to simplify enabling tracing ([#2201](https://github.com/getsentry/sentry-dotnet/pull/2201))
- Make `SentryUploadSymbols` strictly opt-in ([#2216](https://github.com/getsentry/sentry-dotnet/pull/2216))

### Fixes

- Fix assembly not found on Android in Debug configuration ([#2175](https://github.com/getsentry/sentry-dotnet/pull/2175))
- Fix context object with circular reference prevents event from being sent ([#2210](https://github.com/getsentry/sentry-dotnet/pull/2210))

### Dependencies

- Bump Java SDK from v6.13.1 to v6.15.0 ([#2185](https://github.com/getsentry/sentry-dotnet/pull/2185), [#2207](https://github.com/getsentry/sentry-dotnet/pull/2207))
  - [changelog](https://github.com/getsentry/sentry-java/blob/main/CHANGELOG.md#6150)
  - [diff](https://github.com/getsentry/sentry-java/compare/6.13.1...6.15.0)
- Bump CLI from v2.12.0 to v2.14.4 ([#2187](https://github.com/getsentry/sentry-dotnet/pull/2187), [#2215](https://github.com/getsentry/sentry-dotnet/pull/2215))
  - [changelog](https://github.com/getsentry/sentry-cli/blob/master/CHANGELOG.md#2144)
  - [diff](https://github.com/getsentry/sentry-cli/compare/2.12.0...2.14.4)
- Bump Java SDK from v6.13.1 to v6.14.0 ([#2185](https://github.com/getsentry/sentry-dotnet/pull/2185))
  - [changelog](https://github.com/getsentry/sentry-java/blob/main/CHANGELOG.md#6140)
  - [diff](https://github.com/getsentry/sentry-java/compare/6.13.1...6.14.0)
- Bump CLI from v2.12.0 to v2.14.3 ([#2187](https://github.com/getsentry/sentry-dotnet/pull/2187), [#2208](https://github.com/getsentry/sentry-dotnet/pull/2208))
  - [changelog](https://github.com/getsentry/sentry-cli/blob/master/CHANGELOG.md#2143)
  - [diff](https://github.com/getsentry/sentry-cli/compare/2.12.0...2.14.3)
- Bump Cocoa SDK from v7.31.5 to v8.2.0 ([#2203](https://github.com/getsentry/sentry-dotnet/pull/2203))
  - [changelog](https://github.com/getsentry/sentry-cocoa/blob/main/CHANGELOG.md#820)
  - [diff](https://github.com/getsentry/sentry-cocoa/compare/7.31.5...8.2.0)

## 3.28.1

### Fixes

- Fix MAUI missing breadcrumbs for lifecycle and UI events ([#2170](https://github.com/getsentry/sentry-dotnet/pull/2170))
- Fix hybrid sdk names ([#2171](https://github.com/getsentry/sentry-dotnet/pull/2171))
- Fix ASP.NET sdk name ([#2172](https://github.com/getsentry/sentry-dotnet/pull/2172))

## 3.28.0

### Features

- Added `instruction_addr_adjustment` attribute to SentryStackTrace ([#2151](https://github.com/getsentry/sentry-dotnet/pull/2151))

### Fixes

- Workaround Visual Studio "Pair to Mac" issue (on Windows), and Update bundled Cocoa SDK to version 7.31.5 ([#2164](https://github.com/getsentry/sentry-dotnet/pull/2164))
- Sentry SDK assemblies no longer have PDBs embedded. Debug symbols are uploaded to `nuget.org` as `snupkg` packages  ([#2166](https://github.com/getsentry/sentry-dotnet/pull/2166))

### Dependencies

- Bump Java SDK from v6.13.0 to v6.13.1 ([#2168](https://github.com/getsentry/sentry-dotnet/pull/2168))
  - [changelog](https://github.com/getsentry/sentry-java/blob/main/CHANGELOG.md#6131)
  - [diff](https://github.com/getsentry/sentry-java/compare/6.13.0...6.13.1)

## 3.27.1

### Fixes

- Fix Sentry CLI MSBuild for Xamarin and NetFX ([#2154](https://github.com/getsentry/sentry-dotnet/pull/2154))
- Log aborted HTTP requests as debug instead of error ([#2155](https://github.com/getsentry/sentry-dotnet/pull/2155))

## 3.27.0

### Features

- Publish `Sentry.Android.AssemblyReader` as a separate nuget package (for reuse by `Sentry.Xamarin`) ([#2127](https://github.com/getsentry/sentry-dotnet/pull/2127))
- Improvements for Sentry CLI integration ([#2145](https://github.com/getsentry/sentry-dotnet/pull/2145))
- Update bundled Android SDK to version 6.13.0 ([#2147](https://github.com/getsentry/sentry-dotnet/pull/2147))

## 3.26.2

### Fixes

- Fix Sentry CLI integration on Windows ([#2123](https://github.com/getsentry/sentry-dotnet/pull/2123)) ([#2124](https://github.com/getsentry/sentry-dotnet/pull/2124))

## 3.26.1

### Fixes

- Fix issue with Sentry CLI msbuild properties ([#2119](https://github.com/getsentry/sentry-dotnet/pull/2119))

## 3.26.0

### Features

- Use Sentry CLI after build to upload symbols ([#2107](https://github.com/getsentry/sentry-dotnet/pull/2107))

### Fixes

- Logging info instead of warning when skipping debug images ([#2101](https://github.com/getsentry/sentry-dotnet/pull/2101))
- Fix unhandled exception not captured when hub disabled ([#2103](https://github.com/getsentry/sentry-dotnet/pull/2103))
- Fix Android support for Portable PDB format when app uses split APKs ([#2108](https://github.com/getsentry/sentry-dotnet/pull/2108))
- Fix session ending as crashed for unobserved task exceptions ([#2112](https://github.com/getsentry/sentry-dotnet/pull/2112))
- Set absolute path when stripping project path on stack frame ([#2117](https://github.com/getsentry/sentry-dotnet/pull/2117))

## 3.25.0

### Features

- Add support for Portable PDB format ([#2050](https://github.com/getsentry/sentry-dotnet/pull/2050))
- Update bundled Android SDK to version 6.10.0([#2095](https://github.com/getsentry/sentry-dotnet/pull/2095))
- Update bundled Cocoa SDK to version 7.31.4 ([#2096](https://github.com/getsentry/sentry-dotnet/pull/2096))

### Fixes

- Fix db warnings caused by transaction sampled out ([#2097](https://github.com/getsentry/sentry-dotnet/pull/2097))

## 3.24.1

### Fixes

- Fix missing stack trace on UnobservedTaskException ([#2067](https://github.com/getsentry/sentry-dotnet/pull/2067))
- Fix warning caused by db connection span closed prematurely ([#2068](https://github.com/getsentry/sentry-dotnet/pull/2068))
- Attach db connections to child spans correctly ([#2071](https://github.com/getsentry/sentry-dotnet/pull/2071))
- Improve MAUI event bindings ([#2089](https://github.com/getsentry/sentry-dotnet/pull/2089))

## 3.24.0

### Features

- Simplify API for flushing events ([#2030](https://github.com/getsentry/sentry-dotnet/pull/2030))
- Update bundled Cocoa SDK to version 7.31.1 ([#2053](https://github.com/getsentry/sentry-dotnet/pull/2053))
- Update bundled Android SDK to version 6.7.1 ([#2058](https://github.com/getsentry/sentry-dotnet/pull/2058))

### Fixes

- Update unobserved task exception integration ([#2034](https://github.com/getsentry/sentry-dotnet/pull/2034))
- Fix trace propagation targets setter ([#2035](https://github.com/getsentry/sentry-dotnet/pull/2035))
- Fix DiagnosticSource integration disabled incorrectly with TracesSampler ([#2039](https://github.com/getsentry/sentry-dotnet/pull/2039))
- Update transitive dependencies to resolve security warnings ([#2045](https://github.com/getsentry/sentry-dotnet/pull/2045))
- Fix issue with Hot Restart for iOS ([#2047](https://github.com/getsentry/sentry-dotnet/pull/2047))
- Fix `CacheDirectoryPath` option on MAUI ([#2055](https://github.com/getsentry/sentry-dotnet/pull/2055))

## 3.23.1

### Fixes

- Fix concurrency bug in caching transport ([#2026](https://github.com/getsentry/sentry-dotnet/pull/2026))

## 3.23.0

### Features

- Update bundled Android SDK to version 6.5.0 ([#1984](https://github.com/getsentry/sentry-dotnet/pull/1984))
- Update bundled Cocoa SDK to version 7.28.0 ([#1988](https://github.com/getsentry/sentry-dotnet/pull/1988))
- Allow custom processors to be added as a scoped dependency ([#1979](https://github.com/getsentry/sentry-dotnet/pull/1979))
- Support DI for custom transaction processors ([#1993](https://github.com/getsentry/sentry-dotnet/pull/1993))
- Mark Transaction as aborted when unhandled exception occurs ([#1996](https://github.com/getsentry/sentry-dotnet/pull/1996))
- Build Windows and Tizen targets for `Sentry.Maui` ([#2005](https://github.com/getsentry/sentry-dotnet/pull/2005))
- Add Custom Measurements API ([#2013](https://github.com/getsentry/sentry-dotnet/pull/2013))
- Add `ISpan.GetTransaction` convenience method ([#2014](https://github.com/getsentry/sentry-dotnet/pull/2014))

### Fixes

- Split Android and Cocoa bindings into separate projects ([#1983](https://github.com/getsentry/sentry-dotnet/pull/1983))
  - NuGet package `Sentry` now depends on `Sentry.Bindings.Android` for `net6.0-android` targets.
  - NuGet package `Sentry` now depends on `Sentry.Bindings.Cocoa` for `net6.0-ios` and `net6.0-maccatalyst` targets.
- Exclude EF error message from logging ([#1980](https://github.com/getsentry/sentry-dotnet/pull/1980))
- Ensure logs with lower levels are captured by `Sentry.Extensions.Logging` ([#1992](https://github.com/getsentry/sentry-dotnet/pull/1992))
- Fix bug with pre-formatted strings passed to diagnostic loggers ([#2004](https://github.com/getsentry/sentry-dotnet/pull/2004))
- Fix DI issue by binding to MAUI using lifecycle events ([#2006](https://github.com/getsentry/sentry-dotnet/pull/2006))
- Unhide `SentryEvent.Exception` ([#2011](https://github.com/getsentry/sentry-dotnet/pull/2011))
- Bump `Google.Cloud.Functions.Hosting` to version 1.1.0 ([#2015](https://github.com/getsentry/sentry-dotnet/pull/2015))
- Fix default host issue for the Sentry Tunnel middleware ([#2019](https://github.com/getsentry/sentry-dotnet/pull/2019))

## 3.22.0

### Features

- `SentryOptions.AttachStackTrace` is now enabled by default. ([#1907](https://github.com/getsentry/sentry-dotnet/pull/1907))
- Update Sentry Android SDK to version 6.4.1 ([#1911](https://github.com/getsentry/sentry-dotnet/pull/1911))
- Update Sentry Cocoa SDK to version 7.24.1 ([#1912](https://github.com/getsentry/sentry-dotnet/pull/1912))
- Add `TransactionNameSource` annotation ([#1910](https://github.com/getsentry/sentry-dotnet/pull/1910))
- Use URL path in transaction names instead of "Unknown Route" ([#1919](https://github.com/getsentry/sentry-dotnet/pull/1919))
  - NOTE: This change effectively ungroups transactions that were previously grouped together under "Unkown Route".
- Add `User.Segment` property ([#1920](https://github.com/getsentry/sentry-dotnet/pull/1920))
- Add support for custom `JsonConverter`s ([#1934](https://github.com/getsentry/sentry-dotnet/pull/1934))
- Support more types for message template tags in SentryLogger ([#1945](https://github.com/getsentry/sentry-dotnet/pull/1945))
- Support Dynamic Sampling ([#1953](https://github.com/getsentry/sentry-dotnet/pull/1953))

### Fixes

- Reduce lock contention when sampling ([#1915](https://github.com/getsentry/sentry-dotnet/pull/1915))
- Dont send transaction for OPTIONS web request ([#1921](https://github.com/getsentry/sentry-dotnet/pull/1921))
- Fix missing details when aggregate exception is filtered out ([#1922](https://github.com/getsentry/sentry-dotnet/pull/1922))
- Exception filters should consider child exceptions of an `AggregateException` ([#1924](https://github.com/getsentry/sentry-dotnet/pull/1924))
- Add Blazor WASM detection to set IsGlobalModeEnabled to true ([#1931](https://github.com/getsentry/sentry-dotnet/pull/1931))
- Respect Transaction.IsSampled in SqlListener ([#1933](https://github.com/getsentry/sentry-dotnet/pull/1933))
- Ignore null Context values ([#1942](https://github.com/getsentry/sentry-dotnet/pull/1942))
- Tags should not differ based on current culture ([#1949](https://github.com/getsentry/sentry-dotnet/pull/1949))
- Always recalculate payload length ([#1957](https://github.com/getsentry/sentry-dotnet/pull/1957))
- Fix issues with envelope deserialization ([#1965](https://github.com/getsentry/sentry-dotnet/pull/1965))
- Set default trace status to `ok` instead of `unknown_error` ([#1970](https://github.com/getsentry/sentry-dotnet/pull/1970))
- Fix reported error count on a crashed session update ([#1972](https://github.com/getsentry/sentry-dotnet/pull/1972))

## 3.21.0

Includes Sentry.Maui Preview 3

### Features

- Add ISentryTransactionProcessor ([#1862](https://github.com/getsentry/sentry-dotnet/pull/1862))
- Added 'integrations' to SdkVersion ([#1820](https://github.com/getsentry/sentry-dotnet/pull/1820))
- Updated Sentry Android SDK to version 6.3.0 ([#1826](https://github.com/getsentry/sentry-dotnet/pull/1826))
- Add the Sentry iOS SDK ([#1829](https://github.com/getsentry/sentry-dotnet/pull/1829))
- Enable Scope Sync for iOS ([#1834](https://github.com/getsentry/sentry-dotnet/pull/1834))
- Add API for deliberately crashing an app ([#1842](https://github.com/getsentry/sentry-dotnet/pull/1842))
- Add Mac Catalyst target ([#1848](https://github.com/getsentry/sentry-dotnet/pull/1848))
- Add `Distribution` properties ([#1851](https://github.com/getsentry/sentry-dotnet/pull/1851))
- Add and configure options for the iOS SDK ([#1849](https://github.com/getsentry/sentry-dotnet/pull/1849))
- Set default `Release` and `Distribution` for iOS and Android ([#1856](https://github.com/getsentry/sentry-dotnet/pull/1856))
- Apply WinUI 3 exception handler in Sentry core ([#1863](https://github.com/getsentry/sentry-dotnet/pull/1863))
- Copy context info from iOS ([#1884](https://github.com/getsentry/sentry-dotnet/pull/1884))

### Fixes

- Parse "Mono Unity IL2CPP" correctly in platform runtime name ([#1742](https://github.com/getsentry/sentry-dotnet/pull/1742))
- Fix logging loop with NLog sentry ([#1824](https://github.com/getsentry/sentry-dotnet/pull/1824))
- Fix logging loop with Serilog sentry ([#1828](https://github.com/getsentry/sentry-dotnet/pull/1828))
- Skip attachment if stream is empty ([#1854](https://github.com/getsentry/sentry-dotnet/pull/1854))
- Allow some mobile options to be modified from defaults ([#1857](https://github.com/getsentry/sentry-dotnet/pull/1857))
- Fix environment name casing issue ([#1861](https://github.com/getsentry/sentry-dotnet/pull/1861))
- Null check HttpContext in SystemWebVersionLocator ([#1881](https://github.com/getsentry/sentry-dotnet/pull/1881))
- Fix detection of .NET Framework 4.8.1 ([#1885](https://github.com/getsentry/sentry-dotnet/pull/1885))
- Flush caching transport with main flush ([#1890](https://github.com/getsentry/sentry-dotnet/pull/1890))
- Fix Sentry interfering with MAUI's focus events ([#1891](https://github.com/getsentry/sentry-dotnet/pull/1891))
- Stop using `server-os` and `server-runtime` ([#1893](https://github.com/getsentry/sentry-dotnet/pull/1893))

## 3.20.1

### Fixes

- URGENT: Fix events rejected due to duplicate `sent_at` header when offline caching is enabled through `CacheDirectoryPath` ([#1818](https://github.com/getsentry/sentry-dotnet/pull/1818))
- Fix null ref in aspnet TryGetTraceHeader ([#1807](https://github.com/getsentry/sentry-dotnet/pull/1807))

## 3.20.0

### Features

- Use `sent_at` instead of `sentry_timestamp` to reduce clock skew ([#1690](https://github.com/getsentry/sentry-dotnet/pull/1690))
- Send project root path with events ([#1739](https://github.com/getsentry/sentry-dotnet/pull/1739))

### Fixes

- Detect MVC versioning in route ([#1731](https://github.com/getsentry/sentry-dotnet/pull/1731))
- Fix error with `ConcurrentHashMap` on Android <= 9 ([#1761](https://github.com/getsentry/sentry-dotnet/pull/1761))
- Minor improvements to `BackgroundWorker` ([#1773](https://github.com/getsentry/sentry-dotnet/pull/1773))
- Make GzipRequestBodyHandler respect async ([#1776](https://github.com/getsentry/sentry-dotnet/pull/1776))
- Fix race condition in handling of `InitCacheFlushTimeout` ([#1784](https://github.com/getsentry/sentry-dotnet/pull/1784))
- Fix exceptions on background thread not reported in Unity ([#1794](https://github.com/getsentry/sentry-dotnet/pull/1794))

## 3.19.0

Includes Sentry.Maui Preview 2

### Features

- Expose `EnumerateChainedExceptions` ([#1733](https://github.com/getsentry/sentry-dotnet/pull/1733))
- Android Scope Sync ([#1737](https://github.com/getsentry/sentry-dotnet/pull/1737))
- Enable logging in MAUI ([#1738](https://github.com/getsentry/sentry-dotnet/pull/1738))
- Support `IntPtr` and `UIntPtr` serialization ([#1746](https://github.com/getsentry/sentry-dotnet/pull/1746))
- Log Warning when secret is detected in DSN ([#1749](https://github.com/getsentry/sentry-dotnet/pull/1749))
- Catch permission exceptions on Android ([#1750](https://github.com/getsentry/sentry-dotnet/pull/1750))
- Enable offline caching in MAUI ([#1753](https://github.com/getsentry/sentry-dotnet/pull/1753))
- Send client report when flushing queue ([#1757](https://github.com/getsentry/sentry-dotnet/pull/1757))

### Fixes

- Set MAUI minimum version ([#1728](https://github.com/getsentry/sentry-dotnet/pull/1728))
- Don't allow `SentryDiagnosticListenerIntegration` to be added multiple times ([#1748](https://github.com/getsentry/sentry-dotnet/pull/1748))
- Catch permission exceptions for MAUI ([#1750](https://github.com/getsentry/sentry-dotnet/pull/1750))
- Don't allow newlines in diagnostic logger messages ([#1756](https://github.com/getsentry/sentry-dotnet/pull/1756))

## 3.18.0

Includes Sentry.Maui Preview 1

### Features

- Move tunnel functionality into Sentry.AspNetCore ([#1645](https://github.com/getsentry/sentry-dotnet/pull/1645))
- Make `HttpContext` available for sampling decisions ([#1682](https://github.com/getsentry/sentry-dotnet/pull/1682))
- Send the .NET Runtime Identifier to Sentry ([#1708](https://github.com/getsentry/sentry-dotnet/pull/1708))
- Added a new `net6.0-android` target for the `Sentry` core library, which bundles the [Sentry Android SDK](https://docs.sentry.io/platforms/android/):
  - Initial .NET 6 Android support ([#1288](https://github.com/getsentry/sentry-dotnet/pull/1288))
  - Update Android Support ([#1669](https://github.com/getsentry/sentry-dotnet/pull/1669))
  - Update Sentry-Android to 6.0.0-rc.1 ([#1686](https://github.com/getsentry/sentry-dotnet/pull/1686))
  - Update Sentry-Android to 6.0.0 ([#1697](https://github.com/getsentry/sentry-dotnet/pull/1697))
  - Set Java/Android SDK options ([#1694](https://github.com/getsentry/sentry-dotnet/pull/1694))
  - Refactor and update Android options ([#1705](https://github.com/getsentry/sentry-dotnet/pull/1705))
  - Add Android OS information to the event context ([#1716](https://github.com/getsentry/sentry-dotnet/pull/1716))
- Added a new `Sentry.Maui` integration library for the [.NET MAUI](https://dotnet.microsoft.com/apps/maui) platform:
  - Initial MAUI support ([#1663](https://github.com/getsentry/sentry-dotnet/pull/1663))
  - Continue with adding MAUI support ([#1670](https://github.com/getsentry/sentry-dotnet/pull/1670))
  - MAUI events become extra context in Sentry events ([#1706](https://github.com/getsentry/sentry-dotnet/pull/1706))
  - Add options for PII breadcrumbs from MAUI events ([#1709](https://github.com/getsentry/sentry-dotnet/pull/1709))
  - Add device information to the event context ([#1713](https://github.com/getsentry/sentry-dotnet/pull/1713))
  - Add platform OS information to the event context ([#1717](https://github.com/getsentry/sentry-dotnet/pull/1717))

### Fixes

- Remove IInternalSdkIntegration ([#1656](https://github.com/getsentry/sentry-dotnet/pull/1656))
- On async Main, dont unregister unhandled exception before capturing crash  ([#321](https://github.com/getsentry/sentry-dotnet/issues/321))
- Handle BadHttpRequestException from Kestrel inside SentryTunnelMiddleware ([#1673](https://github.com/getsentry/sentry-dotnet/pull/1673))
- Improve timestamp precision of transactions and spans ([#1680](https://github.com/getsentry/sentry-dotnet/pull/1680))
- Flatten AggregateException ([#1672](https://github.com/getsentry/sentry-dotnet/pull/1672))
  - NOTE: This can affect grouping. You can keep the original behavior by setting the option `KeepAggregateException` to `true`.
- Serialize stack frame addresses as strings. ([#1692](https://github.com/getsentry/sentry-dotnet/pull/1692))
- Improve serialization perf and fix memory leak in `SentryEvent` ([#1693](https://github.com/getsentry/sentry-dotnet/pull/1693))
- Add type checking in contexts TryGetValue ([#1700](https://github.com/getsentry/sentry-dotnet/pull/1700))
- Restore serialization of the `Platform` name ([#1702](https://github.com/getsentry/sentry-dotnet/pull/1702))

## 3.17.1

### Fixes

- Rework how the `InitCacheFlushTimeout` option is implemented. ([#1644](https://github.com/getsentry/sentry-dotnet/pull/1644))
- Add retry logic to the caching transport when moving files back from the processing folder. ([#1649](https://github.com/getsentry/sentry-dotnet/pull/1649))

## 3.17.0

**Notice:** If you are using self-hosted Sentry, this version and forward requires either Sentry version >= [21.9.0](https://github.com/getsentry/relay/blob/master/CHANGELOG.md#2190), or you must manually disable sending client reports via the `SendClientReports` option.

### Features

- Collect and send Client Reports to Sentry, which contain counts of discarded events. ([#1556](https://github.com/getsentry/sentry-dotnet/pull/1556))
- Expose `ITransport` and `SentryOptions.Transport` public, to support using custom transports ([#1602](https://github.com/getsentry/sentry-dotnet/pull/1602))
- Android native crash support ([#1288](https://github.com/getsentry/sentry-dotnet/pull/1288))

### Fixes

- Workaround `System.Text.Json` issue with Unity IL2CPP. ([#1583](https://github.com/getsentry/sentry-dotnet/pull/1583))
- Demystify stack traces for exceptions that fire in a `BeforeSend` callback. ([#1587](https://github.com/getsentry/sentry-dotnet/pull/1587))
- Obsolete `Platform` and always write `csharp` ([#1610](https://github.com/getsentry/sentry-dotnet/pull/1610))
- Fix a minor issue in the caching transport related to recovery of files from previous session. ([#1617](https://github.com/getsentry/sentry-dotnet/pull/1617))
- Better DisableAppDomainProcessExitFlush docs ([#1634](https://github.com/getsentry/sentry-dotnet/pull/1634))

## 3.16.0

### Features

- Use a default value of 60 seconds if a `Retry-After` header is not present. ([#1537](https://github.com/getsentry/sentry-dotnet/pull/1537))
- Add new Protocol definitions for DebugImages and AddressMode ([#1513](https://github.com/getsentry/sentry-dotnet/pull/1513))
- Add `HttpTransport` extensibility and synchronous serialization support ([#1560](https://github.com/getsentry/sentry-dotnet/pull/1560))
- Add `UseAsyncFileIO` to Sentry options (enabled by default) ([#1564](https://github.com/getsentry/sentry-dotnet/pull/1564))

### Fixes

- Fix event dropped by bad attachment when no logger is set. ([#1557](https://github.com/getsentry/sentry-dotnet/pull/1557))
- Ignore zero properties for MemoryInfo ([#1531](https://github.com/getsentry/sentry-dotnet/pull/1531))
- Cleanup diagnostic source ([#1529](https://github.com/getsentry/sentry-dotnet/pull/1529))
- Remove confusing message Successfully sent cached envelope ([#1542](https://github.com/getsentry/sentry-dotnet/pull/1542))
- Fix infinite loop in SentryDatabaseLogging.UseBreadcrumbs ([#1543](https://github.com/getsentry/sentry-dotnet/pull/1543))
- GetFromRuntimeInformation() in try-catch  ([#1554](https://github.com/getsentry/sentry-dotnet/pull/1554))
- Make `Contexts` properties more thread-safe ([#1571](https://github.com/getsentry/sentry-dotnet/pull/1571))
- Fix `PlatformNotSupportedException` exception on `net6.0-maccatalyst` targets ([#1567](https://github.com/getsentry/sentry-dotnet/pull/1567))
- In ASP.Net Core, make sure that `SentrySdk.LastEventId` is accessible from exception handler pages ([#1573](https://github.com/getsentry/sentry-dotnet/pull/1573))

## 3.15.0

### Features

- Expose ConfigureAppFrame as a public static function. ([#1493](https://github.com/getsentry/sentry-dotnet/pull/1493))

### Fixes

- Make `SentryDiagnosticSubscriber._disposableListeners` thread safe ([#1506](https://github.com/getsentry/sentry-dotnet/pull/1506))
- Adjust database span names by replacing `_` to `.`. `db.query_compiler` becomes `db.query.compile`. ([#1502](https://github.com/getsentry/sentry-dotnet/pull/1502))

## 3.14.1

### Fixes

- Fix caching transport with attachments ([#1489](https://github.com/getsentry/sentry-dotnet/pull/1489))
- Revert Sentry in implicit usings ([#1490](https://github.com/getsentry/sentry-dotnet/pull/1490))

## 3.14.0

### Features

- Add the delegate TransactionNameProvider to allow the name definition from Unknown transactions on ASP.NET Core ([#1421](https://github.com/getsentry/sentry-dotnet/pull/1421))
- SentrySDK.WithScope is now obsolete in favour of overloads of CaptureEvent, CaptureMessage, CaptureException ([#1412](https://github.com/getsentry/sentry-dotnet/pull/1412))
- Add Sentry to global usings when ImplicitUsings is enabled (`<ImplicitUsings>true</ImplicitUsings>`) ([#1398](https://github.com/getsentry/sentry-dotnet/pull/1398))
- The implementation of the background worker can now be changed ([#1450](https://github.com/getsentry/sentry-dotnet/pull/1450))
- Map reg key 528449 to net48 ([#1465](https://github.com/getsentry/sentry-dotnet/pull/1465))
- Improve logging for failed JSON serialization ([#1473](https://github.com/getsentry/sentry-dotnet/pull/1473))

### Fixes

- Handle exception from crashedLastRun callback ([#1328](https://github.com/getsentry/sentry-dotnet/pull/1328))
- Reduced the logger noise from EF when not using Performance Monitoring ([#1441](https://github.com/getsentry/sentry-dotnet/pull/1441))
- Create CachingTransport directories in constructor to avoid DirectoryNotFoundException ([#1432](https://github.com/getsentry/sentry-dotnet/pull/1432))
- UnobservedTaskException is now considered as Unhandled ([#1447](https://github.com/getsentry/sentry-dotnet/pull/1447))
- Avoid calls the Thread.CurrentThread where possible ([#1466](https://github.com/getsentry/sentry-dotnet/pull/1466))
- Rename thread pool protocol keys to snake case ([#1472](https://github.com/getsentry/sentry-dotnet/pull/1472))
- Treat IOException as a network issue ([#1476](https://github.com/getsentry/sentry-dotnet/pull/1476))
- Fix incorrect sdk name in envelope header ([#1474](https://github.com/getsentry/sentry-dotnet/pull/1474))
- Use Trace.WriteLine for TraceDiagnosticLogger ([#1475](https://github.com/getsentry/sentry-dotnet/pull/1475))
- Remove Exception filters to work around Unity bug on 2019.4.35f IL2CPP ([#1486](https://github.com/getsentry/sentry-dotnet/pull/1486))

## 3.13.0

### Features

- Add CaptureLastError as an extension method to the Server class on ASP.NET ([#1411](https://github.com/getsentry/sentry-dotnet/pull/1411))
- Add IsDynamicCode* to events ([#1418](https://github.com/getsentry/sentry-dotnet/pull/1418))

### Fixes

- Dispose of client should only flush ([#1354](https://github.com/getsentry/sentry-dotnet/pull/1354))

## 3.12.3

### Fixes

- Events no longer get dropped because of non-serializable contexts or attachments ([#1401](https://github.com/getsentry/sentry-dotnet/pull/1401))
- Add MemoryInfo to sentry event ([#1337](https://github.com/getsentry/sentry-dotnet/pull/1337))
- Report ThreadPool stats ([#1399](https://github.com/getsentry/sentry-dotnet/pull/1399))

## 3.12.2

### Fixes

- log through serialization ([#1388](https://github.com/getsentry/sentry-dotnet/pull/1388))
- Attaching byte arrays to the scope no longer leads to ObjectDisposedException ([#1384](https://github.com/getsentry/sentry-dotnet/pull/1384))
- Operation cancel while flushing cache no longer logs an errors ([#1352](https://github.com/getsentry/sentry-dotnet/pull/1352))
- Dont fail for attachment read error ([#1378](https://github.com/getsentry/sentry-dotnet/pull/1378))
- Fix file locking in attachments ([#1377](https://github.com/getsentry/sentry-dotnet/pull/1377))

## 3.12.1

### Features

- Dont log "Ignoring request with Size" when null ([#1348](https://github.com/getsentry/sentry-dotnet/pull/1348))
- Move to stable v6 for `Microsoft.Extensions.*` packages ([#1347](https://github.com/getsentry/sentry-dotnet/pull/1347))
- bump Ben.Demystifier adding support for Microsoft.Bcl.AsyncInterfaces([#1349](https://github.com/getsentry/sentry-dotnet/pull/1349))

### Fixes

- Fix EF Core garbage collected messages and ordering ([#1368](https://github.com/getsentry/sentry-dotnet/pull/1368))
- Update X-Sentry-Auth header to include correct sdk name and version ([#1333](https://github.com/getsentry/sentry-dotnet/pull/1333))

## 3.12.0

### Features

- Add automatic spans to Entity Framework operations ([#1107](https://github.com/getsentry/sentry-dotnet/pull/1107))

### Fixes

- Avoid using the same connection Span for the same ConnectionId ([#1317](https://github.com/getsentry/sentry-dotnet/pull/1317))
- Finish unfinished Spans on Transaction completion ([#1296](https://github.com/getsentry/sentry-dotnet/pull/1296))

## 3.12.0-alpha.1

### Features

- .NET 6 specific targets ([#939](https://github.com/getsentry/sentry-dotnet/pull/939))

## 3.11.1

### Fixes

- Forward the IP of the client with whe tunnel middleware ([#1310](getsentry/sentry-dotnet/pull/1310))

## 3.11.0

### Features

- Sentry Sessions status as Breadcrumbs ([#1263](https://github.com/getsentry/sentry-dotnet/pull/1263))
- Enhance GCP Integraction with performance monitoring and revision number ([#1286](https://github.com/getsentry/sentry-dotnet/pull/1286))
- Bump Ben.Demystifier to support .NET 6 ([#1290](https://github.com/getsentry/sentry-dotnet/pull/1290))

### Fixes

- ASP.NET Core: Data from Scope in options should be applied on each request ([#1270](https://github.com/getsentry/sentry-dotnet/pull/1270))
- Add missing `ConfigureAwaits(false)` for `async using` ([#1276](https://github.com/getsentry/sentry-dotnet/pull/1276))
- Fix missing handled tag when events are logged via an ASP.NET Core pipeline logger ([#1284](getsentry/sentry-dotnet/pull/1284))

## 3.10.0

### Features

- Add additional primitive values as tags on SentryLogger ([#1246](https://github.com/getsentry/sentry-dotnet/pull/1246))

### Fixes

- Events are now sent on Google Gloud Functions Integration ([#1249](https://github.com/getsentry/sentry-dotnet/pull/1249))
- Cache envelope headers ([#1242](https://github.com/getsentry/sentry-dotnet/pull/1242))
- Avoid replacing Transaction Name on ASP.NET Core by null or empty ([#1215](https://github.com/getsentry/sentry-dotnet/pull/1215))
- Ignore DiagnosticSource Integration if no Sampling available ([#1238](https://github.com/getsentry/sentry-dotnet/pull/1238))

## 3.9.4

### Fixes

- Unity Android support: check for native crashes before closing session as Abnormal ([#1222](https://github.com/getsentry/sentry-dotnet/pull/1222))

## 3.9.3

### Fixes

- Add missing PathBase from ASP.NET Core ([#1198](https://github.com/getsentry/sentry-dotnet/pull/1198))
- Use fallback if route pattern is MVC ([#1188](https://github.com/getsentry/sentry-dotnet/pull/1188))
- Move UseSentryTracing to different namespace ([#1200](https://github.com/getsentry/sentry-dotnet/pull/1200))
- Prevent duplicate package reporting ([#1197](https://github.com/getsentry/sentry-dotnet/pull/1197))

## 3.9.2

### Fixes

- Exceptions from UnhandledExceptionIntegration were not marking sessions as crashed ([#1193](https://github.com/getsentry/sentry-dotnet/pull/1193))

## 3.9.1

### Fixes

- Removed braces from tag keys on DefaultSentryScopeStateProcessor ([#1183](https://github.com/getsentry/sentry-dotnet/pull/1183))
- Fix SQLClient unplanned behaviors ([#1179](https://github.com/getsentry/sentry-dotnet/pull/1179))
- Add fallback to Scope Stack from AspNet ([#1180](https://github.com/getsentry/sentry-dotnet/pull/1180))

## 3.9.0

### Features

- EF Core and SQLClient performance monitoring integration ([#1154](https://github.com/getsentry/sentry-dotnet/pull/1154))
- Improved SDK diagnostic logs ([#1161](https://github.com/getsentry/sentry-dotnet/pull/1161))
- Add Scope observer to SentryOptions ([#1153](https://github.com/getsentry/sentry-dotnet/pull/1153))

### Fixes

- Fix end session from Hub adapter not being passed to SentrySDK ([#1158](https://github.com/getsentry/sentry-dotnet/pull/1158))
- Installation id catches dir not exist([#1159](https://github.com/getsentry/sentry-dotnet/pull/1159))
- Set error status to transaction if http has exception and ok status ([#1143](https://github.com/getsentry/sentry-dotnet/pull/1143))
- Fix max breadcrumbs limit when MaxBreadcrumbs is zero or lower ([#1145](https://github.com/getsentry/sentry-dotnet/pull/1145))

## 3.8.3

### Features

- New package Sentry.Tunnel to proxy Sentry events ([#1133](https://github.com/getsentry/sentry-dotnet/pull/1133))

### Fixes

- Avoid serializing dangerous types ([#1134](https://github.com/getsentry/sentry-dotnet/pull/1134))
- Don't cancel cache flushing on init ([#1139](https://github.com/getsentry/sentry-dotnet/pull/1139))

## 3.8.2

### Fixes

- Add IsParentSampled to ITransactionContext ([#1128](https://github.com/getsentry/sentry-dotnet/pull/1128)
- Avoid warn in global mode ([#1132](https://github.com/getsentry/sentry-dotnet/pull/1132))
- Fix `ParentSampledId` being reset on `Transaction` ([#1130](https://github.com/getsentry/sentry-dotnet/pull/1130))

## 3.8.1

### Fixes

- Persisted Sessions logging ([#1125](https://github.com/getsentry/sentry-dotnet/pull/1125))
- Don't log an error when attempting to recover a persisted session but none exists ([#1123](https://github.com/getsentry/sentry-dotnet/pull/1123))

### Features

- Introduce scope stack abstraction to support global scope on desktop and mobile applications and `HttpContext`-backed scoped on legacy ASP.NET ([#1124](https://github.com/getsentry/sentry-dotnet/pull/1124))

## 3.8.0

### Fixes

- ASP.NET Core: fix handled not being set for Handled exceptions ([#1111](https://github.com/getsentry/sentry-dotnet/pull/1111))

### Features

- File system persistence for sessions ([#1105](https://github.com/getsentry/sentry-dotnet/pull/1105))

## 3.7.0

### Features

- Add HTTP request breadcrumb ([#1113](https://github.com/getsentry/sentry-dotnet/pull/1113))
- Integration for Google Cloud Functions ([#1085](https://github.com/getsentry/sentry-dotnet/pull/1085))
- Add ClearAttachments to Scope ([#1104](https://github.com/getsentry/sentry-dotnet/pull/1104))
- Add additional logging and additional fallback for installation ID ([#1103](https://github.com/getsentry/sentry-dotnet/pull/1103))

### Fixes

- Avoid Unhandled Exception on .NET 461 if the Registry Access threw an exception ([#1101](https://github.com/getsentry/sentry-dotnet/pull/1101))

## 3.6.1

### Fixes

- `IHub.ResumeSession()`: don't start a new session if pause wasn't called or if there is no active session ([#1089](https://github.com/getsentry/sentry-dotnet/pull/1089))
- Fixed incorrect order when getting the last active span ([#1094](https://github.com/getsentry/sentry-dotnet/pull/1094))
- Fix logger call in BackgroundWorker that caused a formatting exception in runtime ([#1092](https://github.com/getsentry/sentry-dotnet/pull/1092))

## 3.6.0

### Features

- Implement pause & resume session ([#1069](https://github.com/getsentry/sentry-dotnet/pull/1069))
- Add auto session tracking ([#1068](https://github.com/getsentry/sentry-dotnet/pull/1068))
- Add SDK information to envelope ([#1084](https://github.com/getsentry/sentry-dotnet/pull/1084))
- Add ReportAssembliesMode in favor of ReportAssemblies ([#1079](https://github.com/getsentry/sentry-dotnet/pull/1079))

### Fixes

- System.Text.Json 5.0.2 ([#1078](https://github.com/getsentry/sentry-dotnet/pull/1078))

## 3.6.0-alpha.2

### Features

- Extended Device and GPU protocol; public IJsonSerializable ([#1063](https://github.com/getsentry/sentry-dotnet/pull/1063))
- ASP.NET Core: Option `AdjustStandardEnvironmentNameCasing` to opt-out from lower casing env name. [#1057](https://github.com/getsentry/sentry-dotnet/pull/1057)
- Sessions: Improve exception check in `CaptureEvent(...)` for the purpose of reporting errors in session ([#1058](https://github.com/getsentry/sentry-dotnet/pull/1058))
- Introduce TraceDiagnosticLogger and obsolete DebugDiagnosticLogger ([#1048](https://github.com/getsentry/sentry-dotnet/pull/1048))

### Fixes

- Handle error thrown while trying to get `BootTime` on PS4 with IL2CPP ([#1062](https://github.com/getsentry/sentry-dotnet/pull/1062))
- Use SentryId for ISession.Id ([#1052](https://github.com/getsentry/sentry-dotnet/pull/1052))
- Add System.Reflection.Metadata as a dependency for netcoreapp3.0 target([#1064](https://github.com/getsentry/sentry-dotnet/pull/1064))

## 3.6.0-alpha.1

### Features

- Implemented client-mode release health ([#1013](https://github.com/getsentry/sentry-dotnet/pull/1013))

### Fixes

- Report lowercase staging environment for ASP.NET Core ([#1046](https://github.com/getsentry/sentry-unity/pull/1046))

## 3.5.0

### Features

- Report user IP address for ASP.NET Core ([#1045](https://github.com/getsentry/sentry-unity/pull/1045))

### Fixes

- Connect middleware exceptions to transactions ([#1043](https://github.com/getsentry/sentry-dotnet/pull/1043))
- Hub.IsEnabled set to false when Hub disposed ([#1021](https://github.com/getsentry/sentry-dotnet/pull/1021))

## 3.4.0

### Features

- Sentry.EntityFramework moved to this repository ([#1017](https://github.com/getsentry/sentry-dotnet/pull/1017))
- Additional `netstandard2.1` target added. Sample with .NET Core 3.1 console app.
- `UseBreadcrumbs` is called automatically by `AddEntityFramework`

### Fixes

- Normalize line breaks ([#1016](https://github.com/getsentry/sentry-dotnet/pull/1016))
- Finish span with exception in SentryHttpMessageHandler ([#1037](https://github.com/getsentry/sentry-dotnet/pull/1037))

## 3.4.0-beta.0

### Features

- Serilog: Add support for Serilog.Formatting.ITextFormatter ([#998](https://github.com/getsentry/sentry-dotnet/pull/998))
- simplify ifdef ([#1010](https://github.com/getsentry/sentry-dotnet/pull/1010))
- Use `DebugDiagnosticLogger` as the default logger for legacy ASP.NET ([#1012](https://github.com/getsentry/sentry-dotnet/pull/1012))
- Adjust parameter type in `AddBreadcrumb` to use `IReadOnlyDictionary<...>` instead of `Dictionary<...>` ([#1000](https://github.com/getsentry/sentry-dotnet/pull/1000))
- await dispose everywhere ([#1009](https://github.com/getsentry/sentry-dotnet/pull/1009))
- Further simplify transaction integration from legacy ASP.NET ([#1011](https://github.com/getsentry/sentry-dotnet/pull/1011))

## 3.3.5-beta.0

### Features

- Default environment to "debug" if running with debugger attached (#978)
- ASP.NET Classic: `HttpContext.StartSentryTransaction()` extension method (#996)

### Fixes

- Unity can have negative line numbers ([#994](https://github.com/getsentry/sentry-dotnet/pull/994))
- Fixed an issue where an attempt to deserialize `Device` with a non-system time zone failed ([#993](https://github.com/getsentry/sentry-dotnet/pull/993))

## 3.3.4

### Features

- Env var to keep large envelopes if they are rejected by Sentry (#957)

### Fixes

- serialize parent_span_id in contexts.trace (#958)

## 3.3.3

### Fixes

- boot time detection can fail in some cases (#955)

## 3.3.2

### Fixes

- Don't override Span/Transaction status on Finish(...) if status was not provided explicitly (#928) @Tyrrrz
- Fix startup time shows incorrect value on macOS/Linux. Opt-out available for IL2CPP. (#948)

## 3.3.1

### Fixes

- Move Description field from Transaction to Trace context (#924) @Tyrrrz
- Drop unfinished spans from transaction (#923) @Tyrrrz
- Don't dispose the SDK when UnobservedTaskException is captured (#925) @bruno-garcia
- Fix spans not inheriting TraceId from transaction (#922) @Tyrrrz

## 3.3.0

### Features

- Add StartupTime and Device.BootTime (#887) @lucas-zimerman
- Link events to currently active span (#909) @Tyrrrz
- Add useful contextual data to TransactionSamplingContext in ASP.NET Core integration (#910) @Tyrrrz

### Changes

- Limit max spans in transaction to 1000 (#908) @Tyrrrz

## 3.2.0

### Changes

- Changed the underlying implementation of `ITransaction` and `ISpan`. `IHub.CaptureTransaction` now takes a `Transaction` instead of `ITransaction`. (#880) @Tyrrrz
- Add IsParentSampled to TransactionContext (#885) @Tyrrrz
- Retrieve CurrentVersion for ASP.NET applications (#884) @lucas-zimerman
- Make description parameter nullable on `ISpan.StartChild(...)` and related methods (#900) @Tyrrrz
- Add Platform to Transaction, mimicking the same property on SentryEvent (#901) @Tyrrrz

## 3.1.0

### Features

- Adding TaskUnobservedTaskExceptionIntegration to default integrations and method to remove it (#870) @FilipNemec
- Enrich transactions with more data (#875) @Tyrrrz

### Fixes

- Don't add version prefix in release if it's already set (#877) @Tyrrrz

## 3.0.8

### Features

- Add AddSentryTag and AddSentryContext Extensions for exception class (#834) @lucas-zimerman
- Associate span exceptions with event exceptions (#848) @Tyrrrz
- MaxCacheItems option to control files on disk (#846) @Tyrrrz
- Move SentryHttpMessageHandlerBuilderFilter to Sentry.Extensions.Logging (#845) @Tyrrrz

### Fixes

- Fix CachingTransport throwing an exception when it can't move the files from the previous session (#871) @Tyrrrz

## 3.0.7

### Changes

- Don't write timezone_display_name if it's the same as the ID (#837) @Tyrrrz
- Serialize arbitrary objects in contexts (#838) @Tyrrrz

## 3.0.6

### Fixes

- Fix serialization of transactions when filesystem caching is enabled. (#815) @Tyrrrz
- Fix UWP not registering exceptions (#821) @lucas-zimerman
- Fix tracing middleware (#813) @Tyrrrz

## 3.0.5

### Changes

- Fix transaction sampling (#810) @Tyrrrz

## 3.0.4

### Changes

- Don't add logs coming from Sentry as breadcrumbs (fixes stack overflow exception) (#797) @Tyrrrz
- Consolidate logic for resolving hub (fixes bug "SENTRY_DSN is not defined") (#795) @Tyrrrz
- Add SetFingerprint overload that takes `params string[]` (#796) @Tyrrrz
- Create spans for outgoing HTTP requests (#802) @Tyrrrz
- Finish span on exception in SentryHttpMessageHandler (#806) @Tyrrrz
- Fix ObjectDisposedException caused by object reuse in RetryAfterHandler (#807) @Tyrrrz

## 3.0.3

### Changes

- Fix DI issues in ASP.NET Core + SentryHttpMessageHandlerBuilderFilter (#789) @Tyrrrz
- Fix incorrect NRT on SpanContext.ctor (#788) @Tyrrrz
- Remove the `Evaluate` error from the breadcrumb list (#790) @Tyrrrz
- Set default tracing sample rate to 0.0 (#791) @Tyrrrz

## 3.0.2

### Changes

- Add GetSpan() to IHub and SentrySdk (#782) @Tyrrrz
- Automatically start transactions from incoming trace in ASP.NET Core (#783) @Tyrrrz
- Automatically inject 'sentry-trace' on outgoing requests in ASP.NET Core (#784) @Tyrrrz

## 3.0.1

### Changes

- bump log4net 2.0.12 (#781) @bruno-garcia
- Fix Serilog version (#780) @bruno-garcia
- Move main Protocol types to Sentry namespace (#779) @bruno-garcia

## 3.0.0

### Changes

- Add support for dynamic transaction sampling. (#753) @Tyrrrz
- Integrate trace headers. (#758) @Tyrrrz
- Renamed Option `DiagnosticsLevel` to `DiagnosticLevel` (#759) @bruno-garcia
- Add additional data to transactions (#763) @Tyrrrz
- Improve transaction instrumentation on ASP.NET Core (#766) @Tyrrrz
- Add `Release` to `Scope` (#765) @Tyrrrz
- Don't fallback to `HttpContext.RequestPath` if a route is unknown (#767 #769) @kanadaj @Tyrrrz

## 3.0.0-beta.0

### Changes

- Add instruction_addr to SentryStackFrame. (#744) @lucas-zimerman
- Default stack trace format: Ben.Demystifier (#732) @bruno-garcia

## 3.0.0-alpha.11

### Changed

- Limit attachment size (#705)
- Separate tracing middleware (#737)
- Bring Transaction a bit more inline with Java SDK (#741)
- Sync transaction and transaction name on scope (#740)

## 3.0.0-alpha.10

- Disabled Mono StackTrace Factory. (#709) @lucas-zimerman
- Adds to the existing User Other dict rather than replacing (#729) @brettjenkins

## 3.0.0-alpha.9

- Handle non-json error response messages on HttpTransport. (#690) @lucas-zimerman
- Fix deadlock on missing ConfigureAwait into foreach loops. (#694) @lucas-zimerman
- Report gRPC sdk name (#700) @bruno-garcia

## 3.0.0-alpha.8

- Include parameters in stack frames. (#662) @Tyrrrz
- Remove CultureUIInfo if value is even with CultureInfo. (#671) @lucas-zimerman
- Make all fields on UserFeedback optional. (#660) @Tyrrrz
- Align transaction names with Java. (#659) @Tyrrrz
- Include assembly name in default release. (#682) @Tyrrrz
- Add support for attachments. (#670) @Tyrrrz
- Improve logging for relay errors. (#683) @Tyrrrz
- Report sentry.dotnet.aspnet on the new Sentry.AspNet package. (#681) @Tyrrrz
- Always send a default release. (#695) @Tyrrrz

## 3.0.0-alpha.7

- Ref moved SentryId from namespace Sentry.Protocol to Sentry (#643) @lucas-zimerman
- Ref renamed `CacheFlushTimeout` to `InitCacheFlushTimeout` (#638) @lucas-zimerman
- Add support for performance. ([#633](https://github.com/getsentry/sentry-dotnet/pull/633))
- Transaction (of type `string`) on Scope and Event now is called TransactionName. ([#633](https://github.com/getsentry/sentry-dotnet/pull/633))

## 3.0.0-alpha.6

- Abandon ValueTask #611
- Fix Cache deleted on HttpTransport exception. (#610) @lucas-zimerman
- Add `SentryScopeStateProcessor` #603
- Add net5.0 TFM to libraries #606
- Add more logging to CachingTransport #619
- Bump Microsoft.Bcl.AsyncInterfaces to 5.0.0 #618
- Bump `Microsoft.Bcl.AsyncInterfaces` to 5.0.0 #618
- `DefaultTags` moved from `SentryLoggingOptions` to `SentryOptions` (#637) @PureKrome
- `Sentry.Serilog` can accept DefaultTags (#637) @PureKrome

## 3.0.0-alpha.5

- Replaced `BaseScope` with `IScope`. (#590) @Tyrrrz
- Removed code coverage report from the test folder. (#592) @lucas-zimerman
- Add target framework NET5.0 on Sentry.csproj. Change the type of `Extra` where value parameter become nullable. @lucas-zimerman
- Implement envelope caching. (#576) @Tyrrrz
- Add a list of .NET Frameworks installed when available. (#531) @lucas-zimerman
- Parse Mono and IL2CPP stacktraces for Unity and Xamarin (#578) @bruno-garcia
- Update TFMs and dependency min version (#580) @bruno-garcia
- Run all tests on .NET 5 (#583) @bruno-garcia

## 3.0.0-alpha.4

- Add the client user ip if both SendDefaultPii and IsEnvironmentUser are set. (#1015) @lucas-zimerman
- Replace Task with ValueTask where possible. (#564) @Tyrrrz
- Add support for ASP.NET Core gRPC (#563) @Mitch528
- Push API docs to GitHub Pages GH Actions (#570) @bruno-garcia
- Refactor envelopes

## 3.0.0-alpha.3

- Add support for user feedback. (#559) @lucas-zimerman
- Add support for envelope deserialization (#558) @Tyrrrz
- Add package description and tags to Sentry.AspNet @Tyrrrz
- Fix internal url references for the new Sentry documentation. (#562) @lucas-zimerman

## 3.0.0-alpha.2

- Set the Environment setting to 'production' if none was provided. (#550) @PureKrome
- ASPNET.Core hosting environment is set to 'production' / 'development' (notice lower casing) if no custom options.Enviroment is set. (#554) @PureKrome
- Add most popular libraries to InAppExclude #555 (@bruno-garcia)
- Add support for individual rate limits.
- Extend `SentryOptions.BeforeBreadcrumb` signature to accept returning nullable values.
- Add support for envelope deserialization.

## 3.0.0-alpha.1

- Rename `LogEntry` to `SentryMessage`. Change type of `SentryEvent.Message` from `string` to `SentryMessage`.
- Change the type of `Gpu.VendorId` from `int` to `string`.
- Add support for envelopes.
- Publishing symbols package (snupkg) to nuget.org with sourcelink

## 3.0.0-alpha.0

- Move aspnet-classic integration to Sentry.AspNet (#528) @Tyrrrz
- Merge Sentry.Protocol into Sentry (#527) @Tyrrrz
- Framework and runtime info (#526) @bruno-garcia
- Add NRTS to Sentry.Extensions.Logging (#524) @Tyrrrz
- Add NRTs to Sentry.Serilog, Sentry.NLog, Sentry.Log4Net (#521) @Tyrrrz
- Add NRTs to Sentry.AspNetCore (#520) @Tyrrrz
- Fix CI build on GitHub Actions (#523) @Tyrrrz
- Add GitHubActionsTestLogger (#511) @Tyrrrz

We'd love to get feedback.

## 2.2.0-alpha

Add nullable reference types support (Sentry, Sentry.Protocol) (#509)
fix: Use ASP.NET Core endpoint FQDN (#485)
feat: Add integration to TaskScheduler.UnobservedTaskException (#481)

## 2.1.6

fix: aspnet fqdn (#485) @bruno-garcia
ref: wait on test the time needed (#484) @bruno-garcia
feat: Add integration to TaskScheduler.UnobservedTaskException (#481) @lucas-zimerman
build(deps): bump Serilog.AspNetCore from 3.2.0 to 3.4.0 (#477)  @dependabot-preview
Fix README typo (#480) @AndreasLangberg
build(deps): bump coverlet.msbuild from 2.8.1 to 2.9.0 (#462) @dependabot-preview
build(deps): bump Microsoft.Extensions.Logging.Debug @dependabot-preview
fix some spelling (#475) @SimonCropp
build(deps): bump Microsoft.Extensions.Configuration.Json (#467) @dependabot-preview

## 2.1.5

- fix: MEL don't init if enabled (#460) @bruno-garcia
- feat: Device Calendar, Timezone, CultureInfo (#457) @bruno-garcia
- ref: Log out debug disabled (#459) @bruno-garcia
- dep: Bump PlatformAbstractions (#458) @bruno-garcia
- feat: Exception filter (#456) @bruno-garcia

## 2.1.5-beta

- fix: MEL don't init if enabled (#460) @bruno-garcia
- feat: Device Calendar, Timezone, CultureInfo (#457) @bruno-garcia
- ref: Log out debug disabled (#459) @bruno-garcia
- dep: Bump PlatformAbstractions (#458) @bruno-garcia
- feat: Exception filter (#456) @bruno-garcia

## 2.1.4

- NLog SentryTarget - NLogDiagnosticLogger for writing to NLog InternalLogger (#450) @snakefoot
- fix: SentryScopeManager dispose message (#449) @bruno-garcia
- fix: dont use Sentry namespace on sample (#447) @bruno-garcia
- Remove obsolete API from benchmarks (#445) @bruno-garcia
- build(deps): bump Microsoft.Extensions.Logging.Debug from 2.1.1 to 3.1.4 (#421) @dependabot-preview
- build(deps): bump Microsoft.AspNetCore.Diagnostics from 2.1.1 to 2.2.0 (#431) @dependabot-preview
- build(deps): bump Microsoft.CodeAnalysis.CSharp.Workspaces from 3.1.0 to 3.6.0 (#437) @dependabot-preview

## 2.1.3

- SentryScopeManager - Fixed clone of Stack so it does not reverse order (#420) @snakefoot
- build(deps): bump Serilog.AspNetCore from 2.1.1 to 3.2.0 (#411) @dependabot-preview
- Removed dependency on System.Collections.Immutable (#405) @snakefoot
- Fix Sentry.Microsoft.Logging Filter now drops also breadcrumbs (#440)

## 2.1.2-beta5

Fix Background worker dispose logs error message (#408)
Fix sentry serilog extension method collapsing (#406)
Fix Sentry.Samples.NLog so NLog.config is valid (#404)

Thanks @snakefoot and @JimHume for the fixes

Add MVC route data extraction to ScopeExtensions.Populate() (#401)

## 2.1.2-beta3

Fixed ASP.NET System.Web catch HttpException to prevent the request processor from being unable to submit #397 (#398)

## 2.1.2-beta2

- Ignore WCF error and capture (#391)

### 2.1.2-beta

- Serilog Sentry sink does not load all options from IConfiguration (#380)
- UnhandledException sets Handled=false (#382)

## 2.1.1

Bug fix:  Don't overwrite server name set via configuration with machine name on ASP.NET Core #372

## 2.1.0

- Set score url to fully constructed url #367 Thanks @christopher-taormina-zocdoc
- Don't dedupe from inner exception #363 - Note this might change groupings. It's opt-in.
- Expose FlushAsync to intellisense #362
- Protocol monorepo #325 - new protocol version whenever there's a new SDK release

## 2.0.3

Expose httpHandler creation (#359)
NLog: possibility to override fingerprint using AdditionalGroupingKey (#358) @Shtannikov
Take ServerName from options (#356)

## 2.0.2

Add logger and category from Serilog SourceContext. (#316) @krisztiankocsis
Set DateFormatHandling.IsoDateFormat for serializer. Fixes #351 (#353)  @olsh

## 2.0.1

Removed `-beta` from dependencies.

## 2.0.0

- SentryTarget - GetTagsFromLogEvent with null check (#326)
- handled process corrupted (#328)
- sourcelink GA (#330)
- Adds ability to specify user values via NLog configuration (#336)
- Add option to ASP.NET Core to flush events after response complete (#288)
- Fixed race on `BackgroundWorker`  (#293)
- Exclude `Sentry.` frames from InApp (#272)
- NLog SentryTarget with less overhead for breadcrumb (#273)
- Logging on body not extracted (#246)
- Add support to DefaultTags for ASP.NET Core and M.E.Logging (#268)
- Don't use ValueTuple (#263)
- All public members were documented: #252
- Use EnableBuffering to keep request payload around: #250
- Serilog default levels: #237
- Removed dev dependency from external dependencies 4d92ab0
- Use new `Sentry.Protocol` 836fb07e
- Use new `Sentry.PlatformAbsrtractions` #226
- Debug logging for ASP.NET Classic #209
- Reading request body throws on ASP.NET Core 3 (#324)
- NLog: null check contextProp.Value during IncludeEventDataOnBreadcrumbs (#323)
- JsonSerializerSettings - ReferenceLoopHandling.Ignore (#312)
- Fixed error when reading request body affects collecting other request data (#299)
- `Microsoft.Extensions.Logging` `ConfigureScope` invocation. #208, #210, #224 Thanks @dbraillon
- `Sentry.Serilog` Verbose level. #213, #217. Thanks @kanadaj
- AppDomain.ProcessExit will close the SDK: #242
- Adds PublicApiAnalyzers to public projects: #234
- NLog: Utilizes Flush functionality in NLog target: #228
- NLog: Set the logger via the log event info in SentryTarget.Write, #227
- Multi-target .NET Core 3.0 (#308)

Major version bumped due to these breaking changes:

1. `Sentry.Protocol` version 2.0.0
   - Remove StackTrace from SentryEvent [#38](https://github.com/getsentry/sentry-dotnet-protocol/pull/38) - StackTrace is  either part of Thread or SentryException.
2. Removed `ContextLine` #223
3. Use `StackTrace` from `Threads` #222
4. `FlushAsync` added to `ISentryClient` #214

## 2.0.0-beta8

- SentryTarget - GetTagsFromLogEvent with null check (#326)
- handled process corrupted (#328)
- sourcelink GA (#330)
- Adds ability to specify user values via NLog configuration (#336)

## 2.0.0-beta7

Fixes:

- Reading request body throws on ASP.NET Core 3 (#324)
- NLog: null check contextProp.Value during IncludeEventDataOnBreadcrumbs (#323)
- JsonSerializerSettings - ReferenceLoopHandling.Ignore (#312)

Features:

- Multi-target .NET Core 3.0 (#308)

## 2.0.0-beta6

- Fixed error when reading request body affects collecting other request data (#299)

## 2.0.0-beta5

- Add option to ASP.NET Core to flush events after response complete (#288)
- Fixed race on `BackgroundWorker`  (#293)
- Exclude `Sentry.` frames from InApp (#272)
- NLog SentryTarget with less overhead for breadcrumb (#273)

## 2.0.0-beta4

- Logging on body not extracted (#246)
- Add support to DefaultTags for ASP.NET Core and M.E.Logging (#268)
- Don't use ValueTuple (#263)

## 2.0.0-beta3

- All public members were documented: #252
- Use EnableBuffering to keep request payload around: #250
- Serilog default levels: #237

Thanks @josh-degraw for:

- AppDomain.ProcessExit will close the SDK: #242
- Adds PublicApiAnalyzers to public projects: #234
- NLog: Utilizes Flush functionality in NLog target: #228
- NLog: Set the logger via the log event info in SentryTarget.Write, #227

## 2.0.0-beta2

- Removed dev dependency from external dependencies 4d92ab0
- Use new `Sentry.Protocol` 836fb07e
- Use new `Sentry.PlatformAbsrtractions` #226

## 2.0.0-beta

Major version bumped due to these breaking changes:

1. `Sentry.Protocol` version 2.0.0
   - Remove StackTrace from SentryEvent [#38](https://github.com/getsentry/sentry-dotnet-protocol/pull/38) - StackTrace is either part of Thread or SentryException.
2. Removed `ContextLine` #223
3. Use `StackTrace` from `Threads` #222
4. `FlushAsync` added to `ISentryClient` #214

Other Features:

- Debug logging for ASP.NET Classic #209

Fixes:

- `Microsoft.Extensions.Logging` `ConfigureScope` invocation. #208, #210, #224 Thanks @dbraillon
- `Sentry.Serilog` Verbose level. #213, #217. Thanks @kanadaj

## 1.2.1-beta

Fixes and improvements to the NLog integration: #207 by @josh-degraw

## 1.2.0

### Features

- Optionally skip module registrations #202 - (Thanks @josh-degraw)
- First NLog integration release #188 (Thanks @josh-degraw)
- Extensible stack trace #184 (Thanks @pengweiqhca)
- MaxRequestSize for ASP.NET and ASP.NET Core #174
- InAppInclude #171
- Overload to AddSentry #163 by (Thanks @f1nzer)
- ASP.NET Core AddSentry has now ConfigureScope: #160

### Bug fixes

- Don't override user #199
- Read the hub to take latest Client: 8f4b5ba

## 1.1.3-beta4

Bug fix: Don't override user  #199

## 1.1.3-beta3

- First NLog integration release #188 (Thanks @josh-degraw)
- Extensible stack trace #184 (Thanks @pengweiqhca)

## 1.1.3-beta2

Feature:

- MaxRequestSize for ASP.NET and ASP.NET Core #174
- InAppInclude #171

Fix: Diagnostic log order: #173 by @scolestock

## 1.1.3-beta

Fixed:

- Read the hub to take latest Client: 8f4b5ba1a3
- Uses Sentry.Protocol 1.0.4 4035e25

Feature

- Overload to `AddSentry` #163 by @F1nZeR
- ASP.NET Core `AddSentry` has now `ConfigureScope`: #160

## 1.1.2

Using [new version of the protocol with fixes and features](https://github.com/getsentry/sentry-dotnet-protocol/releases/tag/1.0.3).

Fixed:

ASP.NET Core integration issue when containers are built on the ServiceCollection after SDK is initialized (#157, #103 )

## 1.1.2-beta

Fixed:

- ASP.NET Core integration issue when containers are built on the ServiceCollection after SDK is initialized (#157, #103 )

## 1.1.1

Fixed:

- Serilog bug that self log would recurse #156

Feature:

- log4net environment via xml configuration #150 (Thanks Sébastien Pierre)

## 1.1.0

Includes all features and bug fixes of previous beta releases:

Features:

- Use log entry to improve grouping #125
- Use .NET Core SDK 2.1.401
- Make AddProcessors extension methods on Options public #115
- Format InternalsVisibleTo to avoid iOS issue: 94e28b3
- Serilog Integration #118, #145
- Capture methods return SentryId #139, #140
- MEL integration keeps properties as tags #146
- Sentry package Includes net461 target #135

Bug fixes:

- Disabled SDK throws on shutdown: #124
- Log4net only init if current hub is disabled #119

Thanks to our growing list of [contributors](https://github.com/getsentry/sentry-dotnet/graphs/contributors).

## 1.0.1-beta5

- Added `net461` target to Serilog package #148

## 1.0.1-beta4

- Serilog Integration #118, #145
- `Capture` methods return `SentryId` #139, #140
- MEL integration keeps properties as tags #146
- Revert reducing Json.NET requirements <https://github.com/getsentry/sentry-dotnet/commit/1aed4a5c76ead2f4d39f1c2979eda02d068bfacd>

Thanks to our growing [list of contributors](https://github.com/getsentry/sentry-dotnet/graphs/contributors).

## 1.0.1-beta3

Lowering Newtonsoft.Json requirements; #138

## 1.0.1-beta2

`Sentry` package Includes `net461` target #135

## 1.0.1-beta

Features:

- Use log entry to improve grouping #125
- Use .NET Core SDK 2.1.401
- Make `AddProcessors` extension methods on Options public  #115
- Format InternalsVisibleTo to avoid iOS issue: 94e28b3

Bug fixes:

- Disabled SDK throws on shutdown: #124
- Log4net only init if current hub is disabled #119

## 1.0.0

### First major release of the new .NET SDK

#### Main features

##### Sentry package

- Automatic Captures global unhandled exceptions (AppDomain)
- Scope management
- Duplicate events automatically dropped
- Events from the same exception automatically dropped
- Web proxy support
- HttpClient/HttpClientHandler configuration callback
- Compress request body
- Event sampling opt-in
- Event flooding protection (429 retry-after and internal bound queue)
- Release automatically set (AssemblyInformationalVersionAttribute, AssemblyVersion or env var)
- DSN discovered via environment variable
- Release (version) reported automatically
- CLS Compliant
- Strong named
- BeforeSend and BeforeBreadcrumb callbacks
- Event and Exception processors
- SourceLink (including PDB in nuget package)
- Device OS info sent
- Device Runtime info sent
- Enable SDK debug mode (opt-in)
- Attach stack trace for captured messages (opt-in)

##### Sentry.Extensions.Logging

- Includes all features from the `Sentry` package.
- BeginScope data added to Sentry scope, sent with events
- LogInformation or higher added as breadcrumb, sent with next events.
- LogError or higher automatically captures an event
- Minimal levels are configurable.

##### Sentry.AspNetCore

- Includes all features from the `Sentry` package.
- Includes all features from the `Sentry.Extensions.Logging` package.
- Easy ASP.NET Core integration, single line: `UseSentry`.
- Captures unhandled exceptions in the middleware pipeline
- Captures exceptions handled by the framework `UseExceptionHandler` and Error page display.
- Any event sent will include relevant application log messages
- RequestId as tag
- URL as tag
- Environment is automatically set (`IHostingEnvironment`)
- Request payload can be captured if opt-in
- Support for EventProcessors registered with DI
- Support for ExceptionProcessors registered with DI
- Captures logs from the request (using Microsoft.Extensions.Logging)
- Supports configuration system (e.g: appsettings.json)
- Server OS info sent
- Server Runtime info sent
- Request headers sent
- Request body compressed

All packages are:

- Strong named
- Tested on Windows, Linux and macOS
- Tested on .NET Core, .NET Framework and Mono

##### Learn more

- [Code samples](https://github.com/getsentry/sentry-dotnet/tree/master/samples)
- [Sentry docs](https://docs.sentry.io/quickstart/?platform=csharp)

Sample event using the log4net integration:
![Sample event in Sentry](https://github.com/getsentry/sentry-dotnet/blob/master/samples/Sentry.Samples.Log4Net/.assets/log4net-sample.gif?raw=true)

Download it directly from GitHub or using NuGet:

|      Integrations                 |        NuGet         |
| ----------------------------- | -------------------: |
|         **Sentry**            |    [![NuGet](https://img.shields.io/nuget/vpre/Sentry.svg)](https://www.nuget.org/packages/Sentry)   |
|     **Sentry.AspNetCore**     |   [![NuGet](https://img.shields.io/nuget/vpre/Sentry.AspNetCore.svg)](https://www.nuget.org/packages/Sentry.AspNetCore)   |
| **Sentry.Extensions.Logging** | [![NuGet](https://img.shields.io/nuget/vpre/Sentry.Extensions.Logging.svg)](https://www.nuget.org/packages/Sentry.Extensions.Logging)   |
| **Sentry.Log4Net** | [![NuGet](https://img.shields.io/nuget/vpre/Sentry.Log4Net.svg)](https://www.nuget.org/packages/Sentry.Log4Net)   |

## 1.0.0-rc2

Features and improvements:

- `SentrySdk.LastEventId` to get scoped id
- `BeforeBreadcrumb` to allow dropping or modifying a breadcrumb
- Event processors on scope #58
- Event processor as `Func<SentryEvent,SentryEvent>`

Bug fixes:

- #97 Sentry environment takes precedence over ASP.NET Core

Download it directly below from GitHub or using NuGet:

|      Integrations                 |        NuGet         |
| ----------------------------- | -------------------: |
|         **Sentry**            |    [![NuGet](https://img.shields.io/nuget/vpre/Sentry.svg)](https://www.nuget.org/packages/Sentry)   |
|     **Sentry.AspNetCore**     |   [![NuGet](https://img.shields.io/nuget/vpre/Sentry.AspNetCore.svg)](https://www.nuget.org/packages/Sentry.AspNetCore)   |
| **Sentry.Extensions.Logging** | [![NuGet](https://img.shields.io/nuget/vpre/Sentry.Extensions.Logging.svg)](https://www.nuget.org/packages/Sentry.Extensions.Logging)   |
| **Sentry.Log4Net** | [![NuGet](https://img.shields.io/nuget/vpre/Sentry.Log4Net.svg)](https://www.nuget.org/packages/Sentry.Log4Net)   |

## 1.0.0-rc

Features and improvements:

- Microsoft.Extensions.Logging (MEL) use framework configuration system #79 (Thanks @pengweiqhca)
- Use IOptions on Logging and ASP.NET Core integrations #81
- Send PII (personal identifier info, opt-in `SendDefaultPii`): #83
- When SDK is disabled SentryMiddleware passes through to next in pipeline: #84
- SDK diagnostic logging (option: `Debug`): #85
- Sending Stack trace for events without exception (like CaptureMessage, opt-in `AttachStackTrace`) #86

Bug fixes:

- MEL: Only call Init if DSN was provided <https://github.com/getsentry/sentry-dotnet/commit/097c6a9c6f4348d87282c92d9267879d90879e2a>
- Correct namespace for `AddSentry` <https://github.com/getsentry/sentry-dotnet/commit/2498ab4081f171dc78e7f74e4f1f781a557c5d4f>

Breaking changes:

The settings for HTTP and Worker have been moved to `SentryOptions`. There's no need to call `option.Http(h => h...)` anymore.
`option.Proxy` was renamed to `option.HttpProxy`.

[New sample](https://github.com/getsentry/sentry-dotnet/tree/master/samples/Sentry.Samples.GenericHost) using [GenericHost](https://docs.microsoft.com/en-us/aspnet/core/fundamentals/host/generic-host?view=aspnetcore-2.1)

Download it directly below from GitHub or using NuGet:

|      Integrations                 |        NuGet         |
| ----------------------------- | -------------------: |
|         **Sentry**            |    [![NuGet](https://img.shields.io/nuget/vpre/Sentry.svg)](https://www.nuget.org/packages/Sentry)   |
|     **Sentry.AspNetCore**     |   [![NuGet](https://img.shields.io/nuget/vpre/Sentry.AspNetCore.svg)](https://www.nuget.org/packages/Sentry.AspNetCore)   |
| **Sentry.Extensions.Logging** | [![NuGet](https://img.shields.io/nuget/vpre/Sentry.Extensions.Logging.svg)](https://www.nuget.org/packages/Sentry.Extensions.Logging)   |
| **Sentry.Log4Net** | [![NuGet](https://img.shields.io/nuget/vpre/Sentry.Log4Net.svg)](https://www.nuget.org/packages/Sentry.Log4Net)   |

## 0.0.1-preview5

Features:

- Support buffered gzip request #73
- Reduced dependencies from the ASP.NET Core integraiton
- InAppExclude configurable #75
- Duplicate event detects inner exceptions #76
- HttpClientHandler configuration callback #72
- Event sampling opt-in
- ASP.NET Core sends server name

Bug fixes:

- On-prem without chuncked support for gzip #71
- Exception.Data key is not string #77

**[Watch on youtube](https://www.youtube.com/watch?v=xK6a1goK_w0) how to use the ASP.NET Core integration**

Download it directly below from GitHub or using NuGet:

|      Integrations                 |        NuGet         |
| ----------------------------- | -------------------: |
|         **Sentry**            |    [![NuGet](https://img.shields.io/nuget/vpre/Sentry.svg)](https://www.nuget.org/packages/Sentry)   |
|     **Sentry.AspNetCore**     |   [![NuGet](https://img.shields.io/nuget/vpre/Sentry.AspNetCore.svg)](https://www.nuget.org/packages/Sentry.AspNetCore)   |
| **Sentry.Extensions.Logging** | [![NuGet](https://img.shields.io/nuget/vpre/Sentry.Extensions.Logging.svg)](https://www.nuget.org/packages/Sentry.Extensions.Logging)   |
| **Sentry.Log4Net** | [![NuGet](https://img.shields.io/nuget/vpre/Sentry.Log4Net.svg)](https://www.nuget.org/packages/Sentry.Log4Net)   |

## 0.0.1-preview4

Features:

- Using [Sentry Protocol](https://github.com/getsentry/sentry-dotnet-protocol) as a dependency
- Environment can be set via `SentryOptions` #49
- Compress request body (configurable: Fastest, Optimal, Off) #63
- log4net integration
- SDK honors Sentry's 429 HTTP Status with Retry After header #61

Bug fixes:

- `Init` pushes the first scope #55, #54
- `Exception.Data` copied to `SentryEvent.Data` while storing the index of originating error.
- Demangling code ensures Function name available #64
- ASP.NET Core integration throws when Serilog added #65, #68, #67

Improvements to [the docs](https://getsentry.github.io/sentry-dotnet) like:

- Release discovery
- `ConfigureScope` clarifications
- Documenting samples

### [Watch on youtube](https://www.youtube.com/watch?v=xK6a1goK_w0) how to use the ASP.NET Core integration

Download it directly from GitHub or using NuGet:

|      Integrations                 |        NuGet         |
| ----------------------------- | -------------------: |
|         **Sentry**            |    [![NuGet](https://img.shields.io/nuget/vpre/Sentry.svg)](https://www.nuget.org/packages/Sentry)   |
|     **Sentry.AspNetCore**     |   [![NuGet](https://img.shields.io/nuget/vpre/Sentry.AspNetCore.svg)](https://www.nuget.org/packages/Sentry.AspNetCore)   |
| **Sentry.Extensions.Logging** | [![NuGet](https://img.shields.io/nuget/vpre/Sentry.Extensions.Logging.svg)](https://www.nuget.org/packages/Sentry.Extensions.Logging)   |
| **Sentry.Log4Net** | [![NuGet](https://img.shields.io/nuget/vpre/Sentry.Log4Net.svg)](https://www.nuget.org/packages/Sentry.Log4Net)   |

## 0.0.1-preview3

This third preview includes bug fixes and more features. Test coverage increased to 96%

Features and improvements:

- Filter duplicate events/exceptions #43
- EventProcessors can be added (sample [1](https://github.com/getsentry/sentry-dotnet/blob/dbb5a3af054d0ca6f801de37fb7db3632ca2c65a/samples/Sentry.Samples.Console.Customized/Program.cs#L151), [2](https://github.com/getsentry/sentry-dotnet/blob/dbb5a3af054d0ca6f801de37fb7db3632ca2c65a/samples/Sentry.Samples.Console.Customized/Program.cs#L41))
- ExceptionProcessors can be added #36 (sample [1](https://github.com/getsentry/sentry-dotnet/blob/dbb5a3af054d0ca6f801de37fb7db3632ca2c65a/samples/Sentry.Samples.Console.Customized/Program.cs#L172), [2](https://github.com/getsentry/sentry-dotnet/blob/dbb5a3af054d0ca6f801de37fb7db3632ca2c65a/samples/Sentry.Samples.Console.Customized/Program.cs#L42))
- Release is automatically discovered/reported #35
- Contexts is a dictionary - allows custom data #37
- ASP.NET integration reports context as server: server-os, server-runtime #37
- Assemblies strong named #41
- Scope exposes IReadOnly members instead of Immutables
- Released a [documentation site](https://getsentry.github.io/sentry-dotnet/)

Bug fixes:

- Strong name
- Logger provider gets disposed/flushes events

[Watch on youtube](https://www.youtube.com/watch?v=xK6a1goK_w0) how to use the ASP.NET Core integration.

Download it directly from GitHub or using NuGet:

|      Integrations                 |        NuGet         |
| ----------------------------- | -------------------: |
|         **Sentry**            |    [![NuGet](https://img.shields.io/nuget/vpre/Sentry.svg)](https://www.nuget.org/packages/Sentry)   |
|     **Sentry.AspNetCore**     |   [![NuGet](https://img.shields.io/nuget/vpre/Sentry.AspNetCore.svg)](https://www.nuget.org/packages/Sentry.AspNetCore)   |
| **Sentry.Extensions.Logging** | [![NuGet](https://img.shields.io/nuget/vpre/Sentry.Extensions.Logging.svg)](https://www.nuget.org/packages/Sentry.Extensions.Logging)   |

## 0.0.1-preview2

This second release includes bug fixes and more features. Test coverage increased to 93%

Features and improvements:

- Added `CaptureMessage`
- `BeforeSend` callback errors are sent as breadcrumbs
- `ASP.NET Core` integration doesn't add tags added by `Microsoft.Extensions.Logging`
- SDK name is reported depending on the package added
- Integrations API allows user-defined SDK integration
- Unhandled exception handler can be configured via integrations
- Filter kestrel log eventid 13 (application error) when already captured by the middleware

Bugs fixed:

- Fixed #28
- HTTP Proxy set to HTTP message handler

Download it directly from GitHub or using NuGet:

|      Integrations                 |        NuGet         |
| ----------------------------- | -------------------: |
|         **Sentry**            |    [![NuGet](https://img.shields.io/nuget/vpre/Sentry.svg)](https://www.nuget.org/packages/Sentry)   |
|     **Sentry.AspNetCore**     |   [![NuGet](https://img.shields.io/nuget/vpre/Sentry.AspNetCore.svg)](https://www.nuget.org/packages/Sentry.AspNetCore)   |
| **Sentry.Extensions.Logging** | [![NuGet](https://img.shields.io/nuget/vpre/Sentry.Extensions.Logging.svg)](https://www.nuget.org/packages/Sentry.Extensions.Logging)   |

## 0.0.1-preview1

Our first preview of the SDK:

Main features:

- Easy ASP.NET Core integration, single line: `UseSentry`.
- Captures unhandled exceptions in the middleware pipeline
- Captures exceptions handled by the framework `UseExceptionHandler` and Error page display.
- Captures process-wide unhandled exceptions (AppDomain)
- Captures logger.Error or logger.Critical
- When an event is sent, data from the current request augments the event.
- Sends information about the server running the app (OS, Runtime, etc)
- Informational logs written by the app or framework augment events sent to Sentry
- Optional include of the request body
- HTTP Proxy configuration

Also available via NuGet:

[Sentry](https://www.nuget.org/packages/Sentry/0.0.1-preview1)
[Sentry.AspNetCore](https://www.nuget.org/packages/Sentry.AspNetCore/0.0.1-preview1)
[Sentry.Extensions.Logging](https://www.nuget.org/packages/Sentry.Extensions.Logging/0.0.1-preview1)<|MERGE_RESOLUTION|>--- conflicted
+++ resolved
@@ -2,15 +2,13 @@
 
 ## Unreleased
 
-<<<<<<< HEAD
 ### Fixes
 
 - Fixed envelopes getting stuck in processing when losing network connectivity ([#3438](https://github.com/getsentry/sentry-dotnet/pull/3438))
-=======
+
 ### Features
 
 - Client reports now include dropped spans ([#3463](https://github.com/getsentry/sentry-dotnet/pull/3463))
->>>>>>> 82983622
 
 ## 4.8.1
 
