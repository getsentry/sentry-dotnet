--- conflicted
+++ resolved
@@ -2,16 +2,11 @@
 
 ## Unreleased
 
-<<<<<<< HEAD
-## Fixes
-
+### Fixes
+
+- `HttpResponse.Content` is no longer disposed by when using `SentryHttpFailedRequestHandler` on .NET Framework, which was causing an ObjectDisposedException when using Sentry with NSwag ([#3306](https://github.com/getsentry/sentry-dotnet/pull/3306))
 - Fix BackgroundWorker exiting when OperationCanceledException is not from shutdown request ([3284](https://github.com/getsentry/sentry-dotnet/pull/3284))
 
-=======
-### Fixes
-
--  `HttpResponse.Content` is no longer disposed by when using `SentryHttpFailedRequestHandler` on .NET Framework, which was causing an ObjectDisposedException when using Sentry with NSwag ([#3306](https://github.com/getsentry/sentry-dotnet/pull/3306))
-
 ## 4.4.0
 
 ### Features
@@ -21,7 +16,6 @@
 ### Fixes
 
 - Fixed normalization for metric tag values for carriage return, line feed and tab characters ([#3281](https://github.com/getsentry/sentry-dotnet/pull/3281))
->>>>>>> c2619b17
 
 ### Dependencies
 
