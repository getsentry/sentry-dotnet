--- conflicted
+++ resolved
@@ -5,11 +5,8 @@
 ### Fixes
 
 - OTel activities that are marked as not recorded are no longer sent to Sentry ([#3890](https://github.com/getsentry/sentry-dotnet/pull/3890))
-<<<<<<< HEAD
 - Unknown stack frames in profiles on .NET 8+ ([#3942](https://github.com/getsentry/sentry-dotnet/pull/3942))
-=======
 - Deduplicate profiling stack frames ([#3941](https://github.com/getsentry/sentry-dotnet/pull/3941))
->>>>>>> bea672ac
 
 ## 5.1.0
 
