--- conflicted
+++ resolved
@@ -4,11 +4,8 @@
 
 ### Fixes
 
-<<<<<<< HEAD
 - Avoid replacing Transaction Name on ASP.NET Core by null or empty ([#1215](https://github.com/getsentry/sentry-dotnet/pull/1215))
-=======
 - Ignore DiagnosticSource Integration if no Sampling available ([#1238](https://github.com/getsentry/sentry-dotnet/pull/1238)) 
->>>>>>> 915d7db8
 
 ### Features
 
