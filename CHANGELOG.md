# Changelog

## vNext

* Abandon ValueTask #611
* Fix Cache deleted on HttpTransport exception. (#610) @lucas-zimerman
* Add SentryScopeStateProcessor #603
* Add net5.0 TFM to libraries #606
<<<<<<< HEAD
* Add more logging to CachingTransport #619
=======
* Bump Microsoft.Bcl.AsyncInterfaces to 5.0.0 #618
>>>>>>> 8a067eef

## 3.0.0-alpha.5

* Replaced `BaseScope` with `IScope`. (#590) @Tyrrrz
* Removed code coverage report from the test folder. (#592) @lucas-zimerman
* Add target framework NET5.0 on Sentry.csproj. Change the type of `Extra` where value parameter become nullable. @lucas-zimerman 
* Implement envelope caching. (#576) @Tyrrrz
* Add a list of .NET Frameworks installed when available. (#531) @lucas-zimerman
* Parse Mono and IL2CPP stacktraces for Unity and Xamarin (#578) @bruno-garcia
* Update TFMs and dependency min version (#580) @bruno-garcia
* Run all tests on .NET 5 (#583) @bruno-garcia

## 3.0.0-alpha.4

* Add the client user ip if both SendDefaultPii and IsEnvironmentUser are set. (#1015) @lucas-zimerman
* Replace Task with ValueTask where possible. (#564) @Tyrrrz
* Add support for ASP.NET Core gRPC (#563) @Mitch528
* Push API docs to GitHub Pages GH Actions (#570) @bruno-garcia
* Refactor envelopes

## 3.0.0-alpha.3

* Add support for user feedback. (#559) @lucas-zimerman
* Add support for envelope deserialization (#558) @Tyrrrz
* Add package description and tags to Sentry.AspNet @Tyrrrz
* Fix internal url references for the new Sentry documentation. (#562) @lucas-zimerman

## 3.0.0-alpha.2

* Set the Environment setting to 'production' if none was provided. (#550) @PureKrome
* ASPNET.Core hosting environment is set to 'production' / 'development' (notice lower casing) if no custom options.Enviroment is set. (#554) @PureKrome
* Add most popular libraries to InAppExclude #555 (@bruno-garcia)
* Add support for individual rate limits.
* Extend `SentryOptions.BeforeBreadcrumb` signature to accept returning nullable values.
* Add support for envelope deserialization.

## 3.0.0-alpha.1

* Rename `LogEntry` to `SentryMessage`. Change type of `SentryEvent.Message` from `string` to `SentryMessage`.
* Change the type of `Gpu.VendorId` from `int` to `string`.
* Add support for envelopes.
* Publishing symbols package (snupkg) to nuget.org with sourcelink

## 3.0.0-alpha.0

* Move aspnet-classic integration to Sentry.AspNet (#528) @Tyrrrz
* Merge Sentry.Protocol into Sentry (#527) @Tyrrrz
* Framework and runtime info (#526) @bruno-garcia
* Add NRTS to Sentry.Extensions.Logging (#524) @Tyrrrz
* Add NRTs to Sentry.Serilog, Sentry.NLog, Sentry.Log4Net (#521) @Tyrrrz
* Add NRTs to Sentry.AspNetCore (#520) @Tyrrrz
* Fix CI build on GitHub Actions (#523) @Tyrrrz
* Add GitHubActionsTestLogger (#511) @Tyrrrz

We'd love to get feedback.

## 2.2.0-alpha

Add nullable reference types support (Sentry, Sentry.Protocol) (#509) 
fix: Use ASP.NET Core endpoint FQDN (#485) 
feat: Add integration to TaskScheduler.UnobservedTaskException (#481) 

## 2.1.6

fix: aspnet fqdn (#485) @bruno-garcia 
ref: wait on test the time needed (#484) @bruno-garcia
feat: Add integration to TaskScheduler.UnobservedTaskException (#481) @lucas-zimerman
build(deps): bump Serilog.AspNetCore from 3.2.0 to 3.4.0 (#477)  @dependabot-preview
Fix README typo (#480) @AndreasLangberg
build(deps): bump coverlet.msbuild from 2.8.1 to 2.9.0 (#462) @dependabot-preview
build(deps): bump Microsoft.Extensions.Logging.Debug @dependabot-preview
fix some spelling (#475) @SimonCropp
build(deps): bump Microsoft.Extensions.Configuration.Json (#467) @dependabot-preview

## 2.1.5

* fix: MEL don't init if enabled (#460) @bruno-garcia
* feat: Device Calendar, Timezone, CultureInfo (#457) @bruno-garcia
* ref: Log out debug disabled (#459) @bruno-garcia
* dep: Bump PlatformAbstractions (#458) @bruno-garcia
* feat: Exception filter (#456) @bruno-garcia

## 2.1.5-beta

* fix: MEL don't init if enabled (#460) @bruno-garcia
* feat: Device Calendar, Timezone, CultureInfo (#457) @bruno-garcia
* ref: Log out debug disabled (#459) @bruno-garcia
* dep: Bump PlatformAbstractions (#458) @bruno-garcia
* feat: Exception filter (#456) @bruno-garcia

## 2.1.4

* NLog SentryTarget - NLogDiagnosticLogger for writing to NLog InternalLogger (#450) @snakefoot
* fix: SentryScopeManager dispose message (#449) @bruno-garcia
* fix: dont use Sentry namespace on sample (#447) @bruno-garcia
* Remove obsolete API from benchmarks (#445) @bruno-garcia
* build(deps): bump Microsoft.Extensions.Logging.Debug from 2.1.1 to 3.1.4 (#421) @dependabot-preview
* build(deps): bump Microsoft.AspNetCore.Diagnostics from 2.1.1 to 2.2.0 (#431) @dependabot-preview
* build(deps): bump Microsoft.CodeAnalysis.CSharp.Workspaces from 3.1.0 to 3.6.0 (#437) @dependabot-preview

## 2.1.3

* SentryScopeManager - Fixed clone of Stack so it does not reverse order (#420) @snakefoot
* build(deps): bump Serilog.AspNetCore from 2.1.1 to 3.2.0 (#411) @dependabot-preview
* Removed dependency on System.Collections.Immutable (#405) @snakefoot
* Fix Sentry.Microsoft.Logging Filter now drops also breadcrumbs (#440) 

## 2.1.2-beta5

Fix Background worker dispose logs error message (#408) 
Fix sentry serilog extension method collapsing (#406) 
Fix Sentry.Samples.NLog so NLog.config is valid (#404) 

Thanks @snakefoot and @JimHume for the fixes

Add MVC route data extraction to ScopeExtensions.Populate() (#401)

## 2.1.2-beta3

Fixed ASP.NET System.Web catch HttpException to prevent the request processor from being unable to submit #397 (#398)

## 2.1.2-beta2

* Ignore WCF error and capture (#391) 

### 2.1.2-beta

* Serilog Sentry sink does not load all options from IConfiguration (#380)
* UnhandledException sets Handled=false (#382)

## 2.1.1

Bug fix:  Don't overwrite server name set via configuration with machine name on ASP.NET Core #372
 
## 2.1.0

* Set score url to fully constructed url #367 Thanks @christopher-taormina-zocdoc 
* Don't dedupe from inner exception #363 - Note this might change groupings. It's opt-in.
* Expose FlushAsync to intellisense #362
* Protocol monorepo #325 - new protocol version whenever there's a new SDK release

## 2.0.3

Expose httpHandler creation (#359)
NLog: possibility to override fingerprint using AdditionalGroupingKey (#358) @Shtannikov
Take ServerName from options (#356) 

## 2.0.2

Add logger and category from Serilog SourceContext. (#316) @krisztiankocsis
Set DateFormatHandling.IsoDateFormat for serializer. Fixes #351 (#353)  @olsh

## 2.0.1

Removed `-beta` from dependencies.

## 2.0.0

* SentryTarget - GetTagsFromLogEvent with null check (#326) 
* handled process corrupted (#328)
* sourcelink GA (#330)
* Adds ability to specify user values via NLog configuration (#336) 
* Add option to ASP.NET Core to flush events after response complete (#288)
* Fixed race on `BackgroundWorker`  (#293)
* Exclude `Sentry.` frames from InApp (#272)
* NLog SentryTarget with less overhead for breadcrumb (#273)
* Logging on body not extracted (#246)
* Add support to DefaultTags for ASP.NET Core and M.E.Logging (#268)
* Don't use ValueTuple (#263)
* All public members were documented: #252 
* Use EnableBuffering to keep request payload around: #250
* Serilog default levels: #237 
* Removed dev dependency from external dependencies 4d92ab0
* Use new `Sentry.Protocol` 836fb07e
* Use new `Sentry.PlatformAbsrtractions` #226
* Debug logging for ASP.NET Classic #209 
* Reading request body throws on ASP.NET Core 3 (#324)
* NLog: null check contextProp.Value during IncludeEventDataOnBreadcrumbs (#323) 
* JsonSerializerSettings - ReferenceLoopHandling.Ignore (#312) 
* Fixed error when reading request body affects collecting other request data (#299) 
* `Microsoft.Extensions.Logging` `ConfigureScope` invocation. #208, #210, #224 Thanks @dbraillon 
* `Sentry.Serilog` Verbose level. #213, #217. Thanks @kanadaj 
* AppDomain.ProcessExit will close the SDK: #242
* Adds PublicApiAnalyzers to public projects: #234
* NLog: Utilizes Flush functionality in NLog target: #228
* NLog: Set the logger via the log event info in SentryTarget.Write, #227 
* Multi-target .NET Core 3.0 (#308)

Major version bumped due to these breaking changes:
1. `Sentry.Protocol` version 2.0.0
* Remove StackTrace from SentryEvent [#38](https://github.com/getsentry/sentry-dotnet-protocol/pull/38) - StackTrace is either part of Thread or SentryException.
2. Removed `ContextLine` #223 
3. Use `StackTrace` from `Threads` #222 
4. `FlushAsync` added to `ISentryClient` #214 

## 2.0.0-beta8

* SentryTarget - GetTagsFromLogEvent with null check (#326) 
* handled process corrupted (#328)
* sourcelink GA (#330)
* Adds ability to specify user values via NLog configuration (#336) 

## 2.0.0-beta7

Fixes:

* Reading request body throws on ASP.NET Core 3 (#324)
* NLog: null check contextProp.Value during IncludeEventDataOnBreadcrumbs (#323) 
* JsonSerializerSettings - ReferenceLoopHandling.Ignore (#312) 

Features:

* Multi-target .NET Core 3.0 (#308)

## 2.0.0-beta6

* Fixed error when reading request body affects collecting other request data (#299) 

## 2.0.0-beta5

* Add option to ASP.NET Core to flush events after response complete (#288)
* Fixed race on `BackgroundWorker`  (#293)
* Exclude `Sentry.` frames from InApp (#272)
* NLog SentryTarget with less overhead for breadcrumb (#273)

## 2.0.0-beta4

* Logging on body not extracted (#246)
* Add support to DefaultTags for ASP.NET Core and M.E.Logging (#268)
* Don't use ValueTuple (#263)

## 2.0.0-beta3

* All public members were documented: #252 
* Use EnableBuffering to keep request payload around: #250
* Serilog default levels: #237 

Thanks @josh-degraw for:

* AppDomain.ProcessExit will close the SDK: #242
* Adds PublicApiAnalyzers to public projects: #234
* NLog: Utilizes Flush functionality in NLog target: #228
* NLog: Set the logger via the log event info in SentryTarget.Write, #227 

## 2.0.0-beta2

* Removed dev dependency from external dependencies 4d92ab0
* Use new `Sentry.Protocol` 836fb07e
* Use new `Sentry.PlatformAbsrtractions` #226

## 2.0.0-beta

Major version bumped due to these breaking changes:

1. `Sentry.Protocol` version 2.0.0
* Remove StackTrace from SentryEvent [#38](https://github.com/getsentry/sentry-dotnet-protocol/pull/38) - StackTrace is either part of Thread or SentryException.
2. Removed `ContextLine` #223 
3. Use `StackTrace` from `Threads` #222 
4. `FlushAsync` added to `ISentryClient` #214 


Other Features:

* Debug logging for ASP.NET Classic #209 

Fixes:

* `Microsoft.Extensions.Logging` `ConfigureScope` invocation. #208, #210, #224 Thanks @dbraillon 
* `Sentry.Serilog` Verbose level. #213, #217. Thanks @kanadaj 

## 1.2.1-beta

Fixes and improvements to the NLog integration: #207 by @josh-degraw 

## 1.2.0

### Features

* Optionally skip module registrations #202 - (Thanks @josh-degraw)
* First NLog integration release #188 (Thanks @josh-degraw)
* Extensible stack trace #184 (Thanks @pengweiqhca)
* MaxRequestSize for ASP.NET and ASP.NET Core #174
* InAppInclude #171
* Overload to AddSentry #163 by (Thanks @f1nzer)
* ASP.NET Core AddSentry has now ConfigureScope: #160

### Bug fixes

* Don't override user #199
* Read the hub to take latest Client: 8f4b5ba

## 1.1.3-beta4

Bug fix: Don't override user  #199

## 1.1.3-beta3

* First NLog integration release #188 (Thanks @josh-degraw)
* Extensible stack trace #184 (Thanks @pengweiqhca) 

## 1.1.3-beta2

Feature: 
* MaxRequestSize for ASP.NET and ASP.NET Core #174
* InAppInclude #171

Fix: Diagnostic log order: #173 by @scolestock

## 1.1.3-beta

Fixed: 
* Read the hub to take latest Client: 8f4b5ba1a3
* Uses Sentry.Protocol 1.0.4 4035e25

Feature
* Overload to `AddSentry` #163 by @F1nZeR 
* ASP.NET Core `AddSentry` has now `ConfigureScope`: #160 

## 1.1.2

Using [new version of the protocol with fixes and features](https://github.com/getsentry/sentry-dotnet-protocol/releases/tag/1.0.3).

Fixed:

ASP.NET Core integration issue when containers are built on the ServiceCollection after SDK is initialized (#157, #103 )

## 1.1.2-beta

Fixed:
* ASP.NET Core integration issue when containers are built on the ServiceCollection after SDK is initialized (#157, #103 )

## 1.1.1

Fixed:
* Serilog bug that self log would recurse #156 

Feature:
* log4net environment via xml configuration #150 (Thanks Sébastien Pierre)

## 1.1.0

Includes all features and bug fixes of previous beta releases:

Features:

* Use log entry to improve grouping #125
* Use .NET Core SDK 2.1.401
* Make AddProcessors extension methods on Options public #115
* Format InternalsVisibleTo to avoid iOS issue: 94e28b3
* Serilog Integration #118, #145
* Capture methods return SentryId #139, #140
* MEL integration keeps properties as tags #146
* Sentry package Includes net461 target #135

Bug fixes:

* Disabled SDK throws on shutdown: #124
* Log4net only init if current hub is disabled #119

Thanks to our growing list of [contributors](https://github.com/getsentry/sentry-dotnet/graphs/contributors).

## 1.0.1-beta5

* Added `net461` target to Serilog package #148 

## 1.0.1-beta4

* Serilog Integration #118, #145
* `Capture` methods return `SentryId` #139, #140 
* MEL integration keeps properties as tags #146 
* Revert reducing Json.NET requirements https://github.com/getsentry/sentry-dotnet/commit/1aed4a5c76ead2f4d39f1c2979eda02d068bfacd

Thanks to our growing [list of contributors](https://github.com/getsentry/sentry-dotnet/graphs/contributors).

## 1.0.1-beta3

Lowering Newtonsoft.Json requirements; #138

## 1.0.1-beta2

`Sentry` package Includes `net461` target #135

## 1.0.1-beta

Features: 
* Use log entry to improve grouping #125 
* Use .NET Core SDK 2.1.401
* Make `AddProcessors` extension methods on Options public  #115
* Format InternalsVisibleTo to avoid iOS issue: 94e28b3

Bug fixes: 
* Disabled SDK throws on shutdown: #124 
* Log4net only init if current hub is disabled #119

## 1.0.0

### First major release of the new .NET SDK.

#### Main features

##### Sentry package

* Automatic Captures global unhandled exceptions (AppDomain)
* Scope management
* Duplicate events automatically dropped
* Events from the same exception automatically dropped
* Web proxy support
* HttpClient/HttpClientHandler configuration callback
* Compress request body
* Event sampling opt-in
* Event flooding protection (429 retry-after and internal bound queue)
* Release automatically set (AssemblyInformationalVersionAttribute, AssemblyVersion or env var)
* DSN discovered via environment variable
* Release (version) reported automatically
* CLS Compliant
* Strong named
* BeforeSend and BeforeBreadcrumb callbacks
* Event and Exception processors
* SourceLink (including PDB in nuget package)
* Device OS info sent
* Device Runtime info sent
* Enable SDK debug mode (opt-in)
* Attach stack trace for captured messages (opt-in)

##### Sentry.Extensions.Logging

* Includes all features from the `Sentry` package.
* BeginScope data added to Sentry scope, sent with events
* LogInformation or higher added as breadcrumb, sent with next events.
* LogError or higher automatically captures an event
* Minimal levels are configurable.

##### Sentry.AspNetCore

* Includes all features from the `Sentry` package.
* Includes all features from the `Sentry.Extensions.Logging` package.
* Easy ASP.NET Core integration, single line: `UseSentry`.
* Captures unhandled exceptions in the middleware pipeline
* Captures exceptions handled by the framework `UseExceptionHandler` and Error page display.
* Any event sent will include relevant application log messages
* RequestId as tag
* URL as tag
* Environment is automatically set (`IHostingEnvironment`)
* Request payload can be captured if opt-in
* Support for EventProcessors registered with DI
* Support for ExceptionProcessors registered with DI
* Captures logs from the request (using Microsoft.Extensions.Logging)
* Supports configuration system (e.g: appsettings.json)
* Server OS info sent
* Server Runtime info sent
* Request headers sent
* Request body compressed

All packages are:
* Strong named
* Tested on Windows, Linux and macOS
* Tested on .NET Core, .NET Framework and Mono

##### Learn more:

* [Code samples](https://github.com/getsentry/sentry-dotnet/tree/master/samples)
* [Sentry docs](https://docs.sentry.io/quickstart/?platform=csharp)

Sample event using the log4net integration:
![Sample event in Sentry](https://github.com/getsentry/sentry-dotnet/blob/master/samples/Sentry.Samples.Log4Net/.assets/log4net-sample.gif?raw=true)

Download it directly from GitHub or using NuGet:

|      Integrations                 |        NuGet         |
| ----------------------------- | -------------------: |
|         **Sentry**            |    [![NuGet](https://img.shields.io/nuget/vpre/Sentry.svg)](https://www.nuget.org/packages/Sentry)   |
|     **Sentry.AspNetCore**     |   [![NuGet](https://img.shields.io/nuget/vpre/Sentry.AspNetCore.svg)](https://www.nuget.org/packages/Sentry.AspNetCore)   |
| **Sentry.Extensions.Logging** | [![NuGet](https://img.shields.io/nuget/vpre/Sentry.Extensions.Logging.svg)](https://www.nuget.org/packages/Sentry.Extensions.Logging)   |
| **Sentry.Log4Net** | [![NuGet](https://img.shields.io/nuget/vpre/Sentry.Log4Net.svg)](https://www.nuget.org/packages/Sentry.Log4Net)   |
# 1.0.0-rc2

Features and improvements:

* `SentrySdk.LastEventId` to get scoped id
* `BeforeBreadcrumb` to allow dropping or modifying a breadcrumb
* Event processors on scope #58 
* Event processor as `Func<SentryEvent,SentryEvent>`

Bug fixes:

* #97 Sentry environment takes precedence over ASP.NET Core

Download it directly below from GitHub or using NuGet:

|      Integrations                 |        NuGet         |
| ----------------------------- | -------------------: |
|         **Sentry**            |    [![NuGet](https://img.shields.io/nuget/vpre/Sentry.svg)](https://www.nuget.org/packages/Sentry)   |
|     **Sentry.AspNetCore**     |   [![NuGet](https://img.shields.io/nuget/vpre/Sentry.AspNetCore.svg)](https://www.nuget.org/packages/Sentry.AspNetCore)   |
| **Sentry.Extensions.Logging** | [![NuGet](https://img.shields.io/nuget/vpre/Sentry.Extensions.Logging.svg)](https://www.nuget.org/packages/Sentry.Extensions.Logging)   |
| **Sentry.Log4Net** | [![NuGet](https://img.shields.io/nuget/vpre/Sentry.Log4Net.svg)](https://www.nuget.org/packages/Sentry.Log4Net)   |
# 1.0.0-rc

Features and improvements:

* Microsoft.Extensions.Logging (MEL) use framework configuration system #79 (Thanks @pengweiqhca)
* Use IOptions on Logging and ASP.NET Core integrations #81
* Send PII (personal identifier info, opt-in `SendDefaultPii`): #83
* When SDK is disabled SentryMiddleware passes through to next in pipeline: #84
* SDK diagnostic logging (option: `Debug`): #85
* Sending Stack trace for events without exception (like CaptureMessage, opt-in `AttachStackTrace`) #86

Bug fixes:

* MEL: Only call Init if DSN was provided https://github.com/getsentry/sentry-dotnet/commit/097c6a9c6f4348d87282c92d9267879d90879e2a
* Correct namespace for `AddSentry` https://github.com/getsentry/sentry-dotnet/commit/2498ab4081f171dc78e7f74e4f1f781a557c5d4f

Breaking changes:

The settings for HTTP and Worker have been moved to `SentryOptions`. There's no need to call `option.Http(h => h...)` anymore.
`option.Proxy` was renamed to `option.HttpProxy`.

[New sample](https://github.com/getsentry/sentry-dotnet/tree/master/samples/Sentry.Samples.GenericHost) using [GenericHost](https://docs.microsoft.com/en-us/aspnet/core/fundamentals/host/generic-host?view=aspnetcore-2.1)

Download it directly below from GitHub or using NuGet:

|      Integrations                 |        NuGet         |
| ----------------------------- | -------------------: |
|         **Sentry**            |    [![NuGet](https://img.shields.io/nuget/vpre/Sentry.svg)](https://www.nuget.org/packages/Sentry)   |
|     **Sentry.AspNetCore**     |   [![NuGet](https://img.shields.io/nuget/vpre/Sentry.AspNetCore.svg)](https://www.nuget.org/packages/Sentry.AspNetCore)   |
| **Sentry.Extensions.Logging** | [![NuGet](https://img.shields.io/nuget/vpre/Sentry.Extensions.Logging.svg)](https://www.nuget.org/packages/Sentry.Extensions.Logging)   |
| **Sentry.Log4Net** | [![NuGet](https://img.shields.io/nuget/vpre/Sentry.Log4Net.svg)](https://www.nuget.org/packages/Sentry.Log4Net)   |
# 0.0.1-preview5

Features:

* Support buffered gzip request #73 
* Reduced dependencies from the ASP.NET Core integraiton
* InAppExclude configurable #75
* Duplicate event detects inner exceptions #76 
* HttpClientHandler configuration callback #72
* Event sampling opt-in
* ASP.NET Core sends server name

Bug fixes:

* On-prem without chuncked support for gzip #71 
* Exception.Data key is not string #77 

##### [Watch on youtube](https://www.youtube.com/watch?v=xK6a1goK_w0) how to use the ASP.NET Core integration.

Download it directly below from GitHub or using NuGet:

|      Integrations                 |        NuGet         |
| ----------------------------- | -------------------: |
|         **Sentry**            |    [![NuGet](https://img.shields.io/nuget/vpre/Sentry.svg)](https://www.nuget.org/packages/Sentry)   |
|     **Sentry.AspNetCore**     |   [![NuGet](https://img.shields.io/nuget/vpre/Sentry.AspNetCore.svg)](https://www.nuget.org/packages/Sentry.AspNetCore)   |
| **Sentry.Extensions.Logging** | [![NuGet](https://img.shields.io/nuget/vpre/Sentry.Extensions.Logging.svg)](https://www.nuget.org/packages/Sentry.Extensions.Logging)   |
| **Sentry.Log4Net** | [![NuGet](https://img.shields.io/nuget/vpre/Sentry.Log4Net.svg)](https://www.nuget.org/packages/Sentry.Log4Net)   |

## 0.0.1-preview4

Features:

* Using [Sentry Protocol](https://github.com/getsentry/sentry-dotnet-protocol) as a dependency
* Environment can be set via `SentryOptions` #49
* Compress request body (configurable: Fastest, Optimal, Off) #63
* log4net integration
* SDK honors Sentry's 429 HTTP Status with Retry After header #61

Bug fixes:

* `Init` pushes the first scope #55, #54 
* `Exception.Data` copied to `SentryEvent.Data` while storing the index of originating error.
* Demangling code ensures Function name available #64 
* ASP.NET Core integration throws when Serilog added #65, #68, #67

Improvements to [the docs](https://getsentry.github.io/sentry-dotnet) like:
* Release discovery
* `ConfigureScope` clarifications
* Documenting samples

### [Watch on youtube](https://www.youtube.com/watch?v=xK6a1goK_w0) how to use the ASP.NET Core integration.

Download it directly from GitHub or using NuGet:

|      Integrations                 |        NuGet         |
| ----------------------------- | -------------------: |
|         **Sentry**            |    [![NuGet](https://img.shields.io/nuget/vpre/Sentry.svg)](https://www.nuget.org/packages/Sentry)   |
|     **Sentry.AspNetCore**     |   [![NuGet](https://img.shields.io/nuget/vpre/Sentry.AspNetCore.svg)](https://www.nuget.org/packages/Sentry.AspNetCore)   |
| **Sentry.Extensions.Logging** | [![NuGet](https://img.shields.io/nuget/vpre/Sentry.Extensions.Logging.svg)](https://www.nuget.org/packages/Sentry.Extensions.Logging)   |
| **Sentry.Log4Net** | [![NuGet](https://img.shields.io/nuget/vpre/Sentry.Log4Net.svg)](https://www.nuget.org/packages/Sentry.Log4Net)   |

## 0.0.1-preview3

This third preview includes bug fixes and more features. Test coverage increased to 96%

Features and improvements:

* Filter duplicate events/exceptions #43 
* EventProcessors can be added (sample [1](https://github.com/getsentry/sentry-dotnet/blob/dbb5a3af054d0ca6f801de37fb7db3632ca2c65a/samples/Sentry.Samples.Console.Customized/Program.cs#L151), [2](https://github.com/getsentry/sentry-dotnet/blob/dbb5a3af054d0ca6f801de37fb7db3632ca2c65a/samples/Sentry.Samples.Console.Customized/Program.cs#L41))
* ExceptionProcessors can be added #36 (sample [1](https://github.com/getsentry/sentry-dotnet/blob/dbb5a3af054d0ca6f801de37fb7db3632ca2c65a/samples/Sentry.Samples.Console.Customized/Program.cs#L172), [2](https://github.com/getsentry/sentry-dotnet/blob/dbb5a3af054d0ca6f801de37fb7db3632ca2c65a/samples/Sentry.Samples.Console.Customized/Program.cs#L42))
* Release is automatically discovered/reported #35
* Contexts is a dictionary - allows custom data #37
* ASP.NET integration reports context as server: server-os, server-runtime #37
* Assemblies strong named #41
* Scope exposes IReadOnly members instead of Immutables
* Released a [documentation site](https://getsentry.github.io/sentry-dotnet/)

Bug fixes:

#46 Strong name
#40 Logger provider gets disposed/flushes events

[Watch on youtube](https://www.youtube.com/watch?v=xK6a1goK_w0) how to use the ASP.NET Core integration.

Download it directly from GitHub or using NuGet:

|      Integrations                 |        NuGet         |
| ----------------------------- | -------------------: |
|         **Sentry**            |    [![NuGet](https://img.shields.io/nuget/vpre/Sentry.svg)](https://www.nuget.org/packages/Sentry)   |
|     **Sentry.AspNetCore**     |   [![NuGet](https://img.shields.io/nuget/vpre/Sentry.AspNetCore.svg)](https://www.nuget.org/packages/Sentry.AspNetCore)   |
| **Sentry.Extensions.Logging** | [![NuGet](https://img.shields.io/nuget/vpre/Sentry.Extensions.Logging.svg)](https://www.nuget.org/packages/Sentry.Extensions.Logging)   |
## 0.0.1-preview2

This second release includes bug fixes and more features. Test coverage increased to 93%

Features and improvements:
* Added `CaptureMessage`
* `BeforeSend` callback errors are sent as breadcrumbs
* `ASP.NET Core` integration doesn't add tags added by `Microsoft.Extensions.Logging`
* SDK name is reported depending on the package added
* Integrations API allows user-defined SDK integration
* Unhandled exception handler can be configured via integrations
* Filter kestrel log eventid 13 (application error) when already captured by the middleware

Bugs fixed:
* Fixed #28
* HTTP Proxy set to HTTP message handler

Download it directly from GitHub or using NuGet:

|      Integrations                 |        NuGet         |
| ----------------------------- | -------------------: |
|         **Sentry**            |    [![NuGet](https://img.shields.io/nuget/vpre/Sentry.svg)](https://www.nuget.org/packages/Sentry)   |
|     **Sentry.AspNetCore**     |   [![NuGet](https://img.shields.io/nuget/vpre/Sentry.AspNetCore.svg)](https://www.nuget.org/packages/Sentry.AspNetCore)   |
| **Sentry.Extensions.Logging** | [![NuGet](https://img.shields.io/nuget/vpre/Sentry.Extensions.Logging.svg)](https://www.nuget.org/packages/Sentry.Extensions.Logging)   |

## 0.0.1-preview1

Our first preview of the SDK:

Main features:
* Easy ASP.NET Core integration, single line: `UseSentry`.
* Captures unhandled exceptions in the middleware pipeline
* Captures exceptions handled by the framework `UseExceptionHandler` and Error page display.
* Captures process-wide unhandled exceptions (AppDomain)
* Captures logger.Error or logger.Critical 
* When an event is sent, data from the current request augments the event.
* Sends information about the server running the app (OS, Runtime, etc)
* Informational logs written by the app or framework augment events sent to Sentry
* Optional include of the request body
* HTTP Proxy configuration

Also available via NuGet:

[Sentry](https://www.nuget.org/packages/Sentry/0.0.1-preview1)
[Sentry.AspNetCore](https://www.nuget.org/packages/Sentry.AspNetCore/0.0.1-preview1)
[Sentry.Extensions.Logging](https://www.nuget.org/packages/Sentry.Extensions.Logging/0.0.1-preview1)<|MERGE_RESOLUTION|>--- conflicted
+++ resolved
@@ -6,11 +6,8 @@
 * Fix Cache deleted on HttpTransport exception. (#610) @lucas-zimerman
 * Add SentryScopeStateProcessor #603
 * Add net5.0 TFM to libraries #606
-<<<<<<< HEAD
 * Add more logging to CachingTransport #619
-=======
 * Bump Microsoft.Bcl.AsyncInterfaces to 5.0.0 #618
->>>>>>> 8a067eef
 
 ## 3.0.0-alpha.5
 
