--- conflicted
+++ resolved
@@ -1,14 +1,10 @@
 # Changelog
 
-<<<<<<< HEAD
 ## Next Major Release (alpha)
 
 - Added support for `.NET 9` (preview) ([#3513](https://github.com/getsentry/sentry-dotnet/pull/3513))
 
-## Unreleased
-=======
 ## 4.10.1
->>>>>>> cee4c903
 
 ### Fixes
 
