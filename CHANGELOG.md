# Changelog

## vNext

<<<<<<< HEAD
* Include full method signature in stack frames. [#662](https://github.com/getsentry/sentry-dotnet/pull/662)
=======
- Remove CultureUIInfo if value is even with CultureInfo. (#671) @lucas-zimerman
- Make all fields on UserFeedback optional. (#660) @Tyrrrz
- Align transaction names with Java. (#659) @Tyrrrz
>>>>>>> b3c5c449

## 3.0.0-alpha.7

* Ref moved SentryId from namespace Sentry.Protocol to Sentry (#643) @lucas-zimerman
* Ref renamed `CacheFlushTimeout` to `InitCacheFlushTimeout` (#638) @lucas-zimerman
* Add support for performance. ([#633](https://github.com/getsentry/sentry-dotnet/pull/633))
* Transaction (of type `string`) on Scope and Event now is called TransactionName. ([#633](https://github.com/getsentry/sentry-dotnet/pull/633))

## 3.0.0-alpha.6

* Abandon ValueTask #611
* Fix Cache deleted on HttpTransport exception. (#610) @lucas-zimerman
* Add `SentryScopeStateProcessor` #603
* Add net5.0 TFM to libraries #606
* Add more logging to CachingTransport #619
* Bump Microsoft.Bcl.AsyncInterfaces to 5.0.0 #618
* Bump `Microsoft.Bcl.AsyncInterfaces` to 5.0.0 #618
* `DefaultTags` moved from `SentryLoggingOptions` to `SentryOptions` (#637) @PureKrome
* `Sentry.Serilog` can accept DefaultTags (#637) @PureKrome 

## 3.0.0-alpha.5

* Replaced `BaseScope` with `IScope`. (#590) @Tyrrrz
* Removed code coverage report from the test folder. (#592) @lucas-zimerman
* Add target framework NET5.0 on Sentry.csproj. Change the type of `Extra` where value parameter become nullable. @lucas-zimerman 
* Implement envelope caching. (#576) @Tyrrrz
* Add a list of .NET Frameworks installed when available. (#531) @lucas-zimerman
* Parse Mono and IL2CPP stacktraces for Unity and Xamarin (#578) @bruno-garcia
* Update TFMs and dependency min version (#580) @bruno-garcia
* Run all tests on .NET 5 (#583) @bruno-garcia

## 3.0.0-alpha.4

* Add the client user ip if both SendDefaultPii and IsEnvironmentUser are set. (#1015) @lucas-zimerman
* Replace Task with ValueTask where possible. (#564) @Tyrrrz
* Add support for ASP.NET Core gRPC (#563) @Mitch528
* Push API docs to GitHub Pages GH Actions (#570) @bruno-garcia
* Refactor envelopes

## 3.0.0-alpha.3

* Add support for user feedback. (#559) @lucas-zimerman
* Add support for envelope deserialization (#558) @Tyrrrz
* Add package description and tags to Sentry.AspNet @Tyrrrz
* Fix internal url references for the new Sentry documentation. (#562) @lucas-zimerman

## 3.0.0-alpha.2

* Set the Environment setting to 'production' if none was provided. (#550) @PureKrome
* ASPNET.Core hosting environment is set to 'production' / 'development' (notice lower casing) if no custom options.Enviroment is set. (#554) @PureKrome
* Add most popular libraries to InAppExclude #555 (@bruno-garcia)
* Add support for individual rate limits.
* Extend `SentryOptions.BeforeBreadcrumb` signature to accept returning nullable values.
* Add support for envelope deserialization.

## 3.0.0-alpha.1

* Rename `LogEntry` to `SentryMessage`. Change type of `SentryEvent.Message` from `string` to `SentryMessage`.
* Change the type of `Gpu.VendorId` from `int` to `string`.
* Add support for envelopes.
* Publishing symbols package (snupkg) to nuget.org with sourcelink

## 3.0.0-alpha.0

* Move aspnet-classic integration to Sentry.AspNet (#528) @Tyrrrz
* Merge Sentry.Protocol into Sentry (#527) @Tyrrrz
* Framework and runtime info (#526) @bruno-garcia
* Add NRTS to Sentry.Extensions.Logging (#524) @Tyrrrz
* Add NRTs to Sentry.Serilog, Sentry.NLog, Sentry.Log4Net (#521) @Tyrrrz
* Add NRTs to Sentry.AspNetCore (#520) @Tyrrrz
* Fix CI build on GitHub Actions (#523) @Tyrrrz
* Add GitHubActionsTestLogger (#511) @Tyrrrz

We'd love to get feedback.

## 2.2.0-alpha

Add nullable reference types support (Sentry, Sentry.Protocol) (#509) 
fix: Use ASP.NET Core endpoint FQDN (#485) 
feat: Add integration to TaskScheduler.UnobservedTaskException (#481) 

## 2.1.6

fix: aspnet fqdn (#485) @bruno-garcia 
ref: wait on test the time needed (#484) @bruno-garcia
feat: Add integration to TaskScheduler.UnobservedTaskException (#481) @lucas-zimerman
build(deps): bump Serilog.AspNetCore from 3.2.0 to 3.4.0 (#477)  @dependabot-preview
Fix README typo (#480) @AndreasLangberg
build(deps): bump coverlet.msbuild from 2.8.1 to 2.9.0 (#462) @dependabot-preview
build(deps): bump Microsoft.Extensions.Logging.Debug @dependabot-preview
fix some spelling (#475) @SimonCropp
build(deps): bump Microsoft.Extensions.Configuration.Json (#467) @dependabot-preview

## 2.1.5

* fix: MEL don't init if enabled (#460) @bruno-garcia
* feat: Device Calendar, Timezone, CultureInfo (#457) @bruno-garcia
* ref: Log out debug disabled (#459) @bruno-garcia
* dep: Bump PlatformAbstractions (#458) @bruno-garcia
* feat: Exception filter (#456) @bruno-garcia

## 2.1.5-beta

* fix: MEL don't init if enabled (#460) @bruno-garcia
* feat: Device Calendar, Timezone, CultureInfo (#457) @bruno-garcia
* ref: Log out debug disabled (#459) @bruno-garcia
* dep: Bump PlatformAbstractions (#458) @bruno-garcia
* feat: Exception filter (#456) @bruno-garcia

## 2.1.4

* NLog SentryTarget - NLogDiagnosticLogger for writing to NLog InternalLogger (#450) @snakefoot
* fix: SentryScopeManager dispose message (#449) @bruno-garcia
* fix: dont use Sentry namespace on sample (#447) @bruno-garcia
* Remove obsolete API from benchmarks (#445) @bruno-garcia
* build(deps): bump Microsoft.Extensions.Logging.Debug from 2.1.1 to 3.1.4 (#421) @dependabot-preview
* build(deps): bump Microsoft.AspNetCore.Diagnostics from 2.1.1 to 2.2.0 (#431) @dependabot-preview
* build(deps): bump Microsoft.CodeAnalysis.CSharp.Workspaces from 3.1.0 to 3.6.0 (#437) @dependabot-preview

## 2.1.3

* SentryScopeManager - Fixed clone of Stack so it does not reverse order (#420) @snakefoot
* build(deps): bump Serilog.AspNetCore from 2.1.1 to 3.2.0 (#411) @dependabot-preview
* Removed dependency on System.Collections.Immutable (#405) @snakefoot
* Fix Sentry.Microsoft.Logging Filter now drops also breadcrumbs (#440) 

## 2.1.2-beta5

Fix Background worker dispose logs error message (#408) 
Fix sentry serilog extension method collapsing (#406) 
Fix Sentry.Samples.NLog so NLog.config is valid (#404) 

Thanks @snakefoot and @JimHume for the fixes

Add MVC route data extraction to ScopeExtensions.Populate() (#401)

## 2.1.2-beta3

Fixed ASP.NET System.Web catch HttpException to prevent the request processor from being unable to submit #397 (#398)

## 2.1.2-beta2

* Ignore WCF error and capture (#391) 

### 2.1.2-beta

* Serilog Sentry sink does not load all options from IConfiguration (#380)
* UnhandledException sets Handled=false (#382)

## 2.1.1

Bug fix:  Don't overwrite server name set via configuration with machine name on ASP.NET Core #372
 
## 2.1.0

* Set score url to fully constructed url #367 Thanks @christopher-taormina-zocdoc 
* Don't dedupe from inner exception #363 - Note this might change groupings. It's opt-in.
* Expose FlushAsync to intellisense #362
* Protocol monorepo #325 - new protocol version whenever there's a new SDK release

## 2.0.3

Expose httpHandler creation (#359)
NLog: possibility to override fingerprint using AdditionalGroupingKey (#358) @Shtannikov
Take ServerName from options (#356) 

## 2.0.2

Add logger and category from Serilog SourceContext. (#316) @krisztiankocsis
Set DateFormatHandling.IsoDateFormat for serializer. Fixes #351 (#353)  @olsh

## 2.0.1

Removed `-beta` from dependencies.

## 2.0.0

* SentryTarget - GetTagsFromLogEvent with null check (#326) 
* handled process corrupted (#328)
* sourcelink GA (#330)
* Adds ability to specify user values via NLog configuration (#336) 
* Add option to ASP.NET Core to flush events after response complete (#288)
* Fixed race on `BackgroundWorker`  (#293)
* Exclude `Sentry.` frames from InApp (#272)
* NLog SentryTarget with less overhead for breadcrumb (#273)
* Logging on body not extracted (#246)
* Add support to DefaultTags for ASP.NET Core and M.E.Logging (#268)
* Don't use ValueTuple (#263)
* All public members were documented: #252 
* Use EnableBuffering to keep request payload around: #250
* Serilog default levels: #237 
* Removed dev dependency from external dependencies 4d92ab0
* Use new `Sentry.Protocol` 836fb07e
* Use new `Sentry.PlatformAbsrtractions` #226
* Debug logging for ASP.NET Classic #209 
* Reading request body throws on ASP.NET Core 3 (#324)
* NLog: null check contextProp.Value during IncludeEventDataOnBreadcrumbs (#323) 
* JsonSerializerSettings - ReferenceLoopHandling.Ignore (#312) 
* Fixed error when reading request body affects collecting other request data (#299) 
* `Microsoft.Extensions.Logging` `ConfigureScope` invocation. #208, #210, #224 Thanks @dbraillon 
* `Sentry.Serilog` Verbose level. #213, #217. Thanks @kanadaj 
* AppDomain.ProcessExit will close the SDK: #242
* Adds PublicApiAnalyzers to public projects: #234
* NLog: Utilizes Flush functionality in NLog target: #228
* NLog: Set the logger via the log event info in SentryTarget.Write, #227 
* Multi-target .NET Core 3.0 (#308)

Major version bumped due to these breaking changes:
1. `Sentry.Protocol` version 2.0.0
* Remove StackTrace from SentryEvent [#38](https://github.com/getsentry/sentry-dotnet-protocol/pull/38) - StackTrace is either part of Thread or SentryException.
2. Removed `ContextLine` #223 
3. Use `StackTrace` from `Threads` #222 
4. `FlushAsync` added to `ISentryClient` #214 

## 2.0.0-beta8

* SentryTarget - GetTagsFromLogEvent with null check (#326) 
* handled process corrupted (#328)
* sourcelink GA (#330)
* Adds ability to specify user values via NLog configuration (#336) 

## 2.0.0-beta7

Fixes:

* Reading request body throws on ASP.NET Core 3 (#324)
* NLog: null check contextProp.Value during IncludeEventDataOnBreadcrumbs (#323) 
* JsonSerializerSettings - ReferenceLoopHandling.Ignore (#312) 

Features:

* Multi-target .NET Core 3.0 (#308)

## 2.0.0-beta6

* Fixed error when reading request body affects collecting other request data (#299) 

## 2.0.0-beta5

* Add option to ASP.NET Core to flush events after response complete (#288)
* Fixed race on `BackgroundWorker`  (#293)
* Exclude `Sentry.` frames from InApp (#272)
* NLog SentryTarget with less overhead for breadcrumb (#273)

## 2.0.0-beta4

* Logging on body not extracted (#246)
* Add support to DefaultTags for ASP.NET Core and M.E.Logging (#268)
* Don't use ValueTuple (#263)

## 2.0.0-beta3

* All public members were documented: #252 
* Use EnableBuffering to keep request payload around: #250
* Serilog default levels: #237 

Thanks @josh-degraw for:

* AppDomain.ProcessExit will close the SDK: #242
* Adds PublicApiAnalyzers to public projects: #234
* NLog: Utilizes Flush functionality in NLog target: #228
* NLog: Set the logger via the log event info in SentryTarget.Write, #227 

## 2.0.0-beta2

* Removed dev dependency from external dependencies 4d92ab0
* Use new `Sentry.Protocol` 836fb07e
* Use new `Sentry.PlatformAbsrtractions` #226

## 2.0.0-beta

Major version bumped due to these breaking changes:

1. `Sentry.Protocol` version 2.0.0
* Remove StackTrace from SentryEvent [#38](https://github.com/getsentry/sentry-dotnet-protocol/pull/38) - StackTrace is either part of Thread or SentryException.
2. Removed `ContextLine` #223 
3. Use `StackTrace` from `Threads` #222 
4. `FlushAsync` added to `ISentryClient` #214 


Other Features:

* Debug logging for ASP.NET Classic #209 

Fixes:

* `Microsoft.Extensions.Logging` `ConfigureScope` invocation. #208, #210, #224 Thanks @dbraillon 
* `Sentry.Serilog` Verbose level. #213, #217. Thanks @kanadaj 

## 1.2.1-beta

Fixes and improvements to the NLog integration: #207 by @josh-degraw 

## 1.2.0

### Features

* Optionally skip module registrations #202 - (Thanks @josh-degraw)
* First NLog integration release #188 (Thanks @josh-degraw)
* Extensible stack trace #184 (Thanks @pengweiqhca)
* MaxRequestSize for ASP.NET and ASP.NET Core #174
* InAppInclude #171
* Overload to AddSentry #163 by (Thanks @f1nzer)
* ASP.NET Core AddSentry has now ConfigureScope: #160

### Bug fixes

* Don't override user #199
* Read the hub to take latest Client: 8f4b5ba

## 1.1.3-beta4

Bug fix: Don't override user  #199

## 1.1.3-beta3

* First NLog integration release #188 (Thanks @josh-degraw)
* Extensible stack trace #184 (Thanks @pengweiqhca) 

## 1.1.3-beta2

Feature: 
* MaxRequestSize for ASP.NET and ASP.NET Core #174
* InAppInclude #171

Fix: Diagnostic log order: #173 by @scolestock

## 1.1.3-beta

Fixed: 
* Read the hub to take latest Client: 8f4b5ba1a3
* Uses Sentry.Protocol 1.0.4 4035e25

Feature
* Overload to `AddSentry` #163 by @F1nZeR 
* ASP.NET Core `AddSentry` has now `ConfigureScope`: #160 

## 1.1.2

Using [new version of the protocol with fixes and features](https://github.com/getsentry/sentry-dotnet-protocol/releases/tag/1.0.3).

Fixed:

ASP.NET Core integration issue when containers are built on the ServiceCollection after SDK is initialized (#157, #103 )

## 1.1.2-beta

Fixed:
* ASP.NET Core integration issue when containers are built on the ServiceCollection after SDK is initialized (#157, #103 )

## 1.1.1

Fixed:
* Serilog bug that self log would recurse #156 

Feature:
* log4net environment via xml configuration #150 (Thanks Sébastien Pierre)

## 1.1.0

Includes all features and bug fixes of previous beta releases:

Features:

* Use log entry to improve grouping #125
* Use .NET Core SDK 2.1.401
* Make AddProcessors extension methods on Options public #115
* Format InternalsVisibleTo to avoid iOS issue: 94e28b3
* Serilog Integration #118, #145
* Capture methods return SentryId #139, #140
* MEL integration keeps properties as tags #146
* Sentry package Includes net461 target #135

Bug fixes:

* Disabled SDK throws on shutdown: #124
* Log4net only init if current hub is disabled #119

Thanks to our growing list of [contributors](https://github.com/getsentry/sentry-dotnet/graphs/contributors).

## 1.0.1-beta5

* Added `net461` target to Serilog package #148 

## 1.0.1-beta4

* Serilog Integration #118, #145
* `Capture` methods return `SentryId` #139, #140 
* MEL integration keeps properties as tags #146 
* Revert reducing Json.NET requirements https://github.com/getsentry/sentry-dotnet/commit/1aed4a5c76ead2f4d39f1c2979eda02d068bfacd

Thanks to our growing [list of contributors](https://github.com/getsentry/sentry-dotnet/graphs/contributors).

## 1.0.1-beta3

Lowering Newtonsoft.Json requirements; #138

## 1.0.1-beta2

`Sentry` package Includes `net461` target #135

## 1.0.1-beta

Features: 
* Use log entry to improve grouping #125 
* Use .NET Core SDK 2.1.401
* Make `AddProcessors` extension methods on Options public  #115
* Format InternalsVisibleTo to avoid iOS issue: 94e28b3

Bug fixes: 
* Disabled SDK throws on shutdown: #124 
* Log4net only init if current hub is disabled #119

## 1.0.0

### First major release of the new .NET SDK.

#### Main features

##### Sentry package

* Automatic Captures global unhandled exceptions (AppDomain)
* Scope management
* Duplicate events automatically dropped
* Events from the same exception automatically dropped
* Web proxy support
* HttpClient/HttpClientHandler configuration callback
* Compress request body
* Event sampling opt-in
* Event flooding protection (429 retry-after and internal bound queue)
* Release automatically set (AssemblyInformationalVersionAttribute, AssemblyVersion or env var)
* DSN discovered via environment variable
* Release (version) reported automatically
* CLS Compliant
* Strong named
* BeforeSend and BeforeBreadcrumb callbacks
* Event and Exception processors
* SourceLink (including PDB in nuget package)
* Device OS info sent
* Device Runtime info sent
* Enable SDK debug mode (opt-in)
* Attach stack trace for captured messages (opt-in)

##### Sentry.Extensions.Logging

* Includes all features from the `Sentry` package.
* BeginScope data added to Sentry scope, sent with events
* LogInformation or higher added as breadcrumb, sent with next events.
* LogError or higher automatically captures an event
* Minimal levels are configurable.

##### Sentry.AspNetCore

* Includes all features from the `Sentry` package.
* Includes all features from the `Sentry.Extensions.Logging` package.
* Easy ASP.NET Core integration, single line: `UseSentry`.
* Captures unhandled exceptions in the middleware pipeline
* Captures exceptions handled by the framework `UseExceptionHandler` and Error page display.
* Any event sent will include relevant application log messages
* RequestId as tag
* URL as tag
* Environment is automatically set (`IHostingEnvironment`)
* Request payload can be captured if opt-in
* Support for EventProcessors registered with DI
* Support for ExceptionProcessors registered with DI
* Captures logs from the request (using Microsoft.Extensions.Logging)
* Supports configuration system (e.g: appsettings.json)
* Server OS info sent
* Server Runtime info sent
* Request headers sent
* Request body compressed

All packages are:
* Strong named
* Tested on Windows, Linux and macOS
* Tested on .NET Core, .NET Framework and Mono

##### Learn more:

* [Code samples](https://github.com/getsentry/sentry-dotnet/tree/master/samples)
* [Sentry docs](https://docs.sentry.io/quickstart/?platform=csharp)

Sample event using the log4net integration:
![Sample event in Sentry](https://github.com/getsentry/sentry-dotnet/blob/master/samples/Sentry.Samples.Log4Net/.assets/log4net-sample.gif?raw=true)

Download it directly from GitHub or using NuGet:

|      Integrations                 |        NuGet         |
| ----------------------------- | -------------------: |
|         **Sentry**            |    [![NuGet](https://img.shields.io/nuget/vpre/Sentry.svg)](https://www.nuget.org/packages/Sentry)   |
|     **Sentry.AspNetCore**     |   [![NuGet](https://img.shields.io/nuget/vpre/Sentry.AspNetCore.svg)](https://www.nuget.org/packages/Sentry.AspNetCore)   |
| **Sentry.Extensions.Logging** | [![NuGet](https://img.shields.io/nuget/vpre/Sentry.Extensions.Logging.svg)](https://www.nuget.org/packages/Sentry.Extensions.Logging)   |
| **Sentry.Log4Net** | [![NuGet](https://img.shields.io/nuget/vpre/Sentry.Log4Net.svg)](https://www.nuget.org/packages/Sentry.Log4Net)   |
# 1.0.0-rc2

Features and improvements:

* `SentrySdk.LastEventId` to get scoped id
* `BeforeBreadcrumb` to allow dropping or modifying a breadcrumb
* Event processors on scope #58 
* Event processor as `Func<SentryEvent,SentryEvent>`

Bug fixes:

* #97 Sentry environment takes precedence over ASP.NET Core

Download it directly below from GitHub or using NuGet:

|      Integrations                 |        NuGet         |
| ----------------------------- | -------------------: |
|         **Sentry**            |    [![NuGet](https://img.shields.io/nuget/vpre/Sentry.svg)](https://www.nuget.org/packages/Sentry)   |
|     **Sentry.AspNetCore**     |   [![NuGet](https://img.shields.io/nuget/vpre/Sentry.AspNetCore.svg)](https://www.nuget.org/packages/Sentry.AspNetCore)   |
| **Sentry.Extensions.Logging** | [![NuGet](https://img.shields.io/nuget/vpre/Sentry.Extensions.Logging.svg)](https://www.nuget.org/packages/Sentry.Extensions.Logging)   |
| **Sentry.Log4Net** | [![NuGet](https://img.shields.io/nuget/vpre/Sentry.Log4Net.svg)](https://www.nuget.org/packages/Sentry.Log4Net)   |
# 1.0.0-rc

Features and improvements:

* Microsoft.Extensions.Logging (MEL) use framework configuration system #79 (Thanks @pengweiqhca)
* Use IOptions on Logging and ASP.NET Core integrations #81
* Send PII (personal identifier info, opt-in `SendDefaultPii`): #83
* When SDK is disabled SentryMiddleware passes through to next in pipeline: #84
* SDK diagnostic logging (option: `Debug`): #85
* Sending Stack trace for events without exception (like CaptureMessage, opt-in `AttachStackTrace`) #86

Bug fixes:

* MEL: Only call Init if DSN was provided https://github.com/getsentry/sentry-dotnet/commit/097c6a9c6f4348d87282c92d9267879d90879e2a
* Correct namespace for `AddSentry` https://github.com/getsentry/sentry-dotnet/commit/2498ab4081f171dc78e7f74e4f1f781a557c5d4f

Breaking changes:

The settings for HTTP and Worker have been moved to `SentryOptions`. There's no need to call `option.Http(h => h...)` anymore.
`option.Proxy` was renamed to `option.HttpProxy`.

[New sample](https://github.com/getsentry/sentry-dotnet/tree/master/samples/Sentry.Samples.GenericHost) using [GenericHost](https://docs.microsoft.com/en-us/aspnet/core/fundamentals/host/generic-host?view=aspnetcore-2.1)

Download it directly below from GitHub or using NuGet:

|      Integrations                 |        NuGet         |
| ----------------------------- | -------------------: |
|         **Sentry**            |    [![NuGet](https://img.shields.io/nuget/vpre/Sentry.svg)](https://www.nuget.org/packages/Sentry)   |
|     **Sentry.AspNetCore**     |   [![NuGet](https://img.shields.io/nuget/vpre/Sentry.AspNetCore.svg)](https://www.nuget.org/packages/Sentry.AspNetCore)   |
| **Sentry.Extensions.Logging** | [![NuGet](https://img.shields.io/nuget/vpre/Sentry.Extensions.Logging.svg)](https://www.nuget.org/packages/Sentry.Extensions.Logging)   |
| **Sentry.Log4Net** | [![NuGet](https://img.shields.io/nuget/vpre/Sentry.Log4Net.svg)](https://www.nuget.org/packages/Sentry.Log4Net)   |
# 0.0.1-preview5

Features:

* Support buffered gzip request #73 
* Reduced dependencies from the ASP.NET Core integraiton
* InAppExclude configurable #75
* Duplicate event detects inner exceptions #76 
* HttpClientHandler configuration callback #72
* Event sampling opt-in
* ASP.NET Core sends server name

Bug fixes:

* On-prem without chuncked support for gzip #71 
* Exception.Data key is not string #77 

##### [Watch on youtube](https://www.youtube.com/watch?v=xK6a1goK_w0) how to use the ASP.NET Core integration.

Download it directly below from GitHub or using NuGet:

|      Integrations                 |        NuGet         |
| ----------------------------- | -------------------: |
|         **Sentry**            |    [![NuGet](https://img.shields.io/nuget/vpre/Sentry.svg)](https://www.nuget.org/packages/Sentry)   |
|     **Sentry.AspNetCore**     |   [![NuGet](https://img.shields.io/nuget/vpre/Sentry.AspNetCore.svg)](https://www.nuget.org/packages/Sentry.AspNetCore)   |
| **Sentry.Extensions.Logging** | [![NuGet](https://img.shields.io/nuget/vpre/Sentry.Extensions.Logging.svg)](https://www.nuget.org/packages/Sentry.Extensions.Logging)   |
| **Sentry.Log4Net** | [![NuGet](https://img.shields.io/nuget/vpre/Sentry.Log4Net.svg)](https://www.nuget.org/packages/Sentry.Log4Net)   |

## 0.0.1-preview4

Features:

* Using [Sentry Protocol](https://github.com/getsentry/sentry-dotnet-protocol) as a dependency
* Environment can be set via `SentryOptions` #49
* Compress request body (configurable: Fastest, Optimal, Off) #63
* log4net integration
* SDK honors Sentry's 429 HTTP Status with Retry After header #61

Bug fixes:

* `Init` pushes the first scope #55, #54 
* `Exception.Data` copied to `SentryEvent.Data` while storing the index of originating error.
* Demangling code ensures Function name available #64 
* ASP.NET Core integration throws when Serilog added #65, #68, #67

Improvements to [the docs](https://getsentry.github.io/sentry-dotnet) like:
* Release discovery
* `ConfigureScope` clarifications
* Documenting samples

### [Watch on youtube](https://www.youtube.com/watch?v=xK6a1goK_w0) how to use the ASP.NET Core integration.

Download it directly from GitHub or using NuGet:

|      Integrations                 |        NuGet         |
| ----------------------------- | -------------------: |
|         **Sentry**            |    [![NuGet](https://img.shields.io/nuget/vpre/Sentry.svg)](https://www.nuget.org/packages/Sentry)   |
|     **Sentry.AspNetCore**     |   [![NuGet](https://img.shields.io/nuget/vpre/Sentry.AspNetCore.svg)](https://www.nuget.org/packages/Sentry.AspNetCore)   |
| **Sentry.Extensions.Logging** | [![NuGet](https://img.shields.io/nuget/vpre/Sentry.Extensions.Logging.svg)](https://www.nuget.org/packages/Sentry.Extensions.Logging)   |
| **Sentry.Log4Net** | [![NuGet](https://img.shields.io/nuget/vpre/Sentry.Log4Net.svg)](https://www.nuget.org/packages/Sentry.Log4Net)   |

## 0.0.1-preview3

This third preview includes bug fixes and more features. Test coverage increased to 96%

Features and improvements:

* Filter duplicate events/exceptions #43 
* EventProcessors can be added (sample [1](https://github.com/getsentry/sentry-dotnet/blob/dbb5a3af054d0ca6f801de37fb7db3632ca2c65a/samples/Sentry.Samples.Console.Customized/Program.cs#L151), [2](https://github.com/getsentry/sentry-dotnet/blob/dbb5a3af054d0ca6f801de37fb7db3632ca2c65a/samples/Sentry.Samples.Console.Customized/Program.cs#L41))
* ExceptionProcessors can be added #36 (sample [1](https://github.com/getsentry/sentry-dotnet/blob/dbb5a3af054d0ca6f801de37fb7db3632ca2c65a/samples/Sentry.Samples.Console.Customized/Program.cs#L172), [2](https://github.com/getsentry/sentry-dotnet/blob/dbb5a3af054d0ca6f801de37fb7db3632ca2c65a/samples/Sentry.Samples.Console.Customized/Program.cs#L42))
* Release is automatically discovered/reported #35
* Contexts is a dictionary - allows custom data #37
* ASP.NET integration reports context as server: server-os, server-runtime #37
* Assemblies strong named #41
* Scope exposes IReadOnly members instead of Immutables
* Released a [documentation site](https://getsentry.github.io/sentry-dotnet/)

Bug fixes:

#46 Strong name
#40 Logger provider gets disposed/flushes events

[Watch on youtube](https://www.youtube.com/watch?v=xK6a1goK_w0) how to use the ASP.NET Core integration.

Download it directly from GitHub or using NuGet:

|      Integrations                 |        NuGet         |
| ----------------------------- | -------------------: |
|         **Sentry**            |    [![NuGet](https://img.shields.io/nuget/vpre/Sentry.svg)](https://www.nuget.org/packages/Sentry)   |
|     **Sentry.AspNetCore**     |   [![NuGet](https://img.shields.io/nuget/vpre/Sentry.AspNetCore.svg)](https://www.nuget.org/packages/Sentry.AspNetCore)   |
| **Sentry.Extensions.Logging** | [![NuGet](https://img.shields.io/nuget/vpre/Sentry.Extensions.Logging.svg)](https://www.nuget.org/packages/Sentry.Extensions.Logging)   |
## 0.0.1-preview2

This second release includes bug fixes and more features. Test coverage increased to 93%

Features and improvements:
* Added `CaptureMessage`
* `BeforeSend` callback errors are sent as breadcrumbs
* `ASP.NET Core` integration doesn't add tags added by `Microsoft.Extensions.Logging`
* SDK name is reported depending on the package added
* Integrations API allows user-defined SDK integration
* Unhandled exception handler can be configured via integrations
* Filter kestrel log eventid 13 (application error) when already captured by the middleware

Bugs fixed:
* Fixed #28
* HTTP Proxy set to HTTP message handler

Download it directly from GitHub or using NuGet:

|      Integrations                 |        NuGet         |
| ----------------------------- | -------------------: |
|         **Sentry**            |    [![NuGet](https://img.shields.io/nuget/vpre/Sentry.svg)](https://www.nuget.org/packages/Sentry)   |
|     **Sentry.AspNetCore**     |   [![NuGet](https://img.shields.io/nuget/vpre/Sentry.AspNetCore.svg)](https://www.nuget.org/packages/Sentry.AspNetCore)   |
| **Sentry.Extensions.Logging** | [![NuGet](https://img.shields.io/nuget/vpre/Sentry.Extensions.Logging.svg)](https://www.nuget.org/packages/Sentry.Extensions.Logging)   |

## 0.0.1-preview1

Our first preview of the SDK:

Main features:
* Easy ASP.NET Core integration, single line: `UseSentry`.
* Captures unhandled exceptions in the middleware pipeline
* Captures exceptions handled by the framework `UseExceptionHandler` and Error page display.
* Captures process-wide unhandled exceptions (AppDomain)
* Captures logger.Error or logger.Critical 
* When an event is sent, data from the current request augments the event.
* Sends information about the server running the app (OS, Runtime, etc)
* Informational logs written by the app or framework augment events sent to Sentry
* Optional include of the request body
* HTTP Proxy configuration

Also available via NuGet:

[Sentry](https://www.nuget.org/packages/Sentry/0.0.1-preview1)
[Sentry.AspNetCore](https://www.nuget.org/packages/Sentry.AspNetCore/0.0.1-preview1)
[Sentry.Extensions.Logging](https://www.nuget.org/packages/Sentry.Extensions.Logging/0.0.1-preview1)<|MERGE_RESOLUTION|>--- conflicted
+++ resolved
@@ -2,13 +2,10 @@
 
 ## vNext
 
-<<<<<<< HEAD
 * Include full method signature in stack frames. [#662](https://github.com/getsentry/sentry-dotnet/pull/662)
-=======
 - Remove CultureUIInfo if value is even with CultureInfo. (#671) @lucas-zimerman
 - Make all fields on UserFeedback optional. (#660) @Tyrrrz
 - Align transaction names with Java. (#659) @Tyrrrz
->>>>>>> b3c5c449
 
 ## 3.0.0-alpha.7
 
