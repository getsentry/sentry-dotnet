--- conflicted
+++ resolved
@@ -4,15 +4,12 @@
 
 ### Features
 
-<<<<<<< HEAD
 - ASP.NET Core: Blocking call detection. An event with the stack trace of the blocking call will be captured as event. ([#2709](https://github.com/getsentry/sentry-dotnet/pull/2709))
     - IMPORTANT: Verify this in test/staging before prod! Blocking calls in hot paths could create a lot of events for your Sentry project.
     - Opt-in via `options.CaptureBlockingCalls = true`
     - Disabled for specific code blocks with `using (new SuppressBlockingDetection())`
     - Doesn't detect everything. See original [Caveats described by Ben Adams](https://github.com/benaadams/Ben.BlockingDetector?tab=readme-ov-file#caveats).
-=======
 - Added Crons support via `SentrySdk.CaptureCheckIn` and an integration with Hangfire ([#3128](https://github.com/getsentry/sentry-dotnet/pull/3128))
->>>>>>> ee3ea36e
 
 ### Fixes
 
