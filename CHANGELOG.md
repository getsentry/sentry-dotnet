# Changelog

## Unreleased

<<<<<<< HEAD
### Features

- Sync Serilog scope properties with Sentry events ([#3976](https://github.com/getsentry/sentry-dotnet/pull/3976))
=======
### Fixes
- Add Azure Function UseSentry overloads for easier wire ups  ([#3971](https://github.com/getsentry/sentry-dotnet/pull/3971))
>>>>>>> 5dcb8127

## 5.1.1

### Fixes

- Emit transaction.data inside contexts.trace.data ([#3936](https://github.com/getsentry/sentry-dotnet/pull/3936))
- Native SIGSEGV errors resulting from managed NullReferenceExceptions are now suppressed on Android ([#3903](https://github.com/getsentry/sentry-dotnet/pull/3903))
- OTel activities that are marked as not recorded are no longer sent to Sentry ([#3890](https://github.com/getsentry/sentry-dotnet/pull/3890))
- Fixed envelopes with oversized attachments getting stuck in __processing ([#3938](https://github.com/getsentry/sentry-dotnet/pull/3938))
- OperatingSystem will now return macOS as OS name instead of 'Darwin' as well as the proper version. ([#2710](https://github.com/getsentry/sentry-dotnet/pull/3956))
- Ignore null value on CocoaScopeObserver.SetTag ([#3948](https://github.com/getsentry/sentry-dotnet/pull/3948))
- Deduplicate profiling stack frames ([#3969](https://github.com/getsentry/sentry-dotnet/pull/3969))

## 5.1.0

### Significant change in behavior
- The User.IpAddress is now only set to `{{auto}}` when `SendDefaultPii` is enabled. This change gives you control over IP address collection directly on the client ([#3893](https://github.com/getsentry/sentry-dotnet/pull/3893))

### Features

- .NET on iOS: Add experimental EnableAppHangTrackingV2 configuration flag to the options binding SDK ([#3877](https://github.com/getsentry/sentry-dotnet/pull/3877))
- Added `SentryOptions.DisableSentryHttpMessageHandler`. Useful if you're using `OpenTelemetry.Instrumentation.Http` and ending up with duplicate spans. ([#3879](https://github.com/getsentry/sentry-dotnet/pull/3879))

### Fixes

- Prevent Native EXC_BAD_ACCESS signal errors from being captured when managed NullRefrenceExceptions occur ([#3909](https://github.com/getsentry/sentry-dotnet/pull/3909))
- Fixed duplicate SentryMauiEventProcessors ([#3905](https://github.com/getsentry/sentry-dotnet/pull/3905))
- Fixed invalid string.Format index in Debug logs for the DiagnosticSource integration ([#3923](https://github.com/getsentry/sentry-dotnet/pull/3923))

### Dependencies

- Bump Native SDK from v0.7.17 to v0.7.20 ([#3891](https://github.com/getsentry/sentry-dotnet/pull/3891), [#3908](https://github.com/getsentry/sentry-dotnet/pull/3908), [#3929](https://github.com/getsentry/sentry-dotnet/pull/3929))
  - [changelog](https://github.com/getsentry/sentry-native/blob/master/CHANGELOG.md#0720)
  - [diff](https://github.com/getsentry/sentry-native/compare/0.7.17...0.7.20)
- Bump Java SDK from v7.20.0 to v7.20.1 ([#3907](https://github.com/getsentry/sentry-dotnet/pull/3907))
  - [changelog](https://github.com/getsentry/sentry-java/blob/main/CHANGELOG.md#7201)
  - [diff](https://github.com/getsentry/sentry-java/compare/7.20.0...7.20.1)
- Bump CLI from v2.40.0 to v2.41.1 ([#3910](https://github.com/getsentry/sentry-dotnet/pull/3910))
  - [changelog](https://github.com/getsentry/sentry-cli/blob/master/CHANGELOG.md#2411)
  - [diff](https://github.com/getsentry/sentry-cli/compare/2.40.0...2.41.1)

## 5.0.1

### Fixes

- .NET Mobile: Disable and made obsolete the iOS Watchdog termination feature which is based on heuristics that don't work in .NET ([#3867](https://github.com/getsentry/sentry-dotnet/pull/3867))
- .NET on Android: NullReferenceException handled by Mono cause the app to crash (PR #3694) ([#3871](https://github.com/getsentry/sentry-dotnet/pull/3871))

### Dependencies

- Bump Native SDK from v0.7.16 to v0.7.17 ([#3857](https://github.com/getsentry/sentry-dotnet/pull/3857))
  - [changelog](https://github.com/getsentry/sentry-native/blob/master/CHANGELOG.md#0717)
  - [diff](https://github.com/getsentry/sentry-native/compare/0.7.16...0.7.17)
- Bump Java SDK from v7.19.0 to v7.20.0 ([#3866](https://github.com/getsentry/sentry-dotnet/pull/3866))
  - [changelog](https://github.com/getsentry/sentry-java/blob/main/CHANGELOG.md#7200)
  - [diff](https://github.com/getsentry/sentry-java/compare/7.19.0...7.20.0)
- Bump CLI from v2.39.1 to v2.40.0 ([#3869](https://github.com/getsentry/sentry-dotnet/pull/3869))
  - [changelog](https://github.com/getsentry/sentry-cli/blob/master/CHANGELOG.md#2400)
  - [diff](https://github.com/getsentry/sentry-cli/compare/2.39.1...2.40.0)

## 5.0.0

### API Changes

- Removed net6.0 and net7.0 TFMs as Microsoft has stopped supporting both of these now. If you need to target net6.0 or net7.0 then we recommend using version 4.x of the .NET SDK for Sentry. ([#3807](https://github.com/getsentry/sentry-dotnet/pull/3807))
- Sentry's Experimental Metrics feature has been deprecated and removed from the SDK. ([#3718](https://github.com/getsentry/sentry-dotnet/pull/3718))
- `SentryOptions.EnableTracing` has been removed. Instead, tracing should be enabled or disabled by setting the `SentryOptions.TracesSampleRate` or by using `SentryOptions.TracesSampler` to configure a sampling function ([#3569](https://github.com/getsentry/sentry-dotnet/pull/3569))
- Temporarily removed experimental Session Replay support ([#3827](https://github.com/getsentry/sentry-dotnet/pull/3827))
- You should no longer pass `AndroidContext` as an argument to `SentrySdk.Init` ([#3562](https://github.com/getsentry/sentry-dotnet/pull/3562))
- The `SentryUser.Segment` property has been deprecated. Consider sending this as a tag or additional data instead ([#3563](https://github.com/getsentry/sentry-dotnet/pull/3563))
- The ITraceContext now includes an [Origin](https://develop.sentry.dev/sdk/telemetry/traces/trace-origin/), which is set automatically and is primarily used internally by the Sentry server ([#3564](https://github.com/getsentry/sentry-dotnet/pull/3564))
- `Device.BatteryLevel` and `Device.ProcessorFrequency` are now stored as floats rather than ints, to align with the Cocoa and Java SDKs ([#3567](https://github.com/getsentry/sentry-dotnet/pull/3567))
- The `FailedRequestTargets`, `TagFilters` and `TracePropagationTargets` options have all been changed from `SubstringOrRegexPattern` to `IList<StringOrRegex>` ([#3566](https://github.com/getsentry/sentry-dotnet/pull/3566))
- `Scope.Transaction` is now always stored as an `AsyncLocal` also in [Global Mode](https://docs.sentry.io/platforms/dotnet/configuration/options/#is-global-mode-enabled), to prevent auto-instrumented spans from the UI ending up parented to transactions from a background task (or vice versa). ([#3596](https://github.com/getsentry/sentry-dotnet/pull/3596))

### Features
- Added support for `.NET 9` ([#3699](https://github.com/getsentry/sentry-dotnet/pull/3699))
- Heap dumps can be captured automatically when memory usage exceeds a configurable threshold. Note that this API is still experimental and may change based on user feedback. ([#3667](https://github.com/getsentry/sentry-dotnet/pull/3667))
- libsentrysupplemental.so now supports 16 KB page sizes on Android ([#3723](https://github.com/getsentry/sentry-dotnet/pull/3723))
- Added `SentryOptions` extension for profiling: `options.AddProfilingIntegration()` ([#3660](https://github.com/getsentry/sentry-dotnet/pull/3660))

### Fixes
- Address Trim warnings to enable AOT support, including support for MAUI specifically. ([#3841](https://github.com/getsentry/sentry-dotnet/pull/3841))
- Fixed JNI Error when accessing Android device data from multiple threads ([#3802](https://github.com/getsentry/sentry-dotnet/pull/3802))
- Android - fix bug that prevents logcat.log from getting attached to unhandled events (SIGSEGV Segfault) ([#3694](https://github.com/getsentry/sentry-dotnet/pull/3694))
- Fixed ArgumentNullException in FormRequestPayloadExtractor when handling invalid form data on ASP.NET ([#3734](https://github.com/getsentry/sentry-dotnet/pull/3734))
- Fixed NullReferenceException in SentryTraceHeader when parsing null or empty values ([#3757](https://github.com/getsentry/sentry-dotnet/pull/3757))
- Fix "System.ArgumentOutOfRangeException: Specified argument was out of the range of valid values. (Parameter 'idData')" error propagating OpenTelemetry span ids ([#3850](https://github.com/getsentry/sentry-dotnet/pull/3850))
- ArgumentNullException in FormRequestPayloadExtractor when handling invalid form data on ASP.NET ([#3734](https://github.com/getsentry/sentry-dotnet/pull/3734))
- Fixed crash when using NLog with FailedRequestStatusCodes options in a Maui app with Trimming enabled ([#3743](https://github.com/getsentry/sentry-dotnet/pull/3743))

### Dependencies

- Bump CLI from v2.38.2 to v2.39.1 ([#3782](https://github.com/getsentry/sentry-dotnet/pull/3782)) ([#3799](https://github.com/getsentry/sentry-dotnet/pull/3799))
  - [changelog](https://github.com/getsentry/sentry-cli/blob/master/CHANGELOG.md#2391)
  - [diff](https://github.com/getsentry/sentry-cli/compare/2.38.2...2.39.1)
- Bump Java SDK from v7.16.0 to v7.19.0 ([#3749](https://github.com/getsentry/sentry-dotnet/pull/3749), [#3771](https://github.com/getsentry/sentry-dotnet/pull/3771)) ([#3805](https://github.com/getsentry/sentry-dotnet/pull/3805), [#3844](https://github.com/getsentry/sentry-dotnet/pull/3844))
  - [changelog](https://github.com/getsentry/sentry-java/blob/main/CHANGELOG.md#7190)
  - [diff](https://github.com/getsentry/sentry-java/compare/7.16.0...7.19.0)
- Bump Cocoa SDK from v8.36.0 to v8.39.0 ([#3727](https://github.com/getsentry/sentry-dotnet/pull/3727))
    - [changelog](https://github.com/getsentry/sentry-cocoa/blob/main/CHANGELOG.md#8390)
    - [diff](https://github.com/getsentry/sentry-cocoa/compare/8.36.0...8.39.0)
- Bump Native SDK from v0.7.11 to v0.7.16 ([#3731](https://github.com/getsentry/sentry-dotnet/pull/3731), [#3770](https://github.com/getsentry/sentry-dotnet/pull/3770), [#3775](https://github.com/getsentry/sentry-dotnet/pull/3775), [#3779](https://github.com/getsentry/sentry-dotnet/pull/3779)) ([#3825](https://github.com/getsentry/sentry-dotnet/pull/3825))
  - [changelog](https://github.com/getsentry/sentry-native/blob/master/CHANGELOG.md#0716)
  - [diff](https://github.com/getsentry/sentry-native/compare/0.7.11...0.7.16)

## 4.13.0

### Features

- Limited experimental support for Session Replay Recording on Android ([#3552](https://github.com/getsentry/sentry-dotnet/pull/3552))

### Fixes

- When using OTel and ASP.NET Core the SDK could try to process OTel spans after the SDK had been closed ([#3726](https://github.com/getsentry/sentry-dotnet/pull/3726))

### Dependencies

- Bump CLI from v2.38.1 to v2.38.2 ([#3728](https://github.com/getsentry/sentry-dotnet/pull/3728))
  - [changelog](https://github.com/getsentry/sentry-cli/blob/master/CHANGELOG.md#2382)
  - [diff](https://github.com/getsentry/sentry-cli/compare/2.38.1...2.38.2)

## 4.12.2

### Fixes

- Events from NDK on Android will report sdk.name `sentry.native.android.dotnet` ([#3682](https://github.com/getsentry/sentry-dotnet/pull/3682))

### Features

- Android - allow logcat attachments to be previewed in Sentry ([#3711](https://github.com/getsentry/sentry-dotnet/pull/3711))
- Added a `SetBeforeScreenshotCapture` callback to the options: allowing the user to set an action before the screenshot is taken ([#3661](https://github.com/getsentry/sentry-dotnet/pull/3661))
- Make `Sentry.AspNetCore.Blazor.WebAssembly` generally available. ([#3674](https://github.com/getsentry/sentry-dotnet/pull/3674))

### Dependencies

- Bump Java SDK from v7.14.0 to v7.16.0 ([#3670](https://github.com/getsentry/sentry-dotnet/pull/3670), [#3707](https://github.com/getsentry/sentry-dotnet/pull/3707))
  - [changelog](https://github.com/getsentry/sentry-java/blob/main/CHANGELOG.md#7160)
  - [diff](https://github.com/getsentry/sentry-java/compare/7.14.0...7.16.0)
- Bump CLI from v2.37.0 to v2.38.1 ([#3702](https://github.com/getsentry/sentry-dotnet/pull/3702), [#3720](https://github.com/getsentry/sentry-dotnet/pull/3720))
  - [changelog](https://github.com/getsentry/sentry-cli/blob/master/CHANGELOG.md#2381)
  - [diff](https://github.com/getsentry/sentry-cli/compare/2.37.0...2.38.1)
- Bumped `System.Text.Json` from v6.0.8 to v6.0.10 ([#3704](https://github.com/getsentry/sentry-dotnet/pull/3704))
- Bump Native SDK from v0.7.10 to v0.7.11 ([#3715](https://github.com/getsentry/sentry-dotnet/pull/3715))
  - [changelog](https://github.com/getsentry/sentry-native/blob/master/CHANGELOG.md#0711)
  - [diff](https://github.com/getsentry/sentry-native/compare/0.7.10...0.7.11)

## 4.12.1

### Fixes

- Fixed "Failed to persist session" error on iOS ([#3655](https://github.com/getsentry/sentry-dotnet/pull/3655))

### Dependencies

- Bump CLI from v2.36.5 to v2.37.0 ([#3647](https://github.com/getsentry/sentry-dotnet/pull/3647), [#3664](https://github.com/getsentry/sentry-dotnet/pull/3664))
  - [changelog](https://github.com/getsentry/sentry-cli/blob/master/CHANGELOG.md#2370)
  - [diff](https://github.com/getsentry/sentry-cli/compare/2.36.5...2.37.0)

## 4.12.0

### Support for Xcode 16.0 (BREAKING CHANGE)

If you are using Xcode 16.0, you will need to update the SDK to version `4.12.0` or later.
If you are still using Xcode 15.4 or earlier, you need to continue to use version `4.11.0` or earlier.

Using Xcode 16 to build .NET applications targeting iOS and Mac Catalyst requires [.NET workload for iOS SDK version 18.0.8303](https://github.com/xamarin/xamarin-macios/releases/tag/dotnet-8.0.1xx-xcode16.0-8303). We [built the SDK version 4.12.0 using Xcode 16](https://github.com/getsentry/sentry-dotnet/pull/3635/files) in order to support this scenario. That, unfortunately, breaks folks using older version of Xcode.

As such, if you are using SDK version `4.12.x` and targeting iOS or Mac Catalyst, you will need to install and use Xcode 16 and `workload iOS SDK 18.0.8303`

Note that .NET 9 will also support Xcode 16, when it is released next month (Nov 2024).

### API Changes

- The `SentrySdk.Metrics` module is deprecated and will be removed in the next major release.
  Sentry will reject all metrics sent after October 7, 2024.
  Learn more: https://sentry.zendesk.com/hc/en-us/articles/26369339769883-Upcoming-API-Changes-to-Metrics  ([#3619](https://github.com/getsentry/sentry-dotnet/pull/3619))

### Fixes

- Fixed duplicate key exception for Hangfire jobs with AutomaticRetry ([#3631](https://github.com/getsentry/sentry-dotnet/pull/3631))

### Features

- Added a flag to options `DisableFileWrite` to allow users to opt-out of all file writing operations. Note that toggling this will affect features such as offline caching and auto-session tracking and release health as these rely on some file persistency ([#3614](https://github.com/getsentry/sentry-dotnet/pull/3614), [#3641](https://github.com/getsentry/sentry-dotnet/pull/3641))

### Dependencies

- Bump Native SDK from v0.7.9 to v0.7.10 ([#3623](https://github.com/getsentry/sentry-dotnet/pull/3623))
  - [changelog](https://github.com/getsentry/sentry-native/blob/master/CHANGELOG.md#0710)
  - [diff](https://github.com/getsentry/sentry-native/compare/0.7.9...0.7.10)
- Bump CLI from v2.36.1 to v2.36.5 ([#3624](https://github.com/getsentry/sentry-dotnet/pull/3624), [#3634](https://github.com/getsentry/sentry-dotnet/pull/3634), [#3642](https://github.com/getsentry/sentry-dotnet/pull/3642), [#3644](https://github.com/getsentry/sentry-dotnet/pull/3644))
  - [changelog](https://github.com/getsentry/sentry-cli/blob/master/CHANGELOG.md#2365)
  - [diff](https://github.com/getsentry/sentry-cli/compare/2.36.1...2.36.5)
- Update Perfview/TraceEvent to e343a0c ([#3492](https://github.com/getsentry/sentry-dotnet/pull/3492))

## 4.11.0

### Features

- All exceptions are now added as breadcrumbs on future events. Previously this was only the case for exceptions captured via the `Sentry.SeriLog` or `Sentry.Extensions.Logging` integrations. ([#3584](https://github.com/getsentry/sentry-dotnet/pull/3584))

### Fixes
- On mobile devices, the SDK no longer throws a `FormatException` for `ProcessorFrequency` when trying to report native events ([#3541](https://github.com/getsentry/sentry-dotnet/pull/3541))
- Add missing org parameter to the CLI release operations ([#3600](https://github.com/getsentry/sentry-dotnet/pull/3600))

### API Changes
- When the Sentry SDK is disabled, `SentrySdk.StartTransaction()` now returns a `NoOpTransaction`, which avoids unnecessary memory allocations ([#3581](https://github.com/getsentry/sentry-dotnet/pull/3581))

### Dependencies

- Bump Cocoa SDK from v8.35.0 to v8.36.0 ([#3570](https://github.com/getsentry/sentry-dotnet/pull/3570), [#3575](https://github.com/getsentry/sentry-dotnet/pull/3575))
  - [changelog](https://github.com/getsentry/sentry-cocoa/blob/main/CHANGELOG.md#8360)
  - [diff](https://github.com/getsentry/sentry-cocoa/compare/8.35.0...8.36.0)
- Bump CLI from v2.33.1 to v2.36.1 ([#3578](https://github.com/getsentry/sentry-dotnet/pull/3578), [#3599](https://github.com/getsentry/sentry-dotnet/pull/3599), [#3603](https://github.com/getsentry/sentry-dotnet/pull/3603), [#3606](https://github.com/getsentry/sentry-dotnet/pull/3606))
  - [changelog](https://github.com/getsentry/sentry-cli/blob/master/CHANGELOG.md#2361)
  - [diff](https://github.com/getsentry/sentry-cli/compare/2.33.1...2.36.1)
- Bump Native SDK from v0.7.8 to v0.7.9 ([#3577](https://github.com/getsentry/sentry-dotnet/pull/3577))
  - [changelog](https://github.com/getsentry/sentry-native/blob/master/CHANGELOG.md#079)
  - [diff](https://github.com/getsentry/sentry-native/compare/0.7.8...0.7.9)

## 4.10.2

### Various fixes & improvements

- fix: Prevent deadlock in `Hub.Dispose` (#3539) by @bitsandfoxes
- build(deps): bump github/codeql-action from 3.26.0 to 3.26.2 (#3543) by @dependabot

### Dependencies

- Bump Cocoa SDK from v8.34.0 to v8.35.0 ([#3548](https://github.com/getsentry/sentry-dotnet/pull/3548))
  - [changelog](https://github.com/getsentry/sentry-cocoa/blob/main/CHANGELOG.md#8350)
  - [diff](https://github.com/getsentry/sentry-cocoa/compare/8.34.0...8.35.0)

## Fixes

- Resolved a potential deadlock during SDK shutdown ([#3539](https://github.com/getsentry/sentry-dotnet/pull/3539))

## 4.10.1

### Fixes

- Unfinished spans are now correctly stored and retrieved by the CachingTransport ([#3533](https://github.com/getsentry/sentry-dotnet/pull/3533))

### Dependencies

- Bump Cocoa SDK from v8.33.0 to v8.34.0 ([#3535](https://github.com/getsentry/sentry-dotnet/pull/3535))
  - [changelog](https://github.com/getsentry/sentry-cocoa/blob/main/CHANGELOG.md#8340)
  - [diff](https://github.com/getsentry/sentry-cocoa/compare/8.33.0...8.34.0)

## 4.10.0

### Features

- Users can now automatically create releases and associated commits via sentry-cli and MSBuild properties ([#3462](https://github.com/getsentry/sentry-dotnet/pull/3462))
- `Sentry.AspNetCore.Blazor.WebAssembly` now targets .NET 8 specifically, allowing for proper dependency resolution ([#3501](https://github.com/getsentry/sentry-dotnet/pull/3501))

### Fixes

- When targeting `WPF`, `WinForms` or `Avalonia` with `PublishAot` enabled, the SDK no longers throws a `DllNotFoundException` trying to initialize `sentry-native` ([#3411](https://github.com/getsentry/sentry-dotnet/pull/3411))
Unable to load DLL sentry-native or one of its dependencies
- On mobile devices, the SDK no longer throws a `FormatException` when trying to report native events ([#3485](https://github.com/getsentry/sentry-dotnet/pull/3485))
- Race condition in `SentryMessageHandler` ([#3477](https://github.com/getsentry/sentry-dotnet/pull/3477))
- Decrease runtime diagnostics circular buffer when profiling, reducing memory usage ([#3491](https://github.com/getsentry/sentry-dotnet/pull/3491))
- The InstallationId is now resolved only once per application execution and any issues are logged as warnings instead of errors ([#3529](https://github.com/getsentry/sentry-dotnet/pull/3529))
- DisplayInfo now captured correctly on iOS and Mac Catalyst on non-UI threads ([#3521](https://github.com/getsentry/sentry-dotnet/pull/3521))

### Dependencies

- Bump CLI from v2.32.1 to v2.33.1 ([#3489](https://github.com/getsentry/sentry-dotnet/pull/3489), [#3497](https://github.com/getsentry/sentry-dotnet/pull/3497), [#3520](https://github.com/getsentry/sentry-dotnet/pull/3520))
  - [changelog](https://github.com/getsentry/sentry-cli/blob/master/CHANGELOG.md#2331)
  - [diff](https://github.com/getsentry/sentry-cli/compare/2.32.1...2.33.1)
- Bump Java SDK from v7.11.0 to v7.14.0 ([#3503](https://github.com/getsentry/sentry-dotnet/pull/3503), [#3532](https://github.com/getsentry/sentry-dotnet/pull/3532))
  - [changelog](https://github.com/getsentry/sentry-java/blob/main/CHANGELOG.md#7140)
  - [diff](https://github.com/getsentry/sentry-java/compare/7.11.0...7.14.0)
- Bump Cocoa SDK from v8.30.0 to v8.32.0 ([#3499](https://github.com/getsentry/sentry-dotnet/pull/3499))
  - [changelog](https://github.com/getsentry/sentry-cocoa/blob/main/CHANGELOG.md#8320)
  - [diff](https://github.com/getsentry/sentry-cocoa/compare/8.30.0...8.32.0)
- Bump Native SDK from v0.7.6 to v0.7.8 ([#3502](https://github.com/getsentry/sentry-dotnet/pull/3502), [#3527](https://github.com/getsentry/sentry-dotnet/pull/3527))
  - [changelog](https://github.com/getsentry/sentry-native/blob/master/CHANGELOG.md#078)
  - [diff](https://github.com/getsentry/sentry-native/compare/0.7.6...0.7.8)
- Bump Cocoa SDK from v8.30.0 to v8.33.0 ([#3499](https://github.com/getsentry/sentry-dotnet/pull/3499), [#3528](https://github.com/getsentry/sentry-dotnet/pull/3528))
  - [changelog](https://github.com/getsentry/sentry-cocoa/blob/main/CHANGELOG.md#8330)
  - [diff](https://github.com/getsentry/sentry-cocoa/compare/8.30.0...8.33.0)
- Bump Native SDK from v0.7.6 to v0.7.7 ([#3502](https://github.com/getsentry/sentry-dotnet/pull/3502))
  - [changelog](https://github.com/getsentry/sentry-native/blob/master/CHANGELOG.md#077)
  - [diff](https://github.com/getsentry/sentry-native/compare/0.7.6...0.7.7)
- Bump Java SDK from v7.11.0 to v7.13.0 ([#3515](https://github.com/getsentry/sentry-dotnet/pull/3515))
  - [changelog](https://github.com/getsentry/sentry-java/blob/main/CHANGELOG.md#7130)
  - [diff](https://github.com/getsentry/sentry-java/compare/7.11.0...7.13.0)

## 4.9.0

### Fixes

- Fixed envelopes getting stuck in processing when losing network connectivity ([#3438](https://github.com/getsentry/sentry-dotnet/pull/3438))

### Features

- Client reports now include dropped spans ([#3463](https://github.com/getsentry/sentry-dotnet/pull/3463))

### API Changes

- Removed SentrySdk.RunAsyncVoid ([#3466](https://github.com/getsentry/sentry-dotnet/pull/3466))

## 4.8.1

### Fixes

- The SDK no longer fails to create a trace root ([#3453](https://github.com/getsentry/sentry-dotnet/pull/3453))
- Removed `FirstChanceException` workaround for WinUI ([#3411](https://github.com/getsentry/sentry-dotnet/pull/3411))

### Dependencies

- Bump Java SDK from v7.10.0 to v7.11.0 ([#3459](https://github.com/getsentry/sentry-dotnet/pull/3459))
  - [changelog](https://github.com/getsentry/sentry-java/blob/main/CHANGELOG.md#7110)
  - [diff](https://github.com/getsentry/sentry-java/compare/7.10.0...7.11.0)

## 4.8.0

### Obsoletion

- Marked SentryUser.Segment as deprecated ([#3437](https://github.com/getsentry/sentry-dotnet/pull/3437))

### Features

- Added a new package `Sentry.AspNetCore.Blazor.WebAssembly`. This packages provides you with an extension to `WebAssemblyHostBuilder` to allow SDK configuration via the builder pattern. This package gives us an entry point and the ability to extend the SDKs support and out-of-the-box offering. You can follow the progress and leave feedback either ([here](https://github.com/getsentry/sentry-dotnet/issues/2329)) for extending the support for Blazor Server or ([here](https://github.com/getsentry/sentry-dotnet/issues/2021)) for Blazor WebAssembly support ([#3386](https://github.com/getsentry/sentry-dotnet/pull/3386))

### Fixes

- Debug logs are now visible for MAUI apps in Visual Studio when using Sentry's default DiagnosticLogger ([#3373](https://github.com/getsentry/sentry-dotnet/pull/3373))
- Fixed Monitor duration calculation ([#3420]https://github.com/getsentry/sentry-dotnet/pull/3420)
- Fixed null IServiceProvider in anonymous routes with OpenTelemetry ([#3401](https://github.com/getsentry/sentry-dotnet/pull/3401))
- Fixed Trim warnings in Sentry.DiagnosticSource and WinUIUnhandledException integrations ([#3410](https://github.com/getsentry/sentry-dotnet/pull/3410))
- Fixed memory leak when tracing is enabled ([#3432](https://github.com/getsentry/sentry-dotnet/pull/3432))
- `Scope.User.Id` now correctly defaults to the InstallationId unless it has been set otherwise ([#3425](https://github.com/getsentry/sentry-dotnet/pull/3425))

### Dependencies

- Bump CLI from v2.31.2 to v2.32.1 ([#3398](https://github.com/getsentry/sentry-dotnet/pull/3398))
  - [changelog](https://github.com/getsentry/sentry-cli/blob/master/CHANGELOG.md#2321)
  - [diff](https://github.com/getsentry/sentry-cli/compare/2.31.2...2.32.1)
- Bump Native SDK from v0.7.4 to v0.7.6 ([#3399](https://github.com/getsentry/sentry-dotnet/pull/3399), [#3418](https://github.com/getsentry/sentry-dotnet/pull/3418))
  - [changelog](https://github.com/getsentry/sentry-native/blob/master/CHANGELOG.md#076)
  - [diff](https://github.com/getsentry/sentry-native/compare/0.7.4...0.7.6)
- Bump Cocoa SDK from v8.26.0 to v8.30.0 ([#3408](https://github.com/getsentry/sentry-dotnet/pull/3408), [#3412](https://github.com/getsentry/sentry-dotnet/pull/3412), [#3430](https://github.com/getsentry/sentry-dotnet/pull/3430), [#3450](https://github.com/getsentry/sentry-dotnet/pull/3450))
  - [changelog](https://github.com/getsentry/sentry-cocoa/blob/main/CHANGELOG.md#8300)
  - [diff](https://github.com/getsentry/sentry-cocoa/compare/8.26.0...8.30.0)
- Bump Java SDK from v7.9.0 to v7.10.0 ([#3413](https://github.com/getsentry/sentry-dotnet/pull/3413))
  - [changelog](https://github.com/getsentry/sentry-java/blob/main/CHANGELOG.md#7100)
  - [diff](https://github.com/getsentry/sentry-java/compare/7.9.0...7.10.0)

## 4.7.0

### API Changes

- SentryOptions.EnableTracing has been marked as Obsolete ([#3381](https://github.com/getsentry/sentry-dotnet/pull/3381))

### Features

- The SDK now supports monitor upserting. You can programmatically set up your monitors via the options callback in `SentrySdk.CaptureCheckIn` ([#3330](https://github.com/getsentry/sentry-dotnet/pull/3330))
- Added an `SentrySdk.RunAsyncVoid` helper method that lets you capture exceptions from `async void` methods ([#3379](https://github.com/getsentry/sentry-dotnet/pull/3379))

### Fixes

- P/Invoke warning for GetWindowThreadProcessId no longer shows when using Sentry in UWP applications ([#3372](https://github.com/getsentry/sentry-dotnet/pull/3372))
- Fixed InvalidOperationException when pulling the HttpRequestUrl from Uri's with DangerousDisablePathAndQueryCanonicalization set to true ([#3393](https://github.com/getsentry/sentry-dotnet/pull/3393))

### Dependencies

- Update Perfview/TraceEvent to v3.1.10 (patched) ([#3382](https://github.com/getsentry/sentry-dotnet/pull/3382))
- Bump Native SDK from v0.7.2 to v0.7.4 ([#3385](https://github.com/getsentry/sentry-dotnet/pull/3385))
  - [changelog](https://github.com/getsentry/sentry-native/blob/master/CHANGELOG.md#074)
  - [diff](https://github.com/getsentry/sentry-native/compare/0.7.2...0.7.4)
- Bump Cocoa SDK from v8.25.2 to v8.26.0 ([#3364](https://github.com/getsentry/sentry-dotnet/pull/3364))
  - [changelog](https://github.com/getsentry/sentry-cocoa/blob/main/CHANGELOG.md#8260)
  - [diff](https://github.com/getsentry/sentry-cocoa/compare/8.25.2...8.26.0)

## 4.6.2

### Fixes

- Reverted changes to the SentryHttpMessageHandler and SentryGraphQLHttpMessageHandler to automatically create transactions for each request as this could negatively affect users' quota ([#3367](https://github.com/getsentry/sentry-dotnet/pull/3367))

## 4.6.1

### Fixes

- Fixed SentryHttpMessageHandler and SentryGraphQLHttpMessageHandler not creating spans when there is no active Transaction on the scope ([#3360](https://github.com/getsentry/sentry-dotnet/pull/3360))
- The SDK no longer (wrongly) initializes sentry-native on Blazor WASM builds with `RunAOTCompilation` enabled. ([#3363](https://github.com/getsentry/sentry-dotnet/pull/3363))
- HttpClient requests now show on the Requests dashboard in Sentry ([#3357](https://github.com/getsentry/sentry-dotnet/pull/3357))

### Dependencies

- Bump Hangfire from v1.8.7 to v1.8.12 ([#3361](https://github.com/getsentry/sentry-dotnet/pull/3361))

## 4.6.0

### Features

- Hints now accept `byte[]` as attachment ([#3352](https://github.com/getsentry/sentry-dotnet/pull/3352))
- InApp includes/excludes can now be configured using regular expressions ([#3321](https://github.com/getsentry/sentry-dotnet/pull/3321))

### Fixes

- Fixed memory leak in BackgroundWorker observed when using Sentry with Quartz and MySql ([#3355](https://github.com/getsentry/sentry-dotnet/pull/3355))

### Dependencies

- Bump CLI from v2.31.0 to v2.31.2 ([#3342](https://github.com/getsentry/sentry-dotnet/pull/3342), [#3345](https://github.com/getsentry/sentry-dotnet/pull/3345))
  - [changelog](https://github.com/getsentry/sentry-cli/blob/master/CHANGELOG.md#2312)
  - [diff](https://github.com/getsentry/sentry-cli/compare/2.31.0...2.31.2)
- Bump Cocoa SDK from v8.25.0 to v8.25.2 ([#3356](https://github.com/getsentry/sentry-dotnet/pull/3356))
  - [changelog](https://github.com/getsentry/sentry-cocoa/blob/main/CHANGELOG.md#8252)
  - [diff](https://github.com/getsentry/sentry-cocoa/compare/8.25.0...8.25.2)
- Bump Java SDK from v7.8.0 to v7.9.0 ([#3358](https://github.com/getsentry/sentry-dotnet/pull/3358))
  - [changelog](https://github.com/getsentry/sentry-java/blob/main/CHANGELOG.md#790)
  - [diff](https://github.com/getsentry/sentry-java/compare/7.8.0...7.9.0)

## 4.5.0

### Features

- Extended the SDK's CheckIn support by adding Release, Environment and Trace ID to the event. CheckIns created via the Hangfire integration now also automatically report their duration ([#3320](https://github.com/getsentry/sentry-dotnet/pull/3320))
- The SDK's performance API now works in conjunction with OpenTelemetry's instrumentation. This means that SentrySpans and OTel spans now show up in the same span-tree. ([#3288](https://github.com/getsentry/sentry-dotnet/pull/3288))

### Fixes

- `HttpResponse.Content` is no longer disposed by when using `SentryHttpFailedRequestHandler` on .NET Framework, which was causing an ObjectDisposedException when using Sentry with NSwag ([#3306](https://github.com/getsentry/sentry-dotnet/pull/3306))
- Fix BackgroundWorker exiting when OperationCanceledException is not from shutdown request ([3284](https://github.com/getsentry/sentry-dotnet/pull/3284))
- Envelopes with large attachments no longer get stuck in the queue when using `CacheDirectoryPath` ([#3328](https://github.com/getsentry/sentry-dotnet/pull/3328))

### Dependencies

- Bump Cocoa SDK from v8.21.0 to v8.25.0 ([#3339](https://github.com/getsentry/sentry-dotnet/pull/3339))
  - [changelog](https://github.com/getsentry/sentry-cocoa/blob/main/CHANGELOG.md#8250)
  - [diff](https://github.com/getsentry/sentry-cocoa/compare/8.21.0...8.25.0)

## 4.4.0

### Features

- Metrics now honor any Rate Limits set in HTTP headers returned by Sentry ([#3276](https://github.com/getsentry/sentry-dotnet/pull/3276))

### Fixes

- Fixed normalization for metric tag values for carriage return, line feed and tab characters ([#3281](https://github.com/getsentry/sentry-dotnet/pull/3281))

### Dependencies

- Bump Java SDK from v7.7.0 to v7.8.0 ([#3275](https://github.com/getsentry/sentry-dotnet/pull/3275))
  - [changelog](https://github.com/getsentry/sentry-java/blob/main/CHANGELOG.md#780)
  - [diff](https://github.com/getsentry/sentry-java/compare/7.7.0...7.8.0)

## 4.3.0

### Features

- EnableNetworkEventBreadcrumbs can now be set on the Native Android options ([#3267](https://github.com/getsentry/sentry-dotnet/pull/3267))
- Update normalization of metrics keys, tags and values ([#3271](https://github.com/getsentry/sentry-dotnet/pull/3271))

### Fixes

- Fix missing exception StackTraces in some situations ([#3215](https://github.com/getsentry/sentry-dotnet/pull/3215))
- Scopes now get applied to OTEL spans in ASP.NET Core ([#3221](https://github.com/getsentry/sentry-dotnet/pull/3221))
- Fixed InvalidCastException when setting the SampleRate on Android ([#3258](https://github.com/getsentry/sentry-dotnet/pull/3258))
- Fixed MAUI iOS build issue related to `SentryVersionNumber` and `SentryVersionString` ([#3278](https://github.com/getsentry/sentry-dotnet/pull/3278))

### API changes

- Removed `SentryOptionsExtensions` class - all the public methods moved directly to `SentryOptions` ([#3195](https://github.com/getsentry/sentry-dotnet/pull/3195))

### Dependencies

- Bump CLI from v2.30.0 to v2.31.0 ([#3214](https://github.com/getsentry/sentry-dotnet/pull/3214), [#3218](https://github.com/getsentry/sentry-dotnet/pull/3218), [#3242](https://github.com/getsentry/sentry-dotnet/pull/3242), [#3247](https://github.com/getsentry/sentry-dotnet/pull/3247))
  - [changelog](https://github.com/getsentry/sentry-cli/blob/master/CHANGELOG.md#2310)
  - [diff](https://github.com/getsentry/sentry-cli/compare/2.30.0...2.31.0)
- Bump Native SDK from v0.7.0 to v0.7.2 ([#3237](https://github.com/getsentry/sentry-dotnet/pull/3237), [#3256](https://github.com/getsentry/sentry-dotnet/pull/3256))
  - [changelog](https://github.com/getsentry/sentry-native/blob/master/CHANGELOG.md#072)
  - [diff](https://github.com/getsentry/sentry-native/compare/0.7.0...0.7.2)
- Bump Java SDK from v7.6.0 to v7.7.0 ([#3268](https://github.com/getsentry/sentry-dotnet/pull/3268))
  - [changelog](https://github.com/getsentry/sentry-java/blob/main/CHANGELOG.md#770)
  - [diff](https://github.com/getsentry/sentry-java/compare/7.6.0...7.7.0)

## 4.2.1

### Fixes

- Dynamic Sampling Context not propagated correctly for HttpClient spans ([#3208](https://github.com/getsentry/sentry-dotnet/pull/3208))

## 4.2.0

### Features

- ASP.NET Core: Blocking call detection. An event with the stack trace of the blocking call will be captured as event. ([#2709](https://github.com/getsentry/sentry-dotnet/pull/2709))
    - IMPORTANT: Verify this in test/staging before prod! Blocking calls in hot paths could create a lot of events for your Sentry project.
    - Opt-in via `options.CaptureBlockingCalls = true`
    - Disabled for specific code blocks with `using (new SuppressBlockingDetection())`
    - Doesn't detect everything. See original [Caveats described by Ben Adams](https://github.com/benaadams/Ben.BlockingDetector?tab=readme-ov-file#caveats).
- Added Crons support via `SentrySdk.CaptureCheckIn` and an integration with Hangfire ([#3128](https://github.com/getsentry/sentry-dotnet/pull/3128))
- Common tags set automatically for metrics and metrics summaries are attached to Spans ([#3191](https://github.com/getsentry/sentry-dotnet/pull/3191))

### API changes

- Removed `ScopeExtensions` class - all the public methods moved directly to `Scope` ([#3186](https://github.com/getsentry/sentry-dotnet/pull/3186))

### Fixes

- The Sentry Middleware on ASP.NET Core no longer throws an exception after having been initialized multiple times ([#3185](https://github.com/getsentry/sentry-dotnet/pull/3185))
- Empty strings are used instead of underscores to replace invalid metric tag values ([#3176](https://github.com/getsentry/sentry-dotnet/pull/3176))
- Filtered OpenTelemetry spans are garbage collected correctly ([#3198](https://github.com/getsentry/sentry-dotnet/pull/3198))

### Dependencies

- Bump Java SDK from v7.3.0 to v7.6.0 ([#3164](https://github.com/getsentry/sentry-dotnet/pull/3164), [#3204](https://github.com/getsentry/sentry-dotnet/pull/3204))
  - [changelog](https://github.com/getsentry/sentry-java/blob/main/CHANGELOG.md#760)
  - [diff](https://github.com/getsentry/sentry-java/compare/7.3.0...7.6.0)
- Bump Cocoa SDK from v8.20.0 to v8.21.0 ([#3194](https://github.com/getsentry/sentry-dotnet/pull/3194))
  - [changelog](https://github.com/getsentry/sentry-cocoa/blob/main/CHANGELOG.md#8210)
  - [diff](https://github.com/getsentry/sentry-cocoa/compare/8.20.0...8.21.0)
- Bump CLI from v2.28.6 to v2.30.0 ([#3193](https://github.com/getsentry/sentry-dotnet/pull/3193), [#3203](https://github.com/getsentry/sentry-dotnet/pull/3203))
  - [changelog](https://github.com/getsentry/sentry-cli/blob/master/CHANGELOG.md#2300)
  - [diff](https://github.com/getsentry/sentry-cli/compare/2.28.6...2.30.0)

## 4.1.2

### Fixes

- Metric unit names are now sanitized correctly. This was preventing some built in metrics from showing in the Sentry dashboard ([#3151](https://github.com/getsentry/sentry-dotnet/pull/3151))
- The Sentry OpenTelemetry integration no longer throws an exception with the SDK disabled ([#3156](https://github.com/getsentry/sentry-dotnet/pull/3156))

## 4.1.1

### Fixes

- The SDK can be disabled by setting `options.Dsn = "";` By convention, the SDK allows the DSN set to `string.Empty` to be overwritten by the environment. ([#3147](https://github.com/getsentry/sentry-dotnet/pull/3147))

### Dependencies

- Bump CLI from v2.28.0 to v2.28.6 ([#3145](https://github.com/getsentry/sentry-dotnet/pull/3145), [#3148](https://github.com/getsentry/sentry-dotnet/pull/3148))
  - [changelog](https://github.com/getsentry/sentry-cli/blob/master/CHANGELOG.md#2286)
  - [diff](https://github.com/getsentry/sentry-cli/compare/2.28.0...2.28.6)

## 4.1.0

### Features

- The SDK now automatically collects metrics coming from `OpenTelemetry.Instrumentation.Runtime` ([#3133](https://github.com/getsentry/sentry-dotnet/pull/3133))

### Fixes

- "No service for type 'Sentry.IHub' has been registered" exception when using OpenTelemetry and initializing Sentry via `SentrySdk.Init` ([#3129](https://github.com/getsentry/sentry-dotnet/pull/3129))

## 4.0.3

### Fixes

- To resolve conflicting types due to the SDK adding itself to the global usings:
  - The class `Sentry.Constants` has been renamed to `Sentry.SentryConstants` ([#3125](https://github.com/getsentry/sentry-dotnet/pull/3125))

## 4.0.2

### Fixes

- To resolve conflicting types due to the SDK adding itself to the global usings:
  - The class `Sentry.Context` has been renamed to `Sentry.SentryContext` ([#3121](https://github.com/getsentry/sentry-dotnet/pull/3121))
  - The class `Sentry.Package` has been renamed to `Sentry.SentryPackage` ([#3121](https://github.com/getsentry/sentry-dotnet/pull/3121))
  - The class `Sentry.Request` has been renamed to `Sentry.SentryRequest` ([#3121](https://github.com/getsentry/sentry-dotnet/pull/3121))

### Dependencies

- Bump CLI from v2.27.0 to v2.28.0 ([#3119](https://github.com/getsentry/sentry-dotnet/pull/3119))
  - [changelog](https://github.com/getsentry/sentry-cli/blob/master/CHANGELOG.md#2280)
  - [diff](https://github.com/getsentry/sentry-cli/compare/2.27.0...2.28.0)

## 4.0.1

### Fixes

- To resolve conflicting types due to the SDK adding itself to the global usings:
  - The interface `Sentry.ISession` has been renamed to `Sentry.ISentrySession` ([#3110](https://github.com/getsentry/sentry-dotnet/pull/3110))
  - The interface `Sentry.IJsonSerializable` has been renamed to `Sentry.ISentryJsonSerializable` ([#3116](https://github.com/getsentry/sentry-dotnet/pull/3116))
  - The class `Sentry.Session` has been renamed to `Sentry.SentrySession` ([#3110](https://github.com/getsentry/sentry-dotnet/pull/3110))
  - The class `Sentry.Attachment` has been renamed to `Sentry.SentryAttachment` ([#3116](https://github.com/getsentry/sentry-dotnet/pull/3116))
  - The class `Sentry.Hint` has been renamed to `Sentry.SentryHint` ([#3116](https://github.com/getsentry/sentry-dotnet/pull/3116))

### Dependencies

- Bump Cocoa SDK from v8.19.0 to v8.20.0 ([#3107](https://github.com/getsentry/sentry-dotnet/pull/3107))
  - [changelog](https://github.com/getsentry/sentry-cocoa/blob/main/CHANGELOG.md#8200)
  - [diff](https://github.com/getsentry/sentry-cocoa/compare/8.19.0...8.20.0)

## 4.0.0

This major release includes many exciting new features including support for [Profiling](https://docs.sentry.io/platforms/dotnet/profiling/) and [Metrics](https://docs.sentry.io/platforms/dotnet/metrics/)(preview), [AOT](https://sentry.engineering/blog/should-you-could-you-aot) with [Native Crash Reporting](https://github.com/getsentry/sentry-dotnet/issues/2770), [Spotlight](https://spotlightjs.com/), Screenshots on MAUI and much more. Details about these features and other changes are below.

### .NET target framework changes

We're dropping support for some of the old target frameworks, please check this [GitHub Discussion](https://github.com/getsentry/sentry-dotnet/discussions/2776) for details on why.

- **Replace support for .NET Framework 4.6.1 with 4.6.2** ([#2786](https://github.com/getsentry/sentry-dotnet/pull/2786))

  .NET Framework 4.6.1 was announced on Nov 30, 2015. And went out of support over a year ago, on Apr 26, 2022.

- **Drop .NET Core 3.1 and .NET 5 support** ([#2787](https://github.com/getsentry/sentry-dotnet/pull/2787))

- **Dropped netstandard2.0 support for Sentry.AspNetCore** ([#2807](https://github.com/getsentry/sentry-dotnet/pull/2807))

- **Replace support for .NET 6 on mobile (e.g: `net6.0-android`) with .NET 7** ([#2624](https://github.com/getsentry/sentry-dotnet/pull/2604))

  .NET 6 on mobile has been out of support since May 2023 and with .NET 8, it's no longer possible to build .NET 6 Mobile specific targets.
  For that reason, we're moving the mobile-specific TFMs from `net6.0-platform` to `net7.0-platform`.

  Mobile apps still work on .NET 6 will pull the `Sentry` .NET 6, which offers the .NET-only features,
  without native/platform-specific bindings and SDKs. See [this ticket for more details](https://github.com/getsentry/sentry-dotnet/issues/2623).

- **MAUI dropped Tizen support** ([#2734](https://github.com/getsentry/sentry-dotnet/pull/2734))

### Sentry Self-hosted Compatibility

If you're using `sentry.io` this change does not affect you.
This SDK version is compatible with a self-hosted version of Sentry `22.12.0` or higher. If you are using an older version of [self-hosted Sentry](https://develop.sentry.dev/self-hosted/) (aka on-premise), you will need to [upgrade](https://develop.sentry.dev/self-hosted/releases/).

### Significant change in behavior

- Transaction names for ASP.NET Core are now consistently named `HTTP-VERB /path` (e.g. `GET /home`). Previously, the leading forward slash was missing for some endpoints. ([#2808](https://github.com/getsentry/sentry-dotnet/pull/2808))
- Setting `SentryOptions.Dsn` to `null` now throws `ArgumentNullException` during initialization. ([#2655](https://github.com/getsentry/sentry-dotnet/pull/2655))
- Enable `CaptureFailedRequests` by default ([#2688](https://github.com/getsentry/sentry-dotnet/pull/2688))
- Added `Sentry` namespace to global usings when `ImplicitUsings` is enabled ([#3043](https://github.com/getsentry/sentry-dotnet/pull/3043))
If you have conflicts, you can opt out by adding the following to your `csproj`:
```
<PropertyGroup>
  <SentryImplicitUsings>false</SentryImplicitUsings>
</PropertyGroup>
```
- Transactions' spans are no longer automatically finished with the status `deadline_exceeded` by the transaction. This is now handled by the [Relay](https://github.com/getsentry/relay).
  - Customers self hosting Sentry must use verion 22.12.0 or later ([#3013](https://github.com/getsentry/sentry-dotnet/pull/3013))
- The `User.IpAddress` is now set to `{{auto}}` by default, even when sendDefaultPII is disabled ([#2981](https://github.com/getsentry/sentry-dotnet/pull/2981))
  - The "Prevent Storing of IP Addresses" option in the "Security & Privacy" project settings on sentry.io can be used to control this instead
- The `DiagnosticLogger` signature for `LogWarning` changed to take the `exception` as the first parameter. That way it no longer gets mixed up with the TArgs. ([#2987](https://github.com/getsentry/sentry-dotnet/pull/2987))

### API breaking Changes

If you have compilation errors you can find the affected types or overloads missing in the changelog entries below.

#### Changed APIs

- Class renamed `Sentry.User` to `Sentry.SentryUser` ([#3015](https://github.com/getsentry/sentry-dotnet/pull/3015))
- Class renamed `Sentry.Runtime` to `Sentry.SentryRuntime` ([#3016](https://github.com/getsentry/sentry-dotnet/pull/3016))
- Class renamed `Sentry.Span` to `Sentry.SentrySpan` ([#3021](https://github.com/getsentry/sentry-dotnet/pull/3021))
- Class renamed `Sentry.Transaction` to `Sentry.SentryTransaction` ([#3023](https://github.com/getsentry/sentry-dotnet/pull/3023))
- Rename iOS and MacCatalyst platform-specific options from `Cocoa` to `Native` ([#2940](https://github.com/getsentry/sentry-dotnet/pull/2940))
- Rename iOS platform-specific options `EnableCocoaSdkTracing` to `EnableTracing` ([#2940](https://github.com/getsentry/sentry-dotnet/pull/2940))
- Rename Android platform-specific options from `Android` to `Native` ([#2940](https://github.com/getsentry/sentry-dotnet/pull/2940))
- Rename Android platform-specific options `EnableAndroidSdkTracing` and `EnableAndroidSdkBeforeSend` to `EnableTracing` and `EnableBeforeSend` respectively ([#2940](https://github.com/getsentry/sentry-dotnet/pull/2940))
- Rename iOS and MacCatalyst platform-specific options from `iOS` to `Cocoa` ([#2929](https://github.com/getsentry/sentry-dotnet/pull/2929))
- `ITransaction` has been renamed to `ITransactionTracer`. You will need to update any references to these interfaces in your code to use the new interface names ([#2731](https://github.com/getsentry/sentry-dotnet/pull/2731), [#2870](https://github.com/getsentry/sentry-dotnet/pull/2870))
- `DebugImage` and `DebugMeta` moved to `Sentry.Protocol` namespace. ([#2815](https://github.com/getsentry/sentry-dotnet/pull/2815))
- `SentryClient.Dispose` is no longer obsolete ([#2842](https://github.com/getsentry/sentry-dotnet/pull/2842))
- `ISentryClient.CaptureEvent` overloads have been replaced by a single method accepting optional `Hint` and `Scope` parameters. You will need to pass `hint` as a named parameter from code that calls `CaptureEvent` without passing a `scope` argument. ([#2749](https://github.com/getsentry/sentry-dotnet/pull/2749))
- `TransactionContext` and `SpanContext` constructors were updated. If you're constructing instances of these classes, you will need to adjust the order in which you pass parameters to these. ([#2694](https://github.com/getsentry/sentry-dotnet/pull/2694), [#2696](https://github.com/getsentry/sentry-dotnet/pull/2696))
- The `DiagnosticLogger` signature for `LogError` and `LogFatal` changed to take the `exception` as the first parameter. That way it no longer gets mixed up with the TArgs. The `DiagnosticLogger` now also receives an overload for `LogError` and `LogFatal` that accepts a message only. ([#2715](https://github.com/getsentry/sentry-dotnet/pull/2715))
- `Distribution` added to `IEventLike`. ([#2660](https://github.com/getsentry/sentry-dotnet/pull/2660))
- `StackFrame`'s `ImageAddress`, `InstructionAddress`, and `FunctionId` changed to `long?`. ([#2691](https://github.com/getsentry/sentry-dotnet/pull/2691))
- `DebugImage.ImageAddress` changed to `long?`. ([#2725](https://github.com/getsentry/sentry-dotnet/pull/2725))
- Contexts now inherit from `IDictionary` rather than `ConcurrentDictionary`. The specific dictionary being used is an implementation detail. ([#2729](https://github.com/getsentry/sentry-dotnet/pull/2729))
- The method used to configure a Sentry Sink for Serilog now has an additional overload. Calling `WriteTo.Sentry()` with no arguments will no longer attempt to initialize the SDK (it has optional arguments to configure the behavior of the Sink only). If you want to initialize Sentry at the same time you configure the Sentry Sink then you will need to use the overload of this method that accepts a DSN as the first parameter (e.g. `WriteTo.Sentry("https://d4d82fc1c2c4032a83f3a29aa3a3aff@fake-sentry.io:65535/2147483647")`). ([#2928](https://github.com/getsentry/sentry-dotnet/pull/2928))

#### Removed APIs

- SentrySinkExtensions.ConfigureSentrySerilogOptions is now internal. If you were using this method, please use one of the `SentrySinkExtensions.Sentry` extension methods instead. ([#2902](https://github.com/getsentry/sentry-dotnet/pull/2902))
- A number of `[Obsolete]` options have been removed ([#2841](https://github.com/getsentry/sentry-dotnet/pull/2841))
  - `BeforeSend` - use `SetBeforeSend` instead.
  - `BeforeSendTransaction` - use `SetBeforeSendTransaction` instead.
  - `BeforeBreadcrumb` - use `SetBeforeBreadcrumb` instead.
  - `CreateHttpClientHandler` - use `CreateHttpMessageHandler` instead.
  - `ReportAssemblies` - use `ReportAssembliesMode` instead.
  - `KeepAggregateException` - this property is no longer used and has no replacement.
  - `DisableTaskUnobservedTaskExceptionCapture` method has been renamed to `DisableUnobservedTaskExceptionCapture`.
  - `DebugDiagnosticLogger` - use `TraceDiagnosticLogger` instead.
- A number of iOS/Android-specific `[Obsolete]` options have been removed ([#2856](https://github.com/getsentry/sentry-dotnet/pull/2856))
  - `Distribution` - use `SentryOptions.Distribution` instead.
  - `EnableAutoPerformanceTracking` - use `SetBeforeSendTransaction` instead.
  - `EnableCoreDataTracking` - use `EnableCoreDataTracing` instead.
  - `EnableFileIOTracking` - use `EnableFileIOTracing` instead.
  - `EnableOutOfMemoryTracking` - use `EnableWatchdogTerminationTracking` instead.
  - `EnableUIViewControllerTracking` - use `EnableUIViewControllerTracing` instead.
  - `StitchAsyncCode` - no longer available.
  - `ProfilingTracesInterval` - no longer available.
  - `ProfilingEnabled` - use `ProfilesSampleRate` instead.
- Obsolete `SystemClock` constructor removed, use `SystemClock.Clock` instead. ([#2856](https://github.com/getsentry/sentry-dotnet/pull/2856))
- Obsolete `Runtime.Clone()` removed, this shouldn't have been public in the past and has no replacement. ([#2856](https://github.com/getsentry/sentry-dotnet/pull/2856))
- Obsolete `SentryException.Data` removed, use `SentryException.Mechanism.Data` instead. ([#2856](https://github.com/getsentry/sentry-dotnet/pull/2856))
- Obsolete `AssemblyExtensions` removed, this shouldn't have been public in the past and has no replacement. ([#2856](https://github.com/getsentry/sentry-dotnet/pull/2856))
- Obsolete `SentryDatabaseLogging.UseBreadcrumbs()` removed, it is called automatically and has no replacement. ([#2856](https://github.com/getsentry/sentry-dotnet/pull/2856))
- Obsolete `Scope.GetSpan()` removed, use `Span` property instead. ([#2856](https://github.com/getsentry/sentry-dotnet/pull/2856))
- Obsolete `IUserFactory` removed, use `ISentryUserFactory` instead. ([#2856](https://github.com/getsentry/sentry-dotnet/pull/2856), [#2840](https://github.com/getsentry/sentry-dotnet/pull/2840))
- `IHasMeasurements` has been removed, use `ISpanData` instead. ([#2659](https://github.com/getsentry/sentry-dotnet/pull/2659))
- `IHasBreadcrumbs` has been removed, use `IEventLike` instead. ([#2670](https://github.com/getsentry/sentry-dotnet/pull/2670))
- `ISpanContext` has been removed, use `ITraceContext` instead. ([#2668](https://github.com/getsentry/sentry-dotnet/pull/2668))
- `IHasTransactionNameSource` has been removed, use `ITransactionContext` instead. ([#2654](https://github.com/getsentry/sentry-dotnet/pull/2654))
- ([#2694](https://github.com/getsentry/sentry-dotnet/pull/2694))
- The unused `StackFrame.InstructionOffset` has been removed. ([#2691](https://github.com/getsentry/sentry-dotnet/pull/2691))
- The unused `Scope.Platform` property has been removed. ([#2695](https://github.com/getsentry/sentry-dotnet/pull/2695))
- The obsolete setter `Sentry.PlatformAbstractions.Runtime.Identifier` has been removed ([2764](https://github.com/getsentry/sentry-dotnet/pull/2764))
- `Sentry.Values<T>` is now internal as it is never exposed in the public API ([#2771](https://github.com/getsentry/sentry-dotnet/pull/2771))
- The `TracePropagationTarget` class has been removed, use the `SubstringOrRegexPattern` class instead. ([#2763](https://github.com/getsentry/sentry-dotnet/pull/2763))
- The `WithScope` and `WithScopeAsync` methods have been removed. We have discovered that these methods didn't work correctly in certain desktop contexts, especially when using a global scope. ([#2717](https://github.com/getsentry/sentry-dotnet/pull/2717))

  Replace your usage of `WithScope` with overloads of `Capture*` methods:

  - `SentrySdk.CaptureEvent(SentryEvent @event, Action<Scope> scopeCallback)`
  - `SentrySdk.CaptureMessage(string message, Action<Scope> scopeCallback)`
  - `SentrySdk.CaptureException(Exception exception, Action<Scope> scopeCallback)`

  ```c#
  // Before
  SentrySdk.WithScope(scope =>
  {
    scope.SetTag("key", "value");
    SentrySdk.CaptureEvent(new SentryEvent());
  });

  // After
  SentrySdk.CaptureEvent(new SentryEvent(), scope =>
  {
    // Configure your scope here
    scope.SetTag("key", "value");
  });
  ```

### Features

- Experimental pre-release availability of Metrics. We're exploring the use of Metrics in Sentry. The API will very likely change and we don't yet have any documentation. ([#2949](https://github.com/getsentry/sentry-dotnet/pull/2949))
  - `SentrySdk.Metrics.Set` now additionally accepts `string` as value ([#3092](https://github.com/getsentry/sentry-dotnet/pull/3092))
  - Timing metrics can now be captured with `SentrySdk.Metrics.StartTimer` ([#3075](https://github.com/getsentry/sentry-dotnet/pull/3075))
  - Added support for capturing built-in metrics from the `System.Diagnostics.Metrics` API ([#3052](https://github.com/getsentry/sentry-dotnet/pull/3052))
- `Sentry.Profiling` is now available as a package on [nuget](nuget.org). Be aware that profiling is in alpha and on servers the overhead could be high. Improving the experience for ASP.NET Core is tracked on [this issue](
https://github.com/getsentry/sentry-dotnet/issues/2316) ([#2800](https://github.com/getsentry/sentry-dotnet/pull/2800))
  - iOS profiling support (alpha). ([#2930](https://github.com/getsentry/sentry-dotnet/pull/2930))
- Native crash reporting on NativeAOT published apps (Windows, Linux, macOS). ([#2887](https://github.com/getsentry/sentry-dotnet/pull/2887))
- Support for [Spotlight](https://spotlightjs.com/), a debug tool for local development. ([#2961](https://github.com/getsentry/sentry-dotnet/pull/2961))
  - Enable it with the option `EnableSpotlight`
  - Optionally configure the URL to connect via `SpotlightUrl`. Defaults to `http://localhost:8969/stream`.

### MAUI

- Added screenshot capture support for errors. You can opt-in via `SentryMauiOptions.AttachScreenshots` ([#2965](https://github.com/getsentry/sentry-dotnet/pull/2965))
  - Supports Android and iOS only. Windows is not supported.
- App context now has `in_foreground`, indicating whether the app was in the foreground or the background. ([#2983](https://github.com/getsentry/sentry-dotnet/pull/2983))
- Android: When capturing unhandled exceptions, the SDK now can automatically attach `LogCat` to the event. You can opt-in via `SentryOptions.Android.LogCatIntegration` and configure `SentryOptions.Android.LogCatMaxLines`. ([#2926](https://github.com/getsentry/sentry-dotnet/pull/2926))
  - Available when targeting `net7.0-android` or later, on API level 23 or later.

#### Native AOT

Native AOT publishing support for .NET 8 has been added to Sentry for the following platforms:

- Windows
- Linux
- macOS
- Mac Catalyst
- iOS

There are some functional differences when publishing Native AOT:

- `StackTraceMode.Enhanced` is ignored because it's not available when publishing Native AOT. The mechanism to generate these enhanced stack traces relies heavily on reflection which isn't compatible with trimming.
- Reflection cannot be leveraged for JSON Serialization and you may need to use `SentryOptions.AddJsonSerializerContext` to supply a serialization context for types that you'd like to send to Sentry (e.g. in the `Span.Context`). ([#2732](https://github.com/getsentry/sentry-dotnet/pull/2732), [#2793](https://github.com/getsentry/sentry-dotnet/pull/2793))
- `Ben.Demystifier` is not available as it only runs in JIT mode.
- WinUI applications: When publishing Native AOT, Sentry isn't able to automatically register an unhandled exception handler because that relies on reflection. You'll need to [register the unhandled event handler manually](https://github.com/getsentry/sentry-dotnet/issues/2778) instead.
- For Azure Functions Workers, when AOT/Trimming is enabled we can't use reflection to read route data from the HttpTrigger so the route name will always be `/api/<FUNCTION_NAME>` ([#2920](https://github.com/getsentry/sentry-dotnet/pull/2920))

### Fixes

- Native integration logging on macOS ([#3079](https://github.com/getsentry/sentry-dotnet/pull/3079))
- The scope transaction is now correctly set for Otel transactions ([#3072](https://github.com/getsentry/sentry-dotnet/pull/3072))
- Fixed an issue with tag values in metrics not being properly serialized ([#3065](https://github.com/getsentry/sentry-dotnet/pull/3065))
- Moved the binding to MAUI events for breadcrumb creation from `WillFinishLaunching` to `FinishedLaunching`. This delays the initial instantiation of `app`. ([#3057](https://github.com/getsentry/sentry-dotnet/pull/3057))
- The SDK no longer adds the `WinUIUnhandledExceptionIntegration` on non-Windows platforms ([#3055](https://github.com/getsentry/sentry-dotnet/pull/3055))
- Stop Sentry for MacCatalyst from creating `default.profraw` in the app bundle using xcodebuild archive to build sentry-cocoa ([#2960](https://github.com/getsentry/sentry-dotnet/pull/2960))
- Workaround a .NET 8 NativeAOT crash on transaction finish. ([#2943](https://github.com/getsentry/sentry-dotnet/pull/2943))
- Reworked automatic breadcrumb creation for MAUI. ([#2900](https://github.com/getsentry/sentry-dotnet/pull/2900))
  - The SDK no longer uses reflection to bind to all public element events. This also fixes issues where the SDK would consume third-party events.
  - Added `CreateElementEventsBreadcrumbs` to the SentryMauiOptions to allow users to opt-in automatic breadcrumb creation for `BindingContextChanged`, `ChildAdded`, `ChildRemoved`, and `ParentChanged` on `Element`.
  - Reduced amount of automatic breadcrumbs by limiting the number of bindings created in `VisualElement`, `Window`, `Shell`, `Page`, and `Button`.
- Fixed Sentry SDK has not been initialized when using ASP.NET Core, Serilog, and OpenTelemetry ([#2911](https://github.com/getsentry/sentry-dotnet/pull/2911))
- Android native symbol upload ([#2876](https://github.com/getsentry/sentry-dotnet/pull/2876))
- `Sentry.Serilog` no longer throws if a disabled DSN is provided when initializing Sentry via the Serilog integration ([#2883](https://github.com/getsentry/sentry-dotnet/pull/2883))
- Don't add WinUI exception integration on mobile platforms ([#2821](https://github.com/getsentry/sentry-dotnet/pull/2821))
- `Transactions` are now getting enriched by the client instead of the hub ([#2838](https://github.com/getsentry/sentry-dotnet/pull/2838))
- Fixed an issue when using the SDK together with OpenTelemetry `1.5.0` and newer where the SDK would create transactions for itself. The fix is backward compatible. ([#3001](https://github.com/getsentry/sentry-dotnet/pull/3001))

### Dependencies

- Upgraded to NLog version 5. ([#2697](https://github.com/getsentry/sentry-dotnet/pull/2697))
- Integrate `sentry-native` as a static library in Native AOT builds to enable symbolication. ([#2704](https://github.com/getsentry/sentry-dotnet/pull/2704))


- Bump Cocoa SDK from v8.16.1 to v8.19.0 ([#2910](https://github.com/getsentry/sentry-dotnet/pull/2910), [#2936](https://github.com/getsentry/sentry-dotnet/pull/2936), [#2972](https://github.com/getsentry/sentry-dotnet/pull/2972), [#3005](https://github.com/getsentry/sentry-dotnet/pull/3005), [#3084](https://github.com/getsentry/sentry-dotnet/pull/3084))
  - [changelog](https://github.com/getsentry/sentry-cocoa/blob/main/CHANGELOG.md#8190)
  - [diff](https://github.com/getsentry/sentry-cocoa/compare/8.16.1...8.19.0)
- Bump Java SDK from v6.34.0 to v7.3.0 ([#2932](https://github.com/getsentry/sentry-dotnet/pull/2932), [#2979](https://github.com/getsentry/sentry-dotnet/pull/2979), [#3049](https://github.com/getsentry/sentry-dotnet/pull/3049), (https://github.com/getsentry/sentry-dotnet/pull/3098))
  - [changelog](https://github.com/getsentry/sentry-java/blob/main/CHANGELOG.md#730)
  - [diff](https://github.com/getsentry/sentry-java/compare/6.34.0...7.3.0)
- Bump Native SDK from v0.6.5 to v0.6.7 ([#2914](https://github.com/getsentry/sentry-dotnet/pull/2914), [#3029](https://github.com/getsentry/sentry-dotnet/pull/3029))
  - [changelog](https://github.com/getsentry/sentry-native/blob/master/CHANGELOG.md#070)
  - [diff](https://github.com/getsentry/sentry-native/compare/0.6.5...0.7.0)
- Bump CLI from v2.21.5 to v2.27.0 ([#2901](https://github.com/getsentry/sentry-dotnet/pull/2901), [#2915](https://github.com/getsentry/sentry-dotnet/pull/2915), [#2956](https://github.com/getsentry/sentry-dotnet/pull/2956), [#2985](https://github.com/getsentry/sentry-dotnet/pull/2985), [#2999](https://github.com/getsentry/sentry-dotnet/pull/2999), [#3012](https://github.com/getsentry/sentry-dotnet/pull/3012), [#3030](https://github.com/getsentry/sentry-dotnet/pull/3030), [#3059](https://github.com/getsentry/sentry-dotnet/pull/3059), [#3062](https://github.com/getsentry/sentry-dotnet/pull/3062), [#3073](https://github.com/getsentry/sentry-dotnet/pull/3073), [#3099](https://github.com/getsentry/sentry-dotnet/pull/3099))
  - [changelog](https://github.com/getsentry/sentry-cli/blob/master/CHANGELOG.md#2270)
  - [diff](https://github.com/getsentry/sentry-cli/compare/2.21.5...2.27.0)

## 3.41.4

### Fixes

- Fixed an issue when using the SDK together with Open Telemetry `1.5.0` and newer where the SDK would create transactions for itself. The fix is backward compatible. ([#3001](https://github.com/getsentry/sentry-dotnet/pull/3001))

## 3.41.3

### Fixes

- Fixed Sentry SDK has not been initialised when using ASP.NET Core, Serilog, and OpenTelemetry ([#2918](https://github.com/getsentry/sentry-dotnet/pull/2918))

## 3.41.2

### Fixes

- The SDK no longer fails to finish sessions while capturing an event. This fixes broken crash-free rates ([#2895](https://github.com/getsentry/sentry-dotnet/pull/2895))
- Ignore UnobservedTaskException for QUIC exceptions. See: https://github.com/dotnet/runtime/issues/80111 ([#2894](https://github.com/getsentry/sentry-dotnet/pull/2894))

### Dependencies

- Bump Cocoa SDK from v8.16.0 to v8.16.1 ([#2891](https://github.com/getsentry/sentry-dotnet/pull/2891))
  - [changelog](https://github.com/getsentry/sentry-cocoa/blob/main/CHANGELOG.md#8161)
  - [diff](https://github.com/getsentry/sentry-cocoa/compare/8.16.0...8.16.1)

## 3.41.1

### Fixes

- `CaptureFailedRequests` and `FailedRequestStatusCodes` are now getting respected by the Cocoa SDK. This is relevant for MAUI apps where requests are getting handled natively. ([#2826](https://github.com/getsentry/sentry-dotnet/issues/2826))
- Added `SentryOptions.AutoRegisterTracing` for users who need to control registration of Sentry's tracing middleware ([#2871](https://github.com/getsentry/sentry-dotnet/pull/2871))

### Dependencies

- Bump Cocoa SDK from v8.15.0 to v8.16.0 ([#2812](https://github.com/getsentry/sentry-dotnet/pull/2812), [#2816](https://github.com/getsentry/sentry-dotnet/pull/2816), [#2882](https://github.com/getsentry/sentry-dotnet/pull/2882))
  - [changelog](https://github.com/getsentry/sentry-cocoa/blob/main/CHANGELOG.md#8160)
  - [diff](https://github.com/getsentry/sentry-cocoa/compare/8.15.0...8.16.0)
- Bump CLI from v2.21.2 to v2.21.5 ([#2811](https://github.com/getsentry/sentry-dotnet/pull/2811), [#2834](https://github.com/getsentry/sentry-dotnet/pull/2834), [#2851](https://github.com/getsentry/sentry-dotnet/pull/2851))
  - [changelog](https://github.com/getsentry/sentry-cli/blob/master/CHANGELOG.md#2215)
  - [diff](https://github.com/getsentry/sentry-cli/compare/2.21.2...2.21.5)
- Bump Java SDK from v6.33.1 to v6.34.0 ([#2874](https://github.com/getsentry/sentry-dotnet/pull/2874))
  - [changelog](https://github.com/getsentry/sentry-java/blob/main/CHANGELOG.md#6340)
  - [diff](https://github.com/getsentry/sentry-java/compare/6.33.1...6.34.0)

## 3.41.0

### Features

- Speed up SDK init ([#2784](https://github.com/getsentry/sentry-dotnet/pull/2784))

### Fixes

- Fixed chaining on the IApplicationBuilder for methods like UseRouting and UseEndpoints ([#2726](https://github.com/getsentry/sentry-dotnet/pull/2726))

### Dependencies

- Bump Cocoa SDK from v8.13.0 to v8.15.0 ([#2722](https://github.com/getsentry/sentry-dotnet/pull/2722), [#2740](https://github.com/getsentry/sentry-dotnet/pull/2740), [#2746](https://github.com/getsentry/sentry-dotnet/pull/2746), [#2801](https://github.com/getsentry/sentry-dotnet/pull/2801))
  - [changelog](https://github.com/getsentry/sentry-cocoa/blob/main/CHANGELOG.md#8150)
  - [diff](https://github.com/getsentry/sentry-cocoa/compare/8.13.0...8.15.0)
- Bump Java SDK from v6.30.0 to v6.33.1 ([#2723](https://github.com/getsentry/sentry-dotnet/pull/2723), [#2741](https://github.com/getsentry/sentry-dotnet/pull/2741), [#2783](https://github.com/getsentry/sentry-dotnet/pull/2783), [#2803](https://github.com/getsentry/sentry-dotnet/pull/2803))
  - [changelog](https://github.com/getsentry/sentry-java/blob/main/CHANGELOG.md#6331)
  - [diff](https://github.com/getsentry/sentry-java/compare/6.30.0...6.33.1)

## 3.40.1

### Fixes

- ISentryUserFactory is now public so users can register their own implementations via DI ([#2719](https://github.com/getsentry/sentry-dotnet/pull/2719))

## 3.40.0

### Obsoletion

- `WithScope` and `WithScopeAsync` have been proven to not work correctly in desktop contexts when using a global scope. They are now deprecated in favor of the overloads of `CaptureEvent`, `CaptureMessage`, and `CaptureException`. Those methods provide a callback to a configurable scope. ([#2677](https://github.com/getsentry/sentry-dotnet/pull/2677))
- `StackFrame.InstructionOffset` has not been used in the SDK and has been ignored on the server for years. ([#2689](https://github.com/getsentry/sentry-dotnet/pull/2689))

### Features

- Release of Azure Functions (Isolated Worker/Out-of-Process) support ([#2686](https://github.com/getsentry/sentry-dotnet/pull/2686))

### Fixes

- Scope is now correctly applied to Transactions when using OpenTelemetry on ASP.NET Core ([#2690](https://github.com/getsentry/sentry-dotnet/pull/2690))

### Dependencies

- Bump CLI from v2.20.7 to v2.21.2 ([#2645](https://github.com/getsentry/sentry-dotnet/pull/2645), [#2647](https://github.com/getsentry/sentry-dotnet/pull/2647), [#2698](https://github.com/getsentry/sentry-dotnet/pull/2698))
  - [changelog](https://github.com/getsentry/sentry-cli/blob/master/CHANGELOG.md#2212)
  - [diff](https://github.com/getsentry/sentry-cli/compare/2.20.7...2.21.2)
- Bump Cocoa SDK from v8.12.0 to v8.13.0 ([#2653](https://github.com/getsentry/sentry-dotnet/pull/2653))
  - [changelog](https://github.com/getsentry/sentry-cocoa/blob/main/CHANGELOG.md#8130)
  - [diff](https://github.com/getsentry/sentry-cocoa/compare/8.12.0...8.13.0)
- Bump Java SDK from v6.29.0 to v6.30.0 ([#2685](https://github.com/getsentry/sentry-dotnet/pull/2685))
  - [changelog](https://github.com/getsentry/sentry-java/blob/main/CHANGELOG.md#6300)
  - [diff](https://github.com/getsentry/sentry-java/compare/6.29.0...6.30.0)

## 3.40.0-beta.0

### Features

- Reduced the memory footprint of `SpanId` by refactoring the ID generation ([#2619](https://github.com/getsentry/sentry-dotnet/pull/2619))
- Reduced the memory footprint of `SpanTracer` by initializing the tags lazily ([#2636](https://github.com/getsentry/sentry-dotnet/pull/2636))
- Added distributed tracing without performance for Azure Function Workers ([#2630](https://github.com/getsentry/sentry-dotnet/pull/2630))
- The SDK now provides and overload of `ContinueTrace` that accepts headers as `string` ([#2601](https://github.com/getsentry/sentry-dotnet/pull/2601))
- Sentry tracing middleware now gets configured automatically ([#2602](https://github.com/getsentry/sentry-dotnet/pull/2602))
- Added memory optimisations for GetLastActiveSpan ([#2642](https://github.com/getsentry/sentry-dotnet/pull/2642))

### Fixes

- Resolved issue identifying users with OpenTelemetry ([#2618](https://github.com/getsentry/sentry-dotnet/pull/2618))

### Azure Functions Beta

- Package name changed from `Sentry.AzureFunctions.Worker` to `Sentry.Azure.Functions.Worker`. Note AzureFunctions now is split by a `.`. ([#2637](https://github.com/getsentry/sentry-dotnet/pull/2637))

### Dependencies

- Bump CLI from v2.20.6 to v2.20.7 ([#2604](https://github.com/getsentry/sentry-dotnet/pull/2604))
  - [changelog](https://github.com/getsentry/sentry-cli/blob/master/CHANGELOG.md#2207)
  - [diff](https://github.com/getsentry/sentry-cli/compare/2.20.6...2.20.7)
- Bump Cocoa SDK from v8.11.0 to v8.12.0 ([#2640](https://github.com/getsentry/sentry-dotnet/pull/2640))
  - [changelog](https://github.com/getsentry/sentry-cocoa/blob/main/CHANGELOG.md#8120)
  - [diff](https://github.com/getsentry/sentry-cocoa/compare/8.11.0...8.12.0)

## 3.39.1

### Fixes

- Added Sentry.AspNet.csproj back to Sentry-CI-Build-macOS.slnf ([#2612](https://github.com/getsentry/sentry-dotnet/pull/2612))

## 3.39.0

### Features

- Added additional `DB` attributes to automatically generated spans like `name` and `provider` ([#2583](https://github.com/getsentry/sentry-dotnet/pull/2583))
- `Hints` now accept attachments provided as a file path via `AddAttachment` method ([#2585](https://github.com/getsentry/sentry-dotnet/pull/2585))

### Fixes

- Resolved an isse where the SDK would throw an exception while attempting to set the DynamicSamplingContext but the context exists already. ([#2592](https://github.com/getsentry/sentry-dotnet/pull/2592))

### Dependencies

- Bump CLI from v2.20.5 to v2.20.6 ([#2590](https://github.com/getsentry/sentry-dotnet/pull/2590))
  - [changelog](https://github.com/getsentry/sentry-cli/blob/master/CHANGELOG.md#2206)
  - [diff](https://github.com/getsentry/sentry-cli/compare/2.20.5...2.20.6)
- Bump Cocoa SDK from v8.10.0 to v8.11.0 ([#2594](https://github.com/getsentry/sentry-dotnet/pull/2594))
  - [changelog](https://github.com/getsentry/sentry-cocoa/blob/main/CHANGELOG.md#8110)
  - [diff](https://github.com/getsentry/sentry-cocoa/compare/8.10.0...8.11.0)
- Bump Java SDK from v6.28.0 to v6.29.0 ([#2599](https://github.com/getsentry/sentry-dotnet/pull/2599))
  - [changelog](https://github.com/getsentry/sentry-java/blob/main/CHANGELOG.md#6290)
  - [diff](https://github.com/getsentry/sentry-java/compare/6.28.0...6.29.0)

## 3.36.0

### Features

- Graphql client ([#2538](https://github.com/getsentry/sentry-dotnet/pull/2538))

### Fixes

- Android: Fix proguard/r8 mapping file upload ([#2574](https://github.com/getsentry/sentry-dotnet/pull/2574))

### Dependencies

- Bump Cocoa SDK from v8.9.5 to v8.10.0 ([#2546](https://github.com/getsentry/sentry-dotnet/pull/2546), [#2550](https://github.com/getsentry/sentry-dotnet/pull/2550))
  - [changelog](https://github.com/getsentry/sentry-cocoa/blob/main/CHANGELOG.md#8100)
  - [diff](https://github.com/getsentry/sentry-cocoa/compare/8.9.5...8.10.0)
- Bump gradle/gradle-build-action from 2.7.0 to 2.7.1 ([#2564](https://github.com/getsentry/sentry-dotnet/pull/2564))
  - [diff](https://github.com/gradle/gradle-build-action/compare/v2.7.0...v2.7.1)

## 3.35.1

### Fixes

- The SDK no longer creates transactions with their start date set to `Jan 01, 001` ([#2544](https://github.com/getsentry/sentry-dotnet/pull/2544))

### Dependencies

- Bump CLI from v2.20.4 to v2.20.5 ([#2539](https://github.com/getsentry/sentry-dotnet/pull/2539))
  - [changelog](https://github.com/getsentry/sentry-cli/blob/master/CHANGELOG.md#2205)
  - [diff](https://github.com/getsentry/sentry-cli/compare/2.20.4...2.20.5)
- Bump Cocoa SDK from v8.9.4 to v8.9.5 ([#2542](https://github.com/getsentry/sentry-dotnet/pull/2542))
  - [changelog](https://github.com/getsentry/sentry-cocoa/blob/main/CHANGELOG.md#895)
  - [diff](https://github.com/getsentry/sentry-cocoa/compare/8.9.4...8.9.5)

## 3.35.0

### Features

- Distributed tracing now works independently of the performance feature. This allows you to connect errors to other Sentry instrumented applications ([#2493](https://github.com/getsentry/sentry-dotnet/pull/2493))
- Added Sampling Decision to Trace Envelope Header ([#2495](https://github.com/getsentry/sentry-dotnet/pull/2495))
- Add MinimumEventLevel to Sentry.Log4Net and convert events below it to breadcrumbs ([#2505](https://github.com/getsentry/sentry-dotnet/pull/2505))
- Support transaction finishing automatically with 'idle timeout' (#2452)

### Fixes

- Fixed baggage propagation when an exception is thrown from middleware ([#2487](https://github.com/getsentry/sentry-dotnet/pull/2487))
- Fix Durable Functions preventing orchestrators from completing ([#2491](https://github.com/getsentry/sentry-dotnet/pull/2491))
- Re-enable HubTests.FlushOnDispose_SendsEnvelope ([#2492](https://github.com/getsentry/sentry-dotnet/pull/2492))
- Fixed SDK not sending exceptions via Blazor WebAssembly due to a `PlatformNotSupportedException` ([#2506](https://github.com/getsentry/sentry-dotnet/pull/2506))
- Align SDK with docs regarding session update for dropped events ([#2496](https://github.com/getsentry/sentry-dotnet/pull/2496))
- Introduced `HttpMessageHandler` in favor of the now deprecated `HttpClientHandler` on the options. This allows the SDK to support NSUrlSessionHandler on iOS ([#2503](https://github.com/getsentry/sentry-dotnet/pull/2503))
- Using `Activity.RecordException` now correctly updates the error status of OpenTelemetry Spans ([#2515](https://github.com/getsentry/sentry-dotnet/pull/2515))
- Fixed Transaction name not reporting correctly when using UseExceptionHandler ([#2511](https://github.com/getsentry/sentry-dotnet/pull/2511))
- log4net logging Level.All now maps to SentryLevel.Debug ([#2522]([url](https://github.com/getsentry/sentry-dotnet/pull/2522)))

### Dependencies

- Bump Java SDK from v6.25.1 to v6.28.0 ([#2484](https://github.com/getsentry/sentry-dotnet/pull/2484), [#2498](https://github.com/getsentry/sentry-dotnet/pull/2498), [#2517](https://github.com/getsentry/sentry-dotnet/pull/2517), [#2533](https://github.com/getsentry/sentry-dotnet/pull/2533))
  - [changelog](https://github.com/getsentry/sentry-java/blob/main/CHANGELOG.md#6280)
  - [diff](https://github.com/getsentry/sentry-java/compare/6.25.1...6.28.0)
- Bump CLI from v2.19.4 to v2.20.4 ([#2509](https://github.com/getsentry/sentry-dotnet/pull/2509), [#2518](https://github.com/getsentry/sentry-dotnet/pull/2518), [#2527](https://github.com/getsentry/sentry-dotnet/pull/2527), [#2530](https://github.com/getsentry/sentry-dotnet/pull/2530))
  - [changelog](https://github.com/getsentry/sentry-cli/blob/master/CHANGELOG.md#2204)
  - [diff](https://github.com/getsentry/sentry-cli/compare/2.19.4...2.20.4)
- Bump Cocoa SDK from v8.8.0 to v8.9.4 ([#2479](https://github.com/getsentry/sentry-dotnet/pull/2479), [#2483](https://github.com/getsentry/sentry-dotnet/pull/2483), [#2500](https://github.com/getsentry/sentry-dotnet/pull/2500), [#2510](https://github.com/getsentry/sentry-dotnet/pull/2510), [#2531](https://github.com/getsentry/sentry-dotnet/pull/2531))
  - [changelog](https://github.com/getsentry/sentry-cocoa/blob/main/CHANGELOG.md#894)
  - [diff](https://github.com/getsentry/sentry-cocoa/compare/8.8.0...8.9.4)

## 3.34.0

### Features

- OpenTelemetry Support ([#2453](https://github.com/getsentry/sentry-dotnet/pull/2453))
- Added a MSBuild property `SentryUploadAndroidProguardMapping` to automatically upload the Proguard mapping file when targeting Android ([#2455](https://github.com/getsentry/sentry-dotnet/pull/2455))
- Symbolication for Single File Apps ([#2425](https://github.com/getsentry/sentry-dotnet/pull/2425))
- Add binding to `SwiftAsyncStacktraces` on iOS ([#2436](https://github.com/getsentry/sentry-dotnet/pull/2436))

### Fixes

- Builds targeting Android with `r8` enabled no longer crash during SDK init. The package now contains the required proguard rules ([#2450](https://github.com/getsentry/sentry-dotnet/pull/2450))
- Fix Sentry logger options for MAUI and Azure Functions ([#2423](https://github.com/getsentry/sentry-dotnet/pull/2423))

### Dependencies

- Bump Cocoa SDK from v8.7.3 to v8.8.0 ([#2427](https://github.com/getsentry/sentry-dotnet/pull/2427), [#2430](https://github.com/getsentry/sentry-dotnet/pull/2430))
  - [changelog](https://github.com/getsentry/sentry-cocoa/blob/main/CHANGELOG.md#880)
  - [diff](https://github.com/getsentry/sentry-cocoa/compare/8.7.3...8.8.0)
- Bump CLI from v2.18.1 to v2.19.4 ([#2428](https://github.com/getsentry/sentry-dotnet/pull/2428), [#2431](https://github.com/getsentry/sentry-dotnet/pull/2431), [#2451](https://github.com/getsentry/sentry-dotnet/pull/2451), [#2454](https://github.com/getsentry/sentry-dotnet/pull/2454))
  - [changelog](https://github.com/getsentry/sentry-cli/blob/master/CHANGELOG.md#2194)
  - [diff](https://github.com/getsentry/sentry-cli/compare/2.18.1...2.19.4)
- Bump Java SDK from v6.22.0 to v6.25.1 ([#2429](https://github.com/getsentry/sentry-dotnet/pull/2429), [#2440](https://github.com/getsentry/sentry-dotnet/pull/2440), [#2458](https://github.com/getsentry/sentry-dotnet/pull/2458), [#2476](https://github.com/getsentry/sentry-dotnet/pull/2476))
  - [changelog](https://github.com/getsentry/sentry-java/blob/main/CHANGELOG.md#6251)
  - [diff](https://github.com/getsentry/sentry-java/compare/6.22.0...6.25.1)

## 3.33.1

### Fixes

- SentryHttpMessageHandler added when AddHttpClient is before UseSentry ([#2390](https://github.com/getsentry/sentry-dotnet/pull/2390))
- Set the native sdk name for Android ([#2389](https://github.com/getsentry/sentry-dotnet/pull/2389))
- Fix db connection spans not finishing ([#2398](https://github.com/getsentry/sentry-dotnet/pull/2398))
- Various .NET MAUI fixes / improvements ([#2403](https://github.com/getsentry/sentry-dotnet/pull/2403))
  - The battery level was being reported incorrectly due to percentage multiplier.
  - The device architecture (x64, arm64, etc.) is now reported
  - On Windows, the OS type is now reported as "Windows" instead of "WinUI".  Additionally, the OS display version (ex, "22H2") is now included.
  - `UIKit`, `ABI.Microsoft` and `WinRT`  frames are now marked "system" instead of "in app".
- Reduce debug files uploaded ([#2404](https://github.com/getsentry/sentry-dotnet/pull/2404))
- Fix system frames being marked as "in-app" ([#2408](https://github.com/getsentry/sentry-dotnet/pull/2408))
  - NOTE: This important fix corrects a value that is used during issue grouping, so you may receive new alerts for existing issues after deploying this update.
- DB Connection spans presented poorly ([#2409](https://github.com/getsentry/sentry-dotnet/pull/2409))
- Populate scope's Cookies property ([#2411](https://github.com/getsentry/sentry-dotnet/pull/2411))
- Fix UWP GateKeeper errors ([#2415](https://github.com/getsentry/sentry-dotnet/pull/2415))
- Fix sql client db name ([#2418](https://github.com/getsentry/sentry-dotnet/pull/2418))

### Dependencies

- Bump Cocoa SDK from v8.7.2 to v8.7.3 ([#2394](https://github.com/getsentry/sentry-dotnet/pull/2394))
  - [changelog](https://github.com/getsentry/sentry-cocoa/blob/main/CHANGELOG.md#873)
  - [diff](https://github.com/getsentry/sentry-cocoa/compare/8.7.2...8.7.3)
- Bump Java SDK from v6.19.1 to v6.22.0 ([#2395](https://github.com/getsentry/sentry-dotnet/pull/2395), [#2405](https://github.com/getsentry/sentry-dotnet/pull/2405), [#2417](https://github.com/getsentry/sentry-dotnet/pull/2417))
  - [changelog](https://github.com/getsentry/sentry-java/blob/main/CHANGELOG.md#6220)
  - [diff](https://github.com/getsentry/sentry-java/compare/6.19.1...6.22.0)

## 3.33.0

### Features

- .NET SDK changes for exception groups ([#2287](https://github.com/getsentry/sentry-dotnet/pull/2287))
  - This changes how `AggregateException` is handled.  Instead of filtering them out client-side, the SDK marks them as an "exception group",
    and adds includes data that represents the hierarchical structure of inner exceptions. Sentry now recognizes this server-side,
    improving the accuracy of the issue detail page.
  - Accordingly, the `KeepAggregateException` option is now obsolete and does nothing.  Please remove any usages of `KeepAggregateException`.
  - NOTE: If running Self-Hosted Sentry, you should wait to adopt this SDK update until after updating to the 23.6.0 (est. June 2023) release of Sentry.
    The effect of updating the SDK early will be as if `KeepAggregateException = true` was set.  That will not break anything, but may affect issue grouping and alerts.

### Fixes

- Status messages when uploading symbols or sources are improved. ([#2307](https://github.com/getsentry/sentry-dotnet/issues/2307))

### Dependencies

- Bump CLI from v2.18.0 to v2.18.1 ([#2386](https://github.com/getsentry/sentry-dotnet/pull/2386))
  - [changelog](https://github.com/getsentry/sentry-cli/blob/master/CHANGELOG.md#2181)
  - [diff](https://github.com/getsentry/sentry-cli/compare/2.18.0...2.18.1)

## 3.32.0

### Features

- Azure Functions (Isolated Worker/Out-of-Process) support ([#2346](https://github.com/getsentry/sentry-dotnet/pull/2346))
  - Initial `beta.1` release.  Please give it a try and let us know how it goes!
  - Documentation is TBD.  For now, see `/samples/Sentry.Samples.Azure.Functions.Worker`.

- Add `Hint` support  ([#2351](https://github.com/getsentry/sentry-dotnet/pull/2351))
  - Currently, this allows you to manipulate attachments in the various "before" event delegates.
  - Hints can also be used in event and transaction processors by implementing `ISentryEventProcessorWithHint` or `ISentryTransactionProcessorWithHint`, instead of `ISentryEventProcessor` or `ISentryTransactionProcessor`.
  - Note: Obsoletes the `BeforeSend`, `BeforeSendTransaction`, and `BeforeBreadcrumb` properties on the `SentryOptions` class.  They have been replaced with `SetBeforeSend`, `SetBeforeSendTransaction`, and `SetBeforeBreadcrumb` respectively.  Each one provides overloads both with and without a `Hint` object.

- Allow setting the active span on the scope ([#2364](https://github.com/getsentry/sentry-dotnet/pull/2364))
  - Note: Obsoletes the `Scope.GetSpan` method in favor of a `Scope.Span` property (which now has a setter as well).

- Remove authority from URLs sent to Sentry ([#2365](https://github.com/getsentry/sentry-dotnet/pull/2365))
- Add tag filters to `SentryOptions` ([#2367](https://github.com/getsentry/sentry-dotnet/pull/2367))

### Fixes

- Fix `EnableTracing` option conflict with `TracesSampleRate` ([#2368](https://github.com/getsentry/sentry-dotnet/pull/2368))
  - NOTE: This is a potentially breaking change, as the `TracesSampleRate` property has been made nullable.
    Though extremely uncommon, if you are _retrieving_ the `TracesSampleRate` property for some reason, you will need to account for nulls.
    However, there is no change to the behavior or _typical_ usage of either of these properties.

- CachedTransport gracefully handles malformed envelopes during processing  ([#2371](https://github.com/getsentry/sentry-dotnet/pull/2371))
- Remove extraneous iOS simulator resources when building MAUI apps using Visual Studio "Hot Restart" mode, to avoid hitting Windows max path  ([#2384](https://github.com/getsentry/sentry-dotnet/pull/2384))

### Dependencies

- Bump Cocoa SDK from v8.6.0 to v8.7.1 ([#2359](https://github.com/getsentry/sentry-dotnet/pull/2359), [#2370](https://github.com/getsentry/sentry-dotnet/pull/2370))
  - [changelog](https://github.com/getsentry/sentry-cocoa/blob/main/CHANGELOG.md#871)
  - [diff](https://github.com/getsentry/sentry-cocoa/compare/8.6.0...8.7.1)
- Bump Java SDK from v6.18.1 to v6.19.1 ([#2374](https://github.com/getsentry/sentry-dotnet/pull/2374), [#2381](https://github.com/getsentry/sentry-dotnet/pull/2381))
  - [changelog](https://github.com/getsentry/sentry-java/blob/main/CHANGELOG.md#6191)
  - [diff](https://github.com/getsentry/sentry-java/compare/6.18.1...6.19.1)
- Bump Cocoa SDK from v8.6.0 to v8.7.2 ([#2359](https://github.com/getsentry/sentry-dotnet/pull/2359), [#2370](https://github.com/getsentry/sentry-dotnet/pull/2370), [#2375](https://github.com/getsentry/sentry-dotnet/pull/2375))
  - [changelog](https://github.com/getsentry/sentry-cocoa/blob/main/CHANGELOG.md#872)
  - [diff](https://github.com/getsentry/sentry-cocoa/compare/8.6.0...8.7.2)
- Bump CLI from v2.17.5 to v2.18.0 ([#2380](https://github.com/getsentry/sentry-dotnet/pull/2380))
  - [changelog](https://github.com/getsentry/sentry-cli/blob/master/CHANGELOG.md#2180)
  - [diff](https://github.com/getsentry/sentry-cli/compare/2.17.5...2.18.0)

## 3.31.0

### Features

- Initial work to support profiling in a future release. ([#2206](https://github.com/getsentry/sentry-dotnet/pull/2206))
- Create a Sentry event for failed HTTP requests ([#2320](https://github.com/getsentry/sentry-dotnet/pull/2320))
- Improve `WithScope` and add `WithScopeAsync` ([#2303](https://github.com/getsentry/sentry-dotnet/pull/2303)) ([#2309](https://github.com/getsentry/sentry-dotnet/pull/2309))
- Build .NET Standard 2.1 for Unity ([#2328](https://github.com/getsentry/sentry-dotnet/pull/2328))
- Add `RemoveExceptionFilter`, `RemoveEventProcessor` and `RemoveTransactionProcessor` extension methods on `SentryOptions` ([#2331](https://github.com/getsentry/sentry-dotnet/pull/2331))
- Include Dynamic Sampling Context with error events, when there's a transaction ([#2332](https://github.com/getsentry/sentry-dotnet/pull/2332))

### Fixes

- Buffer payloads asynchronously when appropriate ([#2297](https://github.com/getsentry/sentry-dotnet/pull/2297))
- Restore `System.Reflection.Metadata` dependency for .NET Core 3 ([#2302](https://github.com/getsentry/sentry-dotnet/pull/2302))
- Capture open transactions on disabled hubs ([#2319](https://github.com/getsentry/sentry-dotnet/pull/2319))
- Remove session breadcrumbs ([#2333](https://github.com/getsentry/sentry-dotnet/pull/2333))
- Support synchronous `HttpClient.Send` in `SentryHttpMessageHandler` ([#2336](https://github.com/getsentry/sentry-dotnet/pull/2336))
- Fix ASP.NET Core issue with missing context when using capture methods that configure scope ([#2339](https://github.com/getsentry/sentry-dotnet/pull/2339))
- Improve debug file upload handling ([#2349](https://github.com/getsentry/sentry-dotnet/pull/2349))

### Dependencies

- Bump CLI from v2.17.0 to v2.17.5 ([#2298](https://github.com/getsentry/sentry-dotnet/pull/2298), [#2318](https://github.com/getsentry/sentry-dotnet/pull/2318), [#2321](https://github.com/getsentry/sentry-dotnet/pull/2321), [#2345](https://github.com/getsentry/sentry-dotnet/pull/2345))
  - [changelog](https://github.com/getsentry/sentry-cli/blob/master/CHANGELOG.md#2175)
  - [diff](https://github.com/getsentry/sentry-cli/compare/2.17.0...2.17.5)
- Bump Cocoa SDK from v8.4.0 to v8.6.0 ([#2310](https://github.com/getsentry/sentry-dotnet/pull/2310), [#2344](https://github.com/getsentry/sentry-dotnet/pull/2344))
  - [changelog](https://github.com/getsentry/sentry-cocoa/blob/main/CHANGELOG.md#860)
  - [diff](https://github.com/getsentry/sentry-cocoa/compare/8.4.0...8.6.0)
- Bump Java SDK from v6.17.0 to v6.18.1 ([#2338](https://github.com/getsentry/sentry-dotnet/pull/2338), [#2343](https://github.com/getsentry/sentry-dotnet/pull/2343))
  - [changelog](https://github.com/getsentry/sentry-java/blob/main/CHANGELOG.md#6181)
  - [diff](https://github.com/getsentry/sentry-java/compare/6.17.0...6.18.1)

## 3.30.0

### Features

- Add `FileDiagnosticLogger` to assist with debugging the SDK ([#2242](https://github.com/getsentry/sentry-dotnet/pull/2242))
- Attach stack trace when events have captured an exception without a stack trace ([#2266](https://github.com/getsentry/sentry-dotnet/pull/2266))
- Add `Scope.Clear` and `Scope.ClearBreadcrumbs` methods ([#2284](https://github.com/getsentry/sentry-dotnet/pull/2284))
- Improvements to exception mechanism data ([#2294](https://github.com/getsentry/sentry-dotnet/pull/2294))

### Fixes

- Normalize StackFrame in-app resolution for modules & function prefixes ([#2234](https://github.com/getsentry/sentry-dotnet/pull/2234))
- Calling `AddAspNet` more than once should not block all errors from being sent ([#2253](https://github.com/getsentry/sentry-dotnet/pull/2253))
- Fix Sentry CLI arguments when using custom URL or auth token parameters ([#2259](https://github.com/getsentry/sentry-dotnet/pull/2259))
- Sentry.AspNetCore fix transaction name when path base is used and route starts with a slash ([#2265](https://github.com/getsentry/sentry-dotnet/pull/2265))
- Fix Baggage header parsing in ASP.NET (Framework) ([#2293](https://github.com/getsentry/sentry-dotnet/pull/2293))

### Dependencies

- Bump Cocoa SDK from v8.3.0 to v8.4.0 ([#2237](https://github.com/getsentry/sentry-dotnet/pull/2237), [#2248](https://github.com/getsentry/sentry-dotnet/pull/2248), [#2251](https://github.com/getsentry/sentry-dotnet/pull/2251), [#2285](https://github.com/getsentry/sentry-dotnet/pull/2285))
  - [changelog](https://github.com/getsentry/sentry-cocoa/blob/main/CHANGELOG.md#840)
  - [diff](https://github.com/getsentry/sentry-cocoa/compare/8.3.0...8.4.0)

- Bump CLI from v2.14.4 to v2.17.0 ([#2238](https://github.com/getsentry/sentry-dotnet/pull/2238), [#2244](https://github.com/getsentry/sentry-dotnet/pull/2244), [#2252](https://github.com/getsentry/sentry-dotnet/pull/2252), [#2264](https://github.com/getsentry/sentry-dotnet/pull/2264), [#2292](https://github.com/getsentry/sentry-dotnet/pull/2292))
  - [changelog](https://github.com/getsentry/sentry-cli/blob/master/CHANGELOG.md#2170)
  - [diff](https://github.com/getsentry/sentry-cli/compare/2.14.4...2.17.0)

- Bump Java SDK from v6.15.0 to v6.17.0 ([#2243](https://github.com/getsentry/sentry-dotnet/pull/2243), [#2277](https://github.com/getsentry/sentry-dotnet/pull/2277))
  - [changelog](https://github.com/getsentry/sentry-java/blob/main/CHANGELOG.md#6170)
  - [diff](https://github.com/getsentry/sentry-java/compare/6.15.0...6.17.0)

## 3.29.1

### Fixes

- Get debug image for Full PDB format on Windows ([#2222](https://github.com/getsentry/sentry-dotnet/pull/2222))
- Fix debug files not uploading for `packages.config` nuget ([#2224](https://github.com/getsentry/sentry-dotnet/pull/2224))

### Dependencies

- Bump Cocoa SDK from v8.2.0 to v8.3.0 ([#2220](https://github.com/getsentry/sentry-dotnet/pull/2220))
  - [changelog](https://github.com/getsentry/sentry-cocoa/blob/main/CHANGELOG.md#830)
  - [diff](https://github.com/getsentry/sentry-cocoa/compare/8.2.0...8.3.0)

## 3.29.0

**Notice:** The `<SentryUploadSymbols>` MSBuild property previously defaulted to `true` for projects compiled in `Release` configuration.
It is now `false` by default.  To continue uploading symbols, you must opt-in by setting it to `true`.
See the [MSBuild Setup](https://docs.sentry.io/platforms/dotnet/configuration/msbuild/) docs for further details.

### Features

- Added basic functionality to support `View Hierarchy` ([#2163](https://github.com/getsentry/sentry-dotnet/pull/2163))
- Allow `SentryUploadSources` to work even when not uploading symbols ([#2197](https://github.com/getsentry/sentry-dotnet/pull/2197))
- Add support for `BeforeSendTransaction` ([#2188](https://github.com/getsentry/sentry-dotnet/pull/2188))
- Add `EnableTracing` option to simplify enabling tracing ([#2201](https://github.com/getsentry/sentry-dotnet/pull/2201))
- Make `SentryUploadSymbols` strictly opt-in ([#2216](https://github.com/getsentry/sentry-dotnet/pull/2216))

### Fixes

- Fix assembly not found on Android in Debug configuration ([#2175](https://github.com/getsentry/sentry-dotnet/pull/2175))
- Fix context object with circular reference prevents event from being sent ([#2210](https://github.com/getsentry/sentry-dotnet/pull/2210))

### Dependencies

- Bump Java SDK from v6.13.1 to v6.15.0 ([#2185](https://github.com/getsentry/sentry-dotnet/pull/2185), [#2207](https://github.com/getsentry/sentry-dotnet/pull/2207))
  - [changelog](https://github.com/getsentry/sentry-java/blob/main/CHANGELOG.md#6150)
  - [diff](https://github.com/getsentry/sentry-java/compare/6.13.1...6.15.0)
- Bump CLI from v2.12.0 to v2.14.4 ([#2187](https://github.com/getsentry/sentry-dotnet/pull/2187), [#2215](https://github.com/getsentry/sentry-dotnet/pull/2215))
  - [changelog](https://github.com/getsentry/sentry-cli/blob/master/CHANGELOG.md#2144)
  - [diff](https://github.com/getsentry/sentry-cli/compare/2.12.0...2.14.4)
- Bump Java SDK from v6.13.1 to v6.14.0 ([#2185](https://github.com/getsentry/sentry-dotnet/pull/2185))
  - [changelog](https://github.com/getsentry/sentry-java/blob/main/CHANGELOG.md#6140)
  - [diff](https://github.com/getsentry/sentry-java/compare/6.13.1...6.14.0)
- Bump CLI from v2.12.0 to v2.14.3 ([#2187](https://github.com/getsentry/sentry-dotnet/pull/2187), [#2208](https://github.com/getsentry/sentry-dotnet/pull/2208))
  - [changelog](https://github.com/getsentry/sentry-cli/blob/master/CHANGELOG.md#2143)
  - [diff](https://github.com/getsentry/sentry-cli/compare/2.12.0...2.14.3)
- Bump Cocoa SDK from v7.31.5 to v8.2.0 ([#2203](https://github.com/getsentry/sentry-dotnet/pull/2203))
  - [changelog](https://github.com/getsentry/sentry-cocoa/blob/main/CHANGELOG.md#820)
  - [diff](https://github.com/getsentry/sentry-cocoa/compare/7.31.5...8.2.0)

## 3.28.1

### Fixes

- Fix MAUI missing breadcrumbs for lifecycle and UI events ([#2170](https://github.com/getsentry/sentry-dotnet/pull/2170))
- Fix hybrid sdk names ([#2171](https://github.com/getsentry/sentry-dotnet/pull/2171))
- Fix ASP.NET sdk name ([#2172](https://github.com/getsentry/sentry-dotnet/pull/2172))

## 3.28.0

### Features

- Added `instruction_addr_adjustment` attribute to SentryStackTrace ([#2151](https://github.com/getsentry/sentry-dotnet/pull/2151))

### Fixes

- Workaround Visual Studio "Pair to Mac" issue (on Windows), and Update bundled Cocoa SDK to version 7.31.5 ([#2164](https://github.com/getsentry/sentry-dotnet/pull/2164))
- Sentry SDK assemblies no longer have PDBs embedded. Debug symbols are uploaded to `nuget.org` as `snupkg` packages  ([#2166](https://github.com/getsentry/sentry-dotnet/pull/2166))

### Dependencies

- Bump Java SDK from v6.13.0 to v6.13.1 ([#2168](https://github.com/getsentry/sentry-dotnet/pull/2168))
  - [changelog](https://github.com/getsentry/sentry-java/blob/main/CHANGELOG.md#6131)
  - [diff](https://github.com/getsentry/sentry-java/compare/6.13.0...6.13.1)

## 3.27.1

### Fixes

- Fix Sentry CLI MSBuild for Xamarin and NetFX ([#2154](https://github.com/getsentry/sentry-dotnet/pull/2154))
- Log aborted HTTP requests as debug instead of error ([#2155](https://github.com/getsentry/sentry-dotnet/pull/2155))

## 3.27.0

### Features

- Publish `Sentry.Android.AssemblyReader` as a separate nuget package (for reuse by `Sentry.Xamarin`) ([#2127](https://github.com/getsentry/sentry-dotnet/pull/2127))
- Improvements for Sentry CLI integration ([#2145](https://github.com/getsentry/sentry-dotnet/pull/2145))
- Update bundled Android SDK to version 6.13.0 ([#2147](https://github.com/getsentry/sentry-dotnet/pull/2147))

## 3.26.2

### Fixes

- Fix Sentry CLI integration on Windows ([#2123](https://github.com/getsentry/sentry-dotnet/pull/2123)) ([#2124](https://github.com/getsentry/sentry-dotnet/pull/2124))

## 3.26.1

### Fixes

- Fix issue with Sentry CLI msbuild properties ([#2119](https://github.com/getsentry/sentry-dotnet/pull/2119))

## 3.26.0

### Features

- Use Sentry CLI after build to upload symbols ([#2107](https://github.com/getsentry/sentry-dotnet/pull/2107))

### Fixes

- Logging info instead of warning when skipping debug images ([#2101](https://github.com/getsentry/sentry-dotnet/pull/2101))
- Fix unhandled exception not captured when hub disabled ([#2103](https://github.com/getsentry/sentry-dotnet/pull/2103))
- Fix Android support for Portable PDB format when app uses split APKs ([#2108](https://github.com/getsentry/sentry-dotnet/pull/2108))
- Fix session ending as crashed for unobserved task exceptions ([#2112](https://github.com/getsentry/sentry-dotnet/pull/2112))
- Set absolute path when stripping project path on stack frame ([#2117](https://github.com/getsentry/sentry-dotnet/pull/2117))

## 3.25.0

### Features

- Add support for Portable PDB format ([#2050](https://github.com/getsentry/sentry-dotnet/pull/2050))
- Update bundled Android SDK to version 6.10.0([#2095](https://github.com/getsentry/sentry-dotnet/pull/2095))
- Update bundled Cocoa SDK to version 7.31.4 ([#2096](https://github.com/getsentry/sentry-dotnet/pull/2096))

### Fixes

- Fix db warnings caused by transaction sampled out ([#2097](https://github.com/getsentry/sentry-dotnet/pull/2097))

## 3.24.1

### Fixes

- Fix missing stack trace on UnobservedTaskException ([#2067](https://github.com/getsentry/sentry-dotnet/pull/2067))
- Fix warning caused by db connection span closed prematurely ([#2068](https://github.com/getsentry/sentry-dotnet/pull/2068))
- Attach db connections to child spans correctly ([#2071](https://github.com/getsentry/sentry-dotnet/pull/2071))
- Improve MAUI event bindings ([#2089](https://github.com/getsentry/sentry-dotnet/pull/2089))

## 3.24.0

### Features

- Simplify API for flushing events ([#2030](https://github.com/getsentry/sentry-dotnet/pull/2030))
- Update bundled Cocoa SDK to version 7.31.1 ([#2053](https://github.com/getsentry/sentry-dotnet/pull/2053))
- Update bundled Android SDK to version 6.7.1 ([#2058](https://github.com/getsentry/sentry-dotnet/pull/2058))

### Fixes

- Update unobserved task exception integration ([#2034](https://github.com/getsentry/sentry-dotnet/pull/2034))
- Fix trace propagation targets setter ([#2035](https://github.com/getsentry/sentry-dotnet/pull/2035))
- Fix DiagnosticSource integration disabled incorrectly with TracesSampler ([#2039](https://github.com/getsentry/sentry-dotnet/pull/2039))
- Update transitive dependencies to resolve security warnings ([#2045](https://github.com/getsentry/sentry-dotnet/pull/2045))
- Fix issue with Hot Restart for iOS ([#2047](https://github.com/getsentry/sentry-dotnet/pull/2047))
- Fix `CacheDirectoryPath` option on MAUI ([#2055](https://github.com/getsentry/sentry-dotnet/pull/2055))

## 3.23.1

### Fixes

- Fix concurrency bug in caching transport ([#2026](https://github.com/getsentry/sentry-dotnet/pull/2026))

## 3.23.0

### Features

- Update bundled Android SDK to version 6.5.0 ([#1984](https://github.com/getsentry/sentry-dotnet/pull/1984))
- Update bundled Cocoa SDK to version 7.28.0 ([#1988](https://github.com/getsentry/sentry-dotnet/pull/1988))
- Allow custom processors to be added as a scoped dependency ([#1979](https://github.com/getsentry/sentry-dotnet/pull/1979))
- Support DI for custom transaction processors ([#1993](https://github.com/getsentry/sentry-dotnet/pull/1993))
- Mark Transaction as aborted when unhandled exception occurs ([#1996](https://github.com/getsentry/sentry-dotnet/pull/1996))
- Build Windows and Tizen targets for `Sentry.Maui` ([#2005](https://github.com/getsentry/sentry-dotnet/pull/2005))
- Add Custom Measurements API ([#2013](https://github.com/getsentry/sentry-dotnet/pull/2013))
- Add `ISpan.GetTransaction` convenience method ([#2014](https://github.com/getsentry/sentry-dotnet/pull/2014))

### Fixes

- Split Android and Cocoa bindings into separate projects ([#1983](https://github.com/getsentry/sentry-dotnet/pull/1983))
  - NuGet package `Sentry` now depends on `Sentry.Bindings.Android` for `net6.0-android` targets.
  - NuGet package `Sentry` now depends on `Sentry.Bindings.Cocoa` for `net6.0-ios` and `net6.0-maccatalyst` targets.
- Exclude EF error message from logging ([#1980](https://github.com/getsentry/sentry-dotnet/pull/1980))
- Ensure logs with lower levels are captured by `Sentry.Extensions.Logging` ([#1992](https://github.com/getsentry/sentry-dotnet/pull/1992))
- Fix bug with pre-formatted strings passed to diagnostic loggers ([#2004](https://github.com/getsentry/sentry-dotnet/pull/2004))
- Fix DI issue by binding to MAUI using lifecycle events ([#2006](https://github.com/getsentry/sentry-dotnet/pull/2006))
- Unhide `SentryEvent.Exception` ([#2011](https://github.com/getsentry/sentry-dotnet/pull/2011))
- Bump `Google.Cloud.Functions.Hosting` to version 1.1.0 ([#2015](https://github.com/getsentry/sentry-dotnet/pull/2015))
- Fix default host issue for the Sentry Tunnel middleware ([#2019](https://github.com/getsentry/sentry-dotnet/pull/2019))

## 3.22.0

### Features

- `SentryOptions.AttachStackTrace` is now enabled by default. ([#1907](https://github.com/getsentry/sentry-dotnet/pull/1907))
- Update Sentry Android SDK to version 6.4.1 ([#1911](https://github.com/getsentry/sentry-dotnet/pull/1911))
- Update Sentry Cocoa SDK to version 7.24.1 ([#1912](https://github.com/getsentry/sentry-dotnet/pull/1912))
- Add `TransactionNameSource` annotation ([#1910](https://github.com/getsentry/sentry-dotnet/pull/1910))
- Use URL path in transaction names instead of "Unknown Route" ([#1919](https://github.com/getsentry/sentry-dotnet/pull/1919))
  - NOTE: This change effectively ungroups transactions that were previously grouped together under "Unkown Route".
- Add `User.Segment` property ([#1920](https://github.com/getsentry/sentry-dotnet/pull/1920))
- Add support for custom `JsonConverter`s ([#1934](https://github.com/getsentry/sentry-dotnet/pull/1934))
- Support more types for message template tags in SentryLogger ([#1945](https://github.com/getsentry/sentry-dotnet/pull/1945))
- Support Dynamic Sampling ([#1953](https://github.com/getsentry/sentry-dotnet/pull/1953))

### Fixes

- Reduce lock contention when sampling ([#1915](https://github.com/getsentry/sentry-dotnet/pull/1915))
- Dont send transaction for OPTIONS web request ([#1921](https://github.com/getsentry/sentry-dotnet/pull/1921))
- Fix missing details when aggregate exception is filtered out ([#1922](https://github.com/getsentry/sentry-dotnet/pull/1922))
- Exception filters should consider child exceptions of an `AggregateException` ([#1924](https://github.com/getsentry/sentry-dotnet/pull/1924))
- Add Blazor WASM detection to set IsGlobalModeEnabled to true ([#1931](https://github.com/getsentry/sentry-dotnet/pull/1931))
- Respect Transaction.IsSampled in SqlListener ([#1933](https://github.com/getsentry/sentry-dotnet/pull/1933))
- Ignore null Context values ([#1942](https://github.com/getsentry/sentry-dotnet/pull/1942))
- Tags should not differ based on current culture ([#1949](https://github.com/getsentry/sentry-dotnet/pull/1949))
- Always recalculate payload length ([#1957](https://github.com/getsentry/sentry-dotnet/pull/1957))
- Fix issues with envelope deserialization ([#1965](https://github.com/getsentry/sentry-dotnet/pull/1965))
- Set default trace status to `ok` instead of `unknown_error` ([#1970](https://github.com/getsentry/sentry-dotnet/pull/1970))
- Fix reported error count on a crashed session update ([#1972](https://github.com/getsentry/sentry-dotnet/pull/1972))

## 3.21.0

Includes Sentry.Maui Preview 3

### Features

- Add ISentryTransactionProcessor ([#1862](https://github.com/getsentry/sentry-dotnet/pull/1862))
- Added 'integrations' to SdkVersion ([#1820](https://github.com/getsentry/sentry-dotnet/pull/1820))
- Updated Sentry Android SDK to version 6.3.0 ([#1826](https://github.com/getsentry/sentry-dotnet/pull/1826))
- Add the Sentry iOS SDK ([#1829](https://github.com/getsentry/sentry-dotnet/pull/1829))
- Enable Scope Sync for iOS ([#1834](https://github.com/getsentry/sentry-dotnet/pull/1834))
- Add API for deliberately crashing an app ([#1842](https://github.com/getsentry/sentry-dotnet/pull/1842))
- Add Mac Catalyst target ([#1848](https://github.com/getsentry/sentry-dotnet/pull/1848))
- Add `Distribution` properties ([#1851](https://github.com/getsentry/sentry-dotnet/pull/1851))
- Add and configure options for the iOS SDK ([#1849](https://github.com/getsentry/sentry-dotnet/pull/1849))
- Set default `Release` and `Distribution` for iOS and Android ([#1856](https://github.com/getsentry/sentry-dotnet/pull/1856))
- Apply WinUI 3 exception handler in Sentry core ([#1863](https://github.com/getsentry/sentry-dotnet/pull/1863))
- Copy context info from iOS ([#1884](https://github.com/getsentry/sentry-dotnet/pull/1884))

### Fixes

- Parse "Mono Unity IL2CPP" correctly in platform runtime name ([#1742](https://github.com/getsentry/sentry-dotnet/pull/1742))
- Fix logging loop with NLog sentry ([#1824](https://github.com/getsentry/sentry-dotnet/pull/1824))
- Fix logging loop with Serilog sentry ([#1828](https://github.com/getsentry/sentry-dotnet/pull/1828))
- Skip attachment if stream is empty ([#1854](https://github.com/getsentry/sentry-dotnet/pull/1854))
- Allow some mobile options to be modified from defaults ([#1857](https://github.com/getsentry/sentry-dotnet/pull/1857))
- Fix environment name casing issue ([#1861](https://github.com/getsentry/sentry-dotnet/pull/1861))
- Null check HttpContext in SystemWebVersionLocator ([#1881](https://github.com/getsentry/sentry-dotnet/pull/1881))
- Fix detection of .NET Framework 4.8.1 ([#1885](https://github.com/getsentry/sentry-dotnet/pull/1885))
- Flush caching transport with main flush ([#1890](https://github.com/getsentry/sentry-dotnet/pull/1890))
- Fix Sentry interfering with MAUI's focus events ([#1891](https://github.com/getsentry/sentry-dotnet/pull/1891))
- Stop using `server-os` and `server-runtime` ([#1893](https://github.com/getsentry/sentry-dotnet/pull/1893))

## 3.20.1

### Fixes

- URGENT: Fix events rejected due to duplicate `sent_at` header when offline caching is enabled through `CacheDirectoryPath` ([#1818](https://github.com/getsentry/sentry-dotnet/pull/1818))
- Fix null ref in aspnet TryGetTraceHeader ([#1807](https://github.com/getsentry/sentry-dotnet/pull/1807))

## 3.20.0

### Features

- Use `sent_at` instead of `sentry_timestamp` to reduce clock skew ([#1690](https://github.com/getsentry/sentry-dotnet/pull/1690))
- Send project root path with events ([#1739](https://github.com/getsentry/sentry-dotnet/pull/1739))

### Fixes

- Detect MVC versioning in route ([#1731](https://github.com/getsentry/sentry-dotnet/pull/1731))
- Fix error with `ConcurrentHashMap` on Android <= 9 ([#1761](https://github.com/getsentry/sentry-dotnet/pull/1761))
- Minor improvements to `BackgroundWorker` ([#1773](https://github.com/getsentry/sentry-dotnet/pull/1773))
- Make GzipRequestBodyHandler respect async ([#1776](https://github.com/getsentry/sentry-dotnet/pull/1776))
- Fix race condition in handling of `InitCacheFlushTimeout` ([#1784](https://github.com/getsentry/sentry-dotnet/pull/1784))
- Fix exceptions on background thread not reported in Unity ([#1794](https://github.com/getsentry/sentry-dotnet/pull/1794))

## 3.19.0

Includes Sentry.Maui Preview 2

### Features

- Expose `EnumerateChainedExceptions` ([#1733](https://github.com/getsentry/sentry-dotnet/pull/1733))
- Android Scope Sync ([#1737](https://github.com/getsentry/sentry-dotnet/pull/1737))
- Enable logging in MAUI ([#1738](https://github.com/getsentry/sentry-dotnet/pull/1738))
- Support `IntPtr` and `UIntPtr` serialization ([#1746](https://github.com/getsentry/sentry-dotnet/pull/1746))
- Log Warning when secret is detected in DSN ([#1749](https://github.com/getsentry/sentry-dotnet/pull/1749))
- Catch permission exceptions on Android ([#1750](https://github.com/getsentry/sentry-dotnet/pull/1750))
- Enable offline caching in MAUI ([#1753](https://github.com/getsentry/sentry-dotnet/pull/1753))
- Send client report when flushing queue ([#1757](https://github.com/getsentry/sentry-dotnet/pull/1757))

### Fixes

- Set MAUI minimum version ([#1728](https://github.com/getsentry/sentry-dotnet/pull/1728))
- Don't allow `SentryDiagnosticListenerIntegration` to be added multiple times ([#1748](https://github.com/getsentry/sentry-dotnet/pull/1748))
- Catch permission exceptions for MAUI ([#1750](https://github.com/getsentry/sentry-dotnet/pull/1750))
- Don't allow newlines in diagnostic logger messages ([#1756](https://github.com/getsentry/sentry-dotnet/pull/1756))

## 3.18.0

Includes Sentry.Maui Preview 1

### Features

- Move tunnel functionality into Sentry.AspNetCore ([#1645](https://github.com/getsentry/sentry-dotnet/pull/1645))
- Make `HttpContext` available for sampling decisions ([#1682](https://github.com/getsentry/sentry-dotnet/pull/1682))
- Send the .NET Runtime Identifier to Sentry ([#1708](https://github.com/getsentry/sentry-dotnet/pull/1708))
- Added a new `net6.0-android` target for the `Sentry` core library, which bundles the [Sentry Android SDK](https://docs.sentry.io/platforms/android/):
  - Initial .NET 6 Android support ([#1288](https://github.com/getsentry/sentry-dotnet/pull/1288))
  - Update Android Support ([#1669](https://github.com/getsentry/sentry-dotnet/pull/1669))
  - Update Sentry-Android to 6.0.0-rc.1 ([#1686](https://github.com/getsentry/sentry-dotnet/pull/1686))
  - Update Sentry-Android to 6.0.0 ([#1697](https://github.com/getsentry/sentry-dotnet/pull/1697))
  - Set Java/Android SDK options ([#1694](https://github.com/getsentry/sentry-dotnet/pull/1694))
  - Refactor and update Android options ([#1705](https://github.com/getsentry/sentry-dotnet/pull/1705))
  - Add Android OS information to the event context ([#1716](https://github.com/getsentry/sentry-dotnet/pull/1716))
- Added a new `Sentry.Maui` integration library for the [.NET MAUI](https://dotnet.microsoft.com/apps/maui) platform:
  - Initial MAUI support ([#1663](https://github.com/getsentry/sentry-dotnet/pull/1663))
  - Continue with adding MAUI support ([#1670](https://github.com/getsentry/sentry-dotnet/pull/1670))
  - MAUI events become extra context in Sentry events ([#1706](https://github.com/getsentry/sentry-dotnet/pull/1706))
  - Add options for PII breadcrumbs from MAUI events ([#1709](https://github.com/getsentry/sentry-dotnet/pull/1709))
  - Add device information to the event context ([#1713](https://github.com/getsentry/sentry-dotnet/pull/1713))
  - Add platform OS information to the event context ([#1717](https://github.com/getsentry/sentry-dotnet/pull/1717))

### Fixes

- Remove IInternalSdkIntegration ([#1656](https://github.com/getsentry/sentry-dotnet/pull/1656))
- On async Main, dont unregister unhandled exception before capturing crash  ([#321](https://github.com/getsentry/sentry-dotnet/issues/321))
- Handle BadHttpRequestException from Kestrel inside SentryTunnelMiddleware ([#1673](https://github.com/getsentry/sentry-dotnet/pull/1673))
- Improve timestamp precision of transactions and spans ([#1680](https://github.com/getsentry/sentry-dotnet/pull/1680))
- Flatten AggregateException ([#1672](https://github.com/getsentry/sentry-dotnet/pull/1672))
  - NOTE: This can affect grouping. You can keep the original behavior by setting the option `KeepAggregateException` to `true`.
- Serialize stack frame addresses as strings. ([#1692](https://github.com/getsentry/sentry-dotnet/pull/1692))
- Improve serialization perf and fix memory leak in `SentryEvent` ([#1693](https://github.com/getsentry/sentry-dotnet/pull/1693))
- Add type checking in contexts TryGetValue ([#1700](https://github.com/getsentry/sentry-dotnet/pull/1700))
- Restore serialization of the `Platform` name ([#1702](https://github.com/getsentry/sentry-dotnet/pull/1702))

## 3.17.1

### Fixes

- Rework how the `InitCacheFlushTimeout` option is implemented. ([#1644](https://github.com/getsentry/sentry-dotnet/pull/1644))
- Add retry logic to the caching transport when moving files back from the processing folder. ([#1649](https://github.com/getsentry/sentry-dotnet/pull/1649))

## 3.17.0

**Notice:** If you are using self-hosted Sentry, this version and forward requires either Sentry version >= [21.9.0](https://github.com/getsentry/relay/blob/master/CHANGELOG.md#2190), or you must manually disable sending client reports via the `SendClientReports` option.

### Features

- Collect and send Client Reports to Sentry, which contain counts of discarded events. ([#1556](https://github.com/getsentry/sentry-dotnet/pull/1556))
- Expose `ITransport` and `SentryOptions.Transport` public, to support using custom transports ([#1602](https://github.com/getsentry/sentry-dotnet/pull/1602))
- Android native crash support ([#1288](https://github.com/getsentry/sentry-dotnet/pull/1288))

### Fixes

- Workaround `System.Text.Json` issue with Unity IL2CPP. ([#1583](https://github.com/getsentry/sentry-dotnet/pull/1583))
- Demystify stack traces for exceptions that fire in a `BeforeSend` callback. ([#1587](https://github.com/getsentry/sentry-dotnet/pull/1587))
- Obsolete `Platform` and always write `csharp` ([#1610](https://github.com/getsentry/sentry-dotnet/pull/1610))
- Fix a minor issue in the caching transport related to recovery of files from previous session. ([#1617](https://github.com/getsentry/sentry-dotnet/pull/1617))
- Better DisableAppDomainProcessExitFlush docs ([#1634](https://github.com/getsentry/sentry-dotnet/pull/1634))

## 3.16.0

### Features

- Use a default value of 60 seconds if a `Retry-After` header is not present. ([#1537](https://github.com/getsentry/sentry-dotnet/pull/1537))
- Add new Protocol definitions for DebugImages and AddressMode ([#1513](https://github.com/getsentry/sentry-dotnet/pull/1513))
- Add `HttpTransport` extensibility and synchronous serialization support ([#1560](https://github.com/getsentry/sentry-dotnet/pull/1560))
- Add `UseAsyncFileIO` to Sentry options (enabled by default) ([#1564](https://github.com/getsentry/sentry-dotnet/pull/1564))

### Fixes

- Fix event dropped by bad attachment when no logger is set. ([#1557](https://github.com/getsentry/sentry-dotnet/pull/1557))
- Ignore zero properties for MemoryInfo ([#1531](https://github.com/getsentry/sentry-dotnet/pull/1531))
- Cleanup diagnostic source ([#1529](https://github.com/getsentry/sentry-dotnet/pull/1529))
- Remove confusing message Successfully sent cached envelope ([#1542](https://github.com/getsentry/sentry-dotnet/pull/1542))
- Fix infinite loop in SentryDatabaseLogging.UseBreadcrumbs ([#1543](https://github.com/getsentry/sentry-dotnet/pull/1543))
- GetFromRuntimeInformation() in try-catch  ([#1554](https://github.com/getsentry/sentry-dotnet/pull/1554))
- Make `Contexts` properties more thread-safe ([#1571](https://github.com/getsentry/sentry-dotnet/pull/1571))
- Fix `PlatformNotSupportedException` exception on `net6.0-maccatalyst` targets ([#1567](https://github.com/getsentry/sentry-dotnet/pull/1567))
- In ASP.Net Core, make sure that `SentrySdk.LastEventId` is accessible from exception handler pages ([#1573](https://github.com/getsentry/sentry-dotnet/pull/1573))

## 3.15.0

### Features

- Expose ConfigureAppFrame as a public static function. ([#1493](https://github.com/getsentry/sentry-dotnet/pull/1493))

### Fixes

- Make `SentryDiagnosticSubscriber._disposableListeners` thread safe ([#1506](https://github.com/getsentry/sentry-dotnet/pull/1506))
- Adjust database span names by replacing `_` to `.`. `db.query_compiler` becomes `db.query.compile`. ([#1502](https://github.com/getsentry/sentry-dotnet/pull/1502))

## 3.14.1

### Fixes

- Fix caching transport with attachments ([#1489](https://github.com/getsentry/sentry-dotnet/pull/1489))
- Revert Sentry in implicit usings ([#1490](https://github.com/getsentry/sentry-dotnet/pull/1490))

## 3.14.0

### Features

- Add the delegate TransactionNameProvider to allow the name definition from Unknown transactions on ASP.NET Core ([#1421](https://github.com/getsentry/sentry-dotnet/pull/1421))
- SentrySDK.WithScope is now obsolete in favour of overloads of CaptureEvent, CaptureMessage, CaptureException ([#1412](https://github.com/getsentry/sentry-dotnet/pull/1412))
- Add Sentry to global usings when ImplicitUsings is enabled (`<ImplicitUsings>true</ImplicitUsings>`) ([#1398](https://github.com/getsentry/sentry-dotnet/pull/1398))
- The implementation of the background worker can now be changed ([#1450](https://github.com/getsentry/sentry-dotnet/pull/1450))
- Map reg key 528449 to net48 ([#1465](https://github.com/getsentry/sentry-dotnet/pull/1465))
- Improve logging for failed JSON serialization ([#1473](https://github.com/getsentry/sentry-dotnet/pull/1473))

### Fixes

- Handle exception from crashedLastRun callback ([#1328](https://github.com/getsentry/sentry-dotnet/pull/1328))
- Reduced the logger noise from EF when not using Performance Monitoring ([#1441](https://github.com/getsentry/sentry-dotnet/pull/1441))
- Create CachingTransport directories in constructor to avoid DirectoryNotFoundException ([#1432](https://github.com/getsentry/sentry-dotnet/pull/1432))
- UnobservedTaskException is now considered as Unhandled ([#1447](https://github.com/getsentry/sentry-dotnet/pull/1447))
- Avoid calls the Thread.CurrentThread where possible ([#1466](https://github.com/getsentry/sentry-dotnet/pull/1466))
- Rename thread pool protocol keys to snake case ([#1472](https://github.com/getsentry/sentry-dotnet/pull/1472))
- Treat IOException as a network issue ([#1476](https://github.com/getsentry/sentry-dotnet/pull/1476))
- Fix incorrect sdk name in envelope header ([#1474](https://github.com/getsentry/sentry-dotnet/pull/1474))
- Use Trace.WriteLine for TraceDiagnosticLogger ([#1475](https://github.com/getsentry/sentry-dotnet/pull/1475))
- Remove Exception filters to work around Unity bug on 2019.4.35f IL2CPP ([#1486](https://github.com/getsentry/sentry-dotnet/pull/1486))

## 3.13.0

### Features

- Add CaptureLastError as an extension method to the Server class on ASP.NET ([#1411](https://github.com/getsentry/sentry-dotnet/pull/1411))
- Add IsDynamicCode* to events ([#1418](https://github.com/getsentry/sentry-dotnet/pull/1418))

### Fixes

- Dispose of client should only flush ([#1354](https://github.com/getsentry/sentry-dotnet/pull/1354))

## 3.12.3

### Fixes

- Events no longer get dropped because of non-serializable contexts or attachments ([#1401](https://github.com/getsentry/sentry-dotnet/pull/1401))
- Add MemoryInfo to sentry event ([#1337](https://github.com/getsentry/sentry-dotnet/pull/1337))
- Report ThreadPool stats ([#1399](https://github.com/getsentry/sentry-dotnet/pull/1399))

## 3.12.2

### Fixes

- log through serialization ([#1388](https://github.com/getsentry/sentry-dotnet/pull/1388))
- Attaching byte arrays to the scope no longer leads to ObjectDisposedException ([#1384](https://github.com/getsentry/sentry-dotnet/pull/1384))
- Operation cancel while flushing cache no longer logs an errors ([#1352](https://github.com/getsentry/sentry-dotnet/pull/1352))
- Dont fail for attachment read error ([#1378](https://github.com/getsentry/sentry-dotnet/pull/1378))
- Fix file locking in attachments ([#1377](https://github.com/getsentry/sentry-dotnet/pull/1377))

## 3.12.1

### Features

- Dont log "Ignoring request with Size" when null ([#1348](https://github.com/getsentry/sentry-dotnet/pull/1348))
- Move to stable v6 for `Microsoft.Extensions.*` packages ([#1347](https://github.com/getsentry/sentry-dotnet/pull/1347))
- bump Ben.Demystifier adding support for Microsoft.Bcl.AsyncInterfaces([#1349](https://github.com/getsentry/sentry-dotnet/pull/1349))

### Fixes

- Fix EF Core garbage collected messages and ordering ([#1368](https://github.com/getsentry/sentry-dotnet/pull/1368))
- Update X-Sentry-Auth header to include correct sdk name and version ([#1333](https://github.com/getsentry/sentry-dotnet/pull/1333))

## 3.12.0

### Features

- Add automatic spans to Entity Framework operations ([#1107](https://github.com/getsentry/sentry-dotnet/pull/1107))

### Fixes

- Avoid using the same connection Span for the same ConnectionId ([#1317](https://github.com/getsentry/sentry-dotnet/pull/1317))
- Finish unfinished Spans on Transaction completion ([#1296](https://github.com/getsentry/sentry-dotnet/pull/1296))

## 3.12.0-alpha.1

### Features

- .NET 6 specific targets ([#939](https://github.com/getsentry/sentry-dotnet/pull/939))

## 3.11.1

### Fixes

- Forward the IP of the client with whe tunnel middleware ([#1310](getsentry/sentry-dotnet/pull/1310))

## 3.11.0

### Features

- Sentry Sessions status as Breadcrumbs ([#1263](https://github.com/getsentry/sentry-dotnet/pull/1263))
- Enhance GCP Integraction with performance monitoring and revision number ([#1286](https://github.com/getsentry/sentry-dotnet/pull/1286))
- Bump Ben.Demystifier to support .NET 6 ([#1290](https://github.com/getsentry/sentry-dotnet/pull/1290))

### Fixes

- ASP.NET Core: Data from Scope in options should be applied on each request ([#1270](https://github.com/getsentry/sentry-dotnet/pull/1270))
- Add missing `ConfigureAwaits(false)` for `async using` ([#1276](https://github.com/getsentry/sentry-dotnet/pull/1276))
- Fix missing handled tag when events are logged via an ASP.NET Core pipeline logger ([#1284](getsentry/sentry-dotnet/pull/1284))

## 3.10.0

### Features

- Add additional primitive values as tags on SentryLogger ([#1246](https://github.com/getsentry/sentry-dotnet/pull/1246))

### Fixes

- Events are now sent on Google Gloud Functions Integration ([#1249](https://github.com/getsentry/sentry-dotnet/pull/1249))
- Cache envelope headers ([#1242](https://github.com/getsentry/sentry-dotnet/pull/1242))
- Avoid replacing Transaction Name on ASP.NET Core by null or empty ([#1215](https://github.com/getsentry/sentry-dotnet/pull/1215))
- Ignore DiagnosticSource Integration if no Sampling available ([#1238](https://github.com/getsentry/sentry-dotnet/pull/1238))

## 3.9.4

### Fixes

- Unity Android support: check for native crashes before closing session as Abnormal ([#1222](https://github.com/getsentry/sentry-dotnet/pull/1222))

## 3.9.3

### Fixes

- Add missing PathBase from ASP.NET Core ([#1198](https://github.com/getsentry/sentry-dotnet/pull/1198))
- Use fallback if route pattern is MVC ([#1188](https://github.com/getsentry/sentry-dotnet/pull/1188))
- Move UseSentryTracing to different namespace ([#1200](https://github.com/getsentry/sentry-dotnet/pull/1200))
- Prevent duplicate package reporting ([#1197](https://github.com/getsentry/sentry-dotnet/pull/1197))

## 3.9.2

### Fixes

- Exceptions from UnhandledExceptionIntegration were not marking sessions as crashed ([#1193](https://github.com/getsentry/sentry-dotnet/pull/1193))

## 3.9.1

### Fixes

- Removed braces from tag keys on DefaultSentryScopeStateProcessor ([#1183](https://github.com/getsentry/sentry-dotnet/pull/1183))
- Fix SQLClient unplanned behaviors ([#1179](https://github.com/getsentry/sentry-dotnet/pull/1179))
- Add fallback to Scope Stack from AspNet ([#1180](https://github.com/getsentry/sentry-dotnet/pull/1180))

## 3.9.0

### Features

- EF Core and SQLClient performance monitoring integration ([#1154](https://github.com/getsentry/sentry-dotnet/pull/1154))
- Improved SDK diagnostic logs ([#1161](https://github.com/getsentry/sentry-dotnet/pull/1161))
- Add Scope observer to SentryOptions ([#1153](https://github.com/getsentry/sentry-dotnet/pull/1153))

### Fixes

- Fix end session from Hub adapter not being passed to SentrySDK ([#1158](https://github.com/getsentry/sentry-dotnet/pull/1158))
- Installation id catches dir not exist([#1159](https://github.com/getsentry/sentry-dotnet/pull/1159))
- Set error status to transaction if http has exception and ok status ([#1143](https://github.com/getsentry/sentry-dotnet/pull/1143))
- Fix max breadcrumbs limit when MaxBreadcrumbs is zero or lower ([#1145](https://github.com/getsentry/sentry-dotnet/pull/1145))

## 3.8.3

### Features

- New package Sentry.Tunnel to proxy Sentry events ([#1133](https://github.com/getsentry/sentry-dotnet/pull/1133))

### Fixes

- Avoid serializing dangerous types ([#1134](https://github.com/getsentry/sentry-dotnet/pull/1134))
- Don't cancel cache flushing on init ([#1139](https://github.com/getsentry/sentry-dotnet/pull/1139))

## 3.8.2

### Fixes

- Add IsParentSampled to ITransactionContext ([#1128](https://github.com/getsentry/sentry-dotnet/pull/1128)
- Avoid warn in global mode ([#1132](https://github.com/getsentry/sentry-dotnet/pull/1132))
- Fix `ParentSampledId` being reset on `Transaction` ([#1130](https://github.com/getsentry/sentry-dotnet/pull/1130))

## 3.8.1

### Fixes

- Persisted Sessions logging ([#1125](https://github.com/getsentry/sentry-dotnet/pull/1125))
- Don't log an error when attempting to recover a persisted session but none exists ([#1123](https://github.com/getsentry/sentry-dotnet/pull/1123))

### Features

- Introduce scope stack abstraction to support global scope on desktop and mobile applications and `HttpContext`-backed scoped on legacy ASP.NET ([#1124](https://github.com/getsentry/sentry-dotnet/pull/1124))

## 3.8.0

### Fixes

- ASP.NET Core: fix handled not being set for Handled exceptions ([#1111](https://github.com/getsentry/sentry-dotnet/pull/1111))

### Features

- File system persistence for sessions ([#1105](https://github.com/getsentry/sentry-dotnet/pull/1105))

## 3.7.0

### Features

- Add HTTP request breadcrumb ([#1113](https://github.com/getsentry/sentry-dotnet/pull/1113))
- Integration for Google Cloud Functions ([#1085](https://github.com/getsentry/sentry-dotnet/pull/1085))
- Add ClearAttachments to Scope ([#1104](https://github.com/getsentry/sentry-dotnet/pull/1104))
- Add additional logging and additional fallback for installation ID ([#1103](https://github.com/getsentry/sentry-dotnet/pull/1103))

### Fixes

- Avoid Unhandled Exception on .NET 461 if the Registry Access threw an exception ([#1101](https://github.com/getsentry/sentry-dotnet/pull/1101))

## 3.6.1

### Fixes

- `IHub.ResumeSession()`: don't start a new session if pause wasn't called or if there is no active session ([#1089](https://github.com/getsentry/sentry-dotnet/pull/1089))
- Fixed incorrect order when getting the last active span ([#1094](https://github.com/getsentry/sentry-dotnet/pull/1094))
- Fix logger call in BackgroundWorker that caused a formatting exception in runtime ([#1092](https://github.com/getsentry/sentry-dotnet/pull/1092))

## 3.6.0

### Features

- Implement pause & resume session ([#1069](https://github.com/getsentry/sentry-dotnet/pull/1069))
- Add auto session tracking ([#1068](https://github.com/getsentry/sentry-dotnet/pull/1068))
- Add SDK information to envelope ([#1084](https://github.com/getsentry/sentry-dotnet/pull/1084))
- Add ReportAssembliesMode in favor of ReportAssemblies ([#1079](https://github.com/getsentry/sentry-dotnet/pull/1079))

### Fixes

- System.Text.Json 5.0.2 ([#1078](https://github.com/getsentry/sentry-dotnet/pull/1078))

## 3.6.0-alpha.2

### Features

- Extended Device and GPU protocol; public IJsonSerializable ([#1063](https://github.com/getsentry/sentry-dotnet/pull/1063))
- ASP.NET Core: Option `AdjustStandardEnvironmentNameCasing` to opt-out from lower casing env name. [#1057](https://github.com/getsentry/sentry-dotnet/pull/1057)
- Sessions: Improve exception check in `CaptureEvent(...)` for the purpose of reporting errors in session ([#1058](https://github.com/getsentry/sentry-dotnet/pull/1058))
- Introduce TraceDiagnosticLogger and obsolete DebugDiagnosticLogger ([#1048](https://github.com/getsentry/sentry-dotnet/pull/1048))

### Fixes

- Handle error thrown while trying to get `BootTime` on PS4 with IL2CPP ([#1062](https://github.com/getsentry/sentry-dotnet/pull/1062))
- Use SentryId for ISession.Id ([#1052](https://github.com/getsentry/sentry-dotnet/pull/1052))
- Add System.Reflection.Metadata as a dependency for netcoreapp3.0 target([#1064](https://github.com/getsentry/sentry-dotnet/pull/1064))

## 3.6.0-alpha.1

### Features

- Implemented client-mode release health ([#1013](https://github.com/getsentry/sentry-dotnet/pull/1013))

### Fixes

- Report lowercase staging environment for ASP.NET Core ([#1046](https://github.com/getsentry/sentry-unity/pull/1046))

## 3.5.0

### Features

- Report user IP address for ASP.NET Core ([#1045](https://github.com/getsentry/sentry-unity/pull/1045))

### Fixes

- Connect middleware exceptions to transactions ([#1043](https://github.com/getsentry/sentry-dotnet/pull/1043))
- Hub.IsEnabled set to false when Hub disposed ([#1021](https://github.com/getsentry/sentry-dotnet/pull/1021))

## 3.4.0

### Features

- Sentry.EntityFramework moved to this repository ([#1017](https://github.com/getsentry/sentry-dotnet/pull/1017))
- Additional `netstandard2.1` target added. Sample with .NET Core 3.1 console app.
- `UseBreadcrumbs` is called automatically by `AddEntityFramework`

### Fixes

- Normalize line breaks ([#1016](https://github.com/getsentry/sentry-dotnet/pull/1016))
- Finish span with exception in SentryHttpMessageHandler ([#1037](https://github.com/getsentry/sentry-dotnet/pull/1037))

## 3.4.0-beta.0

### Features

- Serilog: Add support for Serilog.Formatting.ITextFormatter ([#998](https://github.com/getsentry/sentry-dotnet/pull/998))
- simplify ifdef ([#1010](https://github.com/getsentry/sentry-dotnet/pull/1010))
- Use `DebugDiagnosticLogger` as the default logger for legacy ASP.NET ([#1012](https://github.com/getsentry/sentry-dotnet/pull/1012))
- Adjust parameter type in `AddBreadcrumb` to use `IReadOnlyDictionary<...>` instead of `Dictionary<...>` ([#1000](https://github.com/getsentry/sentry-dotnet/pull/1000))
- await dispose everywhere ([#1009](https://github.com/getsentry/sentry-dotnet/pull/1009))
- Further simplify transaction integration from legacy ASP.NET ([#1011](https://github.com/getsentry/sentry-dotnet/pull/1011))

## 3.3.5-beta.0

### Features

- Default environment to "debug" if running with debugger attached (#978)
- ASP.NET Classic: `HttpContext.StartSentryTransaction()` extension method (#996)

### Fixes

- Unity can have negative line numbers ([#994](https://github.com/getsentry/sentry-dotnet/pull/994))
- Fixed an issue where an attempt to deserialize `Device` with a non-system time zone failed ([#993](https://github.com/getsentry/sentry-dotnet/pull/993))

## 3.3.4

### Features

- Env var to keep large envelopes if they are rejected by Sentry (#957)

### Fixes

- serialize parent_span_id in contexts.trace (#958)

## 3.3.3

### Fixes

- boot time detection can fail in some cases (#955)

## 3.3.2

### Fixes

- Don't override Span/Transaction status on Finish(...) if status was not provided explicitly (#928) @Tyrrrz
- Fix startup time shows incorrect value on macOS/Linux. Opt-out available for IL2CPP. (#948)

## 3.3.1

### Fixes

- Move Description field from Transaction to Trace context (#924) @Tyrrrz
- Drop unfinished spans from transaction (#923) @Tyrrrz
- Don't dispose the SDK when UnobservedTaskException is captured (#925) @bruno-garcia
- Fix spans not inheriting TraceId from transaction (#922) @Tyrrrz

## 3.3.0

### Features

- Add StartupTime and Device.BootTime (#887) @lucas-zimerman
- Link events to currently active span (#909) @Tyrrrz
- Add useful contextual data to TransactionSamplingContext in ASP.NET Core integration (#910) @Tyrrrz

### Changes

- Limit max spans in transaction to 1000 (#908) @Tyrrrz

## 3.2.0

### Changes

- Changed the underlying implementation of `ITransaction` and `ISpan`. `IHub.CaptureTransaction` now takes a `Transaction` instead of `ITransaction`. (#880) @Tyrrrz
- Add IsParentSampled to TransactionContext (#885) @Tyrrrz
- Retrieve CurrentVersion for ASP.NET applications (#884) @lucas-zimerman
- Make description parameter nullable on `ISpan.StartChild(...)` and related methods (#900) @Tyrrrz
- Add Platform to Transaction, mimicking the same property on SentryEvent (#901) @Tyrrrz

## 3.1.0

### Features

- Adding TaskUnobservedTaskExceptionIntegration to default integrations and method to remove it (#870) @FilipNemec
- Enrich transactions with more data (#875) @Tyrrrz

### Fixes

- Don't add version prefix in release if it's already set (#877) @Tyrrrz

## 3.0.8

### Features

- Add AddSentryTag and AddSentryContext Extensions for exception class (#834) @lucas-zimerman
- Associate span exceptions with event exceptions (#848) @Tyrrrz
- MaxCacheItems option to control files on disk (#846) @Tyrrrz
- Move SentryHttpMessageHandlerBuilderFilter to Sentry.Extensions.Logging (#845) @Tyrrrz

### Fixes

- Fix CachingTransport throwing an exception when it can't move the files from the previous session (#871) @Tyrrrz

## 3.0.7

### Changes

- Don't write timezone_display_name if it's the same as the ID (#837) @Tyrrrz
- Serialize arbitrary objects in contexts (#838) @Tyrrrz

## 3.0.6

### Fixes

- Fix serialization of transactions when filesystem caching is enabled. (#815) @Tyrrrz
- Fix UWP not registering exceptions (#821) @lucas-zimerman
- Fix tracing middleware (#813) @Tyrrrz

## 3.0.5

### Changes

- Fix transaction sampling (#810) @Tyrrrz

## 3.0.4

### Changes

- Don't add logs coming from Sentry as breadcrumbs (fixes stack overflow exception) (#797) @Tyrrrz
- Consolidate logic for resolving hub (fixes bug "SENTRY_DSN is not defined") (#795) @Tyrrrz
- Add SetFingerprint overload that takes `params string[]` (#796) @Tyrrrz
- Create spans for outgoing HTTP requests (#802) @Tyrrrz
- Finish span on exception in SentryHttpMessageHandler (#806) @Tyrrrz
- Fix ObjectDisposedException caused by object reuse in RetryAfterHandler (#807) @Tyrrrz

## 3.0.3

### Changes

- Fix DI issues in ASP.NET Core + SentryHttpMessageHandlerBuilderFilter (#789) @Tyrrrz
- Fix incorrect NRT on SpanContext.ctor (#788) @Tyrrrz
- Remove the `Evaluate` error from the breadcrumb list (#790) @Tyrrrz
- Set default tracing sample rate to 0.0 (#791) @Tyrrrz

## 3.0.2

### Changes

- Add GetSpan() to IHub and SentrySdk (#782) @Tyrrrz
- Automatically start transactions from incoming trace in ASP.NET Core (#783) @Tyrrrz
- Automatically inject 'sentry-trace' on outgoing requests in ASP.NET Core (#784) @Tyrrrz

## 3.0.1

### Changes

- bump log4net 2.0.12 (#781) @bruno-garcia
- Fix Serilog version (#780) @bruno-garcia
- Move main Protocol types to Sentry namespace (#779) @bruno-garcia

## 3.0.0

### Changes

- Add support for dynamic transaction sampling. (#753) @Tyrrrz
- Integrate trace headers. (#758) @Tyrrrz
- Renamed Option `DiagnosticsLevel` to `DiagnosticLevel` (#759) @bruno-garcia
- Add additional data to transactions (#763) @Tyrrrz
- Improve transaction instrumentation on ASP.NET Core (#766) @Tyrrrz
- Add `Release` to `Scope` (#765) @Tyrrrz
- Don't fallback to `HttpContext.RequestPath` if a route is unknown (#767 #769) @kanadaj @Tyrrrz

## 3.0.0-beta.0

### Changes

- Add instruction_addr to SentryStackFrame. (#744) @lucas-zimerman
- Default stack trace format: Ben.Demystifier (#732) @bruno-garcia

## 3.0.0-alpha.11

### Changed

- Limit attachment size (#705)
- Separate tracing middleware (#737)
- Bring Transaction a bit more inline with Java SDK (#741)
- Sync transaction and transaction name on scope (#740)

## 3.0.0-alpha.10

- Disabled Mono StackTrace Factory. (#709) @lucas-zimerman
- Adds to the existing User Other dict rather than replacing (#729) @brettjenkins

## 3.0.0-alpha.9

- Handle non-json error response messages on HttpTransport. (#690) @lucas-zimerman
- Fix deadlock on missing ConfigureAwait into foreach loops. (#694) @lucas-zimerman
- Report gRPC sdk name (#700) @bruno-garcia

## 3.0.0-alpha.8

- Include parameters in stack frames. (#662) @Tyrrrz
- Remove CultureUIInfo if value is even with CultureInfo. (#671) @lucas-zimerman
- Make all fields on UserFeedback optional. (#660) @Tyrrrz
- Align transaction names with Java. (#659) @Tyrrrz
- Include assembly name in default release. (#682) @Tyrrrz
- Add support for attachments. (#670) @Tyrrrz
- Improve logging for relay errors. (#683) @Tyrrrz
- Report sentry.dotnet.aspnet on the new Sentry.AspNet package. (#681) @Tyrrrz
- Always send a default release. (#695) @Tyrrrz

## 3.0.0-alpha.7

- Ref moved SentryId from namespace Sentry.Protocol to Sentry (#643) @lucas-zimerman
- Ref renamed `CacheFlushTimeout` to `InitCacheFlushTimeout` (#638) @lucas-zimerman
- Add support for performance. ([#633](https://github.com/getsentry/sentry-dotnet/pull/633))
- Transaction (of type `string`) on Scope and Event now is called TransactionName. ([#633](https://github.com/getsentry/sentry-dotnet/pull/633))

## 3.0.0-alpha.6

- Abandon ValueTask #611
- Fix Cache deleted on HttpTransport exception. (#610) @lucas-zimerman
- Add `SentryScopeStateProcessor` #603
- Add net5.0 TFM to libraries #606
- Add more logging to CachingTransport #619
- Bump Microsoft.Bcl.AsyncInterfaces to 5.0.0 #618
- Bump `Microsoft.Bcl.AsyncInterfaces` to 5.0.0 #618
- `DefaultTags` moved from `SentryLoggingOptions` to `SentryOptions` (#637) @PureKrome
- `Sentry.Serilog` can accept DefaultTags (#637) @PureKrome

## 3.0.0-alpha.5

- Replaced `BaseScope` with `IScope`. (#590) @Tyrrrz
- Removed code coverage report from the test folder. (#592) @lucas-zimerman
- Add target framework NET5.0 on Sentry.csproj. Change the type of `Extra` where value parameter become nullable. @lucas-zimerman
- Implement envelope caching. (#576) @Tyrrrz
- Add a list of .NET Frameworks installed when available. (#531) @lucas-zimerman
- Parse Mono and IL2CPP stacktraces for Unity and Xamarin (#578) @bruno-garcia
- Update TFMs and dependency min version (#580) @bruno-garcia
- Run all tests on .NET 5 (#583) @bruno-garcia

## 3.0.0-alpha.4

- Add the client user ip if both SendDefaultPii and IsEnvironmentUser are set. (#1015) @lucas-zimerman
- Replace Task with ValueTask where possible. (#564) @Tyrrrz
- Add support for ASP.NET Core gRPC (#563) @Mitch528
- Push API docs to GitHub Pages GH Actions (#570) @bruno-garcia
- Refactor envelopes

## 3.0.0-alpha.3

- Add support for user feedback. (#559) @lucas-zimerman
- Add support for envelope deserialization (#558) @Tyrrrz
- Add package description and tags to Sentry.AspNet @Tyrrrz
- Fix internal url references for the new Sentry documentation. (#562) @lucas-zimerman

## 3.0.0-alpha.2

- Set the Environment setting to 'production' if none was provided. (#550) @PureKrome
- ASPNET.Core hosting environment is set to 'production' / 'development' (notice lower casing) if no custom options.Enviroment is set. (#554) @PureKrome
- Add most popular libraries to InAppExclude #555 (@bruno-garcia)
- Add support for individual rate limits.
- Extend `SentryOptions.BeforeBreadcrumb` signature to accept returning nullable values.
- Add support for envelope deserialization.

## 3.0.0-alpha.1

- Rename `LogEntry` to `SentryMessage`. Change type of `SentryEvent.Message` from `string` to `SentryMessage`.
- Change the type of `Gpu.VendorId` from `int` to `string`.
- Add support for envelopes.
- Publishing symbols package (snupkg) to nuget.org with sourcelink

## 3.0.0-alpha.0

- Move aspnet-classic integration to Sentry.AspNet (#528) @Tyrrrz
- Merge Sentry.Protocol into Sentry (#527) @Tyrrrz
- Framework and runtime info (#526) @bruno-garcia
- Add NRTS to Sentry.Extensions.Logging (#524) @Tyrrrz
- Add NRTs to Sentry.Serilog, Sentry.NLog, Sentry.Log4Net (#521) @Tyrrrz
- Add NRTs to Sentry.AspNetCore (#520) @Tyrrrz
- Fix CI build on GitHub Actions (#523) @Tyrrrz
- Add GitHubActionsTestLogger (#511) @Tyrrrz

We'd love to get feedback.

## 2.2.0-alpha

Add nullable reference types support (Sentry, Sentry.Protocol) (#509)
fix: Use ASP.NET Core endpoint FQDN (#485)
feat: Add integration to TaskScheduler.UnobservedTaskException (#481)

## 2.1.6

fix: aspnet fqdn (#485) @bruno-garcia
ref: wait on test the time needed (#484) @bruno-garcia
feat: Add integration to TaskScheduler.UnobservedTaskException (#481) @lucas-zimerman
build(deps): bump Serilog.AspNetCore from 3.2.0 to 3.4.0 (#477)  @dependabot-preview
Fix README typo (#480) @AndreasLangberg
build(deps): bump coverlet.msbuild from 2.8.1 to 2.9.0 (#462) @dependabot-preview
build(deps): bump Microsoft.Extensions.Logging.Debug @dependabot-preview
fix some spelling (#475) @SimonCropp
build(deps): bump Microsoft.Extensions.Configuration.Json (#467) @dependabot-preview

## 2.1.5

- fix: MEL don't init if enabled (#460) @bruno-garcia
- feat: Device Calendar, Timezone, CultureInfo (#457) @bruno-garcia
- ref: Log out debug disabled (#459) @bruno-garcia
- dep: Bump PlatformAbstractions (#458) @bruno-garcia
- feat: Exception filter (#456) @bruno-garcia

## 2.1.5-beta

- fix: MEL don't init if enabled (#460) @bruno-garcia
- feat: Device Calendar, Timezone, CultureInfo (#457) @bruno-garcia
- ref: Log out debug disabled (#459) @bruno-garcia
- dep: Bump PlatformAbstractions (#458) @bruno-garcia
- feat: Exception filter (#456) @bruno-garcia

## 2.1.4

- NLog SentryTarget - NLogDiagnosticLogger for writing to NLog InternalLogger (#450) @snakefoot
- fix: SentryScopeManager dispose message (#449) @bruno-garcia
- fix: dont use Sentry namespace on sample (#447) @bruno-garcia
- Remove obsolete API from benchmarks (#445) @bruno-garcia
- build(deps): bump Microsoft.Extensions.Logging.Debug from 2.1.1 to 3.1.4 (#421) @dependabot-preview
- build(deps): bump Microsoft.AspNetCore.Diagnostics from 2.1.1 to 2.2.0 (#431) @dependabot-preview
- build(deps): bump Microsoft.CodeAnalysis.CSharp.Workspaces from 3.1.0 to 3.6.0 (#437) @dependabot-preview

## 2.1.3

- SentryScopeManager - Fixed clone of Stack so it does not reverse order (#420) @snakefoot
- build(deps): bump Serilog.AspNetCore from 2.1.1 to 3.2.0 (#411) @dependabot-preview
- Removed dependency on System.Collections.Immutable (#405) @snakefoot
- Fix Sentry.Microsoft.Logging Filter now drops also breadcrumbs (#440)

## 2.1.2-beta5

Fix Background worker dispose logs error message (#408)
Fix sentry serilog extension method collapsing (#406)
Fix Sentry.Samples.NLog so NLog.config is valid (#404)

Thanks @snakefoot and @JimHume for the fixes

Add MVC route data extraction to ScopeExtensions.Populate() (#401)

## 2.1.2-beta3

Fixed ASP.NET System.Web catch HttpException to prevent the request processor from being unable to submit #397 (#398)

## 2.1.2-beta2

- Ignore WCF error and capture (#391)

### 2.1.2-beta

- Serilog Sentry sink does not load all options from IConfiguration (#380)
- UnhandledException sets Handled=false (#382)

## 2.1.1

Bug fix:  Don't overwrite server name set via configuration with machine name on ASP.NET Core #372

## 2.1.0

- Set score url to fully constructed url #367 Thanks @christopher-taormina-zocdoc
- Don't dedupe from inner exception #363 - Note this might change groupings. It's opt-in.
- Expose FlushAsync to intellisense #362
- Protocol monorepo #325 - new protocol version whenever there's a new SDK release

## 2.0.3

Expose httpHandler creation (#359)
NLog: possibility to override fingerprint using AdditionalGroupingKey (#358) @Shtannikov
Take ServerName from options (#356)

## 2.0.2

Add logger and category from Serilog SourceContext. (#316) @krisztiankocsis
Set DateFormatHandling.IsoDateFormat for serializer. Fixes #351 (#353)  @olsh

## 2.0.1

Removed `-beta` from dependencies.

## 2.0.0

- SentryTarget - GetTagsFromLogEvent with null check (#326)
- handled process corrupted (#328)
- sourcelink GA (#330)
- Adds ability to specify user values via NLog configuration (#336)
- Add option to ASP.NET Core to flush events after response complete (#288)
- Fixed race on `BackgroundWorker`  (#293)
- Exclude `Sentry.` frames from InApp (#272)
- NLog SentryTarget with less overhead for breadcrumb (#273)
- Logging on body not extracted (#246)
- Add support to DefaultTags for ASP.NET Core and M.E.Logging (#268)
- Don't use ValueTuple (#263)
- All public members were documented: #252
- Use EnableBuffering to keep request payload around: #250
- Serilog default levels: #237
- Removed dev dependency from external dependencies 4d92ab0
- Use new `Sentry.Protocol` 836fb07e
- Use new `Sentry.PlatformAbsrtractions` #226
- Debug logging for ASP.NET Classic #209
- Reading request body throws on ASP.NET Core 3 (#324)
- NLog: null check contextProp.Value during IncludeEventDataOnBreadcrumbs (#323)
- JsonSerializerSettings - ReferenceLoopHandling.Ignore (#312)
- Fixed error when reading request body affects collecting other request data (#299)
- `Microsoft.Extensions.Logging` `ConfigureScope` invocation. #208, #210, #224 Thanks @dbraillon
- `Sentry.Serilog` Verbose level. #213, #217. Thanks @kanadaj
- AppDomain.ProcessExit will close the SDK: #242
- Adds PublicApiAnalyzers to public projects: #234
- NLog: Utilizes Flush functionality in NLog target: #228
- NLog: Set the logger via the log event info in SentryTarget.Write, #227
- Multi-target .NET Core 3.0 (#308)

Major version bumped due to these breaking changes:

1. `Sentry.Protocol` version 2.0.0
   - Remove StackTrace from SentryEvent [#38](https://github.com/getsentry/sentry-dotnet-protocol/pull/38) - StackTrace is  either part of Thread or SentryException.
2. Removed `ContextLine` #223
3. Use `StackTrace` from `Threads` #222
4. `FlushAsync` added to `ISentryClient` #214

## 2.0.0-beta8

- SentryTarget - GetTagsFromLogEvent with null check (#326)
- handled process corrupted (#328)
- sourcelink GA (#330)
- Adds ability to specify user values via NLog configuration (#336)

## 2.0.0-beta7

Fixes:

- Reading request body throws on ASP.NET Core 3 (#324)
- NLog: null check contextProp.Value during IncludeEventDataOnBreadcrumbs (#323)
- JsonSerializerSettings - ReferenceLoopHandling.Ignore (#312)

Features:

- Multi-target .NET Core 3.0 (#308)

## 2.0.0-beta6

- Fixed error when reading request body affects collecting other request data (#299)

## 2.0.0-beta5

- Add option to ASP.NET Core to flush events after response complete (#288)
- Fixed race on `BackgroundWorker`  (#293)
- Exclude `Sentry.` frames from InApp (#272)
- NLog SentryTarget with less overhead for breadcrumb (#273)

## 2.0.0-beta4

- Logging on body not extracted (#246)
- Add support to DefaultTags for ASP.NET Core and M.E.Logging (#268)
- Don't use ValueTuple (#263)

## 2.0.0-beta3

- All public members were documented: #252
- Use EnableBuffering to keep request payload around: #250
- Serilog default levels: #237

Thanks @josh-degraw for:

- AppDomain.ProcessExit will close the SDK: #242
- Adds PublicApiAnalyzers to public projects: #234
- NLog: Utilizes Flush functionality in NLog target: #228
- NLog: Set the logger via the log event info in SentryTarget.Write, #227

## 2.0.0-beta2

- Removed dev dependency from external dependencies 4d92ab0
- Use new `Sentry.Protocol` 836fb07e
- Use new `Sentry.PlatformAbsrtractions` #226

## 2.0.0-beta

Major version bumped due to these breaking changes:

1. `Sentry.Protocol` version 2.0.0
   - Remove StackTrace from SentryEvent [#38](https://github.com/getsentry/sentry-dotnet-protocol/pull/38) - StackTrace is either part of Thread or SentryException.
2. Removed `ContextLine` #223
3. Use `StackTrace` from `Threads` #222
4. `FlushAsync` added to `ISentryClient` #214

Other Features:

- Debug logging for ASP.NET Classic #209

Fixes:

- `Microsoft.Extensions.Logging` `ConfigureScope` invocation. #208, #210, #224 Thanks @dbraillon
- `Sentry.Serilog` Verbose level. #213, #217. Thanks @kanadaj

## 1.2.1-beta

Fixes and improvements to the NLog integration: #207 by @josh-degraw

## 1.2.0

### Features

- Optionally skip module registrations #202 - (Thanks @josh-degraw)
- First NLog integration release #188 (Thanks @josh-degraw)
- Extensible stack trace #184 (Thanks @pengweiqhca)
- MaxRequestSize for ASP.NET and ASP.NET Core #174
- InAppInclude #171
- Overload to AddSentry #163 by (Thanks @f1nzer)
- ASP.NET Core AddSentry has now ConfigureScope: #160

### Bug fixes

- Don't override user #199
- Read the hub to take latest Client: 8f4b5ba

## 1.1.3-beta4

Bug fix: Don't override user  #199

## 1.1.3-beta3

- First NLog integration release #188 (Thanks @josh-degraw)
- Extensible stack trace #184 (Thanks @pengweiqhca)

## 1.1.3-beta2

Feature:

- MaxRequestSize for ASP.NET and ASP.NET Core #174
- InAppInclude #171

Fix: Diagnostic log order: #173 by @scolestock

## 1.1.3-beta

Fixed:

- Read the hub to take latest Client: 8f4b5ba1a3
- Uses Sentry.Protocol 1.0.4 4035e25

Feature

- Overload to `AddSentry` #163 by @F1nZeR
- ASP.NET Core `AddSentry` has now `ConfigureScope`: #160

## 1.1.2

Using [new version of the protocol with fixes and features](https://github.com/getsentry/sentry-dotnet-protocol/releases/tag/1.0.3).

Fixed:

ASP.NET Core integration issue when containers are built on the ServiceCollection after SDK is initialized (#157, #103 )

## 1.1.2-beta

Fixed:

- ASP.NET Core integration issue when containers are built on the ServiceCollection after SDK is initialized (#157, #103 )

## 1.1.1

Fixed:

- Serilog bug that self log would recurse #156

Feature:

- log4net environment via xml configuration #150 (Thanks Sébastien Pierre)

## 1.1.0

Includes all features and bug fixes of previous beta releases:

Features:

- Use log entry to improve grouping #125
- Use .NET Core SDK 2.1.401
- Make AddProcessors extension methods on Options public #115
- Format InternalsVisibleTo to avoid iOS issue: 94e28b3
- Serilog Integration #118, #145
- Capture methods return SentryId #139, #140
- MEL integration keeps properties as tags #146
- Sentry package Includes net461 target #135

Bug fixes:

- Disabled SDK throws on shutdown: #124
- Log4net only init if current hub is disabled #119

Thanks to our growing list of [contributors](https://github.com/getsentry/sentry-dotnet/graphs/contributors).

## 1.0.1-beta5

- Added `net461` target to Serilog package #148

## 1.0.1-beta4

- Serilog Integration #118, #145
- `Capture` methods return `SentryId` #139, #140
- MEL integration keeps properties as tags #146
- Revert reducing Json.NET requirements <https://github.com/getsentry/sentry-dotnet/commit/1aed4a5c76ead2f4d39f1c2979eda02d068bfacd>

Thanks to our growing [list of contributors](https://github.com/getsentry/sentry-dotnet/graphs/contributors).

## 1.0.1-beta3

Lowering Newtonsoft.Json requirements; #138

## 1.0.1-beta2

`Sentry` package Includes `net461` target #135

## 1.0.1-beta

Features:

- Use log entry to improve grouping #125
- Use .NET Core SDK 2.1.401
- Make `AddProcessors` extension methods on Options public  #115
- Format InternalsVisibleTo to avoid iOS issue: 94e28b3

Bug fixes:

- Disabled SDK throws on shutdown: #124
- Log4net only init if current hub is disabled #119

## 1.0.0

### First major release of the new .NET SDK

#### Main features

##### Sentry package

- Automatic Captures global unhandled exceptions (AppDomain)
- Scope management
- Duplicate events automatically dropped
- Events from the same exception automatically dropped
- Web proxy support
- HttpClient/HttpClientHandler configuration callback
- Compress request body
- Event sampling opt-in
- Event flooding protection (429 retry-after and internal bound queue)
- Release automatically set (AssemblyInformationalVersionAttribute, AssemblyVersion or env var)
- DSN discovered via environment variable
- Release (version) reported automatically
- CLS Compliant
- Strong named
- BeforeSend and BeforeBreadcrumb callbacks
- Event and Exception processors
- SourceLink (including PDB in nuget package)
- Device OS info sent
- Device Runtime info sent
- Enable SDK debug mode (opt-in)
- Attach stack trace for captured messages (opt-in)

##### Sentry.Extensions.Logging

- Includes all features from the `Sentry` package.
- BeginScope data added to Sentry scope, sent with events
- LogInformation or higher added as breadcrumb, sent with next events.
- LogError or higher automatically captures an event
- Minimal levels are configurable.

##### Sentry.AspNetCore

- Includes all features from the `Sentry` package.
- Includes all features from the `Sentry.Extensions.Logging` package.
- Easy ASP.NET Core integration, single line: `UseSentry`.
- Captures unhandled exceptions in the middleware pipeline
- Captures exceptions handled by the framework `UseExceptionHandler` and Error page display.
- Any event sent will include relevant application log messages
- RequestId as tag
- URL as tag
- Environment is automatically set (`IHostingEnvironment`)
- Request payload can be captured if opt-in
- Support for EventProcessors registered with DI
- Support for ExceptionProcessors registered with DI
- Captures logs from the request (using Microsoft.Extensions.Logging)
- Supports configuration system (e.g: appsettings.json)
- Server OS info sent
- Server Runtime info sent
- Request headers sent
- Request body compressed

All packages are:

- Strong named
- Tested on Windows, Linux and macOS
- Tested on .NET Core, .NET Framework and Mono

##### Learn more

- [Code samples](https://github.com/getsentry/sentry-dotnet/tree/master/samples)
- [Sentry docs](https://docs.sentry.io/quickstart/?platform=csharp)

Sample event using the log4net integration:
![Sample event in Sentry](https://github.com/getsentry/sentry-dotnet/blob/master/samples/Sentry.Samples.Log4Net/.assets/log4net-sample.gif?raw=true)

Download it directly from GitHub or using NuGet:

|      Integrations                 |        NuGet         |
| ----------------------------- | -------------------: |
|         **Sentry**            |    [![NuGet](https://img.shields.io/nuget/vpre/Sentry.svg)](https://www.nuget.org/packages/Sentry)   |
|     **Sentry.AspNetCore**     |   [![NuGet](https://img.shields.io/nuget/vpre/Sentry.AspNetCore.svg)](https://www.nuget.org/packages/Sentry.AspNetCore)   |
| **Sentry.Extensions.Logging** | [![NuGet](https://img.shields.io/nuget/vpre/Sentry.Extensions.Logging.svg)](https://www.nuget.org/packages/Sentry.Extensions.Logging)   |
| **Sentry.Log4Net** | [![NuGet](https://img.shields.io/nuget/vpre/Sentry.Log4Net.svg)](https://www.nuget.org/packages/Sentry.Log4Net)   |

## 1.0.0-rc2

Features and improvements:

- `SentrySdk.LastEventId` to get scoped id
- `BeforeBreadcrumb` to allow dropping or modifying a breadcrumb
- Event processors on scope #58
- Event processor as `Func<SentryEvent,SentryEvent>`

Bug fixes:

- #97 Sentry environment takes precedence over ASP.NET Core

Download it directly below from GitHub or using NuGet:

|      Integrations                 |        NuGet         |
| ----------------------------- | -------------------: |
|         **Sentry**            |    [![NuGet](https://img.shields.io/nuget/vpre/Sentry.svg)](https://www.nuget.org/packages/Sentry)   |
|     **Sentry.AspNetCore**     |   [![NuGet](https://img.shields.io/nuget/vpre/Sentry.AspNetCore.svg)](https://www.nuget.org/packages/Sentry.AspNetCore)   |
| **Sentry.Extensions.Logging** | [![NuGet](https://img.shields.io/nuget/vpre/Sentry.Extensions.Logging.svg)](https://www.nuget.org/packages/Sentry.Extensions.Logging)   |
| **Sentry.Log4Net** | [![NuGet](https://img.shields.io/nuget/vpre/Sentry.Log4Net.svg)](https://www.nuget.org/packages/Sentry.Log4Net)   |

## 1.0.0-rc

Features and improvements:

- Microsoft.Extensions.Logging (MEL) use framework configuration system #79 (Thanks @pengweiqhca)
- Use IOptions on Logging and ASP.NET Core integrations #81
- Send PII (personal identifier info, opt-in `SendDefaultPii`): #83
- When SDK is disabled SentryMiddleware passes through to next in pipeline: #84
- SDK diagnostic logging (option: `Debug`): #85
- Sending Stack trace for events without exception (like CaptureMessage, opt-in `AttachStackTrace`) #86

Bug fixes:

- MEL: Only call Init if DSN was provided <https://github.com/getsentry/sentry-dotnet/commit/097c6a9c6f4348d87282c92d9267879d90879e2a>
- Correct namespace for `AddSentry` <https://github.com/getsentry/sentry-dotnet/commit/2498ab4081f171dc78e7f74e4f1f781a557c5d4f>

Breaking changes:

The settings for HTTP and Worker have been moved to `SentryOptions`. There's no need to call `option.Http(h => h...)` anymore.
`option.Proxy` was renamed to `option.HttpProxy`.

[New sample](https://github.com/getsentry/sentry-dotnet/tree/master/samples/Sentry.Samples.GenericHost) using [GenericHost](https://docs.microsoft.com/en-us/aspnet/core/fundamentals/host/generic-host?view=aspnetcore-2.1)

Download it directly below from GitHub or using NuGet:

|      Integrations                 |        NuGet         |
| ----------------------------- | -------------------: |
|         **Sentry**            |    [![NuGet](https://img.shields.io/nuget/vpre/Sentry.svg)](https://www.nuget.org/packages/Sentry)   |
|     **Sentry.AspNetCore**     |   [![NuGet](https://img.shields.io/nuget/vpre/Sentry.AspNetCore.svg)](https://www.nuget.org/packages/Sentry.AspNetCore)   |
| **Sentry.Extensions.Logging** | [![NuGet](https://img.shields.io/nuget/vpre/Sentry.Extensions.Logging.svg)](https://www.nuget.org/packages/Sentry.Extensions.Logging)   |
| **Sentry.Log4Net** | [![NuGet](https://img.shields.io/nuget/vpre/Sentry.Log4Net.svg)](https://www.nuget.org/packages/Sentry.Log4Net)   |

## 0.0.1-preview5

Features:

- Support buffered gzip request #73
- Reduced dependencies from the ASP.NET Core integraiton
- InAppExclude configurable #75
- Duplicate event detects inner exceptions #76
- HttpClientHandler configuration callback #72
- Event sampling opt-in
- ASP.NET Core sends server name

Bug fixes:

- On-prem without chuncked support for gzip #71
- Exception.Data key is not string #77

**[Watch on youtube](https://www.youtube.com/watch?v=xK6a1goK_w0) how to use the ASP.NET Core integration**

Download it directly below from GitHub or using NuGet:

|      Integrations                 |        NuGet         |
| ----------------------------- | -------------------: |
|         **Sentry**            |    [![NuGet](https://img.shields.io/nuget/vpre/Sentry.svg)](https://www.nuget.org/packages/Sentry)   |
|     **Sentry.AspNetCore**     |   [![NuGet](https://img.shields.io/nuget/vpre/Sentry.AspNetCore.svg)](https://www.nuget.org/packages/Sentry.AspNetCore)   |
| **Sentry.Extensions.Logging** | [![NuGet](https://img.shields.io/nuget/vpre/Sentry.Extensions.Logging.svg)](https://www.nuget.org/packages/Sentry.Extensions.Logging)   |
| **Sentry.Log4Net** | [![NuGet](https://img.shields.io/nuget/vpre/Sentry.Log4Net.svg)](https://www.nuget.org/packages/Sentry.Log4Net)   |

## 0.0.1-preview4

Features:

- Using [Sentry Protocol](https://github.com/getsentry/sentry-dotnet-protocol) as a dependency
- Environment can be set via `SentryOptions` #49
- Compress request body (configurable: Fastest, Optimal, Off) #63
- log4net integration
- SDK honors Sentry's 429 HTTP Status with Retry After header #61

Bug fixes:

- `Init` pushes the first scope #55, #54
- `Exception.Data` copied to `SentryEvent.Data` while storing the index of originating error.
- Demangling code ensures Function name available #64
- ASP.NET Core integration throws when Serilog added #65, #68, #67

Improvements to [the docs](https://getsentry.github.io/sentry-dotnet) like:

- Release discovery
- `ConfigureScope` clarifications
- Documenting samples

### [Watch on youtube](https://www.youtube.com/watch?v=xK6a1goK_w0) how to use the ASP.NET Core integration

Download it directly from GitHub or using NuGet:

|      Integrations                 |        NuGet         |
| ----------------------------- | -------------------: |
|         **Sentry**            |    [![NuGet](https://img.shields.io/nuget/vpre/Sentry.svg)](https://www.nuget.org/packages/Sentry)   |
|     **Sentry.AspNetCore**     |   [![NuGet](https://img.shields.io/nuget/vpre/Sentry.AspNetCore.svg)](https://www.nuget.org/packages/Sentry.AspNetCore)   |
| **Sentry.Extensions.Logging** | [![NuGet](https://img.shields.io/nuget/vpre/Sentry.Extensions.Logging.svg)](https://www.nuget.org/packages/Sentry.Extensions.Logging)   |
| **Sentry.Log4Net** | [![NuGet](https://img.shields.io/nuget/vpre/Sentry.Log4Net.svg)](https://www.nuget.org/packages/Sentry.Log4Net)   |

## 0.0.1-preview3

This third preview includes bug fixes and more features. Test coverage increased to 96%

Features and improvements:

- Filter duplicate events/exceptions #43
- EventProcessors can be added (sample [1](https://github.com/getsentry/sentry-dotnet/blob/dbb5a3af054d0ca6f801de37fb7db3632ca2c65a/samples/Sentry.Samples.Console.Customized/Program.cs#L151), [2](https://github.com/getsentry/sentry-dotnet/blob/dbb5a3af054d0ca6f801de37fb7db3632ca2c65a/samples/Sentry.Samples.Console.Customized/Program.cs#L41))
- ExceptionProcessors can be added #36 (sample [1](https://github.com/getsentry/sentry-dotnet/blob/dbb5a3af054d0ca6f801de37fb7db3632ca2c65a/samples/Sentry.Samples.Console.Customized/Program.cs#L172), [2](https://github.com/getsentry/sentry-dotnet/blob/dbb5a3af054d0ca6f801de37fb7db3632ca2c65a/samples/Sentry.Samples.Console.Customized/Program.cs#L42))
- Release is automatically discovered/reported #35
- Contexts is a dictionary - allows custom data #37
- ASP.NET integration reports context as server: server-os, server-runtime #37
- Assemblies strong named #41
- Scope exposes IReadOnly members instead of Immutables
- Released a [documentation site](https://getsentry.github.io/sentry-dotnet/)

Bug fixes:

- Strong name
- Logger provider gets disposed/flushes events

[Watch on youtube](https://www.youtube.com/watch?v=xK6a1goK_w0) how to use the ASP.NET Core integration.

Download it directly from GitHub or using NuGet:

|      Integrations                 |        NuGet         |
| ----------------------------- | -------------------: |
|         **Sentry**            |    [![NuGet](https://img.shields.io/nuget/vpre/Sentry.svg)](https://www.nuget.org/packages/Sentry)   |
|     **Sentry.AspNetCore**     |   [![NuGet](https://img.shields.io/nuget/vpre/Sentry.AspNetCore.svg)](https://www.nuget.org/packages/Sentry.AspNetCore)   |
| **Sentry.Extensions.Logging** | [![NuGet](https://img.shields.io/nuget/vpre/Sentry.Extensions.Logging.svg)](https://www.nuget.org/packages/Sentry.Extensions.Logging)   |

## 0.0.1-preview2

This second release includes bug fixes and more features. Test coverage increased to 93%

Features and improvements:

- Added `CaptureMessage`
- `BeforeSend` callback errors are sent as breadcrumbs
- `ASP.NET Core` integration doesn't add tags added by `Microsoft.Extensions.Logging`
- SDK name is reported depending on the package added
- Integrations API allows user-defined SDK integration
- Unhandled exception handler can be configured via integrations
- Filter kestrel log eventid 13 (application error) when already captured by the middleware

Bugs fixed:

- Fixed #28
- HTTP Proxy set to HTTP message handler

Download it directly from GitHub or using NuGet:

|      Integrations                 |        NuGet         |
| ----------------------------- | -------------------: |
|         **Sentry**            |    [![NuGet](https://img.shields.io/nuget/vpre/Sentry.svg)](https://www.nuget.org/packages/Sentry)   |
|     **Sentry.AspNetCore**     |   [![NuGet](https://img.shields.io/nuget/vpre/Sentry.AspNetCore.svg)](https://www.nuget.org/packages/Sentry.AspNetCore)   |
| **Sentry.Extensions.Logging** | [![NuGet](https://img.shields.io/nuget/vpre/Sentry.Extensions.Logging.svg)](https://www.nuget.org/packages/Sentry.Extensions.Logging)   |

## 0.0.1-preview1

Our first preview of the SDK:

Main features:

- Easy ASP.NET Core integration, single line: `UseSentry`.
- Captures unhandled exceptions in the middleware pipeline
- Captures exceptions handled by the framework `UseExceptionHandler` and Error page display.
- Captures process-wide unhandled exceptions (AppDomain)
- Captures logger.Error or logger.Critical
- When an event is sent, data from the current request augments the event.
- Sends information about the server running the app (OS, Runtime, etc)
- Informational logs written by the app or framework augment events sent to Sentry
- Optional include of the request body
- HTTP Proxy configuration

Also available via NuGet:

[Sentry](https://www.nuget.org/packages/Sentry/0.0.1-preview1)
[Sentry.AspNetCore](https://www.nuget.org/packages/Sentry.AspNetCore/0.0.1-preview1)
[Sentry.Extensions.Logging](https://www.nuget.org/packages/Sentry.Extensions.Logging/0.0.1-preview1)<|MERGE_RESOLUTION|>--- conflicted
+++ resolved
@@ -2,14 +2,11 @@
 
 ## Unreleased
 
-<<<<<<< HEAD
 ### Features
 
 - Sync Serilog scope properties with Sentry events ([#3976](https://github.com/getsentry/sentry-dotnet/pull/3976))
-=======
 ### Fixes
 - Add Azure Function UseSentry overloads for easier wire ups  ([#3971](https://github.com/getsentry/sentry-dotnet/pull/3971))
->>>>>>> 5dcb8127
 
 ## 5.1.1
 
