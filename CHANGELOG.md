# Changelog

## Unreleased

<<<<<<< HEAD
### Features

- Sentry Transactions now work with OpenTelemetry child spans ([#3288](https://github.com/getsentry/sentry-dotnet/pull/3288))
=======
### Fixes

-  `HttpResponse.Content` is no longer disposed by when using `SentryHttpFailedRequestHandler` on .NET Framework, which was causing an ObjectDisposedException when using Sentry with NSwag ([#3306](https://github.com/getsentry/sentry-dotnet/pull/3306))
>>>>>>> 717aa735

## 4.4.0

### Features

- Metrics now honor any Rate Limits set in HTTP headers returned by Sentry ([#3276](https://github.com/getsentry/sentry-dotnet/pull/3276))

### Fixes

- Fixed normalization for metric tag values for carriage return, line feed and tab characters ([#3281](https://github.com/getsentry/sentry-dotnet/pull/3281))

### Dependencies

- Bump Java SDK from v7.7.0 to v7.8.0 ([#3275](https://github.com/getsentry/sentry-dotnet/pull/3275))
  - [changelog](https://github.com/getsentry/sentry-java/blob/main/CHANGELOG.md#780)
  - [diff](https://github.com/getsentry/sentry-java/compare/7.7.0...7.8.0)

## 4.3.0

### Features

- EnableNetworkEventBreadcrumbs can now be set on the Native Android options ([#3267](https://github.com/getsentry/sentry-dotnet/pull/3267))
- Update normalization of metrics keys, tags and values ([#3271](https://github.com/getsentry/sentry-dotnet/pull/3271))

### Fixes

- Fix missing exception StackTraces in some situations ([#3215](https://github.com/getsentry/sentry-dotnet/pull/3215))
- Scopes now get applied to OTEL spans in ASP.NET Core ([#3221](https://github.com/getsentry/sentry-dotnet/pull/3221))
- Fixed InvalidCastException when setting the SampleRate on Android ([#3258](https://github.com/getsentry/sentry-dotnet/pull/3258))
- Fixed MAUI iOS build issue related to `SentryVersionNumber` and `SentryVersionString` ([#3278](https://github.com/getsentry/sentry-dotnet/pull/3278))

### API changes

- Removed `SentryOptionsExtensions` class - all the public methods moved directly to `SentryOptions` ([#3195](https://github.com/getsentry/sentry-dotnet/pull/3195))

### Dependencies

- Bump CLI from v2.30.0 to v2.31.0 ([#3214](https://github.com/getsentry/sentry-dotnet/pull/3214), [#3218](https://github.com/getsentry/sentry-dotnet/pull/3218), [#3242](https://github.com/getsentry/sentry-dotnet/pull/3242), [#3247](https://github.com/getsentry/sentry-dotnet/pull/3247))
  - [changelog](https://github.com/getsentry/sentry-cli/blob/master/CHANGELOG.md#2310)
  - [diff](https://github.com/getsentry/sentry-cli/compare/2.30.0...2.31.0)
- Bump Native SDK from v0.7.0 to v0.7.2 ([#3237](https://github.com/getsentry/sentry-dotnet/pull/3237), [#3256](https://github.com/getsentry/sentry-dotnet/pull/3256))
  - [changelog](https://github.com/getsentry/sentry-native/blob/master/CHANGELOG.md#072)
  - [diff](https://github.com/getsentry/sentry-native/compare/0.7.0...0.7.2)
- Bump Java SDK from v7.6.0 to v7.7.0 ([#3268](https://github.com/getsentry/sentry-dotnet/pull/3268))
  - [changelog](https://github.com/getsentry/sentry-java/blob/main/CHANGELOG.md#770)
  - [diff](https://github.com/getsentry/sentry-java/compare/7.6.0...7.7.0)

## 4.2.1

### Fixes

- Dynamic Sampling Context not propagated correctly for HttpClient spans ([#3208](https://github.com/getsentry/sentry-dotnet/pull/3208))

## 4.2.0

### Features

- ASP.NET Core: Blocking call detection. An event with the stack trace of the blocking call will be captured as event. ([#2709](https://github.com/getsentry/sentry-dotnet/pull/2709))
    - IMPORTANT: Verify this in test/staging before prod! Blocking calls in hot paths could create a lot of events for your Sentry project.
    - Opt-in via `options.CaptureBlockingCalls = true`
    - Disabled for specific code blocks with `using (new SuppressBlockingDetection())`
    - Doesn't detect everything. See original [Caveats described by Ben Adams](https://github.com/benaadams/Ben.BlockingDetector?tab=readme-ov-file#caveats).
- Added Crons support via `SentrySdk.CaptureCheckIn` and an integration with Hangfire ([#3128](https://github.com/getsentry/sentry-dotnet/pull/3128))
- Common tags set automatically for metrics and metrics summaries are attached to Spans ([#3191](https://github.com/getsentry/sentry-dotnet/pull/3191))

### API changes

- Removed `ScopeExtensions` class - all the public methods moved directly to `Scope` ([#3186](https://github.com/getsentry/sentry-dotnet/pull/3186))

### Fixes

- The Sentry Middleware on ASP.NET Core no longer throws an exception after having been initialized multiple times ([#3185](https://github.com/getsentry/sentry-dotnet/pull/3185))
- Empty strings are used instead of underscores to replace invalid metric tag values ([#3176](https://github.com/getsentry/sentry-dotnet/pull/3176))
- Filtered OpenTelemetry spans are garbage collected correctly ([#3198](https://github.com/getsentry/sentry-dotnet/pull/3198))

### Dependencies

- Bump Java SDK from v7.3.0 to v7.6.0 ([#3164](https://github.com/getsentry/sentry-dotnet/pull/3164), [#3204](https://github.com/getsentry/sentry-dotnet/pull/3204))
  - [changelog](https://github.com/getsentry/sentry-java/blob/main/CHANGELOG.md#760)
  - [diff](https://github.com/getsentry/sentry-java/compare/7.3.0...7.6.0)
- Bump Cocoa SDK from v8.20.0 to v8.21.0 ([#3194](https://github.com/getsentry/sentry-dotnet/pull/3194))
  - [changelog](https://github.com/getsentry/sentry-cocoa/blob/main/CHANGELOG.md#8210)
  - [diff](https://github.com/getsentry/sentry-cocoa/compare/8.20.0...8.21.0)
- Bump CLI from v2.28.6 to v2.30.0 ([#3193](https://github.com/getsentry/sentry-dotnet/pull/3193), [#3203](https://github.com/getsentry/sentry-dotnet/pull/3203))
  - [changelog](https://github.com/getsentry/sentry-cli/blob/master/CHANGELOG.md#2300)
  - [diff](https://github.com/getsentry/sentry-cli/compare/2.28.6...2.30.0)

## 4.1.2

### Fixes

- Metric unit names are now sanitized correctly. This was preventing some built in metrics from showing in the Sentry dashboard ([#3151](https://github.com/getsentry/sentry-dotnet/pull/3151))
- The Sentry OpenTelemetry integration no longer throws an exception with the SDK disabled ([#3156](https://github.com/getsentry/sentry-dotnet/pull/3156))

## 4.1.1

### Fixes

- The SDK can be disabled by setting `options.Dsn = "";` By convention, the SDK allows the DSN set to `string.Empty` to be overwritten by the environment. ([#3147](https://github.com/getsentry/sentry-dotnet/pull/3147))

### Dependencies

- Bump CLI from v2.28.0 to v2.28.6 ([#3145](https://github.com/getsentry/sentry-dotnet/pull/3145), [#3148](https://github.com/getsentry/sentry-dotnet/pull/3148))
  - [changelog](https://github.com/getsentry/sentry-cli/blob/master/CHANGELOG.md#2286)
  - [diff](https://github.com/getsentry/sentry-cli/compare/2.28.0...2.28.6)

## 4.1.0

### Features

- The SDK now automatically collects metrics coming from `OpenTelemetry.Instrumentation.Runtime` ([#3133](https://github.com/getsentry/sentry-dotnet/pull/3133))

### Fixes

- "No service for type 'Sentry.IHub' has been registered" exception when using OpenTelemetry and initializing Sentry via `SentrySdk.Init` ([#3129](https://github.com/getsentry/sentry-dotnet/pull/3129))

## 4.0.3

### Fixes

- To resolve conflicting types due to the SDK adding itself to the global usings:
  - The class `Sentry.Constants` has been renamed to `Sentry.SentryConstants` ([#3125](https://github.com/getsentry/sentry-dotnet/pull/3125))

## 4.0.2

### Fixes

- To resolve conflicting types due to the SDK adding itself to the global usings:
  - The class `Sentry.Context` has been renamed to `Sentry.SentryContext` ([#3121](https://github.com/getsentry/sentry-dotnet/pull/3121))
  - The class `Sentry.Package` has been renamed to `Sentry.SentryPackage` ([#3121](https://github.com/getsentry/sentry-dotnet/pull/3121))
  - The class `Sentry.Request` has been renamed to `Sentry.SentryRequest` ([#3121](https://github.com/getsentry/sentry-dotnet/pull/3121))

### Dependencies

- Bump CLI from v2.27.0 to v2.28.0 ([#3119](https://github.com/getsentry/sentry-dotnet/pull/3119))
  - [changelog](https://github.com/getsentry/sentry-cli/blob/master/CHANGELOG.md#2280)
  - [diff](https://github.com/getsentry/sentry-cli/compare/2.27.0...2.28.0)

## 4.0.1

### Fixes

- To resolve conflicting types due to the SDK adding itself to the global usings:
  - The interface `Sentry.ISession` has been renamed to `Sentry.ISentrySession` ([#3110](https://github.com/getsentry/sentry-dotnet/pull/3110))
  - The interface `Sentry.IJsonSerializable` has been renamed to `Sentry.ISentryJsonSerializable` ([#3116](https://github.com/getsentry/sentry-dotnet/pull/3116))
  - The class `Sentry.Session` has been renamed to `Sentry.SentrySession` ([#3110](https://github.com/getsentry/sentry-dotnet/pull/3110))
  - The class `Sentry.Attachment` has been renamed to `Sentry.SentryAttachment` ([#3116](https://github.com/getsentry/sentry-dotnet/pull/3116))
  - The class `Sentry.Hint` has been renamed to `Sentry.SentryHint` ([#3116](https://github.com/getsentry/sentry-dotnet/pull/3116))

### Dependencies

- Bump Cocoa SDK from v8.19.0 to v8.20.0 ([#3107](https://github.com/getsentry/sentry-dotnet/pull/3107))
  - [changelog](https://github.com/getsentry/sentry-cocoa/blob/main/CHANGELOG.md#8200)
  - [diff](https://github.com/getsentry/sentry-cocoa/compare/8.19.0...8.20.0)

## 4.0.0

This major release includes many exciting new features including support for [Profiling](https://docs.sentry.io/platforms/dotnet/profiling/) and [Metrics](https://docs.sentry.io/platforms/dotnet/metrics/)(preview), [AOT](https://sentry.engineering/blog/should-you-could-you-aot) with [Native Crash Reporting](https://github.com/getsentry/sentry-dotnet/issues/2770), [Spotlight](https://spotlightjs.com/), Screenshots on MAUI and much more. Details about these features and other changes are below.

### .NET target framework changes

We're dropping support for some of the old target frameworks, please check this [GitHub Discussion](https://github.com/getsentry/sentry-dotnet/discussions/2776) for details on why.

- **Replace support for .NET Framework 4.6.1 with 4.6.2** ([#2786](https://github.com/getsentry/sentry-dotnet/pull/2786))

  .NET Framework 4.6.1 was announced on Nov 30, 2015. And went out of support over a year ago, on Apr 26, 2022.

- **Drop .NET Core 3.1 and .NET 5 support** ([#2787](https://github.com/getsentry/sentry-dotnet/pull/2787))

- **Dropped netstandard2.0 support for Sentry.AspNetCore** ([#2807](https://github.com/getsentry/sentry-dotnet/pull/2807))

- **Replace support for .NET 6 on mobile (e.g: `net6.0-android`) with .NET 7** ([#2624](https://github.com/getsentry/sentry-dotnet/pull/2604))

  .NET 6 on mobile has been out of support since May 2023 and with .NET 8, it's no longer possible to build .NET 6 Mobile specific targets.
  For that reason, we're moving the mobile-specific TFMs from `net6.0-platform` to `net7.0-platform`.

  Mobile apps still work on .NET 6 will pull the `Sentry` .NET 6, which offers the .NET-only features,
  without native/platform-specific bindings and SDKs. See [this ticket for more details](https://github.com/getsentry/sentry-dotnet/issues/2623).

- **MAUI dropped Tizen support** ([#2734](https://github.com/getsentry/sentry-dotnet/pull/2734))

### Sentry Self-hosted Compatibility

If you're using `sentry.io` this change does not affect you.
This SDK version is compatible with a self-hosted version of Sentry `22.12.0` or higher. If you are using an older version of [self-hosted Sentry](https://develop.sentry.dev/self-hosted/) (aka on-premise), you will need to [upgrade](https://develop.sentry.dev/self-hosted/releases/).

### Significant change in behavior

- Transaction names for ASP.NET Core are now consistently named `HTTP-VERB /path` (e.g. `GET /home`). Previously, the leading forward slash was missing for some endpoints. ([#2808](https://github.com/getsentry/sentry-dotnet/pull/2808))
- Setting `SentryOptions.Dsn` to `null` now throws `ArgumentNullException` during initialization. ([#2655](https://github.com/getsentry/sentry-dotnet/pull/2655))
- Enable `CaptureFailedRequests` by default ([#2688](https://github.com/getsentry/sentry-dotnet/pull/2688))
- Added `Sentry` namespace to global usings when `ImplicitUsings` is enabled ([#3043](https://github.com/getsentry/sentry-dotnet/pull/3043))
If you have conflicts, you can opt out by adding the following to your `csproj`:
```
<PropertyGroup>
  <SentryImplicitUsings>false</SentryImplicitUsings>
</PropertyGroup>
```
- Transactions' spans are no longer automatically finished with the status `deadline_exceeded` by the transaction. This is now handled by the [Relay](https://github.com/getsentry/relay).
  - Customers self hosting Sentry must use verion 22.12.0 or later ([#3013](https://github.com/getsentry/sentry-dotnet/pull/3013))
- The `User.IpAddress` is now set to `{{auto}}` by default, even when sendDefaultPII is disabled ([#2981](https://github.com/getsentry/sentry-dotnet/pull/2981))
  - The "Prevent Storing of IP Addresses" option in the "Security & Privacy" project settings on sentry.io can be used to control this instead
- The `DiagnosticLogger` signature for `LogWarning` changed to take the `exception` as the first parameter. That way it no longer gets mixed up with the TArgs. ([#2987](https://github.com/getsentry/sentry-dotnet/pull/2987))

### API breaking Changes

If you have compilation errors you can find the affected types or overloads missing in the changelog entries below.

#### Changed APIs

- Class renamed `Sentry.User` to `Sentry.SentryUser` ([#3015](https://github.com/getsentry/sentry-dotnet/pull/3015))
- Class renamed `Sentry.Runtime` to `Sentry.SentryRuntime` ([#3016](https://github.com/getsentry/sentry-dotnet/pull/3016))
- Class renamed `Sentry.Span` to `Sentry.SentrySpan` ([#3021](https://github.com/getsentry/sentry-dotnet/pull/3021))
- Class renamed `Sentry.Transaction` to `Sentry.SentryTransaction` ([#3023](https://github.com/getsentry/sentry-dotnet/pull/3023))
- Rename iOS and MacCatalyst platform-specific options from `Cocoa` to `Native` ([#2940](https://github.com/getsentry/sentry-dotnet/pull/2940))
- Rename iOS platform-specific options `EnableCocoaSdkTracing` to `EnableTracing` ([#2940](https://github.com/getsentry/sentry-dotnet/pull/2940))
- Rename Android platform-specific options from `Android` to `Native` ([#2940](https://github.com/getsentry/sentry-dotnet/pull/2940))
- Rename Android platform-specific options `EnableAndroidSdkTracing` and `EnableAndroidSdkBeforeSend` to `EnableTracing` and `EnableBeforeSend` respectively ([#2940](https://github.com/getsentry/sentry-dotnet/pull/2940))
- Rename iOS and MacCatalyst platform-specific options from `iOS` to `Cocoa` ([#2929](https://github.com/getsentry/sentry-dotnet/pull/2929))
- `ITransaction` has been renamed to `ITransactionTracer`. You will need to update any references to these interfaces in your code to use the new interface names ([#2731](https://github.com/getsentry/sentry-dotnet/pull/2731), [#2870](https://github.com/getsentry/sentry-dotnet/pull/2870))
- `DebugImage` and `DebugMeta` moved to `Sentry.Protocol` namespace. ([#2815](https://github.com/getsentry/sentry-dotnet/pull/2815))
- `SentryClient.Dispose` is no longer obsolete ([#2842](https://github.com/getsentry/sentry-dotnet/pull/2842))
- `ISentryClient.CaptureEvent` overloads have been replaced by a single method accepting optional `Hint` and `Scope` parameters. You will need to pass `hint` as a named parameter from code that calls `CaptureEvent` without passing a `scope` argument. ([#2749](https://github.com/getsentry/sentry-dotnet/pull/2749))
- `TransactionContext` and `SpanContext` constructors were updated. If you're constructing instances of these classes, you will need to adjust the order in which you pass parameters to these. ([#2694](https://github.com/getsentry/sentry-dotnet/pull/2694), [#2696](https://github.com/getsentry/sentry-dotnet/pull/2696))
- The `DiagnosticLogger` signature for `LogError` and `LogFatal` changed to take the `exception` as the first parameter. That way it no longer gets mixed up with the TArgs. The `DiagnosticLogger` now also receives an overload for `LogError` and `LogFatal` that accepts a message only. ([#2715](https://github.com/getsentry/sentry-dotnet/pull/2715))
- `Distribution` added to `IEventLike`. ([#2660](https://github.com/getsentry/sentry-dotnet/pull/2660))
- `StackFrame`'s `ImageAddress`, `InstructionAddress`, and `FunctionId` changed to `long?`. ([#2691](https://github.com/getsentry/sentry-dotnet/pull/2691))
- `DebugImage.ImageAddress` changed to `long?`. ([#2725](https://github.com/getsentry/sentry-dotnet/pull/2725))
- Contexts now inherit from `IDictionary` rather than `ConcurrentDictionary`. The specific dictionary being used is an implementation detail. ([#2729](https://github.com/getsentry/sentry-dotnet/pull/2729))
- The method used to configure a Sentry Sink for Serilog now has an additional overload. Calling `WriteTo.Sentry()` with no arguments will no longer attempt to initialize the SDK (it has optional arguments to configure the behavior of the Sink only). If you want to initialize Sentry at the same time you configure the Sentry Sink then you will need to use the overload of this method that accepts a DSN as the first parameter (e.g. `WriteTo.Sentry("https://d4d82fc1c2c4032a83f3a29aa3a3aff@fake-sentry.io:65535/2147483647")`). ([#2928](https://github.com/getsentry/sentry-dotnet/pull/2928))

#### Removed APIs

- SentrySinkExtensions.ConfigureSentrySerilogOptions is now internal. If you were using this method, please use one of the `SentrySinkExtensions.Sentry` extension methods instead. ([#2902](https://github.com/getsentry/sentry-dotnet/pull/2902))
- A number of `[Obsolete]` options have been removed ([#2841](https://github.com/getsentry/sentry-dotnet/pull/2841))
  - `BeforeSend` - use `SetBeforeSend` instead.
  - `BeforeSendTransaction` - use `SetBeforeSendTransaction` instead.
  - `BeforeBreadcrumb` - use `SetBeforeBreadcrumb` instead.
  - `CreateHttpClientHandler` - use `CreateHttpMessageHandler` instead.
  - `ReportAssemblies` - use `ReportAssembliesMode` instead.
  - `KeepAggregateException` - this property is no longer used and has no replacement.
  - `DisableTaskUnobservedTaskExceptionCapture` method has been renamed to `DisableUnobservedTaskExceptionCapture`.
  - `DebugDiagnosticLogger` - use `TraceDiagnosticLogger` instead.
- A number of iOS/Android-specific `[Obsolete]` options have been removed ([#2856](https://github.com/getsentry/sentry-dotnet/pull/2856))
  - `Distribution` - use `SentryOptions.Distribution` instead.
  - `EnableAutoPerformanceTracking` - use `SetBeforeSendTransaction` instead.
  - `EnableCoreDataTracking` - use `EnableCoreDataTracing` instead.
  - `EnableFileIOTracking` - use `EnableFileIOTracing` instead.
  - `EnableOutOfMemoryTracking` - use `EnableWatchdogTerminationTracking` instead.
  - `EnableUIViewControllerTracking` - use `EnableUIViewControllerTracing` instead.
  - `StitchAsyncCode` - no longer available.
  - `ProfilingTracesInterval` - no longer available.
  - `ProfilingEnabled` - use `ProfilesSampleRate` instead.
- Obsolete `SystemClock` constructor removed, use `SystemClock.Clock` instead. ([#2856](https://github.com/getsentry/sentry-dotnet/pull/2856))
- Obsolete `Runtime.Clone()` removed, this shouldn't have been public in the past and has no replacement. ([#2856](https://github.com/getsentry/sentry-dotnet/pull/2856))
- Obsolete `SentryException.Data` removed, use `SentryException.Mechanism.Data` instead. ([#2856](https://github.com/getsentry/sentry-dotnet/pull/2856))
- Obsolete `AssemblyExtensions` removed, this shouldn't have been public in the past and has no replacement. ([#2856](https://github.com/getsentry/sentry-dotnet/pull/2856))
- Obsolete `SentryDatabaseLogging.UseBreadcrumbs()` removed, it is called automatically and has no replacement. ([#2856](https://github.com/getsentry/sentry-dotnet/pull/2856))
- Obsolete `Scope.GetSpan()` removed, use `Span` property instead. ([#2856](https://github.com/getsentry/sentry-dotnet/pull/2856))
- Obsolete `IUserFactory` removed, use `ISentryUserFactory` instead. ([#2856](https://github.com/getsentry/sentry-dotnet/pull/2856), [#2840](https://github.com/getsentry/sentry-dotnet/pull/2840))
- `IHasMeasurements` has been removed, use `ISpanData` instead. ([#2659](https://github.com/getsentry/sentry-dotnet/pull/2659))
- `IHasBreadcrumbs` has been removed, use `IEventLike` instead. ([#2670](https://github.com/getsentry/sentry-dotnet/pull/2670))
- `ISpanContext` has been removed, use `ITraceContext` instead. ([#2668](https://github.com/getsentry/sentry-dotnet/pull/2668))
- `IHasTransactionNameSource` has been removed, use `ITransactionContext` instead. ([#2654](https://github.com/getsentry/sentry-dotnet/pull/2654))
- ([#2694](https://github.com/getsentry/sentry-dotnet/pull/2694))
- The unused `StackFrame.InstructionOffset` has been removed. ([#2691](https://github.com/getsentry/sentry-dotnet/pull/2691))
- The unused `Scope.Platform` property has been removed. ([#2695](https://github.com/getsentry/sentry-dotnet/pull/2695))
- The obsolete setter `Sentry.PlatformAbstractions.Runtime.Identifier` has been removed ([2764](https://github.com/getsentry/sentry-dotnet/pull/2764))
- `Sentry.Values<T>` is now internal as it is never exposed in the public API ([#2771](https://github.com/getsentry/sentry-dotnet/pull/2771))
- The `TracePropagationTarget` class has been removed, use the `SubstringOrRegexPattern` class instead. ([#2763](https://github.com/getsentry/sentry-dotnet/pull/2763))
- The `WithScope` and `WithScopeAsync` methods have been removed. We have discovered that these methods didn't work correctly in certain desktop contexts, especially when using a global scope. ([#2717](https://github.com/getsentry/sentry-dotnet/pull/2717))

  Replace your usage of `WithScope` with overloads of `Capture*` methods:

  - `SentrySdk.CaptureEvent(SentryEvent @event, Action<Scope> scopeCallback)`
  - `SentrySdk.CaptureMessage(string message, Action<Scope> scopeCallback)`
  - `SentrySdk.CaptureException(Exception exception, Action<Scope> scopeCallback)`

  ```c#
  // Before
  SentrySdk.WithScope(scope =>
  {
    scope.SetTag("key", "value");
    SentrySdk.CaptureEvent(new SentryEvent());
  });

  // After
  SentrySdk.CaptureEvent(new SentryEvent(), scope =>
  {
    // Configure your scope here
    scope.SetTag("key", "value");
  });
  ```

### Features

- Experimental pre-release availability of Metrics. We're exploring the use of Metrics in Sentry. The API will very likely change and we don't yet have any documentation. ([#2949](https://github.com/getsentry/sentry-dotnet/pull/2949))
  - `SentrySdk.Metrics.Set` now additionally accepts `string` as value ([#3092](https://github.com/getsentry/sentry-dotnet/pull/3092))
  - Timing metrics can now be captured with `SentrySdk.Metrics.StartTimer` ([#3075](https://github.com/getsentry/sentry-dotnet/pull/3075))
  - Added support for capturing built-in metrics from the `System.Diagnostics.Metrics` API ([#3052](https://github.com/getsentry/sentry-dotnet/pull/3052))
- `Sentry.Profiling` is now available as a package on [nuget](nuget.org). Be aware that profiling is in alpha and on servers the overhead could be high. Improving the experience for ASP.NET Core is tracked on [this issue](
https://github.com/getsentry/sentry-dotnet/issues/2316) ([#2800](https://github.com/getsentry/sentry-dotnet/pull/2800))
  - iOS profiling support (alpha). ([#2930](https://github.com/getsentry/sentry-dotnet/pull/2930))
- Native crash reporting on NativeAOT published apps (Windows, Linux, macOS). ([#2887](https://github.com/getsentry/sentry-dotnet/pull/2887))
- Support for [Spotlight](https://spotlightjs.com/), a debug tool for local development. ([#2961](https://github.com/getsentry/sentry-dotnet/pull/2961))
  - Enable it with the option `EnableSpotlight`
  - Optionally configure the URL to connect via `SpotlightUrl`. Defaults to `http://localhost:8969/stream`.

### MAUI

- Added screenshot capture support for errors. You can opt-in via `SentryMauiOptions.AttachScreenshots` ([#2965](https://github.com/getsentry/sentry-dotnet/pull/2965))
  - Supports Android and iOS only. Windows is not supported.
- App context now has `in_foreground`, indicating whether the app was in the foreground or the background. ([#2983](https://github.com/getsentry/sentry-dotnet/pull/2983))
- Android: When capturing unhandled exceptions, the SDK now can automatically attach `LogCat` to the event. You can opt-in via `SentryOptions.Android.LogCatIntegration` and configure `SentryOptions.Android.LogCatMaxLines`. ([#2926](https://github.com/getsentry/sentry-dotnet/pull/2926))
  - Available when targeting `net7.0-android` or later, on API level 23 or later.

#### Native AOT

Native AOT publishing support for .NET 8 has been added to Sentry for the following platforms:

- Windows
- Linux
- macOS
- Mac Catalyst
- iOS

There are some functional differences when publishing Native AOT:

- `StackTraceMode.Enhanced` is ignored because it's not available when publishing Native AOT. The mechanism to generate these enhanced stack traces relies heavily on reflection which isn't compatible with trimming.
- Reflection cannot be leveraged for JSON Serialization and you may need to use `SentryOptions.AddJsonSerializerContext` to supply a serialization context for types that you'd like to send to Sentry (e.g. in the `Span.Context`). ([#2732](https://github.com/getsentry/sentry-dotnet/pull/2732), [#2793](https://github.com/getsentry/sentry-dotnet/pull/2793))
- `Ben.Demystifier` is not available as it only runs in JIT mode.
- WinUI applications: When publishing Native AOT, Sentry isn't able to automatically register an unhandled exception handler because that relies on reflection. You'll need to [register the unhandled event handler manually](https://github.com/getsentry/sentry-dotnet/issues/2778) instead.
- For Azure Functions Workers, when AOT/Trimming is enabled we can't use reflection to read route data from the HttpTrigger so the route name will always be `/api/<FUNCTION_NAME>` ([#2920](https://github.com/getsentry/sentry-dotnet/pull/2920))

### Fixes

- Native integration logging on macOS ([#3079](https://github.com/getsentry/sentry-dotnet/pull/3079))
- The scope transaction is now correctly set for Otel transactions ([#3072](https://github.com/getsentry/sentry-dotnet/pull/3072))
- Fixed an issue with tag values in metrics not being properly serialized ([#3065](https://github.com/getsentry/sentry-dotnet/pull/3065))
- Moved the binding to MAUI events for breadcrumb creation from `WillFinishLaunching` to `FinishedLaunching`. This delays the initial instantiation of `app`. ([#3057](https://github.com/getsentry/sentry-dotnet/pull/3057))
- The SDK no longer adds the `WinUIUnhandledExceptionIntegration` on non-Windows platforms ([#3055](https://github.com/getsentry/sentry-dotnet/pull/3055))
- Stop Sentry for MacCatalyst from creating `default.profraw` in the app bundle using xcodebuild archive to build sentry-cocoa ([#2960](https://github.com/getsentry/sentry-dotnet/pull/2960))
- Workaround a .NET 8 NativeAOT crash on transaction finish. ([#2943](https://github.com/getsentry/sentry-dotnet/pull/2943))
- Reworked automatic breadcrumb creation for MAUI. ([#2900](https://github.com/getsentry/sentry-dotnet/pull/2900))
  - The SDK no longer uses reflection to bind to all public element events. This also fixes issues where the SDK would consume third-party events.
  - Added `CreateElementEventsBreadcrumbs` to the SentryMauiOptions to allow users to opt-in automatic breadcrumb creation for `BindingContextChanged`, `ChildAdded`, `ChildRemoved`, and `ParentChanged` on `Element`.
  - Reduced amount of automatic breadcrumbs by limiting the number of bindings created in `VisualElement`, `Window`, `Shell`, `Page`, and `Button`.
- Fixed Sentry SDK has not been initialized when using ASP.NET Core, Serilog, and OpenTelemetry ([#2911](https://github.com/getsentry/sentry-dotnet/pull/2911))
- Android native symbol upload ([#2876](https://github.com/getsentry/sentry-dotnet/pull/2876))
- `Sentry.Serilog` no longer throws if a disabled DSN is provided when initializing Sentry via the Serilog integration ([#2883](https://github.com/getsentry/sentry-dotnet/pull/2883))
- Don't add WinUI exception integration on mobile platforms ([#2821](https://github.com/getsentry/sentry-dotnet/pull/2821))
- `Transactions` are now getting enriched by the client instead of the hub ([#2838](https://github.com/getsentry/sentry-dotnet/pull/2838))
- Fixed an issue when using the SDK together with OpenTelemetry `1.5.0` and newer where the SDK would create transactions for itself. The fix is backward compatible. ([#3001](https://github.com/getsentry/sentry-dotnet/pull/3001))

### Dependencies

- Upgraded to NLog version 5. ([#2697](https://github.com/getsentry/sentry-dotnet/pull/2697))
- Integrate `sentry-native` as a static library in Native AOT builds to enable symbolication. ([#2704](https://github.com/getsentry/sentry-dotnet/pull/2704))


- Bump Cocoa SDK from v8.16.1 to v8.19.0 ([#2910](https://github.com/getsentry/sentry-dotnet/pull/2910), [#2936](https://github.com/getsentry/sentry-dotnet/pull/2936), [#2972](https://github.com/getsentry/sentry-dotnet/pull/2972), [#3005](https://github.com/getsentry/sentry-dotnet/pull/3005), [#3084](https://github.com/getsentry/sentry-dotnet/pull/3084))
  - [changelog](https://github.com/getsentry/sentry-cocoa/blob/main/CHANGELOG.md#8190)
  - [diff](https://github.com/getsentry/sentry-cocoa/compare/8.16.1...8.19.0)
- Bump Java SDK from v6.34.0 to v7.3.0 ([#2932](https://github.com/getsentry/sentry-dotnet/pull/2932), [#2979](https://github.com/getsentry/sentry-dotnet/pull/2979), [#3049](https://github.com/getsentry/sentry-dotnet/pull/3049), (https://github.com/getsentry/sentry-dotnet/pull/3098))
  - [changelog](https://github.com/getsentry/sentry-java/blob/main/CHANGELOG.md#730)
  - [diff](https://github.com/getsentry/sentry-java/compare/6.34.0...7.3.0)
- Bump Native SDK from v0.6.5 to v0.6.7 ([#2914](https://github.com/getsentry/sentry-dotnet/pull/2914), [#3029](https://github.com/getsentry/sentry-dotnet/pull/3029))
  - [changelog](https://github.com/getsentry/sentry-native/blob/master/CHANGELOG.md#070)
  - [diff](https://github.com/getsentry/sentry-native/compare/0.6.5...0.7.0)
- Bump CLI from v2.21.5 to v2.27.0 ([#2901](https://github.com/getsentry/sentry-dotnet/pull/2901), [#2915](https://github.com/getsentry/sentry-dotnet/pull/2915), [#2956](https://github.com/getsentry/sentry-dotnet/pull/2956), [#2985](https://github.com/getsentry/sentry-dotnet/pull/2985), [#2999](https://github.com/getsentry/sentry-dotnet/pull/2999), [#3012](https://github.com/getsentry/sentry-dotnet/pull/3012), [#3030](https://github.com/getsentry/sentry-dotnet/pull/3030), [#3059](https://github.com/getsentry/sentry-dotnet/pull/3059), [#3062](https://github.com/getsentry/sentry-dotnet/pull/3062), [#3073](https://github.com/getsentry/sentry-dotnet/pull/3073), [#3099](https://github.com/getsentry/sentry-dotnet/pull/3099))
  - [changelog](https://github.com/getsentry/sentry-cli/blob/master/CHANGELOG.md#2270)
  - [diff](https://github.com/getsentry/sentry-cli/compare/2.21.5...2.27.0)

## 3.41.4

### Fixes

- Fixed an issue when using the SDK together with Open Telemetry `1.5.0` and newer where the SDK would create transactions for itself. The fix is backward compatible. ([#3001](https://github.com/getsentry/sentry-dotnet/pull/3001))

## 3.41.3

### Fixes

- Fixed Sentry SDK has not been initialised when using ASP.NET Core, Serilog, and OpenTelemetry ([#2918](https://github.com/getsentry/sentry-dotnet/pull/2918))

## 3.41.2

### Fixes

- The SDK no longer fails to finish sessions while capturing an event. This fixes broken crash-free rates ([#2895](https://github.com/getsentry/sentry-dotnet/pull/2895))
- Ignore UnobservedTaskException for QUIC exceptions. See: https://github.com/dotnet/runtime/issues/80111 ([#2894](https://github.com/getsentry/sentry-dotnet/pull/2894))

### Dependencies

- Bump Cocoa SDK from v8.16.0 to v8.16.1 ([#2891](https://github.com/getsentry/sentry-dotnet/pull/2891))
  - [changelog](https://github.com/getsentry/sentry-cocoa/blob/main/CHANGELOG.md#8161)
  - [diff](https://github.com/getsentry/sentry-cocoa/compare/8.16.0...8.16.1)

## 3.41.1

### Fixes

- `CaptureFailedRequests` and `FailedRequestStatusCodes` are now getting respected by the Cocoa SDK. This is relevant for MAUI apps where requests are getting handled natively. ([#2826](https://github.com/getsentry/sentry-dotnet/issues/2826))
- Added `SentryOptions.AutoRegisterTracing` for users who need to control registration of Sentry's tracing middleware ([#2871](https://github.com/getsentry/sentry-dotnet/pull/2871))

### Dependencies

- Bump Cocoa SDK from v8.15.0 to v8.16.0 ([#2812](https://github.com/getsentry/sentry-dotnet/pull/2812), [#2816](https://github.com/getsentry/sentry-dotnet/pull/2816), [#2882](https://github.com/getsentry/sentry-dotnet/pull/2882))
  - [changelog](https://github.com/getsentry/sentry-cocoa/blob/main/CHANGELOG.md#8160)
  - [diff](https://github.com/getsentry/sentry-cocoa/compare/8.15.0...8.16.0)
- Bump CLI from v2.21.2 to v2.21.5 ([#2811](https://github.com/getsentry/sentry-dotnet/pull/2811), [#2834](https://github.com/getsentry/sentry-dotnet/pull/2834), [#2851](https://github.com/getsentry/sentry-dotnet/pull/2851))
  - [changelog](https://github.com/getsentry/sentry-cli/blob/master/CHANGELOG.md#2215)
  - [diff](https://github.com/getsentry/sentry-cli/compare/2.21.2...2.21.5)
- Bump Java SDK from v6.33.1 to v6.34.0 ([#2874](https://github.com/getsentry/sentry-dotnet/pull/2874))
  - [changelog](https://github.com/getsentry/sentry-java/blob/main/CHANGELOG.md#6340)
  - [diff](https://github.com/getsentry/sentry-java/compare/6.33.1...6.34.0)

## 3.41.0

### Features

- Speed up SDK init ([#2784](https://github.com/getsentry/sentry-dotnet/pull/2784))

### Fixes

- Fixed chaining on the IApplicationBuilder for methods like UseRouting and UseEndpoints ([#2726](https://github.com/getsentry/sentry-dotnet/pull/2726))

### Dependencies

- Bump Cocoa SDK from v8.13.0 to v8.15.0 ([#2722](https://github.com/getsentry/sentry-dotnet/pull/2722), [#2740](https://github.com/getsentry/sentry-dotnet/pull/2740), [#2746](https://github.com/getsentry/sentry-dotnet/pull/2746), [#2801](https://github.com/getsentry/sentry-dotnet/pull/2801))
  - [changelog](https://github.com/getsentry/sentry-cocoa/blob/main/CHANGELOG.md#8150)
  - [diff](https://github.com/getsentry/sentry-cocoa/compare/8.13.0...8.15.0)
- Bump Java SDK from v6.30.0 to v6.33.1 ([#2723](https://github.com/getsentry/sentry-dotnet/pull/2723), [#2741](https://github.com/getsentry/sentry-dotnet/pull/2741), [#2783](https://github.com/getsentry/sentry-dotnet/pull/2783), [#2803](https://github.com/getsentry/sentry-dotnet/pull/2803))
  - [changelog](https://github.com/getsentry/sentry-java/blob/main/CHANGELOG.md#6331)
  - [diff](https://github.com/getsentry/sentry-java/compare/6.30.0...6.33.1)

## 3.40.1

### Fixes

- ISentryUserFactory is now public so users can register their own implementations via DI ([#2719](https://github.com/getsentry/sentry-dotnet/pull/2719))

## 3.40.0

### Obsoletion

- `WithScope` and `WithScopeAsync` have been proven to not work correctly in desktop contexts when using a global scope. They are now deprecated in favor of the overloads of `CaptureEvent`, `CaptureMessage`, and `CaptureException`. Those methods provide a callback to a configurable scope. ([#2677](https://github.com/getsentry/sentry-dotnet/pull/2677))
- `StackFrame.InstructionOffset` has not been used in the SDK and has been ignored on the server for years. ([#2689](https://github.com/getsentry/sentry-dotnet/pull/2689))

### Features

- Release of Azure Functions (Isolated Worker/Out-of-Process) support ([#2686](https://github.com/getsentry/sentry-dotnet/pull/2686))

### Fixes

- Scope is now correctly applied to Transactions when using OpenTelemetry on ASP.NET Core ([#2690](https://github.com/getsentry/sentry-dotnet/pull/2690))

### Dependencies

- Bump CLI from v2.20.7 to v2.21.2 ([#2645](https://github.com/getsentry/sentry-dotnet/pull/2645), [#2647](https://github.com/getsentry/sentry-dotnet/pull/2647), [#2698](https://github.com/getsentry/sentry-dotnet/pull/2698))
  - [changelog](https://github.com/getsentry/sentry-cli/blob/master/CHANGELOG.md#2212)
  - [diff](https://github.com/getsentry/sentry-cli/compare/2.20.7...2.21.2)
- Bump Cocoa SDK from v8.12.0 to v8.13.0 ([#2653](https://github.com/getsentry/sentry-dotnet/pull/2653))
  - [changelog](https://github.com/getsentry/sentry-cocoa/blob/main/CHANGELOG.md#8130)
  - [diff](https://github.com/getsentry/sentry-cocoa/compare/8.12.0...8.13.0)
- Bump Java SDK from v6.29.0 to v6.30.0 ([#2685](https://github.com/getsentry/sentry-dotnet/pull/2685))
  - [changelog](https://github.com/getsentry/sentry-java/blob/main/CHANGELOG.md#6300)
  - [diff](https://github.com/getsentry/sentry-java/compare/6.29.0...6.30.0)

## 3.40.0-beta.0

### Features

- Reduced the memory footprint of `SpanId` by refactoring the ID generation ([#2619](https://github.com/getsentry/sentry-dotnet/pull/2619))
- Reduced the memory footprint of `SpanTracer` by initializing the tags lazily ([#2636](https://github.com/getsentry/sentry-dotnet/pull/2636))
- Added distributed tracing without performance for Azure Function Workers ([#2630](https://github.com/getsentry/sentry-dotnet/pull/2630))
- The SDK now provides and overload of `ContinueTrace` that accepts headers as `string` ([#2601](https://github.com/getsentry/sentry-dotnet/pull/2601))
- Sentry tracing middleware now gets configured automatically ([#2602](https://github.com/getsentry/sentry-dotnet/pull/2602))
- Added memory optimisations for GetLastActiveSpan ([#2642](https://github.com/getsentry/sentry-dotnet/pull/2642))

### Fixes

- Resolved issue identifying users with OpenTelemetry ([#2618](https://github.com/getsentry/sentry-dotnet/pull/2618))

### Azure Functions Beta

- Package name changed from `Sentry.AzureFunctions.Worker` to `Sentry.Azure.Functions.Worker`. Note AzureFunctions now is split by a `.`. ([#2637](https://github.com/getsentry/sentry-dotnet/pull/2637))

### Dependencies

- Bump CLI from v2.20.6 to v2.20.7 ([#2604](https://github.com/getsentry/sentry-dotnet/pull/2604))
  - [changelog](https://github.com/getsentry/sentry-cli/blob/master/CHANGELOG.md#2207)
  - [diff](https://github.com/getsentry/sentry-cli/compare/2.20.6...2.20.7)
- Bump Cocoa SDK from v8.11.0 to v8.12.0 ([#2640](https://github.com/getsentry/sentry-dotnet/pull/2640))
  - [changelog](https://github.com/getsentry/sentry-cocoa/blob/main/CHANGELOG.md#8120)
  - [diff](https://github.com/getsentry/sentry-cocoa/compare/8.11.0...8.12.0)

## 3.39.1

### Fixes

- Added Sentry.AspNet.csproj back to Sentry-CI-Build-macOS.slnf ([#2612](https://github.com/getsentry/sentry-dotnet/pull/2612))

## 3.39.0

### Features

- Added additional `DB` attributes to automatically generated spans like `name` and `provider` ([#2583](https://github.com/getsentry/sentry-dotnet/pull/2583))
- `Hints` now accept attachments provided as a file path via `AddAttachment` method ([#2585](https://github.com/getsentry/sentry-dotnet/pull/2585))

### Fixes

- Resolved an isse where the SDK would throw an exception while attempting to set the DynamicSamplingContext but the context exists already. ([#2592](https://github.com/getsentry/sentry-dotnet/pull/2592))

### Dependencies

- Bump CLI from v2.20.5 to v2.20.6 ([#2590](https://github.com/getsentry/sentry-dotnet/pull/2590))
  - [changelog](https://github.com/getsentry/sentry-cli/blob/master/CHANGELOG.md#2206)
  - [diff](https://github.com/getsentry/sentry-cli/compare/2.20.5...2.20.6)
- Bump Cocoa SDK from v8.10.0 to v8.11.0 ([#2594](https://github.com/getsentry/sentry-dotnet/pull/2594))
  - [changelog](https://github.com/getsentry/sentry-cocoa/blob/main/CHANGELOG.md#8110)
  - [diff](https://github.com/getsentry/sentry-cocoa/compare/8.10.0...8.11.0)
- Bump Java SDK from v6.28.0 to v6.29.0 ([#2599](https://github.com/getsentry/sentry-dotnet/pull/2599))
  - [changelog](https://github.com/getsentry/sentry-java/blob/main/CHANGELOG.md#6290)
  - [diff](https://github.com/getsentry/sentry-java/compare/6.28.0...6.29.0)

## 3.36.0

### Features

- Graphql client ([#2538](https://github.com/getsentry/sentry-dotnet/pull/2538))

### Fixes

- Android: Fix proguard/r8 mapping file upload ([#2574](https://github.com/getsentry/sentry-dotnet/pull/2574))

### Dependencies

- Bump Cocoa SDK from v8.9.5 to v8.10.0 ([#2546](https://github.com/getsentry/sentry-dotnet/pull/2546), [#2550](https://github.com/getsentry/sentry-dotnet/pull/2550))
  - [changelog](https://github.com/getsentry/sentry-cocoa/blob/main/CHANGELOG.md#8100)
  - [diff](https://github.com/getsentry/sentry-cocoa/compare/8.9.5...8.10.0)
- Bump gradle/gradle-build-action from 2.7.0 to 2.7.1 ([#2564](https://github.com/getsentry/sentry-dotnet/pull/2564))
  - [diff](https://github.com/gradle/gradle-build-action/compare/v2.7.0...v2.7.1)

## 3.35.1

### Fixes

- The SDK no longer creates transactions with their start date set to `Jan 01, 001` ([#2544](https://github.com/getsentry/sentry-dotnet/pull/2544))

### Dependencies

- Bump CLI from v2.20.4 to v2.20.5 ([#2539](https://github.com/getsentry/sentry-dotnet/pull/2539))
  - [changelog](https://github.com/getsentry/sentry-cli/blob/master/CHANGELOG.md#2205)
  - [diff](https://github.com/getsentry/sentry-cli/compare/2.20.4...2.20.5)
- Bump Cocoa SDK from v8.9.4 to v8.9.5 ([#2542](https://github.com/getsentry/sentry-dotnet/pull/2542))
  - [changelog](https://github.com/getsentry/sentry-cocoa/blob/main/CHANGELOG.md#895)
  - [diff](https://github.com/getsentry/sentry-cocoa/compare/8.9.4...8.9.5)

## 3.35.0

### Features

- Distributed tracing now works independently of the performance feature. This allows you to connect errors to other Sentry instrumented applications ([#2493](https://github.com/getsentry/sentry-dotnet/pull/2493))
- Added Sampling Decision to Trace Envelope Header ([#2495](https://github.com/getsentry/sentry-dotnet/pull/2495))
- Add MinimumEventLevel to Sentry.Log4Net and convert events below it to breadcrumbs ([#2505](https://github.com/getsentry/sentry-dotnet/pull/2505))
- Support transaction finishing automatically with 'idle timeout' (#2452)

### Fixes

- Fixed baggage propagation when an exception is thrown from middleware ([#2487](https://github.com/getsentry/sentry-dotnet/pull/2487))
- Fix Durable Functions preventing orchestrators from completing ([#2491](https://github.com/getsentry/sentry-dotnet/pull/2491))
- Re-enable HubTests.FlushOnDispose_SendsEnvelope ([#2492](https://github.com/getsentry/sentry-dotnet/pull/2492))
- Fixed SDK not sending exceptions via Blazor WebAssembly due to a `PlatformNotSupportedException` ([#2506](https://github.com/getsentry/sentry-dotnet/pull/2506))
- Align SDK with docs regarding session update for dropped events ([#2496](https://github.com/getsentry/sentry-dotnet/pull/2496))
- Introduced `HttpMessageHandler` in favor of the now deprecated `HttpClientHandler` on the options. This allows the SDK to support NSUrlSessionHandler on iOS ([#2503](https://github.com/getsentry/sentry-dotnet/pull/2503))
- Using `Activity.RecordException` now correctly updates the error status of OpenTelemetry Spans ([#2515](https://github.com/getsentry/sentry-dotnet/pull/2515))
- Fixed Transaction name not reporting correctly when using UseExceptionHandler ([#2511](https://github.com/getsentry/sentry-dotnet/pull/2511))
- log4net logging Level.All now maps to SentryLevel.Debug ([#2522]([url](https://github.com/getsentry/sentry-dotnet/pull/2522)))

### Dependencies

- Bump Java SDK from v6.25.1 to v6.28.0 ([#2484](https://github.com/getsentry/sentry-dotnet/pull/2484), [#2498](https://github.com/getsentry/sentry-dotnet/pull/2498), [#2517](https://github.com/getsentry/sentry-dotnet/pull/2517), [#2533](https://github.com/getsentry/sentry-dotnet/pull/2533))
  - [changelog](https://github.com/getsentry/sentry-java/blob/main/CHANGELOG.md#6280)
  - [diff](https://github.com/getsentry/sentry-java/compare/6.25.1...6.28.0)
- Bump CLI from v2.19.4 to v2.20.4 ([#2509](https://github.com/getsentry/sentry-dotnet/pull/2509), [#2518](https://github.com/getsentry/sentry-dotnet/pull/2518), [#2527](https://github.com/getsentry/sentry-dotnet/pull/2527), [#2530](https://github.com/getsentry/sentry-dotnet/pull/2530))
  - [changelog](https://github.com/getsentry/sentry-cli/blob/master/CHANGELOG.md#2204)
  - [diff](https://github.com/getsentry/sentry-cli/compare/2.19.4...2.20.4)
- Bump Cocoa SDK from v8.8.0 to v8.9.4 ([#2479](https://github.com/getsentry/sentry-dotnet/pull/2479), [#2483](https://github.com/getsentry/sentry-dotnet/pull/2483), [#2500](https://github.com/getsentry/sentry-dotnet/pull/2500), [#2510](https://github.com/getsentry/sentry-dotnet/pull/2510), [#2531](https://github.com/getsentry/sentry-dotnet/pull/2531))
  - [changelog](https://github.com/getsentry/sentry-cocoa/blob/main/CHANGELOG.md#894)
  - [diff](https://github.com/getsentry/sentry-cocoa/compare/8.8.0...8.9.4)

## 3.34.0

### Features

- OpenTelemetry Support ([#2453](https://github.com/getsentry/sentry-dotnet/pull/2453))
- Added a MSBuild property `SentryUploadAndroidProguardMapping` to automatically upload the Proguard mapping file when targeting Android ([#2455](https://github.com/getsentry/sentry-dotnet/pull/2455))
- Symbolication for Single File Apps ([#2425](https://github.com/getsentry/sentry-dotnet/pull/2425))
- Add binding to `SwiftAsyncStacktraces` on iOS ([#2436](https://github.com/getsentry/sentry-dotnet/pull/2436))

### Fixes

- Builds targeting Android with `r8` enabled no longer crash during SDK init. The package now contains the required proguard rules ([#2450](https://github.com/getsentry/sentry-dotnet/pull/2450))
- Fix Sentry logger options for MAUI and Azure Functions ([#2423](https://github.com/getsentry/sentry-dotnet/pull/2423))

### Dependencies

- Bump Cocoa SDK from v8.7.3 to v8.8.0 ([#2427](https://github.com/getsentry/sentry-dotnet/pull/2427), [#2430](https://github.com/getsentry/sentry-dotnet/pull/2430))
  - [changelog](https://github.com/getsentry/sentry-cocoa/blob/main/CHANGELOG.md#880)
  - [diff](https://github.com/getsentry/sentry-cocoa/compare/8.7.3...8.8.0)
- Bump CLI from v2.18.1 to v2.19.4 ([#2428](https://github.com/getsentry/sentry-dotnet/pull/2428), [#2431](https://github.com/getsentry/sentry-dotnet/pull/2431), [#2451](https://github.com/getsentry/sentry-dotnet/pull/2451), [#2454](https://github.com/getsentry/sentry-dotnet/pull/2454))
  - [changelog](https://github.com/getsentry/sentry-cli/blob/master/CHANGELOG.md#2194)
  - [diff](https://github.com/getsentry/sentry-cli/compare/2.18.1...2.19.4)
- Bump Java SDK from v6.22.0 to v6.25.1 ([#2429](https://github.com/getsentry/sentry-dotnet/pull/2429), [#2440](https://github.com/getsentry/sentry-dotnet/pull/2440), [#2458](https://github.com/getsentry/sentry-dotnet/pull/2458), [#2476](https://github.com/getsentry/sentry-dotnet/pull/2476))
  - [changelog](https://github.com/getsentry/sentry-java/blob/main/CHANGELOG.md#6251)
  - [diff](https://github.com/getsentry/sentry-java/compare/6.22.0...6.25.1)

## 3.33.1

### Fixes

- SentryHttpMessageHandler added when AddHttpClient is before UseSentry ([#2390](https://github.com/getsentry/sentry-dotnet/pull/2390))
- Set the native sdk name for Android ([#2389](https://github.com/getsentry/sentry-dotnet/pull/2389))
- Fix db connection spans not finishing ([#2398](https://github.com/getsentry/sentry-dotnet/pull/2398))
- Various .NET MAUI fixes / improvements ([#2403](https://github.com/getsentry/sentry-dotnet/pull/2403))
  - The battery level was being reported incorrectly due to percentage multiplier.
  - The device architecture (x64, arm64, etc.) is now reported
  - On Windows, the OS type is now reported as "Windows" instead of "WinUI".  Additionally, the OS display version (ex, "22H2") is now included.
  - `UIKit`, `ABI.Microsoft` and `WinRT`  frames are now marked "system" instead of "in app".
- Reduce debug files uploaded ([#2404](https://github.com/getsentry/sentry-dotnet/pull/2404))
- Fix system frames being marked as "in-app" ([#2408](https://github.com/getsentry/sentry-dotnet/pull/2408))
  - NOTE: This important fix corrects a value that is used during issue grouping, so you may receive new alerts for existing issues after deploying this update.
- DB Connection spans presented poorly ([#2409](https://github.com/getsentry/sentry-dotnet/pull/2409))
- Populate scope's Cookies property ([#2411](https://github.com/getsentry/sentry-dotnet/pull/2411))
- Fix UWP GateKeeper errors ([#2415](https://github.com/getsentry/sentry-dotnet/pull/2415))
- Fix sql client db name ([#2418](https://github.com/getsentry/sentry-dotnet/pull/2418))

### Dependencies

- Bump Cocoa SDK from v8.7.2 to v8.7.3 ([#2394](https://github.com/getsentry/sentry-dotnet/pull/2394))
  - [changelog](https://github.com/getsentry/sentry-cocoa/blob/main/CHANGELOG.md#873)
  - [diff](https://github.com/getsentry/sentry-cocoa/compare/8.7.2...8.7.3)
- Bump Java SDK from v6.19.1 to v6.22.0 ([#2395](https://github.com/getsentry/sentry-dotnet/pull/2395), [#2405](https://github.com/getsentry/sentry-dotnet/pull/2405), [#2417](https://github.com/getsentry/sentry-dotnet/pull/2417))
  - [changelog](https://github.com/getsentry/sentry-java/blob/main/CHANGELOG.md#6220)
  - [diff](https://github.com/getsentry/sentry-java/compare/6.19.1...6.22.0)

## 3.33.0

### Features

- .NET SDK changes for exception groups ([#2287](https://github.com/getsentry/sentry-dotnet/pull/2287))
  - This changes how `AggregateException` is handled.  Instead of filtering them out client-side, the SDK marks them as an "exception group",
    and adds includes data that represents the hierarchical structure of inner exceptions. Sentry now recognizes this server-side,
    improving the accuracy of the issue detail page.
  - Accordingly, the `KeepAggregateException` option is now obsolete and does nothing.  Please remove any usages of `KeepAggregateException`.
  - NOTE: If running Self-Hosted Sentry, you should wait to adopt this SDK update until after updating to the 23.6.0 (est. June 2023) release of Sentry.
    The effect of updating the SDK early will be as if `KeepAggregateException = true` was set.  That will not break anything, but may affect issue grouping and alerts.

### Fixes

- Status messages when uploading symbols or sources are improved. ([#2307](https://github.com/getsentry/sentry-dotnet/issues/2307))

### Dependencies

- Bump CLI from v2.18.0 to v2.18.1 ([#2386](https://github.com/getsentry/sentry-dotnet/pull/2386))
  - [changelog](https://github.com/getsentry/sentry-cli/blob/master/CHANGELOG.md#2181)
  - [diff](https://github.com/getsentry/sentry-cli/compare/2.18.0...2.18.1)

## 3.32.0

### Features

- Azure Functions (Isolated Worker/Out-of-Process) support ([#2346](https://github.com/getsentry/sentry-dotnet/pull/2346))
  - Initial `beta.1` release.  Please give it a try and let us know how it goes!
  - Documentation is TBD.  For now, see `/samples/Sentry.Samples.Azure.Functions.Worker`.

- Add `Hint` support  ([#2351](https://github.com/getsentry/sentry-dotnet/pull/2351))
  - Currently, this allows you to manipulate attachments in the various "before" event delegates.
  - Hints can also be used in event and transaction processors by implementing `ISentryEventProcessorWithHint` or `ISentryTransactionProcessorWithHint`, instead of `ISentryEventProcessor` or `ISentryTransactionProcessor`.
  - Note: Obsoletes the `BeforeSend`, `BeforeSendTransaction`, and `BeforeBreadcrumb` properties on the `SentryOptions` class.  They have been replaced with `SetBeforeSend`, `SetBeforeSendTransaction`, and `SetBeforeBreadcrumb` respectively.  Each one provides overloads both with and without a `Hint` object.

- Allow setting the active span on the scope ([#2364](https://github.com/getsentry/sentry-dotnet/pull/2364))
  - Note: Obsoletes the `Scope.GetSpan` method in favor of a `Scope.Span` property (which now has a setter as well).

- Remove authority from URLs sent to Sentry ([#2365](https://github.com/getsentry/sentry-dotnet/pull/2365))
- Add tag filters to `SentryOptions` ([#2367](https://github.com/getsentry/sentry-dotnet/pull/2367))

### Fixes

- Fix `EnableTracing` option conflict with `TracesSampleRate` ([#2368](https://github.com/getsentry/sentry-dotnet/pull/2368))
  - NOTE: This is a potentially breaking change, as the `TracesSampleRate` property has been made nullable.
    Though extremely uncommon, if you are _retrieving_ the `TracesSampleRate` property for some reason, you will need to account for nulls.
    However, there is no change to the behavior or _typical_ usage of either of these properties.

- CachedTransport gracefully handles malformed envelopes during processing  ([#2371](https://github.com/getsentry/sentry-dotnet/pull/2371))
- Remove extraneous iOS simulator resources when building MAUI apps using Visual Studio "Hot Restart" mode, to avoid hitting Windows max path  ([#2384](https://github.com/getsentry/sentry-dotnet/pull/2384))

### Dependencies

- Bump Cocoa SDK from v8.6.0 to v8.7.1 ([#2359](https://github.com/getsentry/sentry-dotnet/pull/2359), [#2370](https://github.com/getsentry/sentry-dotnet/pull/2370))
  - [changelog](https://github.com/getsentry/sentry-cocoa/blob/main/CHANGELOG.md#871)
  - [diff](https://github.com/getsentry/sentry-cocoa/compare/8.6.0...8.7.1)
- Bump Java SDK from v6.18.1 to v6.19.1 ([#2374](https://github.com/getsentry/sentry-dotnet/pull/2374), [#2381](https://github.com/getsentry/sentry-dotnet/pull/2381))
  - [changelog](https://github.com/getsentry/sentry-java/blob/main/CHANGELOG.md#6191)
  - [diff](https://github.com/getsentry/sentry-java/compare/6.18.1...6.19.1)
- Bump Cocoa SDK from v8.6.0 to v8.7.2 ([#2359](https://github.com/getsentry/sentry-dotnet/pull/2359), [#2370](https://github.com/getsentry/sentry-dotnet/pull/2370), [#2375](https://github.com/getsentry/sentry-dotnet/pull/2375))
  - [changelog](https://github.com/getsentry/sentry-cocoa/blob/main/CHANGELOG.md#872)
  - [diff](https://github.com/getsentry/sentry-cocoa/compare/8.6.0...8.7.2)
- Bump CLI from v2.17.5 to v2.18.0 ([#2380](https://github.com/getsentry/sentry-dotnet/pull/2380))
  - [changelog](https://github.com/getsentry/sentry-cli/blob/master/CHANGELOG.md#2180)
  - [diff](https://github.com/getsentry/sentry-cli/compare/2.17.5...2.18.0)

## 3.31.0

### Features

- Initial work to support profiling in a future release. ([#2206](https://github.com/getsentry/sentry-dotnet/pull/2206))
- Create a Sentry event for failed HTTP requests ([#2320](https://github.com/getsentry/sentry-dotnet/pull/2320))
- Improve `WithScope` and add `WithScopeAsync` ([#2303](https://github.com/getsentry/sentry-dotnet/pull/2303)) ([#2309](https://github.com/getsentry/sentry-dotnet/pull/2309))
- Build .NET Standard 2.1 for Unity ([#2328](https://github.com/getsentry/sentry-dotnet/pull/2328))
- Add `RemoveExceptionFilter`, `RemoveEventProcessor` and `RemoveTransactionProcessor` extension methods on `SentryOptions` ([#2331](https://github.com/getsentry/sentry-dotnet/pull/2331))
- Include Dynamic Sampling Context with error events, when there's a transaction ([#2332](https://github.com/getsentry/sentry-dotnet/pull/2332))

### Fixes

- Buffer payloads asynchronously when appropriate ([#2297](https://github.com/getsentry/sentry-dotnet/pull/2297))
- Restore `System.Reflection.Metadata` dependency for .NET Core 3 ([#2302](https://github.com/getsentry/sentry-dotnet/pull/2302))
- Capture open transactions on disabled hubs ([#2319](https://github.com/getsentry/sentry-dotnet/pull/2319))
- Remove session breadcrumbs ([#2333](https://github.com/getsentry/sentry-dotnet/pull/2333))
- Support synchronous `HttpClient.Send` in `SentryHttpMessageHandler` ([#2336](https://github.com/getsentry/sentry-dotnet/pull/2336))
- Fix ASP.NET Core issue with missing context when using capture methods that configure scope ([#2339](https://github.com/getsentry/sentry-dotnet/pull/2339))
- Improve debug file upload handling ([#2349](https://github.com/getsentry/sentry-dotnet/pull/2349))

### Dependencies

- Bump CLI from v2.17.0 to v2.17.5 ([#2298](https://github.com/getsentry/sentry-dotnet/pull/2298), [#2318](https://github.com/getsentry/sentry-dotnet/pull/2318), [#2321](https://github.com/getsentry/sentry-dotnet/pull/2321), [#2345](https://github.com/getsentry/sentry-dotnet/pull/2345))
  - [changelog](https://github.com/getsentry/sentry-cli/blob/master/CHANGELOG.md#2175)
  - [diff](https://github.com/getsentry/sentry-cli/compare/2.17.0...2.17.5)
- Bump Cocoa SDK from v8.4.0 to v8.6.0 ([#2310](https://github.com/getsentry/sentry-dotnet/pull/2310), [#2344](https://github.com/getsentry/sentry-dotnet/pull/2344))
  - [changelog](https://github.com/getsentry/sentry-cocoa/blob/main/CHANGELOG.md#860)
  - [diff](https://github.com/getsentry/sentry-cocoa/compare/8.4.0...8.6.0)
- Bump Java SDK from v6.17.0 to v6.18.1 ([#2338](https://github.com/getsentry/sentry-dotnet/pull/2338), [#2343](https://github.com/getsentry/sentry-dotnet/pull/2343))
  - [changelog](https://github.com/getsentry/sentry-java/blob/main/CHANGELOG.md#6181)
  - [diff](https://github.com/getsentry/sentry-java/compare/6.17.0...6.18.1)

## 3.30.0

### Features

- Add `FileDiagnosticLogger` to assist with debugging the SDK ([#2242](https://github.com/getsentry/sentry-dotnet/pull/2242))
- Attach stack trace when events have captured an exception without a stack trace ([#2266](https://github.com/getsentry/sentry-dotnet/pull/2266))
- Add `Scope.Clear` and `Scope.ClearBreadcrumbs` methods ([#2284](https://github.com/getsentry/sentry-dotnet/pull/2284))
- Improvements to exception mechanism data ([#2294](https://github.com/getsentry/sentry-dotnet/pull/2294))

### Fixes

- Normalize StackFrame in-app resolution for modules & function prefixes ([#2234](https://github.com/getsentry/sentry-dotnet/pull/2234))
- Calling `AddAspNet` more than once should not block all errors from being sent ([#2253](https://github.com/getsentry/sentry-dotnet/pull/2253))
- Fix Sentry CLI arguments when using custom URL or auth token parameters ([#2259](https://github.com/getsentry/sentry-dotnet/pull/2259))
- Sentry.AspNetCore fix transaction name when path base is used and route starts with a slash ([#2265](https://github.com/getsentry/sentry-dotnet/pull/2265))
- Fix Baggage header parsing in ASP.NET (Framework) ([#2293](https://github.com/getsentry/sentry-dotnet/pull/2293))

### Dependencies

- Bump Cocoa SDK from v8.3.0 to v8.4.0 ([#2237](https://github.com/getsentry/sentry-dotnet/pull/2237), [#2248](https://github.com/getsentry/sentry-dotnet/pull/2248), [#2251](https://github.com/getsentry/sentry-dotnet/pull/2251), [#2285](https://github.com/getsentry/sentry-dotnet/pull/2285))
  - [changelog](https://github.com/getsentry/sentry-cocoa/blob/main/CHANGELOG.md#840)
  - [diff](https://github.com/getsentry/sentry-cocoa/compare/8.3.0...8.4.0)

- Bump CLI from v2.14.4 to v2.17.0 ([#2238](https://github.com/getsentry/sentry-dotnet/pull/2238), [#2244](https://github.com/getsentry/sentry-dotnet/pull/2244), [#2252](https://github.com/getsentry/sentry-dotnet/pull/2252), [#2264](https://github.com/getsentry/sentry-dotnet/pull/2264), [#2292](https://github.com/getsentry/sentry-dotnet/pull/2292))
  - [changelog](https://github.com/getsentry/sentry-cli/blob/master/CHANGELOG.md#2170)
  - [diff](https://github.com/getsentry/sentry-cli/compare/2.14.4...2.17.0)

- Bump Java SDK from v6.15.0 to v6.17.0 ([#2243](https://github.com/getsentry/sentry-dotnet/pull/2243), [#2277](https://github.com/getsentry/sentry-dotnet/pull/2277))
  - [changelog](https://github.com/getsentry/sentry-java/blob/main/CHANGELOG.md#6170)
  - [diff](https://github.com/getsentry/sentry-java/compare/6.15.0...6.17.0)

## 3.29.1

### Fixes

- Get debug image for Full PDB format on Windows ([#2222](https://github.com/getsentry/sentry-dotnet/pull/2222))
- Fix debug files not uploading for `packages.config` nuget ([#2224](https://github.com/getsentry/sentry-dotnet/pull/2224))

### Dependencies

- Bump Cocoa SDK from v8.2.0 to v8.3.0 ([#2220](https://github.com/getsentry/sentry-dotnet/pull/2220))
  - [changelog](https://github.com/getsentry/sentry-cocoa/blob/main/CHANGELOG.md#830)
  - [diff](https://github.com/getsentry/sentry-cocoa/compare/8.2.0...8.3.0)

## 3.29.0

**Notice:** The `<SentryUploadSymbols>` MSBuild property previously defaulted to `true` for projects compiled in `Release` configuration.
It is now `false` by default.  To continue uploading symbols, you must opt-in by setting it to `true`.
See the [MSBuild Setup](https://docs.sentry.io/platforms/dotnet/configuration/msbuild/) docs for further details.

### Features

- Added basic functionality to support `View Hierarchy` ([#2163](https://github.com/getsentry/sentry-dotnet/pull/2163))
- Allow `SentryUploadSources` to work even when not uploading symbols ([#2197](https://github.com/getsentry/sentry-dotnet/pull/2197))
- Add support for `BeforeSendTransaction` ([#2188](https://github.com/getsentry/sentry-dotnet/pull/2188))
- Add `EnableTracing` option to simplify enabling tracing ([#2201](https://github.com/getsentry/sentry-dotnet/pull/2201))
- Make `SentryUploadSymbols` strictly opt-in ([#2216](https://github.com/getsentry/sentry-dotnet/pull/2216))

### Fixes

- Fix assembly not found on Android in Debug configuration ([#2175](https://github.com/getsentry/sentry-dotnet/pull/2175))
- Fix context object with circular reference prevents event from being sent ([#2210](https://github.com/getsentry/sentry-dotnet/pull/2210))

### Dependencies

- Bump Java SDK from v6.13.1 to v6.15.0 ([#2185](https://github.com/getsentry/sentry-dotnet/pull/2185), [#2207](https://github.com/getsentry/sentry-dotnet/pull/2207))
  - [changelog](https://github.com/getsentry/sentry-java/blob/main/CHANGELOG.md#6150)
  - [diff](https://github.com/getsentry/sentry-java/compare/6.13.1...6.15.0)
- Bump CLI from v2.12.0 to v2.14.4 ([#2187](https://github.com/getsentry/sentry-dotnet/pull/2187), [#2215](https://github.com/getsentry/sentry-dotnet/pull/2215))
  - [changelog](https://github.com/getsentry/sentry-cli/blob/master/CHANGELOG.md#2144)
  - [diff](https://github.com/getsentry/sentry-cli/compare/2.12.0...2.14.4)
- Bump Java SDK from v6.13.1 to v6.14.0 ([#2185](https://github.com/getsentry/sentry-dotnet/pull/2185))
  - [changelog](https://github.com/getsentry/sentry-java/blob/main/CHANGELOG.md#6140)
  - [diff](https://github.com/getsentry/sentry-java/compare/6.13.1...6.14.0)
- Bump CLI from v2.12.0 to v2.14.3 ([#2187](https://github.com/getsentry/sentry-dotnet/pull/2187), [#2208](https://github.com/getsentry/sentry-dotnet/pull/2208))
  - [changelog](https://github.com/getsentry/sentry-cli/blob/master/CHANGELOG.md#2143)
  - [diff](https://github.com/getsentry/sentry-cli/compare/2.12.0...2.14.3)
- Bump Cocoa SDK from v7.31.5 to v8.2.0 ([#2203](https://github.com/getsentry/sentry-dotnet/pull/2203))
  - [changelog](https://github.com/getsentry/sentry-cocoa/blob/main/CHANGELOG.md#820)
  - [diff](https://github.com/getsentry/sentry-cocoa/compare/7.31.5...8.2.0)

## 3.28.1

### Fixes

- Fix MAUI missing breadcrumbs for lifecycle and UI events ([#2170](https://github.com/getsentry/sentry-dotnet/pull/2170))
- Fix hybrid sdk names ([#2171](https://github.com/getsentry/sentry-dotnet/pull/2171))
- Fix ASP.NET sdk name ([#2172](https://github.com/getsentry/sentry-dotnet/pull/2172))

## 3.28.0

### Features

- Added `instruction_addr_adjustment` attribute to SentryStackTrace ([#2151](https://github.com/getsentry/sentry-dotnet/pull/2151))

### Fixes

- Workaround Visual Studio "Pair to Mac" issue (on Windows), and Update bundled Cocoa SDK to version 7.31.5 ([#2164](https://github.com/getsentry/sentry-dotnet/pull/2164))
- Sentry SDK assemblies no longer have PDBs embedded. Debug symbols are uploaded to `nuget.org` as `snupkg` packages  ([#2166](https://github.com/getsentry/sentry-dotnet/pull/2166))

### Dependencies

- Bump Java SDK from v6.13.0 to v6.13.1 ([#2168](https://github.com/getsentry/sentry-dotnet/pull/2168))
  - [changelog](https://github.com/getsentry/sentry-java/blob/main/CHANGELOG.md#6131)
  - [diff](https://github.com/getsentry/sentry-java/compare/6.13.0...6.13.1)

## 3.27.1

### Fixes

- Fix Sentry CLI MSBuild for Xamarin and NetFX ([#2154](https://github.com/getsentry/sentry-dotnet/pull/2154))
- Log aborted HTTP requests as debug instead of error ([#2155](https://github.com/getsentry/sentry-dotnet/pull/2155))

## 3.27.0

### Features

- Publish `Sentry.Android.AssemblyReader` as a separate nuget package (for reuse by `Sentry.Xamarin`) ([#2127](https://github.com/getsentry/sentry-dotnet/pull/2127))
- Improvements for Sentry CLI integration ([#2145](https://github.com/getsentry/sentry-dotnet/pull/2145))
- Update bundled Android SDK to version 6.13.0 ([#2147](https://github.com/getsentry/sentry-dotnet/pull/2147))

## 3.26.2

### Fixes

- Fix Sentry CLI integration on Windows ([#2123](https://github.com/getsentry/sentry-dotnet/pull/2123)) ([#2124](https://github.com/getsentry/sentry-dotnet/pull/2124))

## 3.26.1

### Fixes

- Fix issue with Sentry CLI msbuild properties ([#2119](https://github.com/getsentry/sentry-dotnet/pull/2119))

## 3.26.0

### Features

- Use Sentry CLI after build to upload symbols ([#2107](https://github.com/getsentry/sentry-dotnet/pull/2107))

### Fixes

- Logging info instead of warning when skipping debug images ([#2101](https://github.com/getsentry/sentry-dotnet/pull/2101))
- Fix unhandled exception not captured when hub disabled ([#2103](https://github.com/getsentry/sentry-dotnet/pull/2103))
- Fix Android support for Portable PDB format when app uses split APKs ([#2108](https://github.com/getsentry/sentry-dotnet/pull/2108))
- Fix session ending as crashed for unobserved task exceptions ([#2112](https://github.com/getsentry/sentry-dotnet/pull/2112))
- Set absolute path when stripping project path on stack frame ([#2117](https://github.com/getsentry/sentry-dotnet/pull/2117))

## 3.25.0

### Features

- Add support for Portable PDB format ([#2050](https://github.com/getsentry/sentry-dotnet/pull/2050))
- Update bundled Android SDK to version 6.10.0([#2095](https://github.com/getsentry/sentry-dotnet/pull/2095))
- Update bundled Cocoa SDK to version 7.31.4 ([#2096](https://github.com/getsentry/sentry-dotnet/pull/2096))

### Fixes

- Fix db warnings caused by transaction sampled out ([#2097](https://github.com/getsentry/sentry-dotnet/pull/2097))

## 3.24.1

### Fixes

- Fix missing stack trace on UnobservedTaskException ([#2067](https://github.com/getsentry/sentry-dotnet/pull/2067))
- Fix warning caused by db connection span closed prematurely ([#2068](https://github.com/getsentry/sentry-dotnet/pull/2068))
- Attach db connections to child spans correctly ([#2071](https://github.com/getsentry/sentry-dotnet/pull/2071))
- Improve MAUI event bindings ([#2089](https://github.com/getsentry/sentry-dotnet/pull/2089))

## 3.24.0

### Features

- Simplify API for flushing events ([#2030](https://github.com/getsentry/sentry-dotnet/pull/2030))
- Update bundled Cocoa SDK to version 7.31.1 ([#2053](https://github.com/getsentry/sentry-dotnet/pull/2053))
- Update bundled Android SDK to version 6.7.1 ([#2058](https://github.com/getsentry/sentry-dotnet/pull/2058))

### Fixes

- Update unobserved task exception integration ([#2034](https://github.com/getsentry/sentry-dotnet/pull/2034))
- Fix trace propagation targets setter ([#2035](https://github.com/getsentry/sentry-dotnet/pull/2035))
- Fix DiagnosticSource integration disabled incorrectly with TracesSampler ([#2039](https://github.com/getsentry/sentry-dotnet/pull/2039))
- Update transitive dependencies to resolve security warnings ([#2045](https://github.com/getsentry/sentry-dotnet/pull/2045))
- Fix issue with Hot Restart for iOS ([#2047](https://github.com/getsentry/sentry-dotnet/pull/2047))
- Fix `CacheDirectoryPath` option on MAUI ([#2055](https://github.com/getsentry/sentry-dotnet/pull/2055))

## 3.23.1

### Fixes

- Fix concurrency bug in caching transport ([#2026](https://github.com/getsentry/sentry-dotnet/pull/2026))

## 3.23.0

### Features

- Update bundled Android SDK to version 6.5.0 ([#1984](https://github.com/getsentry/sentry-dotnet/pull/1984))
- Update bundled Cocoa SDK to version 7.28.0 ([#1988](https://github.com/getsentry/sentry-dotnet/pull/1988))
- Allow custom processors to be added as a scoped dependency ([#1979](https://github.com/getsentry/sentry-dotnet/pull/1979))
- Support DI for custom transaction processors ([#1993](https://github.com/getsentry/sentry-dotnet/pull/1993))
- Mark Transaction as aborted when unhandled exception occurs ([#1996](https://github.com/getsentry/sentry-dotnet/pull/1996))
- Build Windows and Tizen targets for `Sentry.Maui` ([#2005](https://github.com/getsentry/sentry-dotnet/pull/2005))
- Add Custom Measurements API ([#2013](https://github.com/getsentry/sentry-dotnet/pull/2013))
- Add `ISpan.GetTransaction` convenience method ([#2014](https://github.com/getsentry/sentry-dotnet/pull/2014))

### Fixes

- Split Android and Cocoa bindings into separate projects ([#1983](https://github.com/getsentry/sentry-dotnet/pull/1983))
  - NuGet package `Sentry` now depends on `Sentry.Bindings.Android` for `net6.0-android` targets.
  - NuGet package `Sentry` now depends on `Sentry.Bindings.Cocoa` for `net6.0-ios` and `net6.0-maccatalyst` targets.
- Exclude EF error message from logging ([#1980](https://github.com/getsentry/sentry-dotnet/pull/1980))
- Ensure logs with lower levels are captured by `Sentry.Extensions.Logging` ([#1992](https://github.com/getsentry/sentry-dotnet/pull/1992))
- Fix bug with pre-formatted strings passed to diagnostic loggers ([#2004](https://github.com/getsentry/sentry-dotnet/pull/2004))
- Fix DI issue by binding to MAUI using lifecycle events ([#2006](https://github.com/getsentry/sentry-dotnet/pull/2006))
- Unhide `SentryEvent.Exception` ([#2011](https://github.com/getsentry/sentry-dotnet/pull/2011))
- Bump `Google.Cloud.Functions.Hosting` to version 1.1.0 ([#2015](https://github.com/getsentry/sentry-dotnet/pull/2015))
- Fix default host issue for the Sentry Tunnel middleware ([#2019](https://github.com/getsentry/sentry-dotnet/pull/2019))

## 3.22.0

### Features

- `SentryOptions.AttachStackTrace` is now enabled by default. ([#1907](https://github.com/getsentry/sentry-dotnet/pull/1907))
- Update Sentry Android SDK to version 6.4.1 ([#1911](https://github.com/getsentry/sentry-dotnet/pull/1911))
- Update Sentry Cocoa SDK to version 7.24.1 ([#1912](https://github.com/getsentry/sentry-dotnet/pull/1912))
- Add `TransactionNameSource` annotation ([#1910](https://github.com/getsentry/sentry-dotnet/pull/1910))
- Use URL path in transaction names instead of "Unknown Route" ([#1919](https://github.com/getsentry/sentry-dotnet/pull/1919))
  - NOTE: This change effectively ungroups transactions that were previously grouped together under "Unkown Route".
- Add `User.Segment` property ([#1920](https://github.com/getsentry/sentry-dotnet/pull/1920))
- Add support for custom `JsonConverter`s ([#1934](https://github.com/getsentry/sentry-dotnet/pull/1934))
- Support more types for message template tags in SentryLogger ([#1945](https://github.com/getsentry/sentry-dotnet/pull/1945))
- Support Dynamic Sampling ([#1953](https://github.com/getsentry/sentry-dotnet/pull/1953))

### Fixes

- Reduce lock contention when sampling ([#1915](https://github.com/getsentry/sentry-dotnet/pull/1915))
- Dont send transaction for OPTIONS web request ([#1921](https://github.com/getsentry/sentry-dotnet/pull/1921))
- Fix missing details when aggregate exception is filtered out ([#1922](https://github.com/getsentry/sentry-dotnet/pull/1922))
- Exception filters should consider child exceptions of an `AggregateException` ([#1924](https://github.com/getsentry/sentry-dotnet/pull/1924))
- Add Blazor WASM detection to set IsGlobalModeEnabled to true ([#1931](https://github.com/getsentry/sentry-dotnet/pull/1931))
- Respect Transaction.IsSampled in SqlListener ([#1933](https://github.com/getsentry/sentry-dotnet/pull/1933))
- Ignore null Context values ([#1942](https://github.com/getsentry/sentry-dotnet/pull/1942))
- Tags should not differ based on current culture ([#1949](https://github.com/getsentry/sentry-dotnet/pull/1949))
- Always recalculate payload length ([#1957](https://github.com/getsentry/sentry-dotnet/pull/1957))
- Fix issues with envelope deserialization ([#1965](https://github.com/getsentry/sentry-dotnet/pull/1965))
- Set default trace status to `ok` instead of `unknown_error` ([#1970](https://github.com/getsentry/sentry-dotnet/pull/1970))
- Fix reported error count on a crashed session update ([#1972](https://github.com/getsentry/sentry-dotnet/pull/1972))

## 3.21.0

Includes Sentry.Maui Preview 3

### Features

- Add ISentryTransactionProcessor ([#1862](https://github.com/getsentry/sentry-dotnet/pull/1862))
- Added 'integrations' to SdkVersion ([#1820](https://github.com/getsentry/sentry-dotnet/pull/1820))
- Updated Sentry Android SDK to version 6.3.0 ([#1826](https://github.com/getsentry/sentry-dotnet/pull/1826))
- Add the Sentry iOS SDK ([#1829](https://github.com/getsentry/sentry-dotnet/pull/1829))
- Enable Scope Sync for iOS ([#1834](https://github.com/getsentry/sentry-dotnet/pull/1834))
- Add API for deliberately crashing an app ([#1842](https://github.com/getsentry/sentry-dotnet/pull/1842))
- Add Mac Catalyst target ([#1848](https://github.com/getsentry/sentry-dotnet/pull/1848))
- Add `Distribution` properties ([#1851](https://github.com/getsentry/sentry-dotnet/pull/1851))
- Add and configure options for the iOS SDK ([#1849](https://github.com/getsentry/sentry-dotnet/pull/1849))
- Set default `Release` and `Distribution` for iOS and Android ([#1856](https://github.com/getsentry/sentry-dotnet/pull/1856))
- Apply WinUI 3 exception handler in Sentry core ([#1863](https://github.com/getsentry/sentry-dotnet/pull/1863))
- Copy context info from iOS ([#1884](https://github.com/getsentry/sentry-dotnet/pull/1884))

### Fixes

- Parse "Mono Unity IL2CPP" correctly in platform runtime name ([#1742](https://github.com/getsentry/sentry-dotnet/pull/1742))
- Fix logging loop with NLog sentry ([#1824](https://github.com/getsentry/sentry-dotnet/pull/1824))
- Fix logging loop with Serilog sentry ([#1828](https://github.com/getsentry/sentry-dotnet/pull/1828))
- Skip attachment if stream is empty ([#1854](https://github.com/getsentry/sentry-dotnet/pull/1854))
- Allow some mobile options to be modified from defaults ([#1857](https://github.com/getsentry/sentry-dotnet/pull/1857))
- Fix environment name casing issue ([#1861](https://github.com/getsentry/sentry-dotnet/pull/1861))
- Null check HttpContext in SystemWebVersionLocator ([#1881](https://github.com/getsentry/sentry-dotnet/pull/1881))
- Fix detection of .NET Framework 4.8.1 ([#1885](https://github.com/getsentry/sentry-dotnet/pull/1885))
- Flush caching transport with main flush ([#1890](https://github.com/getsentry/sentry-dotnet/pull/1890))
- Fix Sentry interfering with MAUI's focus events ([#1891](https://github.com/getsentry/sentry-dotnet/pull/1891))
- Stop using `server-os` and `server-runtime` ([#1893](https://github.com/getsentry/sentry-dotnet/pull/1893))

## 3.20.1

### Fixes

- URGENT: Fix events rejected due to duplicate `sent_at` header when offline caching is enabled through `CacheDirectoryPath` ([#1818](https://github.com/getsentry/sentry-dotnet/pull/1818))
- Fix null ref in aspnet TryGetTraceHeader ([#1807](https://github.com/getsentry/sentry-dotnet/pull/1807))

## 3.20.0

### Features

- Use `sent_at` instead of `sentry_timestamp` to reduce clock skew ([#1690](https://github.com/getsentry/sentry-dotnet/pull/1690))
- Send project root path with events ([#1739](https://github.com/getsentry/sentry-dotnet/pull/1739))

### Fixes

- Detect MVC versioning in route ([#1731](https://github.com/getsentry/sentry-dotnet/pull/1731))
- Fix error with `ConcurrentHashMap` on Android <= 9 ([#1761](https://github.com/getsentry/sentry-dotnet/pull/1761))
- Minor improvements to `BackgroundWorker` ([#1773](https://github.com/getsentry/sentry-dotnet/pull/1773))
- Make GzipRequestBodyHandler respect async ([#1776](https://github.com/getsentry/sentry-dotnet/pull/1776))
- Fix race condition in handling of `InitCacheFlushTimeout` ([#1784](https://github.com/getsentry/sentry-dotnet/pull/1784))
- Fix exceptions on background thread not reported in Unity ([#1794](https://github.com/getsentry/sentry-dotnet/pull/1794))

## 3.19.0

Includes Sentry.Maui Preview 2

### Features

- Expose `EnumerateChainedExceptions` ([#1733](https://github.com/getsentry/sentry-dotnet/pull/1733))
- Android Scope Sync ([#1737](https://github.com/getsentry/sentry-dotnet/pull/1737))
- Enable logging in MAUI ([#1738](https://github.com/getsentry/sentry-dotnet/pull/1738))
- Support `IntPtr` and `UIntPtr` serialization ([#1746](https://github.com/getsentry/sentry-dotnet/pull/1746))
- Log Warning when secret is detected in DSN ([#1749](https://github.com/getsentry/sentry-dotnet/pull/1749))
- Catch permission exceptions on Android ([#1750](https://github.com/getsentry/sentry-dotnet/pull/1750))
- Enable offline caching in MAUI ([#1753](https://github.com/getsentry/sentry-dotnet/pull/1753))
- Send client report when flushing queue ([#1757](https://github.com/getsentry/sentry-dotnet/pull/1757))

### Fixes

- Set MAUI minimum version ([#1728](https://github.com/getsentry/sentry-dotnet/pull/1728))
- Don't allow `SentryDiagnosticListenerIntegration` to be added multiple times ([#1748](https://github.com/getsentry/sentry-dotnet/pull/1748))
- Catch permission exceptions for MAUI ([#1750](https://github.com/getsentry/sentry-dotnet/pull/1750))
- Don't allow newlines in diagnostic logger messages ([#1756](https://github.com/getsentry/sentry-dotnet/pull/1756))

## 3.18.0

Includes Sentry.Maui Preview 1

### Features

- Move tunnel functionality into Sentry.AspNetCore ([#1645](https://github.com/getsentry/sentry-dotnet/pull/1645))
- Make `HttpContext` available for sampling decisions ([#1682](https://github.com/getsentry/sentry-dotnet/pull/1682))
- Send the .NET Runtime Identifier to Sentry ([#1708](https://github.com/getsentry/sentry-dotnet/pull/1708))
- Added a new `net6.0-android` target for the `Sentry` core library, which bundles the [Sentry Android SDK](https://docs.sentry.io/platforms/android/):
  - Initial .NET 6 Android support ([#1288](https://github.com/getsentry/sentry-dotnet/pull/1288))
  - Update Android Support ([#1669](https://github.com/getsentry/sentry-dotnet/pull/1669))
  - Update Sentry-Android to 6.0.0-rc.1 ([#1686](https://github.com/getsentry/sentry-dotnet/pull/1686))
  - Update Sentry-Android to 6.0.0 ([#1697](https://github.com/getsentry/sentry-dotnet/pull/1697))
  - Set Java/Android SDK options ([#1694](https://github.com/getsentry/sentry-dotnet/pull/1694))
  - Refactor and update Android options ([#1705](https://github.com/getsentry/sentry-dotnet/pull/1705))
  - Add Android OS information to the event context ([#1716](https://github.com/getsentry/sentry-dotnet/pull/1716))
- Added a new `Sentry.Maui` integration library for the [.NET MAUI](https://dotnet.microsoft.com/apps/maui) platform:
  - Initial MAUI support ([#1663](https://github.com/getsentry/sentry-dotnet/pull/1663))
  - Continue with adding MAUI support ([#1670](https://github.com/getsentry/sentry-dotnet/pull/1670))
  - MAUI events become extra context in Sentry events ([#1706](https://github.com/getsentry/sentry-dotnet/pull/1706))
  - Add options for PII breadcrumbs from MAUI events ([#1709](https://github.com/getsentry/sentry-dotnet/pull/1709))
  - Add device information to the event context ([#1713](https://github.com/getsentry/sentry-dotnet/pull/1713))
  - Add platform OS information to the event context ([#1717](https://github.com/getsentry/sentry-dotnet/pull/1717))

### Fixes

- Remove IInternalSdkIntegration ([#1656](https://github.com/getsentry/sentry-dotnet/pull/1656))
- On async Main, dont unregister unhandled exception before capturing crash  ([#321](https://github.com/getsentry/sentry-dotnet/issues/321))
- Handle BadHttpRequestException from Kestrel inside SentryTunnelMiddleware ([#1673](https://github.com/getsentry/sentry-dotnet/pull/1673))
- Improve timestamp precision of transactions and spans ([#1680](https://github.com/getsentry/sentry-dotnet/pull/1680))
- Flatten AggregateException ([#1672](https://github.com/getsentry/sentry-dotnet/pull/1672))
  - NOTE: This can affect grouping. You can keep the original behavior by setting the option `KeepAggregateException` to `true`.
- Serialize stack frame addresses as strings. ([#1692](https://github.com/getsentry/sentry-dotnet/pull/1692))
- Improve serialization perf and fix memory leak in `SentryEvent` ([#1693](https://github.com/getsentry/sentry-dotnet/pull/1693))
- Add type checking in contexts TryGetValue ([#1700](https://github.com/getsentry/sentry-dotnet/pull/1700))
- Restore serialization of the `Platform` name ([#1702](https://github.com/getsentry/sentry-dotnet/pull/1702))

## 3.17.1

### Fixes

- Rework how the `InitCacheFlushTimeout` option is implemented. ([#1644](https://github.com/getsentry/sentry-dotnet/pull/1644))
- Add retry logic to the caching transport when moving files back from the processing folder. ([#1649](https://github.com/getsentry/sentry-dotnet/pull/1649))

## 3.17.0

**Notice:** If you are using self-hosted Sentry, this version and forward requires either Sentry version >= [21.9.0](https://github.com/getsentry/relay/blob/master/CHANGELOG.md#2190), or you must manually disable sending client reports via the `SendClientReports` option.

### Features

- Collect and send Client Reports to Sentry, which contain counts of discarded events. ([#1556](https://github.com/getsentry/sentry-dotnet/pull/1556))
- Expose `ITransport` and `SentryOptions.Transport` public, to support using custom transports ([#1602](https://github.com/getsentry/sentry-dotnet/pull/1602))
- Android native crash support ([#1288](https://github.com/getsentry/sentry-dotnet/pull/1288))

### Fixes

- Workaround `System.Text.Json` issue with Unity IL2CPP. ([#1583](https://github.com/getsentry/sentry-dotnet/pull/1583))
- Demystify stack traces for exceptions that fire in a `BeforeSend` callback. ([#1587](https://github.com/getsentry/sentry-dotnet/pull/1587))
- Obsolete `Platform` and always write `csharp` ([#1610](https://github.com/getsentry/sentry-dotnet/pull/1610))
- Fix a minor issue in the caching transport related to recovery of files from previous session. ([#1617](https://github.com/getsentry/sentry-dotnet/pull/1617))
- Better DisableAppDomainProcessExitFlush docs ([#1634](https://github.com/getsentry/sentry-dotnet/pull/1634))

## 3.16.0

### Features

- Use a default value of 60 seconds if a `Retry-After` header is not present. ([#1537](https://github.com/getsentry/sentry-dotnet/pull/1537))
- Add new Protocol definitions for DebugImages and AddressMode ([#1513](https://github.com/getsentry/sentry-dotnet/pull/1513))
- Add `HttpTransport` extensibility and synchronous serialization support ([#1560](https://github.com/getsentry/sentry-dotnet/pull/1560))
- Add `UseAsyncFileIO` to Sentry options (enabled by default) ([#1564](https://github.com/getsentry/sentry-dotnet/pull/1564))

### Fixes

- Fix event dropped by bad attachment when no logger is set. ([#1557](https://github.com/getsentry/sentry-dotnet/pull/1557))
- Ignore zero properties for MemoryInfo ([#1531](https://github.com/getsentry/sentry-dotnet/pull/1531))
- Cleanup diagnostic source ([#1529](https://github.com/getsentry/sentry-dotnet/pull/1529))
- Remove confusing message Successfully sent cached envelope ([#1542](https://github.com/getsentry/sentry-dotnet/pull/1542))
- Fix infinite loop in SentryDatabaseLogging.UseBreadcrumbs ([#1543](https://github.com/getsentry/sentry-dotnet/pull/1543))
- GetFromRuntimeInformation() in try-catch  ([#1554](https://github.com/getsentry/sentry-dotnet/pull/1554))
- Make `Contexts` properties more thread-safe ([#1571](https://github.com/getsentry/sentry-dotnet/pull/1571))
- Fix `PlatformNotSupportedException` exception on `net6.0-maccatalyst` targets ([#1567](https://github.com/getsentry/sentry-dotnet/pull/1567))
- In ASP.Net Core, make sure that `SentrySdk.LastEventId` is accessible from exception handler pages ([#1573](https://github.com/getsentry/sentry-dotnet/pull/1573))

## 3.15.0

### Features

- Expose ConfigureAppFrame as a public static function. ([#1493](https://github.com/getsentry/sentry-dotnet/pull/1493))

### Fixes

- Make `SentryDiagnosticSubscriber._disposableListeners` thread safe ([#1506](https://github.com/getsentry/sentry-dotnet/pull/1506))
- Adjust database span names by replacing `_` to `.`. `db.query_compiler` becomes `db.query.compile`. ([#1502](https://github.com/getsentry/sentry-dotnet/pull/1502))

## 3.14.1

### Fixes

- Fix caching transport with attachments ([#1489](https://github.com/getsentry/sentry-dotnet/pull/1489))
- Revert Sentry in implicit usings ([#1490](https://github.com/getsentry/sentry-dotnet/pull/1490))

## 3.14.0

### Features

- Add the delegate TransactionNameProvider to allow the name definition from Unknown transactions on ASP.NET Core ([#1421](https://github.com/getsentry/sentry-dotnet/pull/1421))
- SentrySDK.WithScope is now obsolete in favour of overloads of CaptureEvent, CaptureMessage, CaptureException ([#1412](https://github.com/getsentry/sentry-dotnet/pull/1412))
- Add Sentry to global usings when ImplicitUsings is enabled (`<ImplicitUsings>true</ImplicitUsings>`) ([#1398](https://github.com/getsentry/sentry-dotnet/pull/1398))
- The implementation of the background worker can now be changed ([#1450](https://github.com/getsentry/sentry-dotnet/pull/1450))
- Map reg key 528449 to net48 ([#1465](https://github.com/getsentry/sentry-dotnet/pull/1465))
- Improve logging for failed JSON serialization ([#1473](https://github.com/getsentry/sentry-dotnet/pull/1473))

### Fixes

- Handle exception from crashedLastRun callback ([#1328](https://github.com/getsentry/sentry-dotnet/pull/1328))
- Reduced the logger noise from EF when not using Performance Monitoring ([#1441](https://github.com/getsentry/sentry-dotnet/pull/1441))
- Create CachingTransport directories in constructor to avoid DirectoryNotFoundException ([#1432](https://github.com/getsentry/sentry-dotnet/pull/1432))
- UnobservedTaskException is now considered as Unhandled ([#1447](https://github.com/getsentry/sentry-dotnet/pull/1447))
- Avoid calls the Thread.CurrentThread where possible ([#1466](https://github.com/getsentry/sentry-dotnet/pull/1466))
- Rename thread pool protocol keys to snake case ([#1472](https://github.com/getsentry/sentry-dotnet/pull/1472))
- Treat IOException as a network issue ([#1476](https://github.com/getsentry/sentry-dotnet/pull/1476))
- Fix incorrect sdk name in envelope header ([#1474](https://github.com/getsentry/sentry-dotnet/pull/1474))
- Use Trace.WriteLine for TraceDiagnosticLogger ([#1475](https://github.com/getsentry/sentry-dotnet/pull/1475))
- Remove Exception filters to work around Unity bug on 2019.4.35f IL2CPP ([#1486](https://github.com/getsentry/sentry-dotnet/pull/1486))

## 3.13.0

### Features

- Add CaptureLastError as an extension method to the Server class on ASP.NET ([#1411](https://github.com/getsentry/sentry-dotnet/pull/1411))
- Add IsDynamicCode* to events ([#1418](https://github.com/getsentry/sentry-dotnet/pull/1418))

### Fixes

- Dispose of client should only flush ([#1354](https://github.com/getsentry/sentry-dotnet/pull/1354))

## 3.12.3

### Fixes

- Events no longer get dropped because of non-serializable contexts or attachments ([#1401](https://github.com/getsentry/sentry-dotnet/pull/1401))
- Add MemoryInfo to sentry event ([#1337](https://github.com/getsentry/sentry-dotnet/pull/1337))
- Report ThreadPool stats ([#1399](https://github.com/getsentry/sentry-dotnet/pull/1399))

## 3.12.2

### Fixes

- log through serialization ([#1388](https://github.com/getsentry/sentry-dotnet/pull/1388))
- Attaching byte arrays to the scope no longer leads to ObjectDisposedException ([#1384](https://github.com/getsentry/sentry-dotnet/pull/1384))
- Operation cancel while flushing cache no longer logs an errors ([#1352](https://github.com/getsentry/sentry-dotnet/pull/1352))
- Dont fail for attachment read error ([#1378](https://github.com/getsentry/sentry-dotnet/pull/1378))
- Fix file locking in attachments ([#1377](https://github.com/getsentry/sentry-dotnet/pull/1377))

## 3.12.1

### Features

- Dont log "Ignoring request with Size" when null ([#1348](https://github.com/getsentry/sentry-dotnet/pull/1348))
- Move to stable v6 for `Microsoft.Extensions.*` packages ([#1347](https://github.com/getsentry/sentry-dotnet/pull/1347))
- bump Ben.Demystifier adding support for Microsoft.Bcl.AsyncInterfaces([#1349](https://github.com/getsentry/sentry-dotnet/pull/1349))

### Fixes

- Fix EF Core garbage collected messages and ordering ([#1368](https://github.com/getsentry/sentry-dotnet/pull/1368))
- Update X-Sentry-Auth header to include correct sdk name and version ([#1333](https://github.com/getsentry/sentry-dotnet/pull/1333))

## 3.12.0

### Features

- Add automatic spans to Entity Framework operations ([#1107](https://github.com/getsentry/sentry-dotnet/pull/1107))

### Fixes

- Avoid using the same connection Span for the same ConnectionId ([#1317](https://github.com/getsentry/sentry-dotnet/pull/1317))
- Finish unfinished Spans on Transaction completion ([#1296](https://github.com/getsentry/sentry-dotnet/pull/1296))

## 3.12.0-alpha.1

### Features

- .NET 6 specific targets ([#939](https://github.com/getsentry/sentry-dotnet/pull/939))

## 3.11.1

### Fixes

- Forward the IP of the client with whe tunnel middleware ([#1310](getsentry/sentry-dotnet/pull/1310))

## 3.11.0

### Features

- Sentry Sessions status as Breadcrumbs ([#1263](https://github.com/getsentry/sentry-dotnet/pull/1263))
- Enhance GCP Integraction with performance monitoring and revision number ([#1286](https://github.com/getsentry/sentry-dotnet/pull/1286))
- Bump Ben.Demystifier to support .NET 6 ([#1290](https://github.com/getsentry/sentry-dotnet/pull/1290))

### Fixes

- ASP.NET Core: Data from Scope in options should be applied on each request ([#1270](https://github.com/getsentry/sentry-dotnet/pull/1270))
- Add missing `ConfigureAwaits(false)` for `async using` ([#1276](https://github.com/getsentry/sentry-dotnet/pull/1276))
- Fix missing handled tag when events are logged via an ASP.NET Core pipeline logger ([#1284](getsentry/sentry-dotnet/pull/1284))

## 3.10.0

### Features

- Add additional primitive values as tags on SentryLogger ([#1246](https://github.com/getsentry/sentry-dotnet/pull/1246))

### Fixes

- Events are now sent on Google Gloud Functions Integration ([#1249](https://github.com/getsentry/sentry-dotnet/pull/1249))
- Cache envelope headers ([#1242](https://github.com/getsentry/sentry-dotnet/pull/1242))
- Avoid replacing Transaction Name on ASP.NET Core by null or empty ([#1215](https://github.com/getsentry/sentry-dotnet/pull/1215))
- Ignore DiagnosticSource Integration if no Sampling available ([#1238](https://github.com/getsentry/sentry-dotnet/pull/1238))

## 3.9.4

### Fixes

- Unity Android support: check for native crashes before closing session as Abnormal ([#1222](https://github.com/getsentry/sentry-dotnet/pull/1222))

## 3.9.3

### Fixes

- Add missing PathBase from ASP.NET Core ([#1198](https://github.com/getsentry/sentry-dotnet/pull/1198))
- Use fallback if route pattern is MVC ([#1188](https://github.com/getsentry/sentry-dotnet/pull/1188))
- Move UseSentryTracing to different namespace ([#1200](https://github.com/getsentry/sentry-dotnet/pull/1200))
- Prevent duplicate package reporting ([#1197](https://github.com/getsentry/sentry-dotnet/pull/1197))

## 3.9.2

### Fixes

- Exceptions from UnhandledExceptionIntegration were not marking sessions as crashed ([#1193](https://github.com/getsentry/sentry-dotnet/pull/1193))

## 3.9.1

### Fixes

- Removed braces from tag keys on DefaultSentryScopeStateProcessor ([#1183](https://github.com/getsentry/sentry-dotnet/pull/1183))
- Fix SQLClient unplanned behaviors ([#1179](https://github.com/getsentry/sentry-dotnet/pull/1179))
- Add fallback to Scope Stack from AspNet ([#1180](https://github.com/getsentry/sentry-dotnet/pull/1180))

## 3.9.0

### Features

- EF Core and SQLClient performance monitoring integration ([#1154](https://github.com/getsentry/sentry-dotnet/pull/1154))
- Improved SDK diagnostic logs ([#1161](https://github.com/getsentry/sentry-dotnet/pull/1161))
- Add Scope observer to SentryOptions ([#1153](https://github.com/getsentry/sentry-dotnet/pull/1153))

### Fixes

- Fix end session from Hub adapter not being passed to SentrySDK ([#1158](https://github.com/getsentry/sentry-dotnet/pull/1158))
- Installation id catches dir not exist([#1159](https://github.com/getsentry/sentry-dotnet/pull/1159))
- Set error status to transaction if http has exception and ok status ([#1143](https://github.com/getsentry/sentry-dotnet/pull/1143))
- Fix max breadcrumbs limit when MaxBreadcrumbs is zero or lower ([#1145](https://github.com/getsentry/sentry-dotnet/pull/1145))

## 3.8.3

### Features

- New package Sentry.Tunnel to proxy Sentry events ([#1133](https://github.com/getsentry/sentry-dotnet/pull/1133))

### Fixes

- Avoid serializing dangerous types ([#1134](https://github.com/getsentry/sentry-dotnet/pull/1134))
- Don't cancel cache flushing on init ([#1139](https://github.com/getsentry/sentry-dotnet/pull/1139))

## 3.8.2

### Fixes

- Add IsParentSampled to ITransactionContext ([#1128](https://github.com/getsentry/sentry-dotnet/pull/1128)
- Avoid warn in global mode ([#1132](https://github.com/getsentry/sentry-dotnet/pull/1132))
- Fix `ParentSampledId` being reset on `Transaction` ([#1130](https://github.com/getsentry/sentry-dotnet/pull/1130))

## 3.8.1

### Fixes

- Persisted Sessions logging ([#1125](https://github.com/getsentry/sentry-dotnet/pull/1125))
- Don't log an error when attempting to recover a persisted session but none exists ([#1123](https://github.com/getsentry/sentry-dotnet/pull/1123))

### Features

- Introduce scope stack abstraction to support global scope on desktop and mobile applications and `HttpContext`-backed scoped on legacy ASP.NET ([#1124](https://github.com/getsentry/sentry-dotnet/pull/1124))

## 3.8.0

### Fixes

- ASP.NET Core: fix handled not being set for Handled exceptions ([#1111](https://github.com/getsentry/sentry-dotnet/pull/1111))

### Features

- File system persistence for sessions ([#1105](https://github.com/getsentry/sentry-dotnet/pull/1105))

## 3.7.0

### Features

- Add HTTP request breadcrumb ([#1113](https://github.com/getsentry/sentry-dotnet/pull/1113))
- Integration for Google Cloud Functions ([#1085](https://github.com/getsentry/sentry-dotnet/pull/1085))
- Add ClearAttachments to Scope ([#1104](https://github.com/getsentry/sentry-dotnet/pull/1104))
- Add additional logging and additional fallback for installation ID ([#1103](https://github.com/getsentry/sentry-dotnet/pull/1103))

### Fixes

- Avoid Unhandled Exception on .NET 461 if the Registry Access threw an exception ([#1101](https://github.com/getsentry/sentry-dotnet/pull/1101))

## 3.6.1

### Fixes

- `IHub.ResumeSession()`: don't start a new session if pause wasn't called or if there is no active session ([#1089](https://github.com/getsentry/sentry-dotnet/pull/1089))
- Fixed incorrect order when getting the last active span ([#1094](https://github.com/getsentry/sentry-dotnet/pull/1094))
- Fix logger call in BackgroundWorker that caused a formatting exception in runtime ([#1092](https://github.com/getsentry/sentry-dotnet/pull/1092))

## 3.6.0

### Features

- Implement pause & resume session ([#1069](https://github.com/getsentry/sentry-dotnet/pull/1069))
- Add auto session tracking ([#1068](https://github.com/getsentry/sentry-dotnet/pull/1068))
- Add SDK information to envelope ([#1084](https://github.com/getsentry/sentry-dotnet/pull/1084))
- Add ReportAssembliesMode in favor of ReportAssemblies ([#1079](https://github.com/getsentry/sentry-dotnet/pull/1079))

### Fixes

- System.Text.Json 5.0.2 ([#1078](https://github.com/getsentry/sentry-dotnet/pull/1078))

## 3.6.0-alpha.2

### Features

- Extended Device and GPU protocol; public IJsonSerializable ([#1063](https://github.com/getsentry/sentry-dotnet/pull/1063))
- ASP.NET Core: Option `AdjustStandardEnvironmentNameCasing` to opt-out from lower casing env name. [#1057](https://github.com/getsentry/sentry-dotnet/pull/1057)
- Sessions: Improve exception check in `CaptureEvent(...)` for the purpose of reporting errors in session ([#1058](https://github.com/getsentry/sentry-dotnet/pull/1058))
- Introduce TraceDiagnosticLogger and obsolete DebugDiagnosticLogger ([#1048](https://github.com/getsentry/sentry-dotnet/pull/1048))

### Fixes

- Handle error thrown while trying to get `BootTime` on PS4 with IL2CPP ([#1062](https://github.com/getsentry/sentry-dotnet/pull/1062))
- Use SentryId for ISession.Id ([#1052](https://github.com/getsentry/sentry-dotnet/pull/1052))
- Add System.Reflection.Metadata as a dependency for netcoreapp3.0 target([#1064](https://github.com/getsentry/sentry-dotnet/pull/1064))

## 3.6.0-alpha.1

### Features

- Implemented client-mode release health ([#1013](https://github.com/getsentry/sentry-dotnet/pull/1013))

### Fixes

- Report lowercase staging environment for ASP.NET Core ([#1046](https://github.com/getsentry/sentry-unity/pull/1046))

## 3.5.0

### Features

- Report user IP address for ASP.NET Core ([#1045](https://github.com/getsentry/sentry-unity/pull/1045))

### Fixes

- Connect middleware exceptions to transactions ([#1043](https://github.com/getsentry/sentry-dotnet/pull/1043))
- Hub.IsEnabled set to false when Hub disposed ([#1021](https://github.com/getsentry/sentry-dotnet/pull/1021))

## 3.4.0

### Features

- Sentry.EntityFramework moved to this repository ([#1017](https://github.com/getsentry/sentry-dotnet/pull/1017))
- Additional `netstandard2.1` target added. Sample with .NET Core 3.1 console app.
- `UseBreadcrumbs` is called automatically by `AddEntityFramework`

### Fixes

- Normalize line breaks ([#1016](https://github.com/getsentry/sentry-dotnet/pull/1016))
- Finish span with exception in SentryHttpMessageHandler ([#1037](https://github.com/getsentry/sentry-dotnet/pull/1037))

## 3.4.0-beta.0

### Features

- Serilog: Add support for Serilog.Formatting.ITextFormatter ([#998](https://github.com/getsentry/sentry-dotnet/pull/998))
- simplify ifdef ([#1010](https://github.com/getsentry/sentry-dotnet/pull/1010))
- Use `DebugDiagnosticLogger` as the default logger for legacy ASP.NET ([#1012](https://github.com/getsentry/sentry-dotnet/pull/1012))
- Adjust parameter type in `AddBreadcrumb` to use `IReadOnlyDictionary<...>` instead of `Dictionary<...>` ([#1000](https://github.com/getsentry/sentry-dotnet/pull/1000))
- await dispose everywhere ([#1009](https://github.com/getsentry/sentry-dotnet/pull/1009))
- Further simplify transaction integration from legacy ASP.NET ([#1011](https://github.com/getsentry/sentry-dotnet/pull/1011))

## 3.3.5-beta.0

### Features

- Default environment to "debug" if running with debugger attached (#978)
- ASP.NET Classic: `HttpContext.StartSentryTransaction()` extension method (#996)

### Fixes

- Unity can have negative line numbers ([#994](https://github.com/getsentry/sentry-dotnet/pull/994))
- Fixed an issue where an attempt to deserialize `Device` with a non-system time zone failed ([#993](https://github.com/getsentry/sentry-dotnet/pull/993))

## 3.3.4

### Features

- Env var to keep large envelopes if they are rejected by Sentry (#957)

### Fixes

- serialize parent_span_id in contexts.trace (#958)

## 3.3.3

### Fixes

- boot time detection can fail in some cases (#955)

## 3.3.2

### Fixes

- Don't override Span/Transaction status on Finish(...) if status was not provided explicitly (#928) @Tyrrrz
- Fix startup time shows incorrect value on macOS/Linux. Opt-out available for IL2CPP. (#948)

## 3.3.1

### Fixes

- Move Description field from Transaction to Trace context (#924) @Tyrrrz
- Drop unfinished spans from transaction (#923) @Tyrrrz
- Don't dispose the SDK when UnobservedTaskException is captured (#925) @bruno-garcia
- Fix spans not inheriting TraceId from transaction (#922) @Tyrrrz

## 3.3.0

### Features

- Add StartupTime and Device.BootTime (#887) @lucas-zimerman
- Link events to currently active span (#909) @Tyrrrz
- Add useful contextual data to TransactionSamplingContext in ASP.NET Core integration (#910) @Tyrrrz

### Changes

- Limit max spans in transaction to 1000 (#908) @Tyrrrz

## 3.2.0

### Changes

- Changed the underlying implementation of `ITransaction` and `ISpan`. `IHub.CaptureTransaction` now takes a `Transaction` instead of `ITransaction`. (#880) @Tyrrrz
- Add IsParentSampled to TransactionContext (#885) @Tyrrrz
- Retrieve CurrentVersion for ASP.NET applications (#884) @lucas-zimerman
- Make description parameter nullable on `ISpan.StartChild(...)` and related methods (#900) @Tyrrrz
- Add Platform to Transaction, mimicking the same property on SentryEvent (#901) @Tyrrrz

## 3.1.0

### Features

- Adding TaskUnobservedTaskExceptionIntegration to default integrations and method to remove it (#870) @FilipNemec
- Enrich transactions with more data (#875) @Tyrrrz

### Fixes

- Don't add version prefix in release if it's already set (#877) @Tyrrrz

## 3.0.8

### Features

- Add AddSentryTag and AddSentryContext Extensions for exception class (#834) @lucas-zimerman
- Associate span exceptions with event exceptions (#848) @Tyrrrz
- MaxCacheItems option to control files on disk (#846) @Tyrrrz
- Move SentryHttpMessageHandlerBuilderFilter to Sentry.Extensions.Logging (#845) @Tyrrrz

### Fixes

- Fix CachingTransport throwing an exception when it can't move the files from the previous session (#871) @Tyrrrz

## 3.0.7

### Changes

- Don't write timezone_display_name if it's the same as the ID (#837) @Tyrrrz
- Serialize arbitrary objects in contexts (#838) @Tyrrrz

## 3.0.6

### Fixes

- Fix serialization of transactions when filesystem caching is enabled. (#815) @Tyrrrz
- Fix UWP not registering exceptions (#821) @lucas-zimerman
- Fix tracing middleware (#813) @Tyrrrz

## 3.0.5

### Changes

- Fix transaction sampling (#810) @Tyrrrz

## 3.0.4

### Changes

- Don't add logs coming from Sentry as breadcrumbs (fixes stack overflow exception) (#797) @Tyrrrz
- Consolidate logic for resolving hub (fixes bug "SENTRY_DSN is not defined") (#795) @Tyrrrz
- Add SetFingerprint overload that takes `params string[]` (#796) @Tyrrrz
- Create spans for outgoing HTTP requests (#802) @Tyrrrz
- Finish span on exception in SentryHttpMessageHandler (#806) @Tyrrrz
- Fix ObjectDisposedException caused by object reuse in RetryAfterHandler (#807) @Tyrrrz

## 3.0.3

### Changes

- Fix DI issues in ASP.NET Core + SentryHttpMessageHandlerBuilderFilter (#789) @Tyrrrz
- Fix incorrect NRT on SpanContext.ctor (#788) @Tyrrrz
- Remove the `Evaluate` error from the breadcrumb list (#790) @Tyrrrz
- Set default tracing sample rate to 0.0 (#791) @Tyrrrz

## 3.0.2

### Changes

- Add GetSpan() to IHub and SentrySdk (#782) @Tyrrrz
- Automatically start transactions from incoming trace in ASP.NET Core (#783) @Tyrrrz
- Automatically inject 'sentry-trace' on outgoing requests in ASP.NET Core (#784) @Tyrrrz

## 3.0.1

### Changes

- bump log4net 2.0.12 (#781) @bruno-garcia
- Fix Serilog version (#780) @bruno-garcia
- Move main Protocol types to Sentry namespace (#779) @bruno-garcia

## 3.0.0

### Changes

- Add support for dynamic transaction sampling. (#753) @Tyrrrz
- Integrate trace headers. (#758) @Tyrrrz
- Renamed Option `DiagnosticsLevel` to `DiagnosticLevel` (#759) @bruno-garcia
- Add additional data to transactions (#763) @Tyrrrz
- Improve transaction instrumentation on ASP.NET Core (#766) @Tyrrrz
- Add `Release` to `Scope` (#765) @Tyrrrz
- Don't fallback to `HttpContext.RequestPath` if a route is unknown (#767 #769) @kanadaj @Tyrrrz

## 3.0.0-beta.0

### Changes

- Add instruction_addr to SentryStackFrame. (#744) @lucas-zimerman
- Default stack trace format: Ben.Demystifier (#732) @bruno-garcia

## 3.0.0-alpha.11

### Changed

- Limit attachment size (#705)
- Separate tracing middleware (#737)
- Bring Transaction a bit more inline with Java SDK (#741)
- Sync transaction and transaction name on scope (#740)

## 3.0.0-alpha.10

- Disabled Mono StackTrace Factory. (#709) @lucas-zimerman
- Adds to the existing User Other dict rather than replacing (#729) @brettjenkins

## 3.0.0-alpha.9

- Handle non-json error response messages on HttpTransport. (#690) @lucas-zimerman
- Fix deadlock on missing ConfigureAwait into foreach loops. (#694) @lucas-zimerman
- Report gRPC sdk name (#700) @bruno-garcia

## 3.0.0-alpha.8

- Include parameters in stack frames. (#662) @Tyrrrz
- Remove CultureUIInfo if value is even with CultureInfo. (#671) @lucas-zimerman
- Make all fields on UserFeedback optional. (#660) @Tyrrrz
- Align transaction names with Java. (#659) @Tyrrrz
- Include assembly name in default release. (#682) @Tyrrrz
- Add support for attachments. (#670) @Tyrrrz
- Improve logging for relay errors. (#683) @Tyrrrz
- Report sentry.dotnet.aspnet on the new Sentry.AspNet package. (#681) @Tyrrrz
- Always send a default release. (#695) @Tyrrrz

## 3.0.0-alpha.7

- Ref moved SentryId from namespace Sentry.Protocol to Sentry (#643) @lucas-zimerman
- Ref renamed `CacheFlushTimeout` to `InitCacheFlushTimeout` (#638) @lucas-zimerman
- Add support for performance. ([#633](https://github.com/getsentry/sentry-dotnet/pull/633))
- Transaction (of type `string`) on Scope and Event now is called TransactionName. ([#633](https://github.com/getsentry/sentry-dotnet/pull/633))

## 3.0.0-alpha.6

- Abandon ValueTask #611
- Fix Cache deleted on HttpTransport exception. (#610) @lucas-zimerman
- Add `SentryScopeStateProcessor` #603
- Add net5.0 TFM to libraries #606
- Add more logging to CachingTransport #619
- Bump Microsoft.Bcl.AsyncInterfaces to 5.0.0 #618
- Bump `Microsoft.Bcl.AsyncInterfaces` to 5.0.0 #618
- `DefaultTags` moved from `SentryLoggingOptions` to `SentryOptions` (#637) @PureKrome
- `Sentry.Serilog` can accept DefaultTags (#637) @PureKrome

## 3.0.0-alpha.5

- Replaced `BaseScope` with `IScope`. (#590) @Tyrrrz
- Removed code coverage report from the test folder. (#592) @lucas-zimerman
- Add target framework NET5.0 on Sentry.csproj. Change the type of `Extra` where value parameter become nullable. @lucas-zimerman
- Implement envelope caching. (#576) @Tyrrrz
- Add a list of .NET Frameworks installed when available. (#531) @lucas-zimerman
- Parse Mono and IL2CPP stacktraces for Unity and Xamarin (#578) @bruno-garcia
- Update TFMs and dependency min version (#580) @bruno-garcia
- Run all tests on .NET 5 (#583) @bruno-garcia

## 3.0.0-alpha.4

- Add the client user ip if both SendDefaultPii and IsEnvironmentUser are set. (#1015) @lucas-zimerman
- Replace Task with ValueTask where possible. (#564) @Tyrrrz
- Add support for ASP.NET Core gRPC (#563) @Mitch528
- Push API docs to GitHub Pages GH Actions (#570) @bruno-garcia
- Refactor envelopes

## 3.0.0-alpha.3

- Add support for user feedback. (#559) @lucas-zimerman
- Add support for envelope deserialization (#558) @Tyrrrz
- Add package description and tags to Sentry.AspNet @Tyrrrz
- Fix internal url references for the new Sentry documentation. (#562) @lucas-zimerman

## 3.0.0-alpha.2

- Set the Environment setting to 'production' if none was provided. (#550) @PureKrome
- ASPNET.Core hosting environment is set to 'production' / 'development' (notice lower casing) if no custom options.Enviroment is set. (#554) @PureKrome
- Add most popular libraries to InAppExclude #555 (@bruno-garcia)
- Add support for individual rate limits.
- Extend `SentryOptions.BeforeBreadcrumb` signature to accept returning nullable values.
- Add support for envelope deserialization.

## 3.0.0-alpha.1

- Rename `LogEntry` to `SentryMessage`. Change type of `SentryEvent.Message` from `string` to `SentryMessage`.
- Change the type of `Gpu.VendorId` from `int` to `string`.
- Add support for envelopes.
- Publishing symbols package (snupkg) to nuget.org with sourcelink

## 3.0.0-alpha.0

- Move aspnet-classic integration to Sentry.AspNet (#528) @Tyrrrz
- Merge Sentry.Protocol into Sentry (#527) @Tyrrrz
- Framework and runtime info (#526) @bruno-garcia
- Add NRTS to Sentry.Extensions.Logging (#524) @Tyrrrz
- Add NRTs to Sentry.Serilog, Sentry.NLog, Sentry.Log4Net (#521) @Tyrrrz
- Add NRTs to Sentry.AspNetCore (#520) @Tyrrrz
- Fix CI build on GitHub Actions (#523) @Tyrrrz
- Add GitHubActionsTestLogger (#511) @Tyrrrz

We'd love to get feedback.

## 2.2.0-alpha

Add nullable reference types support (Sentry, Sentry.Protocol) (#509)
fix: Use ASP.NET Core endpoint FQDN (#485)
feat: Add integration to TaskScheduler.UnobservedTaskException (#481)

## 2.1.6

fix: aspnet fqdn (#485) @bruno-garcia
ref: wait on test the time needed (#484) @bruno-garcia
feat: Add integration to TaskScheduler.UnobservedTaskException (#481) @lucas-zimerman
build(deps): bump Serilog.AspNetCore from 3.2.0 to 3.4.0 (#477)  @dependabot-preview
Fix README typo (#480) @AndreasLangberg
build(deps): bump coverlet.msbuild from 2.8.1 to 2.9.0 (#462) @dependabot-preview
build(deps): bump Microsoft.Extensions.Logging.Debug @dependabot-preview
fix some spelling (#475) @SimonCropp
build(deps): bump Microsoft.Extensions.Configuration.Json (#467) @dependabot-preview

## 2.1.5

- fix: MEL don't init if enabled (#460) @bruno-garcia
- feat: Device Calendar, Timezone, CultureInfo (#457) @bruno-garcia
- ref: Log out debug disabled (#459) @bruno-garcia
- dep: Bump PlatformAbstractions (#458) @bruno-garcia
- feat: Exception filter (#456) @bruno-garcia

## 2.1.5-beta

- fix: MEL don't init if enabled (#460) @bruno-garcia
- feat: Device Calendar, Timezone, CultureInfo (#457) @bruno-garcia
- ref: Log out debug disabled (#459) @bruno-garcia
- dep: Bump PlatformAbstractions (#458) @bruno-garcia
- feat: Exception filter (#456) @bruno-garcia

## 2.1.4

- NLog SentryTarget - NLogDiagnosticLogger for writing to NLog InternalLogger (#450) @snakefoot
- fix: SentryScopeManager dispose message (#449) @bruno-garcia
- fix: dont use Sentry namespace on sample (#447) @bruno-garcia
- Remove obsolete API from benchmarks (#445) @bruno-garcia
- build(deps): bump Microsoft.Extensions.Logging.Debug from 2.1.1 to 3.1.4 (#421) @dependabot-preview
- build(deps): bump Microsoft.AspNetCore.Diagnostics from 2.1.1 to 2.2.0 (#431) @dependabot-preview
- build(deps): bump Microsoft.CodeAnalysis.CSharp.Workspaces from 3.1.0 to 3.6.0 (#437) @dependabot-preview

## 2.1.3

- SentryScopeManager - Fixed clone of Stack so it does not reverse order (#420) @snakefoot
- build(deps): bump Serilog.AspNetCore from 2.1.1 to 3.2.0 (#411) @dependabot-preview
- Removed dependency on System.Collections.Immutable (#405) @snakefoot
- Fix Sentry.Microsoft.Logging Filter now drops also breadcrumbs (#440)

## 2.1.2-beta5

Fix Background worker dispose logs error message (#408)
Fix sentry serilog extension method collapsing (#406)
Fix Sentry.Samples.NLog so NLog.config is valid (#404)

Thanks @snakefoot and @JimHume for the fixes

Add MVC route data extraction to ScopeExtensions.Populate() (#401)

## 2.1.2-beta3

Fixed ASP.NET System.Web catch HttpException to prevent the request processor from being unable to submit #397 (#398)

## 2.1.2-beta2

- Ignore WCF error and capture (#391)

### 2.1.2-beta

- Serilog Sentry sink does not load all options from IConfiguration (#380)
- UnhandledException sets Handled=false (#382)

## 2.1.1

Bug fix:  Don't overwrite server name set via configuration with machine name on ASP.NET Core #372

## 2.1.0

- Set score url to fully constructed url #367 Thanks @christopher-taormina-zocdoc
- Don't dedupe from inner exception #363 - Note this might change groupings. It's opt-in.
- Expose FlushAsync to intellisense #362
- Protocol monorepo #325 - new protocol version whenever there's a new SDK release

## 2.0.3

Expose httpHandler creation (#359)
NLog: possibility to override fingerprint using AdditionalGroupingKey (#358) @Shtannikov
Take ServerName from options (#356)

## 2.0.2

Add logger and category from Serilog SourceContext. (#316) @krisztiankocsis
Set DateFormatHandling.IsoDateFormat for serializer. Fixes #351 (#353)  @olsh

## 2.0.1

Removed `-beta` from dependencies.

## 2.0.0

- SentryTarget - GetTagsFromLogEvent with null check (#326)
- handled process corrupted (#328)
- sourcelink GA (#330)
- Adds ability to specify user values via NLog configuration (#336)
- Add option to ASP.NET Core to flush events after response complete (#288)
- Fixed race on `BackgroundWorker`  (#293)
- Exclude `Sentry.` frames from InApp (#272)
- NLog SentryTarget with less overhead for breadcrumb (#273)
- Logging on body not extracted (#246)
- Add support to DefaultTags for ASP.NET Core and M.E.Logging (#268)
- Don't use ValueTuple (#263)
- All public members were documented: #252
- Use EnableBuffering to keep request payload around: #250
- Serilog default levels: #237
- Removed dev dependency from external dependencies 4d92ab0
- Use new `Sentry.Protocol` 836fb07e
- Use new `Sentry.PlatformAbsrtractions` #226
- Debug logging for ASP.NET Classic #209
- Reading request body throws on ASP.NET Core 3 (#324)
- NLog: null check contextProp.Value during IncludeEventDataOnBreadcrumbs (#323)
- JsonSerializerSettings - ReferenceLoopHandling.Ignore (#312)
- Fixed error when reading request body affects collecting other request data (#299)
- `Microsoft.Extensions.Logging` `ConfigureScope` invocation. #208, #210, #224 Thanks @dbraillon
- `Sentry.Serilog` Verbose level. #213, #217. Thanks @kanadaj
- AppDomain.ProcessExit will close the SDK: #242
- Adds PublicApiAnalyzers to public projects: #234
- NLog: Utilizes Flush functionality in NLog target: #228
- NLog: Set the logger via the log event info in SentryTarget.Write, #227
- Multi-target .NET Core 3.0 (#308)

Major version bumped due to these breaking changes:

1. `Sentry.Protocol` version 2.0.0
   - Remove StackTrace from SentryEvent [#38](https://github.com/getsentry/sentry-dotnet-protocol/pull/38) - StackTrace is  either part of Thread or SentryException.
2. Removed `ContextLine` #223
3. Use `StackTrace` from `Threads` #222
4. `FlushAsync` added to `ISentryClient` #214

## 2.0.0-beta8

- SentryTarget - GetTagsFromLogEvent with null check (#326)
- handled process corrupted (#328)
- sourcelink GA (#330)
- Adds ability to specify user values via NLog configuration (#336)

## 2.0.0-beta7

Fixes:

- Reading request body throws on ASP.NET Core 3 (#324)
- NLog: null check contextProp.Value during IncludeEventDataOnBreadcrumbs (#323)
- JsonSerializerSettings - ReferenceLoopHandling.Ignore (#312)

Features:

- Multi-target .NET Core 3.0 (#308)

## 2.0.0-beta6

- Fixed error when reading request body affects collecting other request data (#299)

## 2.0.0-beta5

- Add option to ASP.NET Core to flush events after response complete (#288)
- Fixed race on `BackgroundWorker`  (#293)
- Exclude `Sentry.` frames from InApp (#272)
- NLog SentryTarget with less overhead for breadcrumb (#273)

## 2.0.0-beta4

- Logging on body not extracted (#246)
- Add support to DefaultTags for ASP.NET Core and M.E.Logging (#268)
- Don't use ValueTuple (#263)

## 2.0.0-beta3

- All public members were documented: #252
- Use EnableBuffering to keep request payload around: #250
- Serilog default levels: #237

Thanks @josh-degraw for:

- AppDomain.ProcessExit will close the SDK: #242
- Adds PublicApiAnalyzers to public projects: #234
- NLog: Utilizes Flush functionality in NLog target: #228
- NLog: Set the logger via the log event info in SentryTarget.Write, #227

## 2.0.0-beta2

- Removed dev dependency from external dependencies 4d92ab0
- Use new `Sentry.Protocol` 836fb07e
- Use new `Sentry.PlatformAbsrtractions` #226

## 2.0.0-beta

Major version bumped due to these breaking changes:

1. `Sentry.Protocol` version 2.0.0
   - Remove StackTrace from SentryEvent [#38](https://github.com/getsentry/sentry-dotnet-protocol/pull/38) - StackTrace is either part of Thread or SentryException.
2. Removed `ContextLine` #223
3. Use `StackTrace` from `Threads` #222
4. `FlushAsync` added to `ISentryClient` #214

Other Features:

- Debug logging for ASP.NET Classic #209

Fixes:

- `Microsoft.Extensions.Logging` `ConfigureScope` invocation. #208, #210, #224 Thanks @dbraillon
- `Sentry.Serilog` Verbose level. #213, #217. Thanks @kanadaj

## 1.2.1-beta

Fixes and improvements to the NLog integration: #207 by @josh-degraw

## 1.2.0

### Features

- Optionally skip module registrations #202 - (Thanks @josh-degraw)
- First NLog integration release #188 (Thanks @josh-degraw)
- Extensible stack trace #184 (Thanks @pengweiqhca)
- MaxRequestSize for ASP.NET and ASP.NET Core #174
- InAppInclude #171
- Overload to AddSentry #163 by (Thanks @f1nzer)
- ASP.NET Core AddSentry has now ConfigureScope: #160

### Bug fixes

- Don't override user #199
- Read the hub to take latest Client: 8f4b5ba

## 1.1.3-beta4

Bug fix: Don't override user  #199

## 1.1.3-beta3

- First NLog integration release #188 (Thanks @josh-degraw)
- Extensible stack trace #184 (Thanks @pengweiqhca)

## 1.1.3-beta2

Feature:

- MaxRequestSize for ASP.NET and ASP.NET Core #174
- InAppInclude #171

Fix: Diagnostic log order: #173 by @scolestock

## 1.1.3-beta

Fixed:

- Read the hub to take latest Client: 8f4b5ba1a3
- Uses Sentry.Protocol 1.0.4 4035e25

Feature

- Overload to `AddSentry` #163 by @F1nZeR
- ASP.NET Core `AddSentry` has now `ConfigureScope`: #160

## 1.1.2

Using [new version of the protocol with fixes and features](https://github.com/getsentry/sentry-dotnet-protocol/releases/tag/1.0.3).

Fixed:

ASP.NET Core integration issue when containers are built on the ServiceCollection after SDK is initialized (#157, #103 )

## 1.1.2-beta

Fixed:

- ASP.NET Core integration issue when containers are built on the ServiceCollection after SDK is initialized (#157, #103 )

## 1.1.1

Fixed:

- Serilog bug that self log would recurse #156

Feature:

- log4net environment via xml configuration #150 (Thanks Sébastien Pierre)

## 1.1.0

Includes all features and bug fixes of previous beta releases:

Features:

- Use log entry to improve grouping #125
- Use .NET Core SDK 2.1.401
- Make AddProcessors extension methods on Options public #115
- Format InternalsVisibleTo to avoid iOS issue: 94e28b3
- Serilog Integration #118, #145
- Capture methods return SentryId #139, #140
- MEL integration keeps properties as tags #146
- Sentry package Includes net461 target #135

Bug fixes:

- Disabled SDK throws on shutdown: #124
- Log4net only init if current hub is disabled #119

Thanks to our growing list of [contributors](https://github.com/getsentry/sentry-dotnet/graphs/contributors).

## 1.0.1-beta5

- Added `net461` target to Serilog package #148

## 1.0.1-beta4

- Serilog Integration #118, #145
- `Capture` methods return `SentryId` #139, #140
- MEL integration keeps properties as tags #146
- Revert reducing Json.NET requirements <https://github.com/getsentry/sentry-dotnet/commit/1aed4a5c76ead2f4d39f1c2979eda02d068bfacd>

Thanks to our growing [list of contributors](https://github.com/getsentry/sentry-dotnet/graphs/contributors).

## 1.0.1-beta3

Lowering Newtonsoft.Json requirements; #138

## 1.0.1-beta2

`Sentry` package Includes `net461` target #135

## 1.0.1-beta

Features:

- Use log entry to improve grouping #125
- Use .NET Core SDK 2.1.401
- Make `AddProcessors` extension methods on Options public  #115
- Format InternalsVisibleTo to avoid iOS issue: 94e28b3

Bug fixes:

- Disabled SDK throws on shutdown: #124
- Log4net only init if current hub is disabled #119

## 1.0.0

### First major release of the new .NET SDK

#### Main features

##### Sentry package

- Automatic Captures global unhandled exceptions (AppDomain)
- Scope management
- Duplicate events automatically dropped
- Events from the same exception automatically dropped
- Web proxy support
- HttpClient/HttpClientHandler configuration callback
- Compress request body
- Event sampling opt-in
- Event flooding protection (429 retry-after and internal bound queue)
- Release automatically set (AssemblyInformationalVersionAttribute, AssemblyVersion or env var)
- DSN discovered via environment variable
- Release (version) reported automatically
- CLS Compliant
- Strong named
- BeforeSend and BeforeBreadcrumb callbacks
- Event and Exception processors
- SourceLink (including PDB in nuget package)
- Device OS info sent
- Device Runtime info sent
- Enable SDK debug mode (opt-in)
- Attach stack trace for captured messages (opt-in)

##### Sentry.Extensions.Logging

- Includes all features from the `Sentry` package.
- BeginScope data added to Sentry scope, sent with events
- LogInformation or higher added as breadcrumb, sent with next events.
- LogError or higher automatically captures an event
- Minimal levels are configurable.

##### Sentry.AspNetCore

- Includes all features from the `Sentry` package.
- Includes all features from the `Sentry.Extensions.Logging` package.
- Easy ASP.NET Core integration, single line: `UseSentry`.
- Captures unhandled exceptions in the middleware pipeline
- Captures exceptions handled by the framework `UseExceptionHandler` and Error page display.
- Any event sent will include relevant application log messages
- RequestId as tag
- URL as tag
- Environment is automatically set (`IHostingEnvironment`)
- Request payload can be captured if opt-in
- Support for EventProcessors registered with DI
- Support for ExceptionProcessors registered with DI
- Captures logs from the request (using Microsoft.Extensions.Logging)
- Supports configuration system (e.g: appsettings.json)
- Server OS info sent
- Server Runtime info sent
- Request headers sent
- Request body compressed

All packages are:

- Strong named
- Tested on Windows, Linux and macOS
- Tested on .NET Core, .NET Framework and Mono

##### Learn more

- [Code samples](https://github.com/getsentry/sentry-dotnet/tree/master/samples)
- [Sentry docs](https://docs.sentry.io/quickstart/?platform=csharp)

Sample event using the log4net integration:
![Sample event in Sentry](https://github.com/getsentry/sentry-dotnet/blob/master/samples/Sentry.Samples.Log4Net/.assets/log4net-sample.gif?raw=true)

Download it directly from GitHub or using NuGet:

|      Integrations                 |        NuGet         |
| ----------------------------- | -------------------: |
|         **Sentry**            |    [![NuGet](https://img.shields.io/nuget/vpre/Sentry.svg)](https://www.nuget.org/packages/Sentry)   |
|     **Sentry.AspNetCore**     |   [![NuGet](https://img.shields.io/nuget/vpre/Sentry.AspNetCore.svg)](https://www.nuget.org/packages/Sentry.AspNetCore)   |
| **Sentry.Extensions.Logging** | [![NuGet](https://img.shields.io/nuget/vpre/Sentry.Extensions.Logging.svg)](https://www.nuget.org/packages/Sentry.Extensions.Logging)   |
| **Sentry.Log4Net** | [![NuGet](https://img.shields.io/nuget/vpre/Sentry.Log4Net.svg)](https://www.nuget.org/packages/Sentry.Log4Net)   |

## 1.0.0-rc2

Features and improvements:

- `SentrySdk.LastEventId` to get scoped id
- `BeforeBreadcrumb` to allow dropping or modifying a breadcrumb
- Event processors on scope #58
- Event processor as `Func<SentryEvent,SentryEvent>`

Bug fixes:

- #97 Sentry environment takes precedence over ASP.NET Core

Download it directly below from GitHub or using NuGet:

|      Integrations                 |        NuGet         |
| ----------------------------- | -------------------: |
|         **Sentry**            |    [![NuGet](https://img.shields.io/nuget/vpre/Sentry.svg)](https://www.nuget.org/packages/Sentry)   |
|     **Sentry.AspNetCore**     |   [![NuGet](https://img.shields.io/nuget/vpre/Sentry.AspNetCore.svg)](https://www.nuget.org/packages/Sentry.AspNetCore)   |
| **Sentry.Extensions.Logging** | [![NuGet](https://img.shields.io/nuget/vpre/Sentry.Extensions.Logging.svg)](https://www.nuget.org/packages/Sentry.Extensions.Logging)   |
| **Sentry.Log4Net** | [![NuGet](https://img.shields.io/nuget/vpre/Sentry.Log4Net.svg)](https://www.nuget.org/packages/Sentry.Log4Net)   |

## 1.0.0-rc

Features and improvements:

- Microsoft.Extensions.Logging (MEL) use framework configuration system #79 (Thanks @pengweiqhca)
- Use IOptions on Logging and ASP.NET Core integrations #81
- Send PII (personal identifier info, opt-in `SendDefaultPii`): #83
- When SDK is disabled SentryMiddleware passes through to next in pipeline: #84
- SDK diagnostic logging (option: `Debug`): #85
- Sending Stack trace for events without exception (like CaptureMessage, opt-in `AttachStackTrace`) #86

Bug fixes:

- MEL: Only call Init if DSN was provided <https://github.com/getsentry/sentry-dotnet/commit/097c6a9c6f4348d87282c92d9267879d90879e2a>
- Correct namespace for `AddSentry` <https://github.com/getsentry/sentry-dotnet/commit/2498ab4081f171dc78e7f74e4f1f781a557c5d4f>

Breaking changes:

The settings for HTTP and Worker have been moved to `SentryOptions`. There's no need to call `option.Http(h => h...)` anymore.
`option.Proxy` was renamed to `option.HttpProxy`.

[New sample](https://github.com/getsentry/sentry-dotnet/tree/master/samples/Sentry.Samples.GenericHost) using [GenericHost](https://docs.microsoft.com/en-us/aspnet/core/fundamentals/host/generic-host?view=aspnetcore-2.1)

Download it directly below from GitHub or using NuGet:

|      Integrations                 |        NuGet         |
| ----------------------------- | -------------------: |
|         **Sentry**            |    [![NuGet](https://img.shields.io/nuget/vpre/Sentry.svg)](https://www.nuget.org/packages/Sentry)   |
|     **Sentry.AspNetCore**     |   [![NuGet](https://img.shields.io/nuget/vpre/Sentry.AspNetCore.svg)](https://www.nuget.org/packages/Sentry.AspNetCore)   |
| **Sentry.Extensions.Logging** | [![NuGet](https://img.shields.io/nuget/vpre/Sentry.Extensions.Logging.svg)](https://www.nuget.org/packages/Sentry.Extensions.Logging)   |
| **Sentry.Log4Net** | [![NuGet](https://img.shields.io/nuget/vpre/Sentry.Log4Net.svg)](https://www.nuget.org/packages/Sentry.Log4Net)   |

## 0.0.1-preview5

Features:

- Support buffered gzip request #73
- Reduced dependencies from the ASP.NET Core integraiton
- InAppExclude configurable #75
- Duplicate event detects inner exceptions #76
- HttpClientHandler configuration callback #72
- Event sampling opt-in
- ASP.NET Core sends server name

Bug fixes:

- On-prem without chuncked support for gzip #71
- Exception.Data key is not string #77

**[Watch on youtube](https://www.youtube.com/watch?v=xK6a1goK_w0) how to use the ASP.NET Core integration**

Download it directly below from GitHub or using NuGet:

|      Integrations                 |        NuGet         |
| ----------------------------- | -------------------: |
|         **Sentry**            |    [![NuGet](https://img.shields.io/nuget/vpre/Sentry.svg)](https://www.nuget.org/packages/Sentry)   |
|     **Sentry.AspNetCore**     |   [![NuGet](https://img.shields.io/nuget/vpre/Sentry.AspNetCore.svg)](https://www.nuget.org/packages/Sentry.AspNetCore)   |
| **Sentry.Extensions.Logging** | [![NuGet](https://img.shields.io/nuget/vpre/Sentry.Extensions.Logging.svg)](https://www.nuget.org/packages/Sentry.Extensions.Logging)   |
| **Sentry.Log4Net** | [![NuGet](https://img.shields.io/nuget/vpre/Sentry.Log4Net.svg)](https://www.nuget.org/packages/Sentry.Log4Net)   |

## 0.0.1-preview4

Features:

- Using [Sentry Protocol](https://github.com/getsentry/sentry-dotnet-protocol) as a dependency
- Environment can be set via `SentryOptions` #49
- Compress request body (configurable: Fastest, Optimal, Off) #63
- log4net integration
- SDK honors Sentry's 429 HTTP Status with Retry After header #61

Bug fixes:

- `Init` pushes the first scope #55, #54
- `Exception.Data` copied to `SentryEvent.Data` while storing the index of originating error.
- Demangling code ensures Function name available #64
- ASP.NET Core integration throws when Serilog added #65, #68, #67

Improvements to [the docs](https://getsentry.github.io/sentry-dotnet) like:

- Release discovery
- `ConfigureScope` clarifications
- Documenting samples

### [Watch on youtube](https://www.youtube.com/watch?v=xK6a1goK_w0) how to use the ASP.NET Core integration

Download it directly from GitHub or using NuGet:

|      Integrations                 |        NuGet         |
| ----------------------------- | -------------------: |
|         **Sentry**            |    [![NuGet](https://img.shields.io/nuget/vpre/Sentry.svg)](https://www.nuget.org/packages/Sentry)   |
|     **Sentry.AspNetCore**     |   [![NuGet](https://img.shields.io/nuget/vpre/Sentry.AspNetCore.svg)](https://www.nuget.org/packages/Sentry.AspNetCore)   |
| **Sentry.Extensions.Logging** | [![NuGet](https://img.shields.io/nuget/vpre/Sentry.Extensions.Logging.svg)](https://www.nuget.org/packages/Sentry.Extensions.Logging)   |
| **Sentry.Log4Net** | [![NuGet](https://img.shields.io/nuget/vpre/Sentry.Log4Net.svg)](https://www.nuget.org/packages/Sentry.Log4Net)   |

## 0.0.1-preview3

This third preview includes bug fixes and more features. Test coverage increased to 96%

Features and improvements:

- Filter duplicate events/exceptions #43
- EventProcessors can be added (sample [1](https://github.com/getsentry/sentry-dotnet/blob/dbb5a3af054d0ca6f801de37fb7db3632ca2c65a/samples/Sentry.Samples.Console.Customized/Program.cs#L151), [2](https://github.com/getsentry/sentry-dotnet/blob/dbb5a3af054d0ca6f801de37fb7db3632ca2c65a/samples/Sentry.Samples.Console.Customized/Program.cs#L41))
- ExceptionProcessors can be added #36 (sample [1](https://github.com/getsentry/sentry-dotnet/blob/dbb5a3af054d0ca6f801de37fb7db3632ca2c65a/samples/Sentry.Samples.Console.Customized/Program.cs#L172), [2](https://github.com/getsentry/sentry-dotnet/blob/dbb5a3af054d0ca6f801de37fb7db3632ca2c65a/samples/Sentry.Samples.Console.Customized/Program.cs#L42))
- Release is automatically discovered/reported #35
- Contexts is a dictionary - allows custom data #37
- ASP.NET integration reports context as server: server-os, server-runtime #37
- Assemblies strong named #41
- Scope exposes IReadOnly members instead of Immutables
- Released a [documentation site](https://getsentry.github.io/sentry-dotnet/)

Bug fixes:

- Strong name
- Logger provider gets disposed/flushes events

[Watch on youtube](https://www.youtube.com/watch?v=xK6a1goK_w0) how to use the ASP.NET Core integration.

Download it directly from GitHub or using NuGet:

|      Integrations                 |        NuGet         |
| ----------------------------- | -------------------: |
|         **Sentry**            |    [![NuGet](https://img.shields.io/nuget/vpre/Sentry.svg)](https://www.nuget.org/packages/Sentry)   |
|     **Sentry.AspNetCore**     |   [![NuGet](https://img.shields.io/nuget/vpre/Sentry.AspNetCore.svg)](https://www.nuget.org/packages/Sentry.AspNetCore)   |
| **Sentry.Extensions.Logging** | [![NuGet](https://img.shields.io/nuget/vpre/Sentry.Extensions.Logging.svg)](https://www.nuget.org/packages/Sentry.Extensions.Logging)   |

## 0.0.1-preview2

This second release includes bug fixes and more features. Test coverage increased to 93%

Features and improvements:

- Added `CaptureMessage`
- `BeforeSend` callback errors are sent as breadcrumbs
- `ASP.NET Core` integration doesn't add tags added by `Microsoft.Extensions.Logging`
- SDK name is reported depending on the package added
- Integrations API allows user-defined SDK integration
- Unhandled exception handler can be configured via integrations
- Filter kestrel log eventid 13 (application error) when already captured by the middleware

Bugs fixed:

- Fixed #28
- HTTP Proxy set to HTTP message handler

Download it directly from GitHub or using NuGet:

|      Integrations                 |        NuGet         |
| ----------------------------- | -------------------: |
|         **Sentry**            |    [![NuGet](https://img.shields.io/nuget/vpre/Sentry.svg)](https://www.nuget.org/packages/Sentry)   |
|     **Sentry.AspNetCore**     |   [![NuGet](https://img.shields.io/nuget/vpre/Sentry.AspNetCore.svg)](https://www.nuget.org/packages/Sentry.AspNetCore)   |
| **Sentry.Extensions.Logging** | [![NuGet](https://img.shields.io/nuget/vpre/Sentry.Extensions.Logging.svg)](https://www.nuget.org/packages/Sentry.Extensions.Logging)   |

## 0.0.1-preview1

Our first preview of the SDK:

Main features:

- Easy ASP.NET Core integration, single line: `UseSentry`.
- Captures unhandled exceptions in the middleware pipeline
- Captures exceptions handled by the framework `UseExceptionHandler` and Error page display.
- Captures process-wide unhandled exceptions (AppDomain)
- Captures logger.Error or logger.Critical
- When an event is sent, data from the current request augments the event.
- Sends information about the server running the app (OS, Runtime, etc)
- Informational logs written by the app or framework augment events sent to Sentry
- Optional include of the request body
- HTTP Proxy configuration

Also available via NuGet:

[Sentry](https://www.nuget.org/packages/Sentry/0.0.1-preview1)
[Sentry.AspNetCore](https://www.nuget.org/packages/Sentry.AspNetCore/0.0.1-preview1)
[Sentry.Extensions.Logging](https://www.nuget.org/packages/Sentry.Extensions.Logging/0.0.1-preview1)<|MERGE_RESOLUTION|>--- conflicted
+++ resolved
@@ -2,15 +2,12 @@
 
 ## Unreleased
 
-<<<<<<< HEAD
 ### Features
 
 - Sentry Transactions now work with OpenTelemetry child spans ([#3288](https://github.com/getsentry/sentry-dotnet/pull/3288))
-=======
 ### Fixes
 
 -  `HttpResponse.Content` is no longer disposed by when using `SentryHttpFailedRequestHandler` on .NET Framework, which was causing an ObjectDisposedException when using Sentry with NSwag ([#3306](https://github.com/getsentry/sentry-dotnet/pull/3306))
->>>>>>> 717aa735
 
 ## 4.4.0
 
