--- conflicted
+++ resolved
@@ -1,19 +1,12 @@
 # Changelog
 
-<<<<<<< HEAD
-## Unchanged
-
-### Features
-
-- Add StartupTime and Device.BootTime
-=======
 ## Unreleased
 
 ### Changes
 
+- Add StartupTime and Device.BootTime (#887) @lucas-zimerman
 - Add IsParentSampled to TransactionContext (#885) @Tyrrrz
 - Retrieve CurrentVersion for ASP.NET applications (#884) @lucas-zimerman
->>>>>>> 69126250
 
 ## 3.1.0
 
