--- conflicted
+++ resolved
@@ -2,14 +2,6 @@
 
 ## Unreleased
 
-<<<<<<< HEAD
-=======
-### Features
-
-- Added a `SetBeforeScreenshotCapture` callback to the options: allowing the user to set an action before the screenshot is taken ([#3661](https://github.com/getsentry/sentry-dotnet/pull/3661))
-- Make `Sentry.AspNetCore.Blazor.WebAssembly` generally available. ([#3674](https://github.com/getsentry/sentry-dotnet/pull/3674))
-
->>>>>>> 95e21a3a
 ### Fixes
 
 - Android: Fix for SIGSEGV reported by Sentry when a NullReferenceException is thrown in Release mode ([#3694](https://github.com/getsentry/sentry-dotnet/pull/3694))
@@ -18,6 +10,7 @@
 
 ### Features
 
+- Added a `SetBeforeScreenshotCapture` callback to the options: allowing the user to set an action before the screenshot is taken ([#3661](https://github.com/getsentry/sentry-dotnet/pull/3661))
 - Make `Sentry.AspNetCore.Blazor.WebAssembly` generally available. ([#3674](https://github.com/getsentry/sentry-dotnet/pull/3674))
 
 ### Dependencies
