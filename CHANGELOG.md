# Changelog

## Unreleased

<<<<<<< HEAD
### Features

- Remove server_os in favor of only client_os ([#1808](https://github.com/getsentry/sentry-dotnet/pull/1808))
=======
### Fixes

- Fix null ref in aspnet TryGetTraceHeader ([#1807](https://github.com/getsentry/sentry-dotnet/pull/1807))

>>>>>>> f8b3f94a

## 3.20.0

### Features

- Use `sent_at` instead of `sentry_timestamp` to reduce clock skew ([#1690](https://github.com/getsentry/sentry-dotnet/pull/1690)) 
- Send project root path with events ([#1739](https://github.com/getsentry/sentry-dotnet/pull/1739))

### Fixes

- Detect MVC versioning in route ([#1731](https://github.com/getsentry/sentry-dotnet/pull/1731))
- Fix error with `ConcurrentHashMap` on Android <= 9 ([#1761](https://github.com/getsentry/sentry-dotnet/pull/1761))
- Minor improvements to `BackgroundWorker` ([#1773](https://github.com/getsentry/sentry-dotnet/pull/1773))
- Make GzipRequestBodyHandler respect async ([#1776](https://github.com/getsentry/sentry-dotnet/pull/1776))
- Fix race condition in handling of `InitCacheFlushTimeout` ([#1784](https://github.com/getsentry/sentry-dotnet/pull/1784))
- Fix exceptions on background thread not reported in Unity ([#1794](https://github.com/getsentry/sentry-dotnet/pull/1794))

## 3.19.0

### Features

- Expose `EnumerateChainedExceptions` ([#1733](https://github.com/getsentry/sentry-dotnet/pull/1733))
- Android Scope Sync ([#1737](https://github.com/getsentry/sentry-dotnet/pull/1737))
- Support `IntPtr` and `UIntPtr` serialization ([#1746](https://github.com/getsentry/sentry-dotnet/pull/1746))
- Log Warning when secret is detected in DSN ([#1749](https://github.com/getsentry/sentry-dotnet/pull/1749))
- Catch permission exceptions on Android ([#1750](https://github.com/getsentry/sentry-dotnet/pull/1750))
- Send client report when flushing queue ([#1757](https://github.com/getsentry/sentry-dotnet/pull/1757))

### Fixes

- Don't allow `SentryDiagnosticListenerIntegration` to be added multiple times ([#1748](https://github.com/getsentry/sentry-dotnet/pull/1748))
- Don't allow newlines in diagnostic logger messages ([#1756](https://github.com/getsentry/sentry-dotnet/pull/1756))

## Sentry.Maui 3.19.0-preview.2

### Features

- Enable logging in MAUI ([#1738](https://github.com/getsentry/sentry-dotnet/pull/1738))
- Enable offline caching in MAUI ([#1753](https://github.com/getsentry/sentry-dotnet/pull/1753))

### Fixes

- Set MAUI minimum version ([#1728](https://github.com/getsentry/sentry-dotnet/pull/1728))
- Catch permission exceptions for MAUI ([#1750](https://github.com/getsentry/sentry-dotnet/pull/1750))

## 3.18.0

### Features

- Move tunnel functionality into Sentry.AspNetCore ([#1645](https://github.com/getsentry/sentry-dotnet/pull/1645))
- Make `HttpContext` available for sampling decisions ([#1682](https://github.com/getsentry/sentry-dotnet/pull/1682))
- Send the .NET Runtime Identifier to Sentry ([#1708](https://github.com/getsentry/sentry-dotnet/pull/1708))
- Added a new `net6.0-android` target for the `Sentry` core library, which bundles the [Sentry Android SDK](https://docs.sentry.io/platforms/android/):
  - Initial .NET 6 Android support ([#1288](https://github.com/getsentry/sentry-dotnet/pull/1288))
  - Update Android Support ([#1669](https://github.com/getsentry/sentry-dotnet/pull/1669))
  - Update Sentry-Android to 6.0.0-rc.1 ([#1686](https://github.com/getsentry/sentry-dotnet/pull/1686))
  - Update Sentry-Android to 6.0.0 ([#1697](https://github.com/getsentry/sentry-dotnet/pull/1697))
  - Set Java/Android SDK options ([#1694](https://github.com/getsentry/sentry-dotnet/pull/1694))
  - Refactor and update Android options ([#1705](https://github.com/getsentry/sentry-dotnet/pull/1705))
  - Add Android OS information to the event context ([#1716](https://github.com/getsentry/sentry-dotnet/pull/1716))

### Fixes

- Remove IInternalSdkIntegration ([#1656](https://github.com/getsentry/sentry-dotnet/pull/1656))
- On async Main, dont unregister unhandled exception before capturing crash  ([#321](https://github.com/getsentry/sentry-dotnet/issues/321))
- Handle BadHttpRequestException from Kestrel inside SentryTunnelMiddleware ([#1673](https://github.com/getsentry/sentry-dotnet/pull/1673))
- Improve timestamp precision of transactions and spans ([#1680](https://github.com/getsentry/sentry-dotnet/pull/1680))
- Flatten AggregateException ([#1672](https://github.com/getsentry/sentry-dotnet/pull/1672))
  - NOTE: This can affect grouping. You can keep the original behavior by setting the option `KeepAggregateException` to `true`.
- Serialize stack frame addresses as strings. ([#1692](https://github.com/getsentry/sentry-dotnet/pull/1692))
- Improve serialization perf and fix memory leak in `SentryEvent` ([#1693](https://github.com/getsentry/sentry-dotnet/pull/1693))
- Add type checking in contexts TryGetValue ([#1700](https://github.com/getsentry/sentry-dotnet/pull/1700))
- Restore serialization of the `Platform` name ([#1702](https://github.com/getsentry/sentry-dotnet/pull/1702))

## Sentry.Maui 3.18.0-preview.1

### Features

- Added a new `Sentry.Maui` integration library for the [.NET MAUI](https://dotnet.microsoft.com/apps/maui) platform:
  - Initial MAUI support ([#1663](https://github.com/getsentry/sentry-dotnet/pull/1663))
  - Continue with adding MAUI support ([#1670](https://github.com/getsentry/sentry-dotnet/pull/1670))
  - MAUI events become extra context in Sentry events ([#1706](https://github.com/getsentry/sentry-dotnet/pull/1706))
  - Add options for PII breadcrumbs from MAUI events ([#1709](https://github.com/getsentry/sentry-dotnet/pull/1709))
  - Add device information to the event context ([#1713](https://github.com/getsentry/sentry-dotnet/pull/1713))
  - Add platform OS information to the event context ([#1717](https://github.com/getsentry/sentry-dotnet/pull/1717))

## 3.17.1

### Fixes

- Rework how the `InitCacheFlushTimeout` option is implemented. ([#1644](https://github.com/getsentry/sentry-dotnet/pull/1644))
- Add retry logic to the caching transport when moving files back from the processing folder. ([#1649](https://github.com/getsentry/sentry-dotnet/pull/1649))

## 3.17.0

**Notice:** If you are using self-hosted Sentry, this version and forward requires either Sentry version >= [21.9.0](https://github.com/getsentry/relay/blob/master/CHANGELOG.md#2190), or you must manually disable sending client reports via the `SendClientReports` option.

### Features

- Collect and send Client Reports to Sentry, which contain counts of discarded events. ([#1556](https://github.com/getsentry/sentry-dotnet/pull/1556))
- Expose `ITransport` and `SentryOptions.Transport` public, to support using custom transports ([#1602](https://github.com/getsentry/sentry-dotnet/pull/1602))
- Android native crash support ([#1288](https://github.com/getsentry/sentry-dotnet/pull/1288))

### Fixes

- Workaround `System.Text.Json` issue with Unity IL2CPP. ([#1583](https://github.com/getsentry/sentry-dotnet/pull/1583))
- Demystify stack traces for exceptions that fire in a `BeforeSend` callback. ([#1587](https://github.com/getsentry/sentry-dotnet/pull/1587))
- Obsolete `Platform` and always write `csharp` ([#1610](https://github.com/getsentry/sentry-dotnet/pull/1610))
- Fix a minor issue in the caching transport related to recovery of files from previous session. ([#1617](https://github.com/getsentry/sentry-dotnet/pull/1617))
- Better DisableAppDomainProcessExitFlush docs ([#1634](https://github.com/getsentry/sentry-dotnet/pull/1634))

## 3.16.0

### Features

- Use a default value of 60 seconds if a `Retry-After` header is not present. ([#1537](https://github.com/getsentry/sentry-dotnet/pull/1537))
- Add new Protocol definitions for DebugImages and AddressMode ([#1513](https://github.com/getsentry/sentry-dotnet/pull/1513))
- Add `HttpTransport` extensibility and synchronous serialization support ([#1560](https://github.com/getsentry/sentry-dotnet/pull/1560))
- Add `UseAsyncFileIO` to Sentry options (enabled by default) ([#1564](https://github.com/getsentry/sentry-dotnet/pull/1564))

### Fixes

- Fix event dropped by bad attachment when no logger is set. ([#1557](https://github.com/getsentry/sentry-dotnet/pull/1557))
- Ignore zero properties for MemoryInfo ([#1531](https://github.com/getsentry/sentry-dotnet/pull/1531))
- Cleanup diagnostic source ([#1529](https://github.com/getsentry/sentry-dotnet/pull/1529))
- Remove confusing message Successfully sent cached envelope ([#1542](https://github.com/getsentry/sentry-dotnet/pull/1542))
- Fix infinite loop in SentryDatabaseLogging.UseBreadcrumbs ([#1543](https://github.com/getsentry/sentry-dotnet/pull/1543))
- GetFromRuntimeInformation() in try-catch  ([#1554](https://github.com/getsentry/sentry-dotnet/pull/1554))
- Make `Contexts` properties more thread-safe ([#1571](https://github.com/getsentry/sentry-dotnet/pull/1571))
- Fix `PlatformNotSupportedException` exception on `net6.0-maccatalyst` targets ([#1567](https://github.com/getsentry/sentry-dotnet/pull/1567))
- In ASP.Net Core, make sure that `SentrySdk.LastEventId` is accessible from exception handler pages ([#1573](https://github.com/getsentry/sentry-dotnet/pull/1573))

## 3.15.0

### Features

- Expose ConfigureAppFrame as a public static function. ([#1493](https://github.com/getsentry/sentry-dotnet/pull/1493))

### Fixes

- Make `SentryDiagnosticSubscriber._disposableListeners` thread safe ([#1506](https://github.com/getsentry/sentry-dotnet/pull/1506))
- Adjust database span names by replacing `_` to `.`. `db.query_compiler` becomes `db.query.compile`. ([#1502](https://github.com/getsentry/sentry-dotnet/pull/1502))

## 3.14.1

### Fixes

- Fix caching transport with attachments ([#1489](https://github.com/getsentry/sentry-dotnet/pull/1489))
- Revert Sentry in implicit usings ([#1490](https://github.com/getsentry/sentry-dotnet/pull/1490))

## 3.14.0

### Features

- Add the delegate TransactionNameProvider to allow the name definition from Unknown transactions on ASP.NET Core ([#1421](https://github.com/getsentry/sentry-dotnet/pull/1421))
- SentrySDK.WithScope is now obsolete in favour of overloads of CaptureEvent, CaptureMessage, CaptureException ([#1412](https://github.com/getsentry/sentry-dotnet/pull/1412))
- Add Sentry to global usings when ImplicitUsings is enabled (`<ImplicitUsings>true</ImplicitUsings>`) ([#1398](https://github.com/getsentry/sentry-dotnet/pull/1398))
- The implementation of the background worker can now be changed ([#1450](https://github.com/getsentry/sentry-dotnet/pull/1450))
- Map reg key 528449 to net48 ([#1465](https://github.com/getsentry/sentry-dotnet/pull/1465))
- Improve logging for failed JSON serialization ([#1473](https://github.com/getsentry/sentry-dotnet/pull/1473))

### Fixes

- Handle exception from crashedLastRun callback ([#1328](https://github.com/getsentry/sentry-dotnet/pull/1328))
- Reduced the logger noise from EF when not using Performance Monitoring ([#1441](https://github.com/getsentry/sentry-dotnet/pull/1441))
- Create CachingTransport directories in constructor to avoid DirectoryNotFoundException ([#1432](https://github.com/getsentry/sentry-dotnet/pull/1432))
- UnobservedTaskException is now considered as Unhandled ([#1447](https://github.com/getsentry/sentry-dotnet/pull/1447))
- Avoid calls the Thread.CurrentThread where possible ([#1466](https://github.com/getsentry/sentry-dotnet/pull/1466))
- Rename thread pool protocol keys to snake case ([#1472](https://github.com/getsentry/sentry-dotnet/pull/1472))
- Treat IOException as a network issue ([#1476](https://github.com/getsentry/sentry-dotnet/pull/1476))
- Fix incorrect sdk name in envelope header ([#1474](https://github.com/getsentry/sentry-dotnet/pull/1474))
- Use Trace.WriteLine for TraceDiagnosticLogger ([#1475](https://github.com/getsentry/sentry-dotnet/pull/1475))
- Remove Exception filters to work around Unity bug on 2019.4.35f IL2CPP ([#1486](https://github.com/getsentry/sentry-dotnet/pull/1486))

## 3.13.0

### Features

- Add CaptureLastError as an extension method to the Server class on ASP.NET ([#1411](https://github.com/getsentry/sentry-dotnet/pull/1411))
- Add IsDynamicCode* to events ([#1418](https://github.com/getsentry/sentry-dotnet/pull/1418))

### Fixes

- Dispose of client should only flush ([#1354](https://github.com/getsentry/sentry-dotnet/pull/1354))

## 3.12.3

### Fixes

- Events no longer get dropped because of non-serializable contexts or attachments ([#1401](https://github.com/getsentry/sentry-dotnet/pull/1401))
- Add MemoryInfo to sentry event ([#1337](https://github.com/getsentry/sentry-dotnet/pull/1337))
- Report ThreadPool stats ([#1399](https://github.com/getsentry/sentry-dotnet/pull/1399))

## 3.12.2

### Fixes

- log through serialization ([#1388](https://github.com/getsentry/sentry-dotnet/pull/1388))
- Attaching byte arrays to the scope no longer leads to ObjectDisposedException ([#1384](https://github.com/getsentry/sentry-dotnet/pull/1384))
- Operation cancel while flushing cache no longer logs an errors ([#1352](https://github.com/getsentry/sentry-dotnet/pull/1352))
- Dont fail for attachment read error ([#1378](https://github.com/getsentry/sentry-dotnet/pull/1378))
- Fix file locking in attachments ([#1377](https://github.com/getsentry/sentry-dotnet/pull/1377))

## 3.12.1

### Features

- Dont log "Ignoring request with Size" when null ([#1348](https://github.com/getsentry/sentry-dotnet/pull/1348))
- Move to stable v6 for `Microsoft.Extensions.*` packages ([#1347](https://github.com/getsentry/sentry-dotnet/pull/1347))
- bump Ben.Demystifier adding support for Microsoft.Bcl.AsyncInterfaces([#1349](https://github.com/getsentry/sentry-dotnet/pull/1349))

### Fixes

- Fix EF Core garbage collected messages and ordering ([#1368](https://github.com/getsentry/sentry-dotnet/pull/1368))
- Update X-Sentry-Auth header to include correct sdk name and version ([#1333](https://github.com/getsentry/sentry-dotnet/pull/1333))

## 3.12.0

### Features

- Add automatic spans to Entity Framework operations ([#1107](https://github.com/getsentry/sentry-dotnet/pull/1107))

### Fixes

- Avoid using the same connection Span for the same ConnectionId ([#1317](https://github.com/getsentry/sentry-dotnet/pull/1317))
- Finish unfinished Spans on Transaction completion ([#1296](https://github.com/getsentry/sentry-dotnet/pull/1296))

## 3.12.0-alpha.1

### Features

- .NET 6 specific targets ([#939](https://github.com/getsentry/sentry-dotnet/pull/939))

## 3.11.1

### Fixes

- Forward the IP of the client with whe tunnel middleware ([#1310](getsentry/sentry-dotnet/pull/1310))

## 3.11.0

### Features

- Sentry Sessions status as Breadcrumbs ([#1263](https://github.com/getsentry/sentry-dotnet/pull/1263))
- Enhance GCP Integraction with performance monitoring and revision number ([#1286](https://github.com/getsentry/sentry-dotnet/pull/1286))
- Bump Ben.Demystifier to support .NET 6 ([#1290](https://github.com/getsentry/sentry-dotnet/pull/1290))

### Fixes

- ASP.NET Core: Data from Scope in options should be applied on each request ([#1270](https://github.com/getsentry/sentry-dotnet/pull/1270))
- Add missing `ConfigureAwaits(false)` for `async using` ([#1276](https://github.com/getsentry/sentry-dotnet/pull/1276))
- Fix missing handled tag when events are logged via an ASP.NET Core pipeline logger ([#1284](getsentry/sentry-dotnet/pull/1284))

## 3.10.0

### Features

- Add additional primitive values as tags on SentryLogger ([#1246](https://github.com/getsentry/sentry-dotnet/pull/1246))

### Fixes

- Events are now sent on Google Gloud Functions Integration ([#1249](https://github.com/getsentry/sentry-dotnet/pull/1249))
- Cache envelope headers ([#1242](https://github.com/getsentry/sentry-dotnet/pull/1242))
- Avoid replacing Transaction Name on ASP.NET Core by null or empty ([#1215](https://github.com/getsentry/sentry-dotnet/pull/1215))
- Ignore DiagnosticSource Integration if no Sampling available ([#1238](https://github.com/getsentry/sentry-dotnet/pull/1238))

## 3.9.4

### Fixes

- Unity Android support: check for native crashes before closing session as Abnormal ([#1222](https://github.com/getsentry/sentry-dotnet/pull/1222))

## 3.9.3

### Fixes

- Add missing PathBase from ASP.NET Core ([#1198](https://github.com/getsentry/sentry-dotnet/pull/1198))
- Use fallback if route pattern is MVC ([#1188](https://github.com/getsentry/sentry-dotnet/pull/1188))
- Move UseSentryTracing to different namespace ([#1200](https://github.com/getsentry/sentry-dotnet/pull/1200))
- Prevent duplicate package reporting ([#1197](https://github.com/getsentry/sentry-dotnet/pull/1197))

## 3.9.2

### Fixes

- Exceptions from UnhandledExceptionIntegration were not marking sessions as crashed ([#1193](https://github.com/getsentry/sentry-dotnet/pull/1193))

## 3.9.1

### Fixes

- Removed braces from tag keys on DefaultSentryScopeStateProcessor ([#1183](https://github.com/getsentry/sentry-dotnet/pull/1183))
- Fix SQLClient unplanned behaviors ([#1179](https://github.com/getsentry/sentry-dotnet/pull/1179))
- Add fallback to Scope Stack from AspNet ([#1180](https://github.com/getsentry/sentry-dotnet/pull/1180))

## 3.9.0

### Features

- EF Core and SQLClient performance monitoring integration ([#1154](https://github.com/getsentry/sentry-dotnet/pull/1154))
- Improved SDK diagnostic logs ([#1161](https://github.com/getsentry/sentry-dotnet/pull/1161))
- Add Scope observer to SentryOptions ([#1153](https://github.com/getsentry/sentry-dotnet/pull/1153))

### Fixes

- Fix end session from Hub adapter not being passed to SentrySDK ([#1158](https://github.com/getsentry/sentry-dotnet/pull/1158))
- Installation id catches dir not exist([#1159](https://github.com/getsentry/sentry-dotnet/pull/1159))
- Set error status to transaction if http has exception and ok status ([#1143](https://github.com/getsentry/sentry-dotnet/pull/1143))
- Fix max breadcrumbs limit when MaxBreadcrumbs is zero or lower ([#1145](https://github.com/getsentry/sentry-dotnet/pull/1145))

## 3.8.3

### Features

- New package Sentry.Tunnel to proxy Sentry events ([#1133](https://github.com/getsentry/sentry-dotnet/pull/1133))

### Fixes

- Avoid serializing dangerous types ([#1134](https://github.com/getsentry/sentry-dotnet/pull/1134))
- Don't cancel cache flushing on init ([#1139](https://github.com/getsentry/sentry-dotnet/pull/1139))

## 3.8.2

### Fixes

- Add IsParentSampled to ITransactionContext ([#1128](https://github.com/getsentry/sentry-dotnet/pull/1128)
- Avoid warn in global mode ([#1132](https://github.com/getsentry/sentry-dotnet/pull/1132))
- Fix `ParentSampledId` being reset on `Transaction` ([#1130](https://github.com/getsentry/sentry-dotnet/pull/1130))

## 3.8.1

### Fixes

- Persisted Sessions logging ([#1125](https://github.com/getsentry/sentry-dotnet/pull/1125))
- Don't log an error when attempting to recover a persisted session but none exists ([#1123](https://github.com/getsentry/sentry-dotnet/pull/1123))

### Features

- Introduce scope stack abstraction to support global scope on desktop and mobile applications and `HttpContext`-backed scoped on legacy ASP.NET ([#1124](https://github.com/getsentry/sentry-dotnet/pull/1124))

## 3.8.0

### Fixes

- ASP.NET Core: fix handled not being set for Handled exceptions ([#1111](https://github.com/getsentry/sentry-dotnet/pull/1111))

### Features

- File system persistence for sessions ([#1105](https://github.com/getsentry/sentry-dotnet/pull/1105))

## 3.7.0

### Features

- Add HTTP request breadcrumb ([#1113](https://github.com/getsentry/sentry-dotnet/pull/1113))
- Integration for Google Cloud Functions ([#1085](https://github.com/getsentry/sentry-dotnet/pull/1085))
- Add ClearAttachments to Scope ([#1104](https://github.com/getsentry/sentry-dotnet/pull/1104))
- Add additional logging and additional fallback for installation ID ([#1103](https://github.com/getsentry/sentry-dotnet/pull/1103))

### Fixes

- Avoid Unhandled Exception on .NET 461 if the Registry Access threw an exception ([#1101](https://github.com/getsentry/sentry-dotnet/pull/1101))

## 3.6.1

### Fixes

- `IHub.ResumeSession()`: don't start a new session if pause wasn't called or if there is no active session ([#1089](https://github.com/getsentry/sentry-dotnet/pull/1089))
- Fixed incorrect order when getting the last active span ([#1094](https://github.com/getsentry/sentry-dotnet/pull/1094))
- Fix logger call in BackgroundWorker that caused a formatting exception in runtime ([#1092](https://github.com/getsentry/sentry-dotnet/pull/1092))

## 3.6.0

### Features

- Implement pause & resume session ([#1069](https://github.com/getsentry/sentry-dotnet/pull/1069))
- Add auto session tracking ([#1068](https://github.com/getsentry/sentry-dotnet/pull/1068))
- Add SDK information to envelope ([#1084](https://github.com/getsentry/sentry-dotnet/pull/1084))
- Add ReportAssembliesMode in favor of ReportAssemblies ([#1079](https://github.com/getsentry/sentry-dotnet/pull/1079))

### Fixes

- System.Text.Json 5.0.2 ([#1078](https://github.com/getsentry/sentry-dotnet/pull/1078))

## 3.6.0-alpha.2

### Features

- Extended Device and GPU protocol; public IJsonSerializable ([#1063](https://github.com/getsentry/sentry-dotnet/pull/1063))
- ASP.NET Core: Option `AdjustStandardEnvironmentNameCasing` to opt-out from lower casing env name. [#1057](https://github.com/getsentry/sentry-dotnet/pull/1057)
- Sessions: Improve exception check in `CaptureEvent(...)` for the purpose of reporting errors in session ([#1058](https://github.com/getsentry/sentry-dotnet/pull/1058))
- Introduce TraceDiagnosticLogger and obsolete DebugDiagnosticLogger ([#1048](https://github.com/getsentry/sentry-dotnet/pull/1048))

### Fixes

- Handle error thrown while trying to get `BootTime` on PS4 with IL2CPP ([#1062](https://github.com/getsentry/sentry-dotnet/pull/1062))
- Use SentryId for ISession.Id ([#1052](https://github.com/getsentry/sentry-dotnet/pull/1052))
- Add System.Reflection.Metadata as a dependency for netcoreapp3.0 target([#1064](https://github.com/getsentry/sentry-dotnet/pull/1064))

## 3.6.0-alpha.1

### Features

- Implemented client-mode release health ([#1013](https://github.com/getsentry/sentry-dotnet/pull/1013))

### Fixes

- Report lowercase staging environment for ASP.NET Core ([#1046](https://github.com/getsentry/sentry-unity/pull/1046))

## 3.5.0

### Features

- Report user IP address for ASP.NET Core ([#1045](https://github.com/getsentry/sentry-unity/pull/1045))

### Fixes

- Connect middleware exceptions to transactions ([#1043](https://github.com/getsentry/sentry-dotnet/pull/1043))
- Hub.IsEnabled set to false when Hub disposed ([#1021](https://github.com/getsentry/sentry-dotnet/pull/1021))

## 3.4.0

### Features

- Sentry.EntityFramework moved to this repository ([#1017](https://github.com/getsentry/sentry-dotnet/pull/1017))
- Additional `netstandard2.1` target added. Sample with .NET Core 3.1 console app.
- `UseBreadcrumbs` is called automatically by `AddEntityFramework`

### Fixes

- Normalize line breaks ([#1016](https://github.com/getsentry/sentry-dotnet/pull/1016))
- Finish span with exception in SentryHttpMessageHandler ([#1037](https://github.com/getsentry/sentry-dotnet/pull/1037))

## 3.4.0-beta.0

### Features

- Serilog: Add support for Serilog.Formatting.ITextFormatter ([#998](https://github.com/getsentry/sentry-dotnet/pull/998))
- simplify ifdef ([#1010](https://github.com/getsentry/sentry-dotnet/pull/1010))
- Use `DebugDiagnosticLogger` as the default logger for legacy ASP.NET ([#1012](https://github.com/getsentry/sentry-dotnet/pull/1012))
- Adjust parameter type in `AddBreadcrumb` to use `IReadOnlyDictionary<...>` instead of `Dictionary<...>` ([#1000](https://github.com/getsentry/sentry-dotnet/pull/1000))
- await dispose everywhere ([#1009](https://github.com/getsentry/sentry-dotnet/pull/1009))
- Further simplify transaction integration from legacy ASP.NET ([#1011](https://github.com/getsentry/sentry-dotnet/pull/1011))

## 3.3.5-beta.0

### Features

- Default environment to "debug" if running with debugger attached (#978)
- ASP.NET Classic: `HttpContext.StartSentryTransaction()` extension method (#996)

### Fixes

- Unity can have negative line numbers ([#994](https://github.com/getsentry/sentry-dotnet/pull/994))
- Fixed an issue where an attempt to deserialize `Device` with a non-system time zone failed ([#993](https://github.com/getsentry/sentry-dotnet/pull/993))

## 3.3.4

### Features

- Env var to keep large envelopes if they are rejected by Sentry (#957)

### Fixes

- serialize parent_span_id in contexts.trace (#958)

## 3.3.3

### Fixes

- boot time detection can fail in some cases (#955)

## 3.3.2

### Fixes

- Don't override Span/Transaction status on Finish(...) if status was not provided explicitly (#928) @Tyrrrz
- Fix startup time shows incorrect value on macOS/Linux. Opt-out available for IL2CPP. (#948)

## 3.3.1

### Fixes

- Move Description field from Transaction to Trace context (#924) @Tyrrrz
- Drop unfinished spans from transaction (#923) @Tyrrrz
- Don't dispose the SDK when UnobservedTaskException is captured (#925) @bruno-garcia
- Fix spans not inheriting TraceId from transaction (#922) @Tyrrrz

## 3.3.0

### Features

- Add StartupTime and Device.BootTime (#887) @lucas-zimerman
- Link events to currently active span (#909) @Tyrrrz
- Add useful contextual data to TransactionSamplingContext in ASP.NET Core integration (#910) @Tyrrrz

### Changes

- Limit max spans in transaction to 1000 (#908) @Tyrrrz

## 3.2.0

### Changes

- Changed the underlying implementation of `ITransaction` and `ISpan`. `IHub.CaptureTransaction` now takes a `Transaction` instead of `ITransaction`. (#880) @Tyrrrz
- Add IsParentSampled to TransactionContext (#885) @Tyrrrz
- Retrieve CurrentVersion for ASP.NET applications (#884) @lucas-zimerman
- Make description parameter nullable on `ISpan.StartChild(...)` and related methods (#900) @Tyrrrz
- Add Platform to Transaction, mimicking the same property on SentryEvent (#901) @Tyrrrz

## 3.1.0

### Features

- Adding TaskUnobservedTaskExceptionIntegration to default integrations and method to remove it (#870) @FilipNemec
- Enrich transactions with more data (#875) @Tyrrrz

### Fixes
- Don't add version prefix in release if it's already set (#877) @Tyrrrz

## 3.0.8

### Features

- Add AddSentryTag and AddSentryContext Extensions for exception class (#834) @lucas-zimerman
- Associate span exceptions with event exceptions (#848) @Tyrrrz
- MaxCacheItems option to control files on disk (#846) @Tyrrrz
- Move SentryHttpMessageHandlerBuilderFilter to Sentry.Extensions.Logging (#845) @Tyrrrz

### Fixes

- Fix CachingTransport throwing an exception when it can't move the files from the previous session (#871) @Tyrrrz

## 3.0.7

### Changes
- Don't write timezone_display_name if it's the same as the ID (#837) @Tyrrrz
- Serialize arbitrary objects in contexts (#838) @Tyrrrz

## 3.0.6

### Fixes

- Fix serialization of transactions when filesystem caching is enabled. (#815) @Tyrrrz
- Fix UWP not registering exceptions (#821) @lucas-zimerman
- Fix tracing middleware (#813) @Tyrrrz

## 3.0.5

### Changes

- Fix transaction sampling (#810) @Tyrrrz

## 3.0.4

### Changes

- Don't add logs coming from Sentry as breadcrumbs (fixes stack overflow exception) (#797) @Tyrrrz
- Consolidate logic for resolving hub (fixes bug "SENTRY_DSN is not defined") (#795) @Tyrrrz
- Add SetFingerprint overload that takes `params string[]` (#796) @Tyrrrz
- Create spans for outgoing HTTP requests (#802) @Tyrrrz
- Finish span on exception in SentryHttpMessageHandler (#806) @Tyrrrz
- Fix ObjectDisposedException caused by object reuse in RetryAfterHandler (#807) @Tyrrrz

## 3.0.3

### Changes

- Fix DI issues in ASP.NET Core + SentryHttpMessageHandlerBuilderFilter (#789) @Tyrrrz
- Fix incorrect NRT on SpanContext.ctor (#788) @Tyrrrz
- Remove the `Evaluate` error from the breadcrumb list (#790) @Tyrrrz
- Set default tracing sample rate to 0.0 (#791) @Tyrrrz

## 3.0.2

### Changes

- Add GetSpan() to IHub and SentrySdk (#782) @Tyrrrz
- Automatically start transactions from incoming trace in ASP.NET Core (#783) @Tyrrrz
- Automatically inject 'sentry-trace' on outgoing requests in ASP.NET Core (#784) @Tyrrrz

## 3.0.1

### Changes

- bump log4net 2.0.12 (#781) @bruno-garcia
- Fix Serilog version (#780) @bruno-garcia
- Move main Protocol types to Sentry namespace (#779) @bruno-garcia

## 3.0.0

### Changes

- Add support for dynamic transaction sampling. (#753) @Tyrrrz
- Integrate trace headers. (#758) @Tyrrrz
- Renamed Option `DiagnosticsLevel` to `DiagnosticLevel` (#759) @bruno-garcia
- Add additional data to transactions (#763) @Tyrrrz
- Improve transaction instrumentation on ASP.NET Core (#766) @Tyrrrz
- Add `Release` to `Scope` (#765) @Tyrrrz
- Don't fallback to `HttpContext.RequestPath` if a route is unknown (#767 #769) @kanadaj @Tyrrrz

## 3.0.0-beta.0

### Changes

- Add instruction_addr to SentryStackFrame. (#744) @lucas-zimerman
- Default stack trace format: Ben.Demystifier (#732) @bruno-garcia

## 3.0.0-alpha.11

### Changed

- Limit attachment size (#705)
- Separate tracing middleware (#737)
- Bring Transaction a bit more inline with Java SDK (#741)
- Sync transaction and transaction name on scope (#740)

## 3.0.0-alpha.10

- Disabled Mono StackTrace Factory. (#709) @lucas-zimerman
- Adds to the existing User Other dict rather than replacing (#729) @brettjenkins

## 3.0.0-alpha.9

- Handle non-json error response messages on HttpTransport. (#690) @lucas-zimerman
- Fix deadlock on missing ConfigureAwait into foreach loops. (#694) @lucas-zimerman
- Report gRPC sdk name (#700) @bruno-garcia

## 3.0.0-alpha.8

- Include parameters in stack frames. (#662) @Tyrrrz
- Remove CultureUIInfo if value is even with CultureInfo. (#671) @lucas-zimerman
- Make all fields on UserFeedback optional. (#660) @Tyrrrz
- Align transaction names with Java. (#659) @Tyrrrz
- Include assembly name in default release. (#682) @Tyrrrz
- Add support for attachments. (#670) @Tyrrrz
- Improve logging for relay errors. (#683) @Tyrrrz
- Report sentry.dotnet.aspnet on the new Sentry.AspNet package. (#681) @Tyrrrz
- Always send a default release. (#695) @Tyrrrz

## 3.0.0-alpha.7

* Ref moved SentryId from namespace Sentry.Protocol to Sentry (#643) @lucas-zimerman
* Ref renamed `CacheFlushTimeout` to `InitCacheFlushTimeout` (#638) @lucas-zimerman
* Add support for performance. ([#633](https://github.com/getsentry/sentry-dotnet/pull/633))
* Transaction (of type `string`) on Scope and Event now is called TransactionName. ([#633](https://github.com/getsentry/sentry-dotnet/pull/633))

## 3.0.0-alpha.6

* Abandon ValueTask #611
* Fix Cache deleted on HttpTransport exception. (#610) @lucas-zimerman
* Add `SentryScopeStateProcessor` #603
* Add net5.0 TFM to libraries #606
* Add more logging to CachingTransport #619
* Bump Microsoft.Bcl.AsyncInterfaces to 5.0.0 #618
* Bump `Microsoft.Bcl.AsyncInterfaces` to 5.0.0 #618
* `DefaultTags` moved from `SentryLoggingOptions` to `SentryOptions` (#637) @PureKrome
* `Sentry.Serilog` can accept DefaultTags (#637) @PureKrome

## 3.0.0-alpha.5

* Replaced `BaseScope` with `IScope`. (#590) @Tyrrrz
* Removed code coverage report from the test folder. (#592) @lucas-zimerman
* Add target framework NET5.0 on Sentry.csproj. Change the type of `Extra` where value parameter become nullable. @lucas-zimerman
* Implement envelope caching. (#576) @Tyrrrz
* Add a list of .NET Frameworks installed when available. (#531) @lucas-zimerman
* Parse Mono and IL2CPP stacktraces for Unity and Xamarin (#578) @bruno-garcia
* Update TFMs and dependency min version (#580) @bruno-garcia
* Run all tests on .NET 5 (#583) @bruno-garcia

## 3.0.0-alpha.4

* Add the client user ip if both SendDefaultPii and IsEnvironmentUser are set. (#1015) @lucas-zimerman
* Replace Task with ValueTask where possible. (#564) @Tyrrrz
* Add support for ASP.NET Core gRPC (#563) @Mitch528
* Push API docs to GitHub Pages GH Actions (#570) @bruno-garcia
* Refactor envelopes

## 3.0.0-alpha.3

* Add support for user feedback. (#559) @lucas-zimerman
* Add support for envelope deserialization (#558) @Tyrrrz
* Add package description and tags to Sentry.AspNet @Tyrrrz
* Fix internal url references for the new Sentry documentation. (#562) @lucas-zimerman

## 3.0.0-alpha.2

* Set the Environment setting to 'production' if none was provided. (#550) @PureKrome
* ASPNET.Core hosting environment is set to 'production' / 'development' (notice lower casing) if no custom options.Enviroment is set. (#554) @PureKrome
* Add most popular libraries to InAppExclude #555 (@bruno-garcia)
* Add support for individual rate limits.
* Extend `SentryOptions.BeforeBreadcrumb` signature to accept returning nullable values.
* Add support for envelope deserialization.

## 3.0.0-alpha.1

* Rename `LogEntry` to `SentryMessage`. Change type of `SentryEvent.Message` from `string` to `SentryMessage`.
* Change the type of `Gpu.VendorId` from `int` to `string`.
* Add support for envelopes.
* Publishing symbols package (snupkg) to nuget.org with sourcelink

## 3.0.0-alpha.0

* Move aspnet-classic integration to Sentry.AspNet (#528) @Tyrrrz
* Merge Sentry.Protocol into Sentry (#527) @Tyrrrz
* Framework and runtime info (#526) @bruno-garcia
* Add NRTS to Sentry.Extensions.Logging (#524) @Tyrrrz
* Add NRTs to Sentry.Serilog, Sentry.NLog, Sentry.Log4Net (#521) @Tyrrrz
* Add NRTs to Sentry.AspNetCore (#520) @Tyrrrz
* Fix CI build on GitHub Actions (#523) @Tyrrrz
* Add GitHubActionsTestLogger (#511) @Tyrrrz

We'd love to get feedback.

## 2.2.0-alpha

Add nullable reference types support (Sentry, Sentry.Protocol) (#509)
fix: Use ASP.NET Core endpoint FQDN (#485)
feat: Add integration to TaskScheduler.UnobservedTaskException (#481)

## 2.1.6

fix: aspnet fqdn (#485) @bruno-garcia
ref: wait on test the time needed (#484) @bruno-garcia
feat: Add integration to TaskScheduler.UnobservedTaskException (#481) @lucas-zimerman
build(deps): bump Serilog.AspNetCore from 3.2.0 to 3.4.0 (#477)  @dependabot-preview
Fix README typo (#480) @AndreasLangberg
build(deps): bump coverlet.msbuild from 2.8.1 to 2.9.0 (#462) @dependabot-preview
build(deps): bump Microsoft.Extensions.Logging.Debug @dependabot-preview
fix some spelling (#475) @SimonCropp
build(deps): bump Microsoft.Extensions.Configuration.Json (#467) @dependabot-preview

## 2.1.5

* fix: MEL don't init if enabled (#460) @bruno-garcia
* feat: Device Calendar, Timezone, CultureInfo (#457) @bruno-garcia
* ref: Log out debug disabled (#459) @bruno-garcia
* dep: Bump PlatformAbstractions (#458) @bruno-garcia
* feat: Exception filter (#456) @bruno-garcia

## 2.1.5-beta

* fix: MEL don't init if enabled (#460) @bruno-garcia
* feat: Device Calendar, Timezone, CultureInfo (#457) @bruno-garcia
* ref: Log out debug disabled (#459) @bruno-garcia
* dep: Bump PlatformAbstractions (#458) @bruno-garcia
* feat: Exception filter (#456) @bruno-garcia

## 2.1.4

* NLog SentryTarget - NLogDiagnosticLogger for writing to NLog InternalLogger (#450) @snakefoot
* fix: SentryScopeManager dispose message (#449) @bruno-garcia
* fix: dont use Sentry namespace on sample (#447) @bruno-garcia
* Remove obsolete API from benchmarks (#445) @bruno-garcia
* build(deps): bump Microsoft.Extensions.Logging.Debug from 2.1.1 to 3.1.4 (#421) @dependabot-preview
* build(deps): bump Microsoft.AspNetCore.Diagnostics from 2.1.1 to 2.2.0 (#431) @dependabot-preview
* build(deps): bump Microsoft.CodeAnalysis.CSharp.Workspaces from 3.1.0 to 3.6.0 (#437) @dependabot-preview

## 2.1.3

* SentryScopeManager - Fixed clone of Stack so it does not reverse order (#420) @snakefoot
* build(deps): bump Serilog.AspNetCore from 2.1.1 to 3.2.0 (#411) @dependabot-preview
* Removed dependency on System.Collections.Immutable (#405) @snakefoot
* Fix Sentry.Microsoft.Logging Filter now drops also breadcrumbs (#440)

## 2.1.2-beta5

Fix Background worker dispose logs error message (#408)
Fix sentry serilog extension method collapsing (#406)
Fix Sentry.Samples.NLog so NLog.config is valid (#404)

Thanks @snakefoot and @JimHume for the fixes

Add MVC route data extraction to ScopeExtensions.Populate() (#401)

## 2.1.2-beta3

Fixed ASP.NET System.Web catch HttpException to prevent the request processor from being unable to submit #397 (#398)

## 2.1.2-beta2

* Ignore WCF error and capture (#391)

### 2.1.2-beta

* Serilog Sentry sink does not load all options from IConfiguration (#380)
* UnhandledException sets Handled=false (#382)

## 2.1.1

Bug fix:  Don't overwrite server name set via configuration with machine name on ASP.NET Core #372

## 2.1.0

* Set score url to fully constructed url #367 Thanks @christopher-taormina-zocdoc
* Don't dedupe from inner exception #363 - Note this might change groupings. It's opt-in.
* Expose FlushAsync to intellisense #362
* Protocol monorepo #325 - new protocol version whenever there's a new SDK release

## 2.0.3

Expose httpHandler creation (#359)
NLog: possibility to override fingerprint using AdditionalGroupingKey (#358) @Shtannikov
Take ServerName from options (#356)

## 2.0.2

Add logger and category from Serilog SourceContext. (#316) @krisztiankocsis
Set DateFormatHandling.IsoDateFormat for serializer. Fixes #351 (#353)  @olsh

## 2.0.1

Removed `-beta` from dependencies.

## 2.0.0

* SentryTarget - GetTagsFromLogEvent with null check (#326)
* handled process corrupted (#328)
* sourcelink GA (#330)
* Adds ability to specify user values via NLog configuration (#336)
* Add option to ASP.NET Core to flush events after response complete (#288)
* Fixed race on `BackgroundWorker`  (#293)
* Exclude `Sentry.` frames from InApp (#272)
* NLog SentryTarget with less overhead for breadcrumb (#273)
* Logging on body not extracted (#246)
* Add support to DefaultTags for ASP.NET Core and M.E.Logging (#268)
* Don't use ValueTuple (#263)
* All public members were documented: #252
* Use EnableBuffering to keep request payload around: #250
* Serilog default levels: #237
* Removed dev dependency from external dependencies 4d92ab0
* Use new `Sentry.Protocol` 836fb07e
* Use new `Sentry.PlatformAbsrtractions` #226
* Debug logging for ASP.NET Classic #209
* Reading request body throws on ASP.NET Core 3 (#324)
* NLog: null check contextProp.Value during IncludeEventDataOnBreadcrumbs (#323)
* JsonSerializerSettings - ReferenceLoopHandling.Ignore (#312)
* Fixed error when reading request body affects collecting other request data (#299)
* `Microsoft.Extensions.Logging` `ConfigureScope` invocation. #208, #210, #224 Thanks @dbraillon
* `Sentry.Serilog` Verbose level. #213, #217. Thanks @kanadaj
* AppDomain.ProcessExit will close the SDK: #242
* Adds PublicApiAnalyzers to public projects: #234
* NLog: Utilizes Flush functionality in NLog target: #228
* NLog: Set the logger via the log event info in SentryTarget.Write, #227
* Multi-target .NET Core 3.0 (#308)

Major version bumped due to these breaking changes:
1. `Sentry.Protocol` version 2.0.0
* Remove StackTrace from SentryEvent [#38](https://github.com/getsentry/sentry-dotnet-protocol/pull/38) - StackTrace is either part of Thread or SentryException.
2. Removed `ContextLine` #223
3. Use `StackTrace` from `Threads` #222
4. `FlushAsync` added to `ISentryClient` #214

## 2.0.0-beta8

* SentryTarget - GetTagsFromLogEvent with null check (#326)
* handled process corrupted (#328)
* sourcelink GA (#330)
* Adds ability to specify user values via NLog configuration (#336)

## 2.0.0-beta7

Fixes:

* Reading request body throws on ASP.NET Core 3 (#324)
* NLog: null check contextProp.Value during IncludeEventDataOnBreadcrumbs (#323)
* JsonSerializerSettings - ReferenceLoopHandling.Ignore (#312)

Features:

* Multi-target .NET Core 3.0 (#308)

## 2.0.0-beta6

* Fixed error when reading request body affects collecting other request data (#299)

## 2.0.0-beta5

* Add option to ASP.NET Core to flush events after response complete (#288)
* Fixed race on `BackgroundWorker`  (#293)
* Exclude `Sentry.` frames from InApp (#272)
* NLog SentryTarget with less overhead for breadcrumb (#273)

## 2.0.0-beta4

* Logging on body not extracted (#246)
* Add support to DefaultTags for ASP.NET Core and M.E.Logging (#268)
* Don't use ValueTuple (#263)

## 2.0.0-beta3

* All public members were documented: #252
* Use EnableBuffering to keep request payload around: #250
* Serilog default levels: #237

Thanks @josh-degraw for:

* AppDomain.ProcessExit will close the SDK: #242
* Adds PublicApiAnalyzers to public projects: #234
* NLog: Utilizes Flush functionality in NLog target: #228
* NLog: Set the logger via the log event info in SentryTarget.Write, #227

## 2.0.0-beta2

* Removed dev dependency from external dependencies 4d92ab0
* Use new `Sentry.Protocol` 836fb07e
* Use new `Sentry.PlatformAbsrtractions` #226

## 2.0.0-beta

Major version bumped due to these breaking changes:

1. `Sentry.Protocol` version 2.0.0
* Remove StackTrace from SentryEvent [#38](https://github.com/getsentry/sentry-dotnet-protocol/pull/38) - StackTrace is either part of Thread or SentryException.
2. Removed `ContextLine` #223
3. Use `StackTrace` from `Threads` #222
4. `FlushAsync` added to `ISentryClient` #214


Other Features:

* Debug logging for ASP.NET Classic #209

Fixes:

* `Microsoft.Extensions.Logging` `ConfigureScope` invocation. #208, #210, #224 Thanks @dbraillon
* `Sentry.Serilog` Verbose level. #213, #217. Thanks @kanadaj

## 1.2.1-beta

Fixes and improvements to the NLog integration: #207 by @josh-degraw

## 1.2.0

### Features

* Optionally skip module registrations #202 - (Thanks @josh-degraw)
* First NLog integration release #188 (Thanks @josh-degraw)
* Extensible stack trace #184 (Thanks @pengweiqhca)
* MaxRequestSize for ASP.NET and ASP.NET Core #174
* InAppInclude #171
* Overload to AddSentry #163 by (Thanks @f1nzer)
* ASP.NET Core AddSentry has now ConfigureScope: #160

### Bug fixes

* Don't override user #199
* Read the hub to take latest Client: 8f4b5ba

## 1.1.3-beta4

Bug fix: Don't override user  #199

## 1.1.3-beta3

* First NLog integration release #188 (Thanks @josh-degraw)
* Extensible stack trace #184 (Thanks @pengweiqhca)

## 1.1.3-beta2

Feature:
* MaxRequestSize for ASP.NET and ASP.NET Core #174
* InAppInclude #171

Fix: Diagnostic log order: #173 by @scolestock

## 1.1.3-beta

Fixed:
* Read the hub to take latest Client: 8f4b5ba1a3
* Uses Sentry.Protocol 1.0.4 4035e25

Feature
* Overload to `AddSentry` #163 by @F1nZeR
* ASP.NET Core `AddSentry` has now `ConfigureScope`: #160

## 1.1.2

Using [new version of the protocol with fixes and features](https://github.com/getsentry/sentry-dotnet-protocol/releases/tag/1.0.3).

Fixed:

ASP.NET Core integration issue when containers are built on the ServiceCollection after SDK is initialized (#157, #103 )

## 1.1.2-beta

Fixed:
* ASP.NET Core integration issue when containers are built on the ServiceCollection after SDK is initialized (#157, #103 )

## 1.1.1

Fixed:
* Serilog bug that self log would recurse #156

Feature:
* log4net environment via xml configuration #150 (Thanks Sébastien Pierre)

## 1.1.0

Includes all features and bug fixes of previous beta releases:

Features:

* Use log entry to improve grouping #125
* Use .NET Core SDK 2.1.401
* Make AddProcessors extension methods on Options public #115
* Format InternalsVisibleTo to avoid iOS issue: 94e28b3
* Serilog Integration #118, #145
* Capture methods return SentryId #139, #140
* MEL integration keeps properties as tags #146
* Sentry package Includes net461 target #135

Bug fixes:

* Disabled SDK throws on shutdown: #124
* Log4net only init if current hub is disabled #119

Thanks to our growing list of [contributors](https://github.com/getsentry/sentry-dotnet/graphs/contributors).

## 1.0.1-beta5

* Added `net461` target to Serilog package #148

## 1.0.1-beta4

* Serilog Integration #118, #145
* `Capture` methods return `SentryId` #139, #140
* MEL integration keeps properties as tags #146
* Revert reducing Json.NET requirements https://github.com/getsentry/sentry-dotnet/commit/1aed4a5c76ead2f4d39f1c2979eda02d068bfacd

Thanks to our growing [list of contributors](https://github.com/getsentry/sentry-dotnet/graphs/contributors).

## 1.0.1-beta3

Lowering Newtonsoft.Json requirements; #138

## 1.0.1-beta2

`Sentry` package Includes `net461` target #135

## 1.0.1-beta

Features:
* Use log entry to improve grouping #125
* Use .NET Core SDK 2.1.401
* Make `AddProcessors` extension methods on Options public  #115
* Format InternalsVisibleTo to avoid iOS issue: 94e28b3

Bug fixes:
* Disabled SDK throws on shutdown: #124
* Log4net only init if current hub is disabled #119

## 1.0.0

### First major release of the new .NET SDK.

#### Main features

##### Sentry package

* Automatic Captures global unhandled exceptions (AppDomain)
* Scope management
* Duplicate events automatically dropped
* Events from the same exception automatically dropped
* Web proxy support
* HttpClient/HttpClientHandler configuration callback
* Compress request body
* Event sampling opt-in
* Event flooding protection (429 retry-after and internal bound queue)
* Release automatically set (AssemblyInformationalVersionAttribute, AssemblyVersion or env var)
* DSN discovered via environment variable
* Release (version) reported automatically
* CLS Compliant
* Strong named
* BeforeSend and BeforeBreadcrumb callbacks
* Event and Exception processors
* SourceLink (including PDB in nuget package)
* Device OS info sent
* Device Runtime info sent
* Enable SDK debug mode (opt-in)
* Attach stack trace for captured messages (opt-in)

##### Sentry.Extensions.Logging

* Includes all features from the `Sentry` package.
* BeginScope data added to Sentry scope, sent with events
* LogInformation or higher added as breadcrumb, sent with next events.
* LogError or higher automatically captures an event
* Minimal levels are configurable.

##### Sentry.AspNetCore

* Includes all features from the `Sentry` package.
* Includes all features from the `Sentry.Extensions.Logging` package.
* Easy ASP.NET Core integration, single line: `UseSentry`.
* Captures unhandled exceptions in the middleware pipeline
* Captures exceptions handled by the framework `UseExceptionHandler` and Error page display.
* Any event sent will include relevant application log messages
* RequestId as tag
* URL as tag
* Environment is automatically set (`IHostingEnvironment`)
* Request payload can be captured if opt-in
* Support for EventProcessors registered with DI
* Support for ExceptionProcessors registered with DI
* Captures logs from the request (using Microsoft.Extensions.Logging)
* Supports configuration system (e.g: appsettings.json)
* Server OS info sent
* Server Runtime info sent
* Request headers sent
* Request body compressed

All packages are:
* Strong named
* Tested on Windows, Linux and macOS
* Tested on .NET Core, .NET Framework and Mono

##### Learn more:

* [Code samples](https://github.com/getsentry/sentry-dotnet/tree/master/samples)
* [Sentry docs](https://docs.sentry.io/quickstart/?platform=csharp)

Sample event using the log4net integration:
![Sample event in Sentry](https://github.com/getsentry/sentry-dotnet/blob/master/samples/Sentry.Samples.Log4Net/.assets/log4net-sample.gif?raw=true)

Download it directly from GitHub or using NuGet:

|      Integrations                 |        NuGet         |
| ----------------------------- | -------------------: |
|         **Sentry**            |    [![NuGet](https://img.shields.io/nuget/vpre/Sentry.svg)](https://www.nuget.org/packages/Sentry)   |
|     **Sentry.AspNetCore**     |   [![NuGet](https://img.shields.io/nuget/vpre/Sentry.AspNetCore.svg)](https://www.nuget.org/packages/Sentry.AspNetCore)   |
| **Sentry.Extensions.Logging** | [![NuGet](https://img.shields.io/nuget/vpre/Sentry.Extensions.Logging.svg)](https://www.nuget.org/packages/Sentry.Extensions.Logging)   |
| **Sentry.Log4Net** | [![NuGet](https://img.shields.io/nuget/vpre/Sentry.Log4Net.svg)](https://www.nuget.org/packages/Sentry.Log4Net)   |
# 1.0.0-rc2

Features and improvements:

* `SentrySdk.LastEventId` to get scoped id
* `BeforeBreadcrumb` to allow dropping or modifying a breadcrumb
* Event processors on scope #58
* Event processor as `Func<SentryEvent,SentryEvent>`

Bug fixes:

* #97 Sentry environment takes precedence over ASP.NET Core

Download it directly below from GitHub or using NuGet:

|      Integrations                 |        NuGet         |
| ----------------------------- | -------------------: |
|         **Sentry**            |    [![NuGet](https://img.shields.io/nuget/vpre/Sentry.svg)](https://www.nuget.org/packages/Sentry)   |
|     **Sentry.AspNetCore**     |   [![NuGet](https://img.shields.io/nuget/vpre/Sentry.AspNetCore.svg)](https://www.nuget.org/packages/Sentry.AspNetCore)   |
| **Sentry.Extensions.Logging** | [![NuGet](https://img.shields.io/nuget/vpre/Sentry.Extensions.Logging.svg)](https://www.nuget.org/packages/Sentry.Extensions.Logging)   |
| **Sentry.Log4Net** | [![NuGet](https://img.shields.io/nuget/vpre/Sentry.Log4Net.svg)](https://www.nuget.org/packages/Sentry.Log4Net)   |
# 1.0.0-rc

Features and improvements:

* Microsoft.Extensions.Logging (MEL) use framework configuration system #79 (Thanks @pengweiqhca)
* Use IOptions on Logging and ASP.NET Core integrations #81
* Send PII (personal identifier info, opt-in `SendDefaultPii`): #83
* When SDK is disabled SentryMiddleware passes through to next in pipeline: #84
* SDK diagnostic logging (option: `Debug`): #85
* Sending Stack trace for events without exception (like CaptureMessage, opt-in `AttachStackTrace`) #86

Bug fixes:

* MEL: Only call Init if DSN was provided https://github.com/getsentry/sentry-dotnet/commit/097c6a9c6f4348d87282c92d9267879d90879e2a
* Correct namespace for `AddSentry` https://github.com/getsentry/sentry-dotnet/commit/2498ab4081f171dc78e7f74e4f1f781a557c5d4f

Breaking changes:

The settings for HTTP and Worker have been moved to `SentryOptions`. There's no need to call `option.Http(h => h...)` anymore.
`option.Proxy` was renamed to `option.HttpProxy`.

[New sample](https://github.com/getsentry/sentry-dotnet/tree/master/samples/Sentry.Samples.GenericHost) using [GenericHost](https://docs.microsoft.com/en-us/aspnet/core/fundamentals/host/generic-host?view=aspnetcore-2.1)

Download it directly below from GitHub or using NuGet:

|      Integrations                 |        NuGet         |
| ----------------------------- | -------------------: |
|         **Sentry**            |    [![NuGet](https://img.shields.io/nuget/vpre/Sentry.svg)](https://www.nuget.org/packages/Sentry)   |
|     **Sentry.AspNetCore**     |   [![NuGet](https://img.shields.io/nuget/vpre/Sentry.AspNetCore.svg)](https://www.nuget.org/packages/Sentry.AspNetCore)   |
| **Sentry.Extensions.Logging** | [![NuGet](https://img.shields.io/nuget/vpre/Sentry.Extensions.Logging.svg)](https://www.nuget.org/packages/Sentry.Extensions.Logging)   |
| **Sentry.Log4Net** | [![NuGet](https://img.shields.io/nuget/vpre/Sentry.Log4Net.svg)](https://www.nuget.org/packages/Sentry.Log4Net)   |
# 0.0.1-preview5

Features:

* Support buffered gzip request #73
* Reduced dependencies from the ASP.NET Core integraiton
* InAppExclude configurable #75
* Duplicate event detects inner exceptions #76
* HttpClientHandler configuration callback #72
* Event sampling opt-in
* ASP.NET Core sends server name

Bug fixes:

* On-prem without chuncked support for gzip #71
* Exception.Data key is not string #77

##### [Watch on youtube](https://www.youtube.com/watch?v=xK6a1goK_w0) how to use the ASP.NET Core integration.

Download it directly below from GitHub or using NuGet:

|      Integrations                 |        NuGet         |
| ----------------------------- | -------------------: |
|         **Sentry**            |    [![NuGet](https://img.shields.io/nuget/vpre/Sentry.svg)](https://www.nuget.org/packages/Sentry)   |
|     **Sentry.AspNetCore**     |   [![NuGet](https://img.shields.io/nuget/vpre/Sentry.AspNetCore.svg)](https://www.nuget.org/packages/Sentry.AspNetCore)   |
| **Sentry.Extensions.Logging** | [![NuGet](https://img.shields.io/nuget/vpre/Sentry.Extensions.Logging.svg)](https://www.nuget.org/packages/Sentry.Extensions.Logging)   |
| **Sentry.Log4Net** | [![NuGet](https://img.shields.io/nuget/vpre/Sentry.Log4Net.svg)](https://www.nuget.org/packages/Sentry.Log4Net)   |

## 0.0.1-preview4

Features:

* Using [Sentry Protocol](https://github.com/getsentry/sentry-dotnet-protocol) as a dependency
* Environment can be set via `SentryOptions` #49
* Compress request body (configurable: Fastest, Optimal, Off) #63
* log4net integration
* SDK honors Sentry's 429 HTTP Status with Retry After header #61

Bug fixes:

* `Init` pushes the first scope #55, #54
* `Exception.Data` copied to `SentryEvent.Data` while storing the index of originating error.
* Demangling code ensures Function name available #64
* ASP.NET Core integration throws when Serilog added #65, #68, #67

Improvements to [the docs](https://getsentry.github.io/sentry-dotnet) like:
* Release discovery
* `ConfigureScope` clarifications
* Documenting samples

### [Watch on youtube](https://www.youtube.com/watch?v=xK6a1goK_w0) how to use the ASP.NET Core integration.

Download it directly from GitHub or using NuGet:

|      Integrations                 |        NuGet         |
| ----------------------------- | -------------------: |
|         **Sentry**            |    [![NuGet](https://img.shields.io/nuget/vpre/Sentry.svg)](https://www.nuget.org/packages/Sentry)   |
|     **Sentry.AspNetCore**     |   [![NuGet](https://img.shields.io/nuget/vpre/Sentry.AspNetCore.svg)](https://www.nuget.org/packages/Sentry.AspNetCore)   |
| **Sentry.Extensions.Logging** | [![NuGet](https://img.shields.io/nuget/vpre/Sentry.Extensions.Logging.svg)](https://www.nuget.org/packages/Sentry.Extensions.Logging)   |
| **Sentry.Log4Net** | [![NuGet](https://img.shields.io/nuget/vpre/Sentry.Log4Net.svg)](https://www.nuget.org/packages/Sentry.Log4Net)   |

## 0.0.1-preview3

This third preview includes bug fixes and more features. Test coverage increased to 96%

Features and improvements:

* Filter duplicate events/exceptions #43
* EventProcessors can be added (sample [1](https://github.com/getsentry/sentry-dotnet/blob/dbb5a3af054d0ca6f801de37fb7db3632ca2c65a/samples/Sentry.Samples.Console.Customized/Program.cs#L151), [2](https://github.com/getsentry/sentry-dotnet/blob/dbb5a3af054d0ca6f801de37fb7db3632ca2c65a/samples/Sentry.Samples.Console.Customized/Program.cs#L41))
* ExceptionProcessors can be added #36 (sample [1](https://github.com/getsentry/sentry-dotnet/blob/dbb5a3af054d0ca6f801de37fb7db3632ca2c65a/samples/Sentry.Samples.Console.Customized/Program.cs#L172), [2](https://github.com/getsentry/sentry-dotnet/blob/dbb5a3af054d0ca6f801de37fb7db3632ca2c65a/samples/Sentry.Samples.Console.Customized/Program.cs#L42))
* Release is automatically discovered/reported #35
* Contexts is a dictionary - allows custom data #37
* ASP.NET integration reports context as server: server-os, server-runtime #37
* Assemblies strong named #41
* Scope exposes IReadOnly members instead of Immutables
* Released a [documentation site](https://getsentry.github.io/sentry-dotnet/)

Bug fixes:

#46 Strong name
#40 Logger provider gets disposed/flushes events

[Watch on youtube](https://www.youtube.com/watch?v=xK6a1goK_w0) how to use the ASP.NET Core integration.

Download it directly from GitHub or using NuGet:

|      Integrations                 |        NuGet         |
| ----------------------------- | -------------------: |
|         **Sentry**            |    [![NuGet](https://img.shields.io/nuget/vpre/Sentry.svg)](https://www.nuget.org/packages/Sentry)   |
|     **Sentry.AspNetCore**     |   [![NuGet](https://img.shields.io/nuget/vpre/Sentry.AspNetCore.svg)](https://www.nuget.org/packages/Sentry.AspNetCore)   |
| **Sentry.Extensions.Logging** | [![NuGet](https://img.shields.io/nuget/vpre/Sentry.Extensions.Logging.svg)](https://www.nuget.org/packages/Sentry.Extensions.Logging)   |
## 0.0.1-preview2

This second release includes bug fixes and more features. Test coverage increased to 93%

Features and improvements:
* Added `CaptureMessage`
* `BeforeSend` callback errors are sent as breadcrumbs
* `ASP.NET Core` integration doesn't add tags added by `Microsoft.Extensions.Logging`
* SDK name is reported depending on the package added
* Integrations API allows user-defined SDK integration
* Unhandled exception handler can be configured via integrations
* Filter kestrel log eventid 13 (application error) when already captured by the middleware

Bugs fixed:
* Fixed #28
* HTTP Proxy set to HTTP message handler

Download it directly from GitHub or using NuGet:

|      Integrations                 |        NuGet         |
| ----------------------------- | -------------------: |
|         **Sentry**            |    [![NuGet](https://img.shields.io/nuget/vpre/Sentry.svg)](https://www.nuget.org/packages/Sentry)   |
|     **Sentry.AspNetCore**     |   [![NuGet](https://img.shields.io/nuget/vpre/Sentry.AspNetCore.svg)](https://www.nuget.org/packages/Sentry.AspNetCore)   |
| **Sentry.Extensions.Logging** | [![NuGet](https://img.shields.io/nuget/vpre/Sentry.Extensions.Logging.svg)](https://www.nuget.org/packages/Sentry.Extensions.Logging)   |

## 0.0.1-preview1

Our first preview of the SDK:

Main features:
* Easy ASP.NET Core integration, single line: `UseSentry`.
* Captures unhandled exceptions in the middleware pipeline
* Captures exceptions handled by the framework `UseExceptionHandler` and Error page display.
* Captures process-wide unhandled exceptions (AppDomain)
* Captures logger.Error or logger.Critical
* When an event is sent, data from the current request augments the event.
* Sends information about the server running the app (OS, Runtime, etc)
* Informational logs written by the app or framework augment events sent to Sentry
* Optional include of the request body
* HTTP Proxy configuration

Also available via NuGet:

[Sentry](https://www.nuget.org/packages/Sentry/0.0.1-preview1)
[Sentry.AspNetCore](https://www.nuget.org/packages/Sentry.AspNetCore/0.0.1-preview1)
[Sentry.Extensions.Logging](https://www.nuget.org/packages/Sentry.Extensions.Logging/0.0.1-preview1)<|MERGE_RESOLUTION|>--- conflicted
+++ resolved
@@ -2,16 +2,13 @@
 
 ## Unreleased
 
-<<<<<<< HEAD
 ### Features
 
 - Remove server_os in favor of only client_os ([#1808](https://github.com/getsentry/sentry-dotnet/pull/1808))
-=======
+
 ### Fixes
 
 - Fix null ref in aspnet TryGetTraceHeader ([#1807](https://github.com/getsentry/sentry-dotnet/pull/1807))
-
->>>>>>> f8b3f94a
 
 ## 3.20.0
 
