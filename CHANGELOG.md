--- conflicted
+++ resolved
@@ -6,11 +6,8 @@
 - Integrate trace headers. (#758) @Tyrrrz
 - Renamed Option `DiagnosticsLevel` to `DiagnosticLevel` (#759) @bruno-garcia
 - Add additional data to transactions (#763) @Tyrrrz
-<<<<<<< HEAD
 - Improve transaction instrumentation on ASP.NET Core (#766) @Tyrrrz
-=======
 - Add `Release` to `Scope` (#765) @Tyrrrz
->>>>>>> bbbcf2e0
 
 ## 3.0.0-beta.0
 
