--- conflicted
+++ resolved
@@ -1,18 +1,16 @@
 # Changelog
 
-<<<<<<< HEAD
 ## Unreleased
 
 ### Fixes
 
 - Avoid replacing Transaction Name  on ASP.NET Core by null or empty ([#1215](https://github.com/getsentry/sentry-dotnet/pull/1215))
-=======
+
 ## 3.9.4
 
 ### Fixes
 
 - Unity Android support: check for native crashes before closing session as Abnormal ([#1222](https://github.com/getsentry/sentry-dotnet/pull/1222))
->>>>>>> 0cd15849
 
 ## 3.9.3
 
