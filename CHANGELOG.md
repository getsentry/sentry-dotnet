--- conflicted
+++ resolved
@@ -10,11 +10,8 @@
 ### Fixes
 
 - Work around iOS SHA1 bug ([#4143](https://github.com/getsentry/sentry-dotnet/pull/4143))
-<<<<<<< HEAD
 - Prevent Auto Breadcrumbs Event Binder from leaking and rebinding events  ([#4159](https://github.com/getsentry/sentry-dotnet/pull/4159))
-=======
 - Fixes build error when building .NET Framework applications using Sentry 5.6.0: `MSB4185 :The function "IsWindows" on type "System.OperatingSystem" is not available` ([#4160](https://github.com/getsentry/sentry-dotnet/pull/4160))
->>>>>>> 8978bc4b
 
 ### Dependencies
 
