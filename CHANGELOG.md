--- conflicted
+++ resolved
@@ -3,12 +3,8 @@
 ## Unreleased
 
 ### Significant change in behavior
-<<<<<<< HEAD
 - The NDK is now disabled by default on Android, to prevent SIGSEGV errors resulting from managed NullReferenceExceptions ([#3903](https://github.com/getsentry/sentry-dotnet/pull/3903))
-=======
-
 - The User.IpAddress is now only set to `{{auto}}` when `SendDefaultPii` is enabled. This change gives you control over IP address collection directly on the client ([#3893](https://github.com/getsentry/sentry-dotnet/pull/3893))
->>>>>>> 81452c16
 
 ### Features
 
