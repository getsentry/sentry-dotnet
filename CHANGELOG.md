# Changelog

## vNext

- Add support for dynamic transaction sampling. (#753) @Tyrrrz
<<<<<<< HEAD
- Integrate trace headers. (#758) @Tyrrrz
=======
- Renamed Option `DiagnosticsLevel` to `DiagnosticLevel` (#759) @bruno-garcia
>>>>>>> 72c6aa6d

## 3.0.0-beta.0

- Add instruction_addr to SentryStackFrame. (#744) @lucas-zimerman
- Default stack trace format: Ben.Demystifier (#732) @bruno-garcia

## 3.0.0-alpha.11

### Changed

- Limit attachment size (#705)
- Separate tracing middleware (#737)
- Bring Transaction a bit more inline with Java SDK (#741)
- Sync transaction and transaction name on scope (#740)

## 3.0.0-alpha.10

- Disabled Mono StackTrace Factory. (#709) @lucas-zimerman
- Adds to the existing User Other dict rather than replacing (#729) @brettjenkins

## 3.0.0-alpha.9

- Handle non-json error response messages on HttpTransport. (#690) @lucas-zimerman
- Fix deadlock on missing ConfigureAwait into foreach loops. (#694) @lucas-zimerman
- Report gRPC sdk name (#700) @bruno-garcia

## 3.0.0-alpha.8

- Include parameters in stack frames. (#662) @Tyrrrz
- Remove CultureUIInfo if value is even with CultureInfo. (#671) @lucas-zimerman
- Make all fields on UserFeedback optional. (#660) @Tyrrrz
- Align transaction names with Java. (#659) @Tyrrrz
- Include assembly name in default release. (#682) @Tyrrrz
- Add support for attachments. (#670) @Tyrrrz
- Improve logging for relay errors. (#683) @Tyrrrz
- Report sentry.dotnet.aspnet on the new Sentry.AspNet package. (#681) @Tyrrrz
- Always send a default release. (#695) @Tyrrrz

## 3.0.0-alpha.7

* Ref moved SentryId from namespace Sentry.Protocol to Sentry (#643) @lucas-zimerman
* Ref renamed `CacheFlushTimeout` to `InitCacheFlushTimeout` (#638) @lucas-zimerman
* Add support for performance. ([#633](https://github.com/getsentry/sentry-dotnet/pull/633))
* Transaction (of type `string`) on Scope and Event now is called TransactionName. ([#633](https://github.com/getsentry/sentry-dotnet/pull/633))

## 3.0.0-alpha.6

* Abandon ValueTask #611
* Fix Cache deleted on HttpTransport exception. (#610) @lucas-zimerman
* Add `SentryScopeStateProcessor` #603
* Add net5.0 TFM to libraries #606
* Add more logging to CachingTransport #619
* Bump Microsoft.Bcl.AsyncInterfaces to 5.0.0 #618
* Bump `Microsoft.Bcl.AsyncInterfaces` to 5.0.0 #618
* `DefaultTags` moved from `SentryLoggingOptions` to `SentryOptions` (#637) @PureKrome
* `Sentry.Serilog` can accept DefaultTags (#637) @PureKrome 

## 3.0.0-alpha.5

* Replaced `BaseScope` with `IScope`. (#590) @Tyrrrz
* Removed code coverage report from the test folder. (#592) @lucas-zimerman
* Add target framework NET5.0 on Sentry.csproj. Change the type of `Extra` where value parameter become nullable. @lucas-zimerman 
* Implement envelope caching. (#576) @Tyrrrz
* Add a list of .NET Frameworks installed when available. (#531) @lucas-zimerman
* Parse Mono and IL2CPP stacktraces for Unity and Xamarin (#578) @bruno-garcia
* Update TFMs and dependency min version (#580) @bruno-garcia
* Run all tests on .NET 5 (#583) @bruno-garcia

## 3.0.0-alpha.4

* Add the client user ip if both SendDefaultPii and IsEnvironmentUser are set. (#1015) @lucas-zimerman
* Replace Task with ValueTask where possible. (#564) @Tyrrrz
* Add support for ASP.NET Core gRPC (#563) @Mitch528
* Push API docs to GitHub Pages GH Actions (#570) @bruno-garcia
* Refactor envelopes

## 3.0.0-alpha.3

* Add support for user feedback. (#559) @lucas-zimerman
* Add support for envelope deserialization (#558) @Tyrrrz
* Add package description and tags to Sentry.AspNet @Tyrrrz
* Fix internal url references for the new Sentry documentation. (#562) @lucas-zimerman

## 3.0.0-alpha.2

* Set the Environment setting to 'production' if none was provided. (#550) @PureKrome
* ASPNET.Core hosting environment is set to 'production' / 'development' (notice lower casing) if no custom options.Enviroment is set. (#554) @PureKrome
* Add most popular libraries to InAppExclude #555 (@bruno-garcia)
* Add support for individual rate limits.
* Extend `SentryOptions.BeforeBreadcrumb` signature to accept returning nullable values.
* Add support for envelope deserialization.

## 3.0.0-alpha.1

* Rename `LogEntry` to `SentryMessage`. Change type of `SentryEvent.Message` from `string` to `SentryMessage`.
* Change the type of `Gpu.VendorId` from `int` to `string`.
* Add support for envelopes.
* Publishing symbols package (snupkg) to nuget.org with sourcelink

## 3.0.0-alpha.0

* Move aspnet-classic integration to Sentry.AspNet (#528) @Tyrrrz
* Merge Sentry.Protocol into Sentry (#527) @Tyrrrz
* Framework and runtime info (#526) @bruno-garcia
* Add NRTS to Sentry.Extensions.Logging (#524) @Tyrrrz
* Add NRTs to Sentry.Serilog, Sentry.NLog, Sentry.Log4Net (#521) @Tyrrrz
* Add NRTs to Sentry.AspNetCore (#520) @Tyrrrz
* Fix CI build on GitHub Actions (#523) @Tyrrrz
* Add GitHubActionsTestLogger (#511) @Tyrrrz

We'd love to get feedback.

## 2.2.0-alpha

Add nullable reference types support (Sentry, Sentry.Protocol) (#509) 
fix: Use ASP.NET Core endpoint FQDN (#485) 
feat: Add integration to TaskScheduler.UnobservedTaskException (#481) 

## 2.1.6

fix: aspnet fqdn (#485) @bruno-garcia 
ref: wait on test the time needed (#484) @bruno-garcia
feat: Add integration to TaskScheduler.UnobservedTaskException (#481) @lucas-zimerman
build(deps): bump Serilog.AspNetCore from 3.2.0 to 3.4.0 (#477)  @dependabot-preview
Fix README typo (#480) @AndreasLangberg
build(deps): bump coverlet.msbuild from 2.8.1 to 2.9.0 (#462) @dependabot-preview
build(deps): bump Microsoft.Extensions.Logging.Debug @dependabot-preview
fix some spelling (#475) @SimonCropp
build(deps): bump Microsoft.Extensions.Configuration.Json (#467) @dependabot-preview

## 2.1.5

* fix: MEL don't init if enabled (#460) @bruno-garcia
* feat: Device Calendar, Timezone, CultureInfo (#457) @bruno-garcia
* ref: Log out debug disabled (#459) @bruno-garcia
* dep: Bump PlatformAbstractions (#458) @bruno-garcia
* feat: Exception filter (#456) @bruno-garcia

## 2.1.5-beta

* fix: MEL don't init if enabled (#460) @bruno-garcia
* feat: Device Calendar, Timezone, CultureInfo (#457) @bruno-garcia
* ref: Log out debug disabled (#459) @bruno-garcia
* dep: Bump PlatformAbstractions (#458) @bruno-garcia
* feat: Exception filter (#456) @bruno-garcia

## 2.1.4

* NLog SentryTarget - NLogDiagnosticLogger for writing to NLog InternalLogger (#450) @snakefoot
* fix: SentryScopeManager dispose message (#449) @bruno-garcia
* fix: dont use Sentry namespace on sample (#447) @bruno-garcia
* Remove obsolete API from benchmarks (#445) @bruno-garcia
* build(deps): bump Microsoft.Extensions.Logging.Debug from 2.1.1 to 3.1.4 (#421) @dependabot-preview
* build(deps): bump Microsoft.AspNetCore.Diagnostics from 2.1.1 to 2.2.0 (#431) @dependabot-preview
* build(deps): bump Microsoft.CodeAnalysis.CSharp.Workspaces from 3.1.0 to 3.6.0 (#437) @dependabot-preview

## 2.1.3

* SentryScopeManager - Fixed clone of Stack so it does not reverse order (#420) @snakefoot
* build(deps): bump Serilog.AspNetCore from 2.1.1 to 3.2.0 (#411) @dependabot-preview
* Removed dependency on System.Collections.Immutable (#405) @snakefoot
* Fix Sentry.Microsoft.Logging Filter now drops also breadcrumbs (#440) 

## 2.1.2-beta5

Fix Background worker dispose logs error message (#408) 
Fix sentry serilog extension method collapsing (#406) 
Fix Sentry.Samples.NLog so NLog.config is valid (#404) 

Thanks @snakefoot and @JimHume for the fixes

Add MVC route data extraction to ScopeExtensions.Populate() (#401)

## 2.1.2-beta3

Fixed ASP.NET System.Web catch HttpException to prevent the request processor from being unable to submit #397 (#398)

## 2.1.2-beta2

* Ignore WCF error and capture (#391) 

### 2.1.2-beta

* Serilog Sentry sink does not load all options from IConfiguration (#380)
* UnhandledException sets Handled=false (#382)

## 2.1.1

Bug fix:  Don't overwrite server name set via configuration with machine name on ASP.NET Core #372
 
## 2.1.0

* Set score url to fully constructed url #367 Thanks @christopher-taormina-zocdoc 
* Don't dedupe from inner exception #363 - Note this might change groupings. It's opt-in.
* Expose FlushAsync to intellisense #362
* Protocol monorepo #325 - new protocol version whenever there's a new SDK release

## 2.0.3

Expose httpHandler creation (#359)
NLog: possibility to override fingerprint using AdditionalGroupingKey (#358) @Shtannikov
Take ServerName from options (#356) 

## 2.0.2

Add logger and category from Serilog SourceContext. (#316) @krisztiankocsis
Set DateFormatHandling.IsoDateFormat for serializer. Fixes #351 (#353)  @olsh

## 2.0.1

Removed `-beta` from dependencies.

## 2.0.0

* SentryTarget - GetTagsFromLogEvent with null check (#326) 
* handled process corrupted (#328)
* sourcelink GA (#330)
* Adds ability to specify user values via NLog configuration (#336) 
* Add option to ASP.NET Core to flush events after response complete (#288)
* Fixed race on `BackgroundWorker`  (#293)
* Exclude `Sentry.` frames from InApp (#272)
* NLog SentryTarget with less overhead for breadcrumb (#273)
* Logging on body not extracted (#246)
* Add support to DefaultTags for ASP.NET Core and M.E.Logging (#268)
* Don't use ValueTuple (#263)
* All public members were documented: #252 
* Use EnableBuffering to keep request payload around: #250
* Serilog default levels: #237 
* Removed dev dependency from external dependencies 4d92ab0
* Use new `Sentry.Protocol` 836fb07e
* Use new `Sentry.PlatformAbsrtractions` #226
* Debug logging for ASP.NET Classic #209 
* Reading request body throws on ASP.NET Core 3 (#324)
* NLog: null check contextProp.Value during IncludeEventDataOnBreadcrumbs (#323) 
* JsonSerializerSettings - ReferenceLoopHandling.Ignore (#312) 
* Fixed error when reading request body affects collecting other request data (#299) 
* `Microsoft.Extensions.Logging` `ConfigureScope` invocation. #208, #210, #224 Thanks @dbraillon 
* `Sentry.Serilog` Verbose level. #213, #217. Thanks @kanadaj 
* AppDomain.ProcessExit will close the SDK: #242
* Adds PublicApiAnalyzers to public projects: #234
* NLog: Utilizes Flush functionality in NLog target: #228
* NLog: Set the logger via the log event info in SentryTarget.Write, #227 
* Multi-target .NET Core 3.0 (#308)

Major version bumped due to these breaking changes:
1. `Sentry.Protocol` version 2.0.0
* Remove StackTrace from SentryEvent [#38](https://github.com/getsentry/sentry-dotnet-protocol/pull/38) - StackTrace is either part of Thread or SentryException.
2. Removed `ContextLine` #223 
3. Use `StackTrace` from `Threads` #222 
4. `FlushAsync` added to `ISentryClient` #214 

## 2.0.0-beta8

* SentryTarget - GetTagsFromLogEvent with null check (#326) 
* handled process corrupted (#328)
* sourcelink GA (#330)
* Adds ability to specify user values via NLog configuration (#336) 

## 2.0.0-beta7

Fixes:

* Reading request body throws on ASP.NET Core 3 (#324)
* NLog: null check contextProp.Value during IncludeEventDataOnBreadcrumbs (#323) 
* JsonSerializerSettings - ReferenceLoopHandling.Ignore (#312) 

Features:

* Multi-target .NET Core 3.0 (#308)

## 2.0.0-beta6

* Fixed error when reading request body affects collecting other request data (#299) 

## 2.0.0-beta5

* Add option to ASP.NET Core to flush events after response complete (#288)
* Fixed race on `BackgroundWorker`  (#293)
* Exclude `Sentry.` frames from InApp (#272)
* NLog SentryTarget with less overhead for breadcrumb (#273)

## 2.0.0-beta4

* Logging on body not extracted (#246)
* Add support to DefaultTags for ASP.NET Core and M.E.Logging (#268)
* Don't use ValueTuple (#263)

## 2.0.0-beta3

* All public members were documented: #252 
* Use EnableBuffering to keep request payload around: #250
* Serilog default levels: #237 

Thanks @josh-degraw for:

* AppDomain.ProcessExit will close the SDK: #242
* Adds PublicApiAnalyzers to public projects: #234
* NLog: Utilizes Flush functionality in NLog target: #228
* NLog: Set the logger via the log event info in SentryTarget.Write, #227 

## 2.0.0-beta2

* Removed dev dependency from external dependencies 4d92ab0
* Use new `Sentry.Protocol` 836fb07e
* Use new `Sentry.PlatformAbsrtractions` #226

## 2.0.0-beta

Major version bumped due to these breaking changes:

1. `Sentry.Protocol` version 2.0.0
* Remove StackTrace from SentryEvent [#38](https://github.com/getsentry/sentry-dotnet-protocol/pull/38) - StackTrace is either part of Thread or SentryException.
2. Removed `ContextLine` #223 
3. Use `StackTrace` from `Threads` #222 
4. `FlushAsync` added to `ISentryClient` #214 


Other Features:

* Debug logging for ASP.NET Classic #209 

Fixes:

* `Microsoft.Extensions.Logging` `ConfigureScope` invocation. #208, #210, #224 Thanks @dbraillon 
* `Sentry.Serilog` Verbose level. #213, #217. Thanks @kanadaj 

## 1.2.1-beta

Fixes and improvements to the NLog integration: #207 by @josh-degraw 

## 1.2.0

### Features

* Optionally skip module registrations #202 - (Thanks @josh-degraw)
* First NLog integration release #188 (Thanks @josh-degraw)
* Extensible stack trace #184 (Thanks @pengweiqhca)
* MaxRequestSize for ASP.NET and ASP.NET Core #174
* InAppInclude #171
* Overload to AddSentry #163 by (Thanks @f1nzer)
* ASP.NET Core AddSentry has now ConfigureScope: #160

### Bug fixes

* Don't override user #199
* Read the hub to take latest Client: 8f4b5ba

## 1.1.3-beta4

Bug fix: Don't override user  #199

## 1.1.3-beta3

* First NLog integration release #188 (Thanks @josh-degraw)
* Extensible stack trace #184 (Thanks @pengweiqhca) 

## 1.1.3-beta2

Feature: 
* MaxRequestSize for ASP.NET and ASP.NET Core #174
* InAppInclude #171

Fix: Diagnostic log order: #173 by @scolestock

## 1.1.3-beta

Fixed: 
* Read the hub to take latest Client: 8f4b5ba1a3
* Uses Sentry.Protocol 1.0.4 4035e25

Feature
* Overload to `AddSentry` #163 by @F1nZeR 
* ASP.NET Core `AddSentry` has now `ConfigureScope`: #160 

## 1.1.2

Using [new version of the protocol with fixes and features](https://github.com/getsentry/sentry-dotnet-protocol/releases/tag/1.0.3).

Fixed:

ASP.NET Core integration issue when containers are built on the ServiceCollection after SDK is initialized (#157, #103 )

## 1.1.2-beta

Fixed:
* ASP.NET Core integration issue when containers are built on the ServiceCollection after SDK is initialized (#157, #103 )

## 1.1.1

Fixed:
* Serilog bug that self log would recurse #156 

Feature:
* log4net environment via xml configuration #150 (Thanks Sébastien Pierre)

## 1.1.0

Includes all features and bug fixes of previous beta releases:

Features:

* Use log entry to improve grouping #125
* Use .NET Core SDK 2.1.401
* Make AddProcessors extension methods on Options public #115
* Format InternalsVisibleTo to avoid iOS issue: 94e28b3
* Serilog Integration #118, #145
* Capture methods return SentryId #139, #140
* MEL integration keeps properties as tags #146
* Sentry package Includes net461 target #135

Bug fixes:

* Disabled SDK throws on shutdown: #124
* Log4net only init if current hub is disabled #119

Thanks to our growing list of [contributors](https://github.com/getsentry/sentry-dotnet/graphs/contributors).

## 1.0.1-beta5

* Added `net461` target to Serilog package #148 

## 1.0.1-beta4

* Serilog Integration #118, #145
* `Capture` methods return `SentryId` #139, #140 
* MEL integration keeps properties as tags #146 
* Revert reducing Json.NET requirements https://github.com/getsentry/sentry-dotnet/commit/1aed4a5c76ead2f4d39f1c2979eda02d068bfacd

Thanks to our growing [list of contributors](https://github.com/getsentry/sentry-dotnet/graphs/contributors).

## 1.0.1-beta3

Lowering Newtonsoft.Json requirements; #138

## 1.0.1-beta2

`Sentry` package Includes `net461` target #135

## 1.0.1-beta

Features: 
* Use log entry to improve grouping #125 
* Use .NET Core SDK 2.1.401
* Make `AddProcessors` extension methods on Options public  #115
* Format InternalsVisibleTo to avoid iOS issue: 94e28b3

Bug fixes: 
* Disabled SDK throws on shutdown: #124 
* Log4net only init if current hub is disabled #119

## 1.0.0

### First major release of the new .NET SDK.

#### Main features

##### Sentry package

* Automatic Captures global unhandled exceptions (AppDomain)
* Scope management
* Duplicate events automatically dropped
* Events from the same exception automatically dropped
* Web proxy support
* HttpClient/HttpClientHandler configuration callback
* Compress request body
* Event sampling opt-in
* Event flooding protection (429 retry-after and internal bound queue)
* Release automatically set (AssemblyInformationalVersionAttribute, AssemblyVersion or env var)
* DSN discovered via environment variable
* Release (version) reported automatically
* CLS Compliant
* Strong named
* BeforeSend and BeforeBreadcrumb callbacks
* Event and Exception processors
* SourceLink (including PDB in nuget package)
* Device OS info sent
* Device Runtime info sent
* Enable SDK debug mode (opt-in)
* Attach stack trace for captured messages (opt-in)

##### Sentry.Extensions.Logging

* Includes all features from the `Sentry` package.
* BeginScope data added to Sentry scope, sent with events
* LogInformation or higher added as breadcrumb, sent with next events.
* LogError or higher automatically captures an event
* Minimal levels are configurable.

##### Sentry.AspNetCore

* Includes all features from the `Sentry` package.
* Includes all features from the `Sentry.Extensions.Logging` package.
* Easy ASP.NET Core integration, single line: `UseSentry`.
* Captures unhandled exceptions in the middleware pipeline
* Captures exceptions handled by the framework `UseExceptionHandler` and Error page display.
* Any event sent will include relevant application log messages
* RequestId as tag
* URL as tag
* Environment is automatically set (`IHostingEnvironment`)
* Request payload can be captured if opt-in
* Support for EventProcessors registered with DI
* Support for ExceptionProcessors registered with DI
* Captures logs from the request (using Microsoft.Extensions.Logging)
* Supports configuration system (e.g: appsettings.json)
* Server OS info sent
* Server Runtime info sent
* Request headers sent
* Request body compressed

All packages are:
* Strong named
* Tested on Windows, Linux and macOS
* Tested on .NET Core, .NET Framework and Mono

##### Learn more:

* [Code samples](https://github.com/getsentry/sentry-dotnet/tree/master/samples)
* [Sentry docs](https://docs.sentry.io/quickstart/?platform=csharp)

Sample event using the log4net integration:
![Sample event in Sentry](https://github.com/getsentry/sentry-dotnet/blob/master/samples/Sentry.Samples.Log4Net/.assets/log4net-sample.gif?raw=true)

Download it directly from GitHub or using NuGet:

|      Integrations                 |        NuGet         |
| ----------------------------- | -------------------: |
|         **Sentry**            |    [![NuGet](https://img.shields.io/nuget/vpre/Sentry.svg)](https://www.nuget.org/packages/Sentry)   |
|     **Sentry.AspNetCore**     |   [![NuGet](https://img.shields.io/nuget/vpre/Sentry.AspNetCore.svg)](https://www.nuget.org/packages/Sentry.AspNetCore)   |
| **Sentry.Extensions.Logging** | [![NuGet](https://img.shields.io/nuget/vpre/Sentry.Extensions.Logging.svg)](https://www.nuget.org/packages/Sentry.Extensions.Logging)   |
| **Sentry.Log4Net** | [![NuGet](https://img.shields.io/nuget/vpre/Sentry.Log4Net.svg)](https://www.nuget.org/packages/Sentry.Log4Net)   |
# 1.0.0-rc2

Features and improvements:

* `SentrySdk.LastEventId` to get scoped id
* `BeforeBreadcrumb` to allow dropping or modifying a breadcrumb
* Event processors on scope #58 
* Event processor as `Func<SentryEvent,SentryEvent>`

Bug fixes:

* #97 Sentry environment takes precedence over ASP.NET Core

Download it directly below from GitHub or using NuGet:

|      Integrations                 |        NuGet         |
| ----------------------------- | -------------------: |
|         **Sentry**            |    [![NuGet](https://img.shields.io/nuget/vpre/Sentry.svg)](https://www.nuget.org/packages/Sentry)   |
|     **Sentry.AspNetCore**     |   [![NuGet](https://img.shields.io/nuget/vpre/Sentry.AspNetCore.svg)](https://www.nuget.org/packages/Sentry.AspNetCore)   |
| **Sentry.Extensions.Logging** | [![NuGet](https://img.shields.io/nuget/vpre/Sentry.Extensions.Logging.svg)](https://www.nuget.org/packages/Sentry.Extensions.Logging)   |
| **Sentry.Log4Net** | [![NuGet](https://img.shields.io/nuget/vpre/Sentry.Log4Net.svg)](https://www.nuget.org/packages/Sentry.Log4Net)   |
# 1.0.0-rc

Features and improvements:

* Microsoft.Extensions.Logging (MEL) use framework configuration system #79 (Thanks @pengweiqhca)
* Use IOptions on Logging and ASP.NET Core integrations #81
* Send PII (personal identifier info, opt-in `SendDefaultPii`): #83
* When SDK is disabled SentryMiddleware passes through to next in pipeline: #84
* SDK diagnostic logging (option: `Debug`): #85
* Sending Stack trace for events without exception (like CaptureMessage, opt-in `AttachStackTrace`) #86

Bug fixes:

* MEL: Only call Init if DSN was provided https://github.com/getsentry/sentry-dotnet/commit/097c6a9c6f4348d87282c92d9267879d90879e2a
* Correct namespace for `AddSentry` https://github.com/getsentry/sentry-dotnet/commit/2498ab4081f171dc78e7f74e4f1f781a557c5d4f

Breaking changes:

The settings for HTTP and Worker have been moved to `SentryOptions`. There's no need to call `option.Http(h => h...)` anymore.
`option.Proxy` was renamed to `option.HttpProxy`.

[New sample](https://github.com/getsentry/sentry-dotnet/tree/master/samples/Sentry.Samples.GenericHost) using [GenericHost](https://docs.microsoft.com/en-us/aspnet/core/fundamentals/host/generic-host?view=aspnetcore-2.1)

Download it directly below from GitHub or using NuGet:

|      Integrations                 |        NuGet         |
| ----------------------------- | -------------------: |
|         **Sentry**            |    [![NuGet](https://img.shields.io/nuget/vpre/Sentry.svg)](https://www.nuget.org/packages/Sentry)   |
|     **Sentry.AspNetCore**     |   [![NuGet](https://img.shields.io/nuget/vpre/Sentry.AspNetCore.svg)](https://www.nuget.org/packages/Sentry.AspNetCore)   |
| **Sentry.Extensions.Logging** | [![NuGet](https://img.shields.io/nuget/vpre/Sentry.Extensions.Logging.svg)](https://www.nuget.org/packages/Sentry.Extensions.Logging)   |
| **Sentry.Log4Net** | [![NuGet](https://img.shields.io/nuget/vpre/Sentry.Log4Net.svg)](https://www.nuget.org/packages/Sentry.Log4Net)   |
# 0.0.1-preview5

Features:

* Support buffered gzip request #73 
* Reduced dependencies from the ASP.NET Core integraiton
* InAppExclude configurable #75
* Duplicate event detects inner exceptions #76 
* HttpClientHandler configuration callback #72
* Event sampling opt-in
* ASP.NET Core sends server name

Bug fixes:

* On-prem without chuncked support for gzip #71 
* Exception.Data key is not string #77 

##### [Watch on youtube](https://www.youtube.com/watch?v=xK6a1goK_w0) how to use the ASP.NET Core integration.

Download it directly below from GitHub or using NuGet:

|      Integrations                 |        NuGet         |
| ----------------------------- | -------------------: |
|         **Sentry**            |    [![NuGet](https://img.shields.io/nuget/vpre/Sentry.svg)](https://www.nuget.org/packages/Sentry)   |
|     **Sentry.AspNetCore**     |   [![NuGet](https://img.shields.io/nuget/vpre/Sentry.AspNetCore.svg)](https://www.nuget.org/packages/Sentry.AspNetCore)   |
| **Sentry.Extensions.Logging** | [![NuGet](https://img.shields.io/nuget/vpre/Sentry.Extensions.Logging.svg)](https://www.nuget.org/packages/Sentry.Extensions.Logging)   |
| **Sentry.Log4Net** | [![NuGet](https://img.shields.io/nuget/vpre/Sentry.Log4Net.svg)](https://www.nuget.org/packages/Sentry.Log4Net)   |

## 0.0.1-preview4

Features:

* Using [Sentry Protocol](https://github.com/getsentry/sentry-dotnet-protocol) as a dependency
* Environment can be set via `SentryOptions` #49
* Compress request body (configurable: Fastest, Optimal, Off) #63
* log4net integration
* SDK honors Sentry's 429 HTTP Status with Retry After header #61

Bug fixes:

* `Init` pushes the first scope #55, #54 
* `Exception.Data` copied to `SentryEvent.Data` while storing the index of originating error.
* Demangling code ensures Function name available #64 
* ASP.NET Core integration throws when Serilog added #65, #68, #67

Improvements to [the docs](https://getsentry.github.io/sentry-dotnet) like:
* Release discovery
* `ConfigureScope` clarifications
* Documenting samples

### [Watch on youtube](https://www.youtube.com/watch?v=xK6a1goK_w0) how to use the ASP.NET Core integration.

Download it directly from GitHub or using NuGet:

|      Integrations                 |        NuGet         |
| ----------------------------- | -------------------: |
|         **Sentry**            |    [![NuGet](https://img.shields.io/nuget/vpre/Sentry.svg)](https://www.nuget.org/packages/Sentry)   |
|     **Sentry.AspNetCore**     |   [![NuGet](https://img.shields.io/nuget/vpre/Sentry.AspNetCore.svg)](https://www.nuget.org/packages/Sentry.AspNetCore)   |
| **Sentry.Extensions.Logging** | [![NuGet](https://img.shields.io/nuget/vpre/Sentry.Extensions.Logging.svg)](https://www.nuget.org/packages/Sentry.Extensions.Logging)   |
| **Sentry.Log4Net** | [![NuGet](https://img.shields.io/nuget/vpre/Sentry.Log4Net.svg)](https://www.nuget.org/packages/Sentry.Log4Net)   |

## 0.0.1-preview3

This third preview includes bug fixes and more features. Test coverage increased to 96%

Features and improvements:

* Filter duplicate events/exceptions #43 
* EventProcessors can be added (sample [1](https://github.com/getsentry/sentry-dotnet/blob/dbb5a3af054d0ca6f801de37fb7db3632ca2c65a/samples/Sentry.Samples.Console.Customized/Program.cs#L151), [2](https://github.com/getsentry/sentry-dotnet/blob/dbb5a3af054d0ca6f801de37fb7db3632ca2c65a/samples/Sentry.Samples.Console.Customized/Program.cs#L41))
* ExceptionProcessors can be added #36 (sample [1](https://github.com/getsentry/sentry-dotnet/blob/dbb5a3af054d0ca6f801de37fb7db3632ca2c65a/samples/Sentry.Samples.Console.Customized/Program.cs#L172), [2](https://github.com/getsentry/sentry-dotnet/blob/dbb5a3af054d0ca6f801de37fb7db3632ca2c65a/samples/Sentry.Samples.Console.Customized/Program.cs#L42))
* Release is automatically discovered/reported #35
* Contexts is a dictionary - allows custom data #37
* ASP.NET integration reports context as server: server-os, server-runtime #37
* Assemblies strong named #41
* Scope exposes IReadOnly members instead of Immutables
* Released a [documentation site](https://getsentry.github.io/sentry-dotnet/)

Bug fixes:

#46 Strong name
#40 Logger provider gets disposed/flushes events

[Watch on youtube](https://www.youtube.com/watch?v=xK6a1goK_w0) how to use the ASP.NET Core integration.

Download it directly from GitHub or using NuGet:

|      Integrations                 |        NuGet         |
| ----------------------------- | -------------------: |
|         **Sentry**            |    [![NuGet](https://img.shields.io/nuget/vpre/Sentry.svg)](https://www.nuget.org/packages/Sentry)   |
|     **Sentry.AspNetCore**     |   [![NuGet](https://img.shields.io/nuget/vpre/Sentry.AspNetCore.svg)](https://www.nuget.org/packages/Sentry.AspNetCore)   |
| **Sentry.Extensions.Logging** | [![NuGet](https://img.shields.io/nuget/vpre/Sentry.Extensions.Logging.svg)](https://www.nuget.org/packages/Sentry.Extensions.Logging)   |
## 0.0.1-preview2

This second release includes bug fixes and more features. Test coverage increased to 93%

Features and improvements:
* Added `CaptureMessage`
* `BeforeSend` callback errors are sent as breadcrumbs
* `ASP.NET Core` integration doesn't add tags added by `Microsoft.Extensions.Logging`
* SDK name is reported depending on the package added
* Integrations API allows user-defined SDK integration
* Unhandled exception handler can be configured via integrations
* Filter kestrel log eventid 13 (application error) when already captured by the middleware

Bugs fixed:
* Fixed #28
* HTTP Proxy set to HTTP message handler

Download it directly from GitHub or using NuGet:

|      Integrations                 |        NuGet         |
| ----------------------------- | -------------------: |
|         **Sentry**            |    [![NuGet](https://img.shields.io/nuget/vpre/Sentry.svg)](https://www.nuget.org/packages/Sentry)   |
|     **Sentry.AspNetCore**     |   [![NuGet](https://img.shields.io/nuget/vpre/Sentry.AspNetCore.svg)](https://www.nuget.org/packages/Sentry.AspNetCore)   |
| **Sentry.Extensions.Logging** | [![NuGet](https://img.shields.io/nuget/vpre/Sentry.Extensions.Logging.svg)](https://www.nuget.org/packages/Sentry.Extensions.Logging)   |

## 0.0.1-preview1

Our first preview of the SDK:

Main features:
* Easy ASP.NET Core integration, single line: `UseSentry`.
* Captures unhandled exceptions in the middleware pipeline
* Captures exceptions handled by the framework `UseExceptionHandler` and Error page display.
* Captures process-wide unhandled exceptions (AppDomain)
* Captures logger.Error or logger.Critical 
* When an event is sent, data from the current request augments the event.
* Sends information about the server running the app (OS, Runtime, etc)
* Informational logs written by the app or framework augment events sent to Sentry
* Optional include of the request body
* HTTP Proxy configuration

Also available via NuGet:

[Sentry](https://www.nuget.org/packages/Sentry/0.0.1-preview1)
[Sentry.AspNetCore](https://www.nuget.org/packages/Sentry.AspNetCore/0.0.1-preview1)
[Sentry.Extensions.Logging](https://www.nuget.org/packages/Sentry.Extensions.Logging/0.0.1-preview1)<|MERGE_RESOLUTION|>--- conflicted
+++ resolved
@@ -3,11 +3,8 @@
 ## vNext
 
 - Add support for dynamic transaction sampling. (#753) @Tyrrrz
-<<<<<<< HEAD
 - Integrate trace headers. (#758) @Tyrrrz
-=======
 - Renamed Option `DiagnosticsLevel` to `DiagnosticLevel` (#759) @bruno-garcia
->>>>>>> 72c6aa6d
 
 ## 3.0.0-beta.0
 
