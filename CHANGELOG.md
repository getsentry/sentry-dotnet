# Changelog

## Unreleased

<<<<<<< HEAD
### Features

- ASP.NET Core: Blocking call detection. An event with the stack trace of the blocking call will be captured as event. ([#2709](https://github.com/getsentry/sentry-dotnet/pull/2709))
    - NOTE: Verify this in test/staging before prod! This could result in several events if you have many blocking calls in a high throughput endpoint.
    - Opt-in via `options.CaptureBlockingCalls = true`
=======
### Fixes

- Metric unit names are now sanitized correctly. This was preventing some built in metrics from showing in the Sentry dashboard ([#3151](https://github.com/getsentry/sentry-dotnet/pull/3151))

## 4.1.1

### Fixes

- The SDK can be disabled by setting `options.Dsn = "";` By convention, the SDK allows the DSN set to `string.Empty` to be overwritten by the environment. ([#3147](https://github.com/getsentry/sentry-dotnet/pull/3147))

>>>>>>> 1ea7427e
### Dependencies

- Bump CLI from v2.28.0 to v2.28.6 ([#3145](https://github.com/getsentry/sentry-dotnet/pull/3145), [#3148](https://github.com/getsentry/sentry-dotnet/pull/3148))
  - [changelog](https://github.com/getsentry/sentry-cli/blob/master/CHANGELOG.md#2286)
  - [diff](https://github.com/getsentry/sentry-cli/compare/2.28.0...2.28.6)

## 4.1.0

### Features

- The SDK now automatically collects metrics coming from `OpenTelemetry.Instrumentation.Runtime` ([#3133](https://github.com/getsentry/sentry-dotnet/pull/3133))

### Fixes

- "No service for type 'Sentry.IHub' has been registered" exception when using OpenTelemetry and initializing Sentry via `SentrySdk.Init` ([#3129](https://github.com/getsentry/sentry-dotnet/pull/3129))

## 4.0.3

### Fixes

- To resolve conflicting types due to the SDK adding itself to the global usings: 
  - The class `Sentry.Constants` has been renamed to `Sentry.SentryConstants` ([#3125](https://github.com/getsentry/sentry-dotnet/pull/3125))

## 4.0.2

### Fixes

- MAUI Screenshot support. You can opt-in via `SentryMauiOptions.AttachScreenshots` ([#2965](https://github.com/getsentry/sentry-dotnet/pull/2965))
   - Supports Android and iOS only. Windows is not supported.
- MAUI: App context has `in_foreground` indicating whether app was on the background or foreground. ([#2983](https://github.com/getsentry/sentry-dotnet/pull/2983))
- To resolve conflicting types due to the SDK adding itself to the global usings: 
  - The class `Sentry.Context` has been renamed to `Sentry.SentryContext` ([#3121](https://github.com/getsentry/sentry-dotnet/pull/3121))
  - The class `Sentry.Package` has been renamed to `Sentry.SentryPackage` ([#3121](https://github.com/getsentry/sentry-dotnet/pull/3121))
  - The class `Sentry.Request` has been renamed to `Sentry.SentryRequest` ([#3121](https://github.com/getsentry/sentry-dotnet/pull/3121))

### Dependencies

- Bump CLI from v2.27.0 to v2.28.0 ([#3119](https://github.com/getsentry/sentry-dotnet/pull/3119))
  - [changelog](https://github.com/getsentry/sentry-cli/blob/master/CHANGELOG.md#2280)
  - [diff](https://github.com/getsentry/sentry-cli/compare/2.27.0...2.28.0)

## 4.0.1

### Fixes 

- To resolve conflicting types due to the SDK adding itself to the global usings: 
  - The interface `Sentry.ISession` has been renamed to `Sentry.ISentrySession` ([#3110](https://github.com/getsentry/sentry-dotnet/pull/3110))
  - The interface `Sentry.IJsonSerializable` has been renamed to `Sentry.ISentryJsonSerializable` ([#3116](https://github.com/getsentry/sentry-dotnet/pull/3116))
  - The class `Sentry.Session` has been renamed to `Sentry.SentrySession` ([#3110](https://github.com/getsentry/sentry-dotnet/pull/3110))
  - The class `Sentry.Attachment` has been renamed to `Sentry.SentryAttachment` ([#3116](https://github.com/getsentry/sentry-dotnet/pull/3116))
  - The class `Sentry.Hint` has been renamed to `Sentry.SentryHint` ([#3116](https://github.com/getsentry/sentry-dotnet/pull/3116))

### Dependencies

- Bump Cocoa SDK from v8.19.0 to v8.20.0 ([#3107](https://github.com/getsentry/sentry-dotnet/pull/3107))
  - [changelog](https://github.com/getsentry/sentry-cocoa/blob/main/CHANGELOG.md#8200)
  - [diff](https://github.com/getsentry/sentry-cocoa/compare/8.19.0...8.20.0)

## 4.0.0

This major release includes many exciting new features including support for [Profiling](https://docs.sentry.io/platforms/dotnet/profiling/) and [Metrics](https://docs.sentry.io/platforms/dotnet/metrics/)(preview), [AOT](https://sentry.engineering/blog/should-you-could-you-aot) with [Native Crash Reporting](https://github.com/getsentry/sentry-dotnet/issues/2770), [Spotlight](https://spotlightjs.com/), Screenshots on MAUI and much more. Details about these features and other changes are below.

### .NET target framework changes

We're dropping support for some of the old target frameworks, please check this [GitHub Discussion](https://github.com/getsentry/sentry-dotnet/discussions/2776) for details on why.

- **Replace support for .NET Framework 4.6.1 with 4.6.2** ([#2786](https://github.com/getsentry/sentry-dotnet/pull/2786))

  .NET Framework 4.6.1 was announced on Nov 30, 2015. And went out of support over a year ago, on Apr 26, 2022.

- **Drop .NET Core 3.1 and .NET 5 support** ([#2787](https://github.com/getsentry/sentry-dotnet/pull/2787))

- **Dropped netstandard2.0 support for Sentry.AspNetCore** ([#2807](https://github.com/getsentry/sentry-dotnet/pull/2807))

- **Replace support for .NET 6 on mobile (e.g: `net6.0-android`) with .NET 7** ([#2624](https://github.com/getsentry/sentry-dotnet/pull/2604))

  .NET 6 on mobile has been out of support since May 2023 and with .NET 8, it's no longer possible to build .NET 6 Mobile specific targets.
  For that reason, we're moving the mobile-specific TFMs from `net6.0-platform` to `net7.0-platform`.

  Mobile apps still work on .NET 6 will pull the `Sentry` .NET 6, which offers the .NET-only features,
  without native/platform-specific bindings and SDKs. See [this ticket for more details](https://github.com/getsentry/sentry-dotnet/issues/2623).

- **MAUI dropped Tizen support** ([#2734](https://github.com/getsentry/sentry-dotnet/pull/2734))

### Sentry Self-hosted Compatibility

If you're using `sentry.io` this change does not affect you.
This SDK version is compatible with a self-hosted version of Sentry `22.12.0` or higher. If you are using an older version of [self-hosted Sentry](https://develop.sentry.dev/self-hosted/) (aka on-premise), you will need to [upgrade](https://develop.sentry.dev/self-hosted/releases/). 

### Significant change in behavior

- Transaction names for ASP.NET Core are now consistently named `HTTP-VERB /path` (e.g. `GET /home`). Previously, the leading forward slash was missing for some endpoints. ([#2808](https://github.com/getsentry/sentry-dotnet/pull/2808))
- Setting `SentryOptions.Dsn` to `null` now throws `ArgumentNullException` during initialization. ([#2655](https://github.com/getsentry/sentry-dotnet/pull/2655))
- Enable `CaptureFailedRequests` by default ([#2688](https://github.com/getsentry/sentry-dotnet/pull/2688))
- Added `Sentry` namespace to global usings when `ImplicitUsings` is enabled ([#3043](https://github.com/getsentry/sentry-dotnet/pull/3043))
If you have conflicts, you can opt out by adding the following to your `csproj`:
```
<PropertyGroup>
  <SentryImplicitUsings>false</SentryImplicitUsings>
</PropertyGroup>
```
- Transactions' spans are no longer automatically finished with the status `deadline_exceeded` by the transaction. This is now handled by the [Relay](https://github.com/getsentry/relay). 
  - Customers self hosting Sentry must use verion 22.12.0 or later ([#3013](https://github.com/getsentry/sentry-dotnet/pull/3013))
- The `User.IpAddress` is now set to `{{auto}}` by default, even when sendDefaultPII is disabled ([#2981](https://github.com/getsentry/sentry-dotnet/pull/2981))
  - The "Prevent Storing of IP Addresses" option in the "Security & Privacy" project settings on sentry.io can be used to control this instead
- The `DiagnosticLogger` signature for `LogWarning` changed to take the `exception` as the first parameter. That way it no longer gets mixed up with the TArgs. ([#2987](https://github.com/getsentry/sentry-dotnet/pull/2987))

### API breaking Changes

If you have compilation errors you can find the affected types or overloads missing in the changelog entries below.

#### Changed APIs

- Class renamed `Sentry.User` to `Sentry.SentryUser` ([#3015](https://github.com/getsentry/sentry-dotnet/pull/3015))
- Class renamed `Sentry.Runtime` to `Sentry.SentryRuntime` ([#3016](https://github.com/getsentry/sentry-dotnet/pull/3016))
- Class renamed `Sentry.Span` to `Sentry.SentrySpan` ([#3021](https://github.com/getsentry/sentry-dotnet/pull/3021))
- Class renamed `Sentry.Transaction` to `Sentry.SentryTransaction` ([#3023](https://github.com/getsentry/sentry-dotnet/pull/3023))
- Rename iOS and MacCatalyst platform-specific options from `Cocoa` to `Native` ([#2940](https://github.com/getsentry/sentry-dotnet/pull/2940))
- Rename iOS platform-specific options `EnableCocoaSdkTracing` to `EnableTracing` ([#2940](https://github.com/getsentry/sentry-dotnet/pull/2940))
- Rename Android platform-specific options from `Android` to `Native` ([#2940](https://github.com/getsentry/sentry-dotnet/pull/2940))
- Rename Android platform-specific options `EnableAndroidSdkTracing` and `EnableAndroidSdkBeforeSend` to `EnableTracing` and `EnableBeforeSend` respectively ([#2940](https://github.com/getsentry/sentry-dotnet/pull/2940))
- Rename iOS and MacCatalyst platform-specific options from `iOS` to `Cocoa` ([#2929](https://github.com/getsentry/sentry-dotnet/pull/2929))
- `ITransaction` has been renamed to `ITransactionTracer`. You will need to update any references to these interfaces in your code to use the new interface names ([#2731](https://github.com/getsentry/sentry-dotnet/pull/2731), [#2870](https://github.com/getsentry/sentry-dotnet/pull/2870))
- `DebugImage` and `DebugMeta` moved to `Sentry.Protocol` namespace. ([#2815](https://github.com/getsentry/sentry-dotnet/pull/2815))
- `SentryClient.Dispose` is no longer obsolete ([#2842](https://github.com/getsentry/sentry-dotnet/pull/2842))
- `ISentryClient.CaptureEvent` overloads have been replaced by a single method accepting optional `Hint` and `Scope` parameters. You will need to pass `hint` as a named parameter from code that calls `CaptureEvent` without passing a `scope` argument. ([#2749](https://github.com/getsentry/sentry-dotnet/pull/2749))
- `TransactionContext` and `SpanContext` constructors were updated. If you're constructing instances of these classes, you will need to adjust the order in which you pass parameters to these. ([#2694](https://github.com/getsentry/sentry-dotnet/pull/2694), [#2696](https://github.com/getsentry/sentry-dotnet/pull/2696))
- The `DiagnosticLogger` signature for `LogError` and `LogFatal` changed to take the `exception` as the first parameter. That way it no longer gets mixed up with the TArgs. The `DiagnosticLogger` now also receives an overload for `LogError` and `LogFatal` that accepts a message only. ([#2715](https://github.com/getsentry/sentry-dotnet/pull/2715))
- `Distribution` added to `IEventLike`. ([#2660](https://github.com/getsentry/sentry-dotnet/pull/2660))
- `StackFrame`'s `ImageAddress`, `InstructionAddress`, and `FunctionId` changed to `long?`. ([#2691](https://github.com/getsentry/sentry-dotnet/pull/2691))
- `DebugImage.ImageAddress` changed to `long?`. ([#2725](https://github.com/getsentry/sentry-dotnet/pull/2725))
- Contexts now inherit from `IDictionary` rather than `ConcurrentDictionary`. The specific dictionary being used is an implementation detail. ([#2729](https://github.com/getsentry/sentry-dotnet/pull/2729))
- The method used to configure a Sentry Sink for Serilog now has an additional overload. Calling `WriteTo.Sentry()` with no arguments will no longer attempt to initialize the SDK (it has optional arguments to configure the behavior of the Sink only). If you want to initialize Sentry at the same time you configure the Sentry Sink then you will need to use the overload of this method that accepts a DSN as the first parameter (e.g. `WriteTo.Sentry("https://d4d82fc1c2c4032a83f3a29aa3a3aff@fake-sentry.io:65535/2147483647")`). ([#2928](https://github.com/getsentry/sentry-dotnet/pull/2928))

#### Removed APIs

- SentrySinkExtensions.ConfigureSentrySerilogOptions is now internal. If you were using this method, please use one of the `SentrySinkExtensions.Sentry` extension methods instead. ([#2902](https://github.com/getsentry/sentry-dotnet/pull/2902))
- A number of `[Obsolete]` options have been removed ([#2841](https://github.com/getsentry/sentry-dotnet/pull/2841))
  - `BeforeSend` - use `SetBeforeSend` instead.
  - `BeforeSendTransaction` - use `SetBeforeSendTransaction` instead.
  - `BeforeBreadcrumb` - use `SetBeforeBreadcrumb` instead.
  - `CreateHttpClientHandler` - use `CreateHttpMessageHandler` instead.
  - `ReportAssemblies` - use `ReportAssembliesMode` instead.
  - `KeepAggregateException` - this property is no longer used and has no replacement.
  - `DisableTaskUnobservedTaskExceptionCapture` method has been renamed to `DisableUnobservedTaskExceptionCapture`.
  - `DebugDiagnosticLogger` - use `TraceDiagnosticLogger` instead.
- A number of iOS/Android-specific `[Obsolete]` options have been removed ([#2856](https://github.com/getsentry/sentry-dotnet/pull/2856))
  - `Distribution` - use `SentryOptions.Distribution` instead.
  - `EnableAutoPerformanceTracking` - use `SetBeforeSendTransaction` instead.
  - `EnableCoreDataTracking` - use `EnableCoreDataTracing` instead.
  - `EnableFileIOTracking` - use `EnableFileIOTracing` instead.
  - `EnableOutOfMemoryTracking` - use `EnableWatchdogTerminationTracking` instead.
  - `EnableUIViewControllerTracking` - use `EnableUIViewControllerTracing` instead.
  - `StitchAsyncCode` - no longer available.
  - `ProfilingTracesInterval` - no longer available.
  - `ProfilingEnabled` - use `ProfilesSampleRate` instead.
- Obsolete `SystemClock` constructor removed, use `SystemClock.Clock` instead. ([#2856](https://github.com/getsentry/sentry-dotnet/pull/2856))
- Obsolete `Runtime.Clone()` removed, this shouldn't have been public in the past and has no replacement. ([#2856](https://github.com/getsentry/sentry-dotnet/pull/2856))
- Obsolete `SentryException.Data` removed, use `SentryException.Mechanism.Data` instead. ([#2856](https://github.com/getsentry/sentry-dotnet/pull/2856))
- Obsolete `AssemblyExtensions` removed, this shouldn't have been public in the past and has no replacement. ([#2856](https://github.com/getsentry/sentry-dotnet/pull/2856))
- Obsolete `SentryDatabaseLogging.UseBreadcrumbs()` removed, it is called automatically and has no replacement. ([#2856](https://github.com/getsentry/sentry-dotnet/pull/2856))
- Obsolete `Scope.GetSpan()` removed, use `Span` property instead. ([#2856](https://github.com/getsentry/sentry-dotnet/pull/2856))
- Obsolete `IUserFactory` removed, use `ISentryUserFactory` instead. ([#2856](https://github.com/getsentry/sentry-dotnet/pull/2856), [#2840](https://github.com/getsentry/sentry-dotnet/pull/2840))
- `IHasMeasurements` has been removed, use `ISpanData` instead. ([#2659](https://github.com/getsentry/sentry-dotnet/pull/2659))
- `IHasBreadcrumbs` has been removed, use `IEventLike` instead. ([#2670](https://github.com/getsentry/sentry-dotnet/pull/2670))
- `ISpanContext` has been removed, use `ITraceContext` instead. ([#2668](https://github.com/getsentry/sentry-dotnet/pull/2668))
- `IHasTransactionNameSource` has been removed, use `ITransactionContext` instead. ([#2654](https://github.com/getsentry/sentry-dotnet/pull/2654))
- ([#2694](https://github.com/getsentry/sentry-dotnet/pull/2694))
- The unused `StackFrame.InstructionOffset` has been removed. ([#2691](https://github.com/getsentry/sentry-dotnet/pull/2691))
- The unused `Scope.Platform` property has been removed. ([#2695](https://github.com/getsentry/sentry-dotnet/pull/2695))
- The obsolete setter `Sentry.PlatformAbstractions.Runtime.Identifier` has been removed ([2764](https://github.com/getsentry/sentry-dotnet/pull/2764))
- `Sentry.Values<T>` is now internal as it is never exposed in the public API ([#2771](https://github.com/getsentry/sentry-dotnet/pull/2771))
- The `TracePropagationTarget` class has been removed, use the `SubstringOrRegexPattern` class instead. ([#2763](https://github.com/getsentry/sentry-dotnet/pull/2763))
- The `WithScope` and `WithScopeAsync` methods have been removed. We have discovered that these methods didn't work correctly in certain desktop contexts, especially when using a global scope. ([#2717](https://github.com/getsentry/sentry-dotnet/pull/2717))

  Replace your usage of `WithScope` with overloads of `Capture*` methods:

  - `SentrySdk.CaptureEvent(SentryEvent @event, Action<Scope> scopeCallback)`
  - `SentrySdk.CaptureMessage(string message, Action<Scope> scopeCallback)`
  - `SentrySdk.CaptureException(Exception exception, Action<Scope> scopeCallback)`

  ```c#
  // Before
  SentrySdk.WithScope(scope =>
  {
    scope.SetTag("key", "value");
    SentrySdk.CaptureEvent(new SentryEvent());
  });

  // After
  SentrySdk.CaptureEvent(new SentryEvent(), scope =>
  {
    // Configure your scope here
    scope.SetTag("key", "value");
  });
  ```

### Features

- Experimental pre-release availability of Metrics. We're exploring the use of Metrics in Sentry. The API will very likely change and we don't yet have any documentation. ([#2949](https://github.com/getsentry/sentry-dotnet/pull/2949))
  - `SentrySdk.Metrics.Set` now additionally accepts `string` as value ([#3092](https://github.com/getsentry/sentry-dotnet/pull/3092))
  - Timing metrics can now be captured with `SentrySdk.Metrics.StartTimer` ([#3075](https://github.com/getsentry/sentry-dotnet/pull/3075))
  - Added support for capturing built-in metrics from the `System.Diagnostics.Metrics` API ([#3052](https://github.com/getsentry/sentry-dotnet/pull/3052))
- `Sentry.Profiling` is now available as a package on [nuget](nuget.org). Be aware that profiling is in alpha and on servers the overhead could be high. Improving the experience for ASP.NET Core is tracked on [this issue](
https://github.com/getsentry/sentry-dotnet/issues/2316) ([#2800](https://github.com/getsentry/sentry-dotnet/pull/2800))
  - iOS profiling support (alpha). ([#2930](https://github.com/getsentry/sentry-dotnet/pull/2930))
- Native crash reporting on NativeAOT published apps (Windows, Linux, macOS). ([#2887](https://github.com/getsentry/sentry-dotnet/pull/2887))
- Support for [Spotlight](https://spotlightjs.com/), a debug tool for local development. ([#2961](https://github.com/getsentry/sentry-dotnet/pull/2961))
  - Enable it with the option `EnableSpotlight`
  - Optionally configure the URL to connect via `SpotlightUrl`. Defaults to `http://localhost:8969/stream`.

### MAUI

- Added screenshot capture support for errors. You can opt-in via `SentryMauiOptions.AttachScreenshots` ([#2965](https://github.com/getsentry/sentry-dotnet/pull/2965))
  - Supports Android and iOS only. Windows is not supported.
- App context now has `in_foreground`, indicating whether the app was in the foreground or the background. ([#2983](https://github.com/getsentry/sentry-dotnet/pull/2983))
- Android: When capturing unhandled exceptions, the SDK now can automatically attach `LogCat` to the event. You can opt-in via `SentryOptions.Android.LogCatIntegration` and configure `SentryOptions.Android.LogCatMaxLines`. ([#2926](https://github.com/getsentry/sentry-dotnet/pull/2926))
  - Available when targeting `net7.0-android` or later, on API level 23 or later.

#### Native AOT

Native AOT publishing support for .NET 8 has been added to Sentry for the following platforms:

- Windows
- Linux
- macOS
- Mac Catalyst
- iOS

There are some functional differences when publishing Native AOT:

- `StackTraceMode.Enhanced` is ignored because it's not available when publishing Native AOT. The mechanism to generate these enhanced stack traces relies heavily on reflection which isn't compatible with trimming.
- Reflection cannot be leveraged for JSON Serialization and you may need to use `SentryOptions.AddJsonSerializerContext` to supply a serialization context for types that you'd like to send to Sentry (e.g. in the `Span.Context`). ([#2732](https://github.com/getsentry/sentry-dotnet/pull/2732), [#2793](https://github.com/getsentry/sentry-dotnet/pull/2793))
- `Ben.Demystifier` is not available as it only runs in JIT mode.
- WinUI applications: When publishing Native AOT, Sentry isn't able to automatically register an unhandled exception handler because that relies on reflection. You'll need to [register the unhandled event handler manually](https://github.com/getsentry/sentry-dotnet/issues/2778) instead.
- For Azure Functions Workers, when AOT/Trimming is enabled we can't use reflection to read route data from the HttpTrigger so the route name will always be `/api/<FUNCTION_NAME>` ([#2920](https://github.com/getsentry/sentry-dotnet/pull/2920))

### Fixes

- Native integration logging on macOS ([#3079](https://github.com/getsentry/sentry-dotnet/pull/3079))
- The scope transaction is now correctly set for Otel transactions ([#3072](https://github.com/getsentry/sentry-dotnet/pull/3072))
- Fixed an issue with tag values in metrics not being properly serialized ([#3065](https://github.com/getsentry/sentry-dotnet/pull/3065))
- Moved the binding to MAUI events for breadcrumb creation from `WillFinishLaunching` to `FinishedLaunching`. This delays the initial instantiation of `app`. ([#3057](https://github.com/getsentry/sentry-dotnet/pull/3057))
- The SDK no longer adds the `WinUIUnhandledExceptionIntegration` on non-Windows platforms ([#3055](https://github.com/getsentry/sentry-dotnet/pull/3055))
- Stop Sentry for MacCatalyst from creating `default.profraw` in the app bundle using xcodebuild archive to build sentry-cocoa ([#2960](https://github.com/getsentry/sentry-dotnet/pull/2960))
- Workaround a .NET 8 NativeAOT crash on transaction finish. ([#2943](https://github.com/getsentry/sentry-dotnet/pull/2943))
- Reworked automatic breadcrumb creation for MAUI. ([#2900](https://github.com/getsentry/sentry-dotnet/pull/2900))
  - The SDK no longer uses reflection to bind to all public element events. This also fixes issues where the SDK would consume third-party events.
  - Added `CreateElementEventsBreadcrumbs` to the SentryMauiOptions to allow users to opt-in automatic breadcrumb creation for `BindingContextChanged`, `ChildAdded`, `ChildRemoved`, and `ParentChanged` on `Element`.
  - Reduced amount of automatic breadcrumbs by limiting the number of bindings created in `VisualElement`, `Window`, `Shell`, `Page`, and `Button`.
- Fixed Sentry SDK has not been initialized when using ASP.NET Core, Serilog, and OpenTelemetry ([#2911](https://github.com/getsentry/sentry-dotnet/pull/2911))
- Android native symbol upload ([#2876](https://github.com/getsentry/sentry-dotnet/pull/2876))
- `Sentry.Serilog` no longer throws if a disabled DSN is provided when initializing Sentry via the Serilog integration ([#2883](https://github.com/getsentry/sentry-dotnet/pull/2883))
- Don't add WinUI exception integration on mobile platforms ([#2821](https://github.com/getsentry/sentry-dotnet/pull/2821))
- `Transactions` are now getting enriched by the client instead of the hub ([#2838](https://github.com/getsentry/sentry-dotnet/pull/2838))
- Fixed an issue when using the SDK together with OpenTelemetry `1.5.0` and newer where the SDK would create transactions for itself. The fix is backward compatible. ([#3001](https://github.com/getsentry/sentry-dotnet/pull/3001))

### Dependencies

- Upgraded to NLog version 5. ([#2697](https://github.com/getsentry/sentry-dotnet/pull/2697))
- Integrate `sentry-native` as a static library in Native AOT builds to enable symbolication. ([#2704](https://github.com/getsentry/sentry-dotnet/pull/2704))


- Bump Cocoa SDK from v8.16.1 to v8.19.0 ([#2910](https://github.com/getsentry/sentry-dotnet/pull/2910), [#2936](https://github.com/getsentry/sentry-dotnet/pull/2936), [#2972](https://github.com/getsentry/sentry-dotnet/pull/2972), [#3005](https://github.com/getsentry/sentry-dotnet/pull/3005), [#3084](https://github.com/getsentry/sentry-dotnet/pull/3084))
  - [changelog](https://github.com/getsentry/sentry-cocoa/blob/main/CHANGELOG.md#8190)
  - [diff](https://github.com/getsentry/sentry-cocoa/compare/8.16.1...8.19.0)
- Bump Java SDK from v6.34.0 to v7.3.0 ([#2932](https://github.com/getsentry/sentry-dotnet/pull/2932), [#2979](https://github.com/getsentry/sentry-dotnet/pull/2979), [#3049](https://github.com/getsentry/sentry-dotnet/pull/3049), (https://github.com/getsentry/sentry-dotnet/pull/3098))
  - [changelog](https://github.com/getsentry/sentry-java/blob/main/CHANGELOG.md#730)
  - [diff](https://github.com/getsentry/sentry-java/compare/6.34.0...7.3.0)
- Bump Native SDK from v0.6.5 to v0.6.7 ([#2914](https://github.com/getsentry/sentry-dotnet/pull/2914), [#3029](https://github.com/getsentry/sentry-dotnet/pull/3029))
  - [changelog](https://github.com/getsentry/sentry-native/blob/master/CHANGELOG.md#070)
  - [diff](https://github.com/getsentry/sentry-native/compare/0.6.5...0.7.0)
- Bump CLI from v2.21.5 to v2.27.0 ([#2901](https://github.com/getsentry/sentry-dotnet/pull/2901), [#2915](https://github.com/getsentry/sentry-dotnet/pull/2915), [#2956](https://github.com/getsentry/sentry-dotnet/pull/2956), [#2985](https://github.com/getsentry/sentry-dotnet/pull/2985), [#2999](https://github.com/getsentry/sentry-dotnet/pull/2999), [#3012](https://github.com/getsentry/sentry-dotnet/pull/3012), [#3030](https://github.com/getsentry/sentry-dotnet/pull/3030), [#3059](https://github.com/getsentry/sentry-dotnet/pull/3059), [#3062](https://github.com/getsentry/sentry-dotnet/pull/3062), [#3073](https://github.com/getsentry/sentry-dotnet/pull/3073), [#3099](https://github.com/getsentry/sentry-dotnet/pull/3099))
  - [changelog](https://github.com/getsentry/sentry-cli/blob/master/CHANGELOG.md#2270)
  - [diff](https://github.com/getsentry/sentry-cli/compare/2.21.5...2.27.0)

## 3.41.4

### Fixes

- Fixed an issue when using the SDK together with Open Telemetry `1.5.0` and newer where the SDK would create transactions for itself. The fix is backward compatible. ([#3001](https://github.com/getsentry/sentry-dotnet/pull/3001))

## 3.41.3

### Fixes

- Fixed Sentry SDK has not been initialised when using ASP.NET Core, Serilog, and OpenTelemetry ([#2918](https://github.com/getsentry/sentry-dotnet/pull/2918))

## 3.41.2

### Fixes

- The SDK no longer fails to finish sessions while capturing an event. This fixes broken crash-free rates ([#2895](https://github.com/getsentry/sentry-dotnet/pull/2895))
- Ignore UnobservedTaskException for QUIC exceptions. See: https://github.com/dotnet/runtime/issues/80111 ([#2894](https://github.com/getsentry/sentry-dotnet/pull/2894))

### Dependencies

- Bump Cocoa SDK from v8.16.0 to v8.16.1 ([#2891](https://github.com/getsentry/sentry-dotnet/pull/2891))
  - [changelog](https://github.com/getsentry/sentry-cocoa/blob/main/CHANGELOG.md#8161)
  - [diff](https://github.com/getsentry/sentry-cocoa/compare/8.16.0...8.16.1)

## 3.41.1

### Fixes

- `CaptureFailedRequests` and `FailedRequestStatusCodes` are now getting respected by the Cocoa SDK. This is relevant for MAUI apps where requests are getting handled natively. ([#2826](https://github.com/getsentry/sentry-dotnet/issues/2826))
- Added `SentryOptions.AutoRegisterTracing` for users who need to control registration of Sentry's tracing middleware ([#2871](https://github.com/getsentry/sentry-dotnet/pull/2871))

### Dependencies

- Bump Cocoa SDK from v8.15.0 to v8.16.0 ([#2812](https://github.com/getsentry/sentry-dotnet/pull/2812), [#2816](https://github.com/getsentry/sentry-dotnet/pull/2816), [#2882](https://github.com/getsentry/sentry-dotnet/pull/2882))
  - [changelog](https://github.com/getsentry/sentry-cocoa/blob/main/CHANGELOG.md#8160)
  - [diff](https://github.com/getsentry/sentry-cocoa/compare/8.15.0...8.16.0)
- Bump CLI from v2.21.2 to v2.21.5 ([#2811](https://github.com/getsentry/sentry-dotnet/pull/2811), [#2834](https://github.com/getsentry/sentry-dotnet/pull/2834), [#2851](https://github.com/getsentry/sentry-dotnet/pull/2851))
  - [changelog](https://github.com/getsentry/sentry-cli/blob/master/CHANGELOG.md#2215)
  - [diff](https://github.com/getsentry/sentry-cli/compare/2.21.2...2.21.5)
- Bump Java SDK from v6.33.1 to v6.34.0 ([#2874](https://github.com/getsentry/sentry-dotnet/pull/2874))
  - [changelog](https://github.com/getsentry/sentry-java/blob/main/CHANGELOG.md#6340)
  - [diff](https://github.com/getsentry/sentry-java/compare/6.33.1...6.34.0)

## 3.41.0

### Features

- Speed up SDK init ([#2784](https://github.com/getsentry/sentry-dotnet/pull/2784))

### Fixes

- Fixed chaining on the IApplicationBuilder for methods like UseRouting and UseEndpoints ([#2726](https://github.com/getsentry/sentry-dotnet/pull/2726))

### Dependencies

- Bump Cocoa SDK from v8.13.0 to v8.15.0 ([#2722](https://github.com/getsentry/sentry-dotnet/pull/2722), [#2740](https://github.com/getsentry/sentry-dotnet/pull/2740), [#2746](https://github.com/getsentry/sentry-dotnet/pull/2746), [#2801](https://github.com/getsentry/sentry-dotnet/pull/2801))
  - [changelog](https://github.com/getsentry/sentry-cocoa/blob/main/CHANGELOG.md#8150)
  - [diff](https://github.com/getsentry/sentry-cocoa/compare/8.13.0...8.15.0)
- Bump Java SDK from v6.30.0 to v6.33.1 ([#2723](https://github.com/getsentry/sentry-dotnet/pull/2723), [#2741](https://github.com/getsentry/sentry-dotnet/pull/2741), [#2783](https://github.com/getsentry/sentry-dotnet/pull/2783), [#2803](https://github.com/getsentry/sentry-dotnet/pull/2803))
  - [changelog](https://github.com/getsentry/sentry-java/blob/main/CHANGELOG.md#6331)
  - [diff](https://github.com/getsentry/sentry-java/compare/6.30.0...6.33.1)

## 3.40.1

### Fixes

- ISentryUserFactory is now public so users can register their own implementations via DI ([#2719](https://github.com/getsentry/sentry-dotnet/pull/2719))

## 3.40.0

### Obsoletion

- `WithScope` and `WithScopeAsync` have been proven to not work correctly in desktop contexts when using a global scope. They are now deprecated in favor of the overloads of `CaptureEvent`, `CaptureMessage`, and `CaptureException`. Those methods provide a callback to a configurable scope. ([#2677](https://github.com/getsentry/sentry-dotnet/pull/2677))
- `StackFrame.InstructionOffset` has not been used in the SDK and has been ignored on the server for years. ([#2689](https://github.com/getsentry/sentry-dotnet/pull/2689))

### Features

- Release of Azure Functions (Isolated Worker/Out-of-Process) support ([#2686](https://github.com/getsentry/sentry-dotnet/pull/2686))

### Fixes

- Scope is now correctly applied to Transactions when using OpenTelemetry on ASP.NET Core ([#2690](https://github.com/getsentry/sentry-dotnet/pull/2690))

### Dependencies

- Bump CLI from v2.20.7 to v2.21.2 ([#2645](https://github.com/getsentry/sentry-dotnet/pull/2645), [#2647](https://github.com/getsentry/sentry-dotnet/pull/2647), [#2698](https://github.com/getsentry/sentry-dotnet/pull/2698))
  - [changelog](https://github.com/getsentry/sentry-cli/blob/master/CHANGELOG.md#2212)
  - [diff](https://github.com/getsentry/sentry-cli/compare/2.20.7...2.21.2)
- Bump Cocoa SDK from v8.12.0 to v8.13.0 ([#2653](https://github.com/getsentry/sentry-dotnet/pull/2653))
  - [changelog](https://github.com/getsentry/sentry-cocoa/blob/main/CHANGELOG.md#8130)
  - [diff](https://github.com/getsentry/sentry-cocoa/compare/8.12.0...8.13.0)
- Bump Java SDK from v6.29.0 to v6.30.0 ([#2685](https://github.com/getsentry/sentry-dotnet/pull/2685))
  - [changelog](https://github.com/getsentry/sentry-java/blob/main/CHANGELOG.md#6300)
  - [diff](https://github.com/getsentry/sentry-java/compare/6.29.0...6.30.0)

## 3.40.0-beta.0

### Features

- Reduced the memory footprint of `SpanId` by refactoring the ID generation ([#2619](https://github.com/getsentry/sentry-dotnet/pull/2619))
- Reduced the memory footprint of `SpanTracer` by initializing the tags lazily ([#2636](https://github.com/getsentry/sentry-dotnet/pull/2636))
- Added distributed tracing without performance for Azure Function Workers ([#2630](https://github.com/getsentry/sentry-dotnet/pull/2630))
- The SDK now provides and overload of `ContinueTrace` that accepts headers as `string` ([#2601](https://github.com/getsentry/sentry-dotnet/pull/2601))
- Sentry tracing middleware now gets configured automatically ([#2602](https://github.com/getsentry/sentry-dotnet/pull/2602))
- Added memory optimisations for GetLastActiveSpan ([#2642](https://github.com/getsentry/sentry-dotnet/pull/2642))

### Fixes

- Resolved issue identifying users with OpenTelemetry ([#2618](https://github.com/getsentry/sentry-dotnet/pull/2618))

### Azure Functions Beta

- Package name changed from `Sentry.AzureFunctions.Worker` to `Sentry.Azure.Functions.Worker`. Note AzureFunctions now is split by a `.`. ([#2637](https://github.com/getsentry/sentry-dotnet/pull/2637))

### Dependencies

- Bump CLI from v2.20.6 to v2.20.7 ([#2604](https://github.com/getsentry/sentry-dotnet/pull/2604))
  - [changelog](https://github.com/getsentry/sentry-cli/blob/master/CHANGELOG.md#2207)
  - [diff](https://github.com/getsentry/sentry-cli/compare/2.20.6...2.20.7)
- Bump Cocoa SDK from v8.11.0 to v8.12.0 ([#2640](https://github.com/getsentry/sentry-dotnet/pull/2640))
  - [changelog](https://github.com/getsentry/sentry-cocoa/blob/main/CHANGELOG.md#8120)
  - [diff](https://github.com/getsentry/sentry-cocoa/compare/8.11.0...8.12.0)

## 3.39.1

### Fixes

- Added Sentry.AspNet.csproj back to Sentry-CI-Build-macOS.slnf ([#2612](https://github.com/getsentry/sentry-dotnet/pull/2612))

## 3.39.0

### Features

- Added additional `DB` attributes to automatically generated spans like `name` and `provider` ([#2583](https://github.com/getsentry/sentry-dotnet/pull/2583))
- `Hints` now accept attachments provided as a file path via `AddAttachment` method ([#2585](https://github.com/getsentry/sentry-dotnet/pull/2585))

### Fixes

- Resolved an isse where the SDK would throw an exception while attempting to set the DynamicSamplingContext but the context exists already. ([#2592](https://github.com/getsentry/sentry-dotnet/pull/2592))

### Dependencies

- Bump CLI from v2.20.5 to v2.20.6 ([#2590](https://github.com/getsentry/sentry-dotnet/pull/2590))
  - [changelog](https://github.com/getsentry/sentry-cli/blob/master/CHANGELOG.md#2206)
  - [diff](https://github.com/getsentry/sentry-cli/compare/2.20.5...2.20.6)
- Bump Cocoa SDK from v8.10.0 to v8.11.0 ([#2594](https://github.com/getsentry/sentry-dotnet/pull/2594))
  - [changelog](https://github.com/getsentry/sentry-cocoa/blob/main/CHANGELOG.md#8110)
  - [diff](https://github.com/getsentry/sentry-cocoa/compare/8.10.0...8.11.0)
- Bump Java SDK from v6.28.0 to v6.29.0 ([#2599](https://github.com/getsentry/sentry-dotnet/pull/2599))
  - [changelog](https://github.com/getsentry/sentry-java/blob/main/CHANGELOG.md#6290)
  - [diff](https://github.com/getsentry/sentry-java/compare/6.28.0...6.29.0)

## 3.36.0

### Features

- Graphql client ([#2538](https://github.com/getsentry/sentry-dotnet/pull/2538))

### Fixes

- Android: Fix proguard/r8 mapping file upload ([#2574](https://github.com/getsentry/sentry-dotnet/pull/2574))

### Dependencies

- Bump Cocoa SDK from v8.9.5 to v8.10.0 ([#2546](https://github.com/getsentry/sentry-dotnet/pull/2546), [#2550](https://github.com/getsentry/sentry-dotnet/pull/2550))
  - [changelog](https://github.com/getsentry/sentry-cocoa/blob/main/CHANGELOG.md#8100)
  - [diff](https://github.com/getsentry/sentry-cocoa/compare/8.9.5...8.10.0)
- Bump gradle/gradle-build-action from 2.7.0 to 2.7.1 ([#2564](https://github.com/getsentry/sentry-dotnet/pull/2564))
  - [diff](https://github.com/gradle/gradle-build-action/compare/v2.7.0...v2.7.1)

## 3.35.1

### Fixes

- The SDK no longer creates transactions with their start date set to `Jan 01, 001` ([#2544](https://github.com/getsentry/sentry-dotnet/pull/2544))

### Dependencies

- Bump CLI from v2.20.4 to v2.20.5 ([#2539](https://github.com/getsentry/sentry-dotnet/pull/2539))
  - [changelog](https://github.com/getsentry/sentry-cli/blob/master/CHANGELOG.md#2205)
  - [diff](https://github.com/getsentry/sentry-cli/compare/2.20.4...2.20.5)
- Bump Cocoa SDK from v8.9.4 to v8.9.5 ([#2542](https://github.com/getsentry/sentry-dotnet/pull/2542))
  - [changelog](https://github.com/getsentry/sentry-cocoa/blob/main/CHANGELOG.md#895)
  - [diff](https://github.com/getsentry/sentry-cocoa/compare/8.9.4...8.9.5)

## 3.35.0

### Features

- Distributed tracing now works independently of the performance feature. This allows you to connect errors to other Sentry instrumented applications ([#2493](https://github.com/getsentry/sentry-dotnet/pull/2493))
- Added Sampling Decision to Trace Envelope Header ([#2495](https://github.com/getsentry/sentry-dotnet/pull/2495))
- Add MinimumEventLevel to Sentry.Log4Net and convert events below it to breadcrumbs ([#2505](https://github.com/getsentry/sentry-dotnet/pull/2505))
- Support transaction finishing automatically with 'idle timeout' (#2452)

### Fixes

- Fixed baggage propagation when an exception is thrown from middleware ([#2487](https://github.com/getsentry/sentry-dotnet/pull/2487))
- Fix Durable Functions preventing orchestrators from completing ([#2491](https://github.com/getsentry/sentry-dotnet/pull/2491))
- Re-enable HubTests.FlushOnDispose_SendsEnvelope ([#2492](https://github.com/getsentry/sentry-dotnet/pull/2492))
- Fixed SDK not sending exceptions via Blazor WebAssembly due to a `PlatformNotSupportedException` ([#2506](https://github.com/getsentry/sentry-dotnet/pull/2506))
- Align SDK with docs regarding session update for dropped events ([#2496](https://github.com/getsentry/sentry-dotnet/pull/2496))
- Introduced `HttpMessageHandler` in favor of the now deprecated `HttpClientHandler` on the options. This allows the SDK to support NSUrlSessionHandler on iOS ([#2503](https://github.com/getsentry/sentry-dotnet/pull/2503))
- Using `Activity.RecordException` now correctly updates the error status of OpenTelemetry Spans ([#2515](https://github.com/getsentry/sentry-dotnet/pull/2515))
- Fixed Transaction name not reporting correctly when using UseExceptionHandler ([#2511](https://github.com/getsentry/sentry-dotnet/pull/2511))
- log4net logging Level.All now maps to SentryLevel.Debug ([#2522]([url](https://github.com/getsentry/sentry-dotnet/pull/2522)))

### Dependencies

- Bump Java SDK from v6.25.1 to v6.28.0 ([#2484](https://github.com/getsentry/sentry-dotnet/pull/2484), [#2498](https://github.com/getsentry/sentry-dotnet/pull/2498), [#2517](https://github.com/getsentry/sentry-dotnet/pull/2517), [#2533](https://github.com/getsentry/sentry-dotnet/pull/2533))
  - [changelog](https://github.com/getsentry/sentry-java/blob/main/CHANGELOG.md#6280)
  - [diff](https://github.com/getsentry/sentry-java/compare/6.25.1...6.28.0)
- Bump CLI from v2.19.4 to v2.20.4 ([#2509](https://github.com/getsentry/sentry-dotnet/pull/2509), [#2518](https://github.com/getsentry/sentry-dotnet/pull/2518), [#2527](https://github.com/getsentry/sentry-dotnet/pull/2527), [#2530](https://github.com/getsentry/sentry-dotnet/pull/2530))
  - [changelog](https://github.com/getsentry/sentry-cli/blob/master/CHANGELOG.md#2204)
  - [diff](https://github.com/getsentry/sentry-cli/compare/2.19.4...2.20.4)
- Bump Cocoa SDK from v8.8.0 to v8.9.4 ([#2479](https://github.com/getsentry/sentry-dotnet/pull/2479), [#2483](https://github.com/getsentry/sentry-dotnet/pull/2483), [#2500](https://github.com/getsentry/sentry-dotnet/pull/2500), [#2510](https://github.com/getsentry/sentry-dotnet/pull/2510), [#2531](https://github.com/getsentry/sentry-dotnet/pull/2531))
  - [changelog](https://github.com/getsentry/sentry-cocoa/blob/main/CHANGELOG.md#894)
  - [diff](https://github.com/getsentry/sentry-cocoa/compare/8.8.0...8.9.4)

## 3.34.0

### Features

- OpenTelemetry Support ([#2453](https://github.com/getsentry/sentry-dotnet/pull/2453))
- Added a MSBuild property `SentryUploadAndroidProguardMapping` to automatically upload the Proguard mapping file when targeting Android ([#2455](https://github.com/getsentry/sentry-dotnet/pull/2455))
- Symbolication for Single File Apps ([#2425](https://github.com/getsentry/sentry-dotnet/pull/2425))
- Add binding to `SwiftAsyncStacktraces` on iOS ([#2436](https://github.com/getsentry/sentry-dotnet/pull/2436))

### Fixes

- Builds targeting Android with `r8` enabled no longer crash during SDK init. The package now contains the required proguard rules ([#2450](https://github.com/getsentry/sentry-dotnet/pull/2450))
- Fix Sentry logger options for MAUI and Azure Functions ([#2423](https://github.com/getsentry/sentry-dotnet/pull/2423))

### Dependencies

- Bump Cocoa SDK from v8.7.3 to v8.8.0 ([#2427](https://github.com/getsentry/sentry-dotnet/pull/2427), [#2430](https://github.com/getsentry/sentry-dotnet/pull/2430))
  - [changelog](https://github.com/getsentry/sentry-cocoa/blob/main/CHANGELOG.md#880)
  - [diff](https://github.com/getsentry/sentry-cocoa/compare/8.7.3...8.8.0)
- Bump CLI from v2.18.1 to v2.19.4 ([#2428](https://github.com/getsentry/sentry-dotnet/pull/2428), [#2431](https://github.com/getsentry/sentry-dotnet/pull/2431), [#2451](https://github.com/getsentry/sentry-dotnet/pull/2451), [#2454](https://github.com/getsentry/sentry-dotnet/pull/2454))
  - [changelog](https://github.com/getsentry/sentry-cli/blob/master/CHANGELOG.md#2194)
  - [diff](https://github.com/getsentry/sentry-cli/compare/2.18.1...2.19.4)
- Bump Java SDK from v6.22.0 to v6.25.1 ([#2429](https://github.com/getsentry/sentry-dotnet/pull/2429), [#2440](https://github.com/getsentry/sentry-dotnet/pull/2440), [#2458](https://github.com/getsentry/sentry-dotnet/pull/2458), [#2476](https://github.com/getsentry/sentry-dotnet/pull/2476))
  - [changelog](https://github.com/getsentry/sentry-java/blob/main/CHANGELOG.md#6251)
  - [diff](https://github.com/getsentry/sentry-java/compare/6.22.0...6.25.1)

## 3.33.1

### Fixes

- SentryHttpMessageHandler added when AddHttpClient is before UseSentry ([#2390](https://github.com/getsentry/sentry-dotnet/pull/2390))
- Set the native sdk name for Android ([#2389](https://github.com/getsentry/sentry-dotnet/pull/2389))
- Fix db connection spans not finishing ([#2398](https://github.com/getsentry/sentry-dotnet/pull/2398))
- Various .NET MAUI fixes / improvements ([#2403](https://github.com/getsentry/sentry-dotnet/pull/2403))
  - The battery level was being reported incorrectly due to percentage multiplier.
  - The device architecture (x64, arm64, etc.) is now reported
  - On Windows, the OS type is now reported as "Windows" instead of "WinUI".  Additionally, the OS display version (ex, "22H2") is now included.
  - `UIKit`, `ABI.Microsoft` and `WinRT`  frames are now marked "system" instead of "in app".
- Reduce debug files uploaded ([#2404](https://github.com/getsentry/sentry-dotnet/pull/2404))
- Fix system frames being marked as "in-app" ([#2408](https://github.com/getsentry/sentry-dotnet/pull/2408))
  - NOTE: This important fix corrects a value that is used during issue grouping, so you may receive new alerts for existing issues after deploying this update.
- DB Connection spans presented poorly ([#2409](https://github.com/getsentry/sentry-dotnet/pull/2409))
- Populate scope's Cookies property ([#2411](https://github.com/getsentry/sentry-dotnet/pull/2411))
- Fix UWP GateKeeper errors ([#2415](https://github.com/getsentry/sentry-dotnet/pull/2415))
- Fix sql client db name ([#2418](https://github.com/getsentry/sentry-dotnet/pull/2418))

### Dependencies

- Bump Cocoa SDK from v8.7.2 to v8.7.3 ([#2394](https://github.com/getsentry/sentry-dotnet/pull/2394))
  - [changelog](https://github.com/getsentry/sentry-cocoa/blob/main/CHANGELOG.md#873)
  - [diff](https://github.com/getsentry/sentry-cocoa/compare/8.7.2...8.7.3)
- Bump Java SDK from v6.19.1 to v6.22.0 ([#2395](https://github.com/getsentry/sentry-dotnet/pull/2395), [#2405](https://github.com/getsentry/sentry-dotnet/pull/2405), [#2417](https://github.com/getsentry/sentry-dotnet/pull/2417))
  - [changelog](https://github.com/getsentry/sentry-java/blob/main/CHANGELOG.md#6220)
  - [diff](https://github.com/getsentry/sentry-java/compare/6.19.1...6.22.0)

## 3.33.0

### Features

- .NET SDK changes for exception groups ([#2287](https://github.com/getsentry/sentry-dotnet/pull/2287))
  - This changes how `AggregateException` is handled.  Instead of filtering them out client-side, the SDK marks them as an "exception group",
    and adds includes data that represents the hierarchical structure of inner exceptions. Sentry now recognizes this server-side,
    improving the accuracy of the issue detail page.
  - Accordingly, the `KeepAggregateException` option is now obsolete and does nothing.  Please remove any usages of `KeepAggregateException`.
  - NOTE: If running Self-Hosted Sentry, you should wait to adopt this SDK update until after updating to the 23.6.0 (est. June 2023) release of Sentry.
    The effect of updating the SDK early will be as if `KeepAggregateException = true` was set.  That will not break anything, but may affect issue grouping and alerts.

### Fixes

- Status messages when uploading symbols or sources are improved. ([#2307](https://github.com/getsentry/sentry-dotnet/issues/2307))

### Dependencies

- Bump CLI from v2.18.0 to v2.18.1 ([#2386](https://github.com/getsentry/sentry-dotnet/pull/2386))
  - [changelog](https://github.com/getsentry/sentry-cli/blob/master/CHANGELOG.md#2181)
  - [diff](https://github.com/getsentry/sentry-cli/compare/2.18.0...2.18.1)

## 3.32.0

### Features

- Azure Functions (Isolated Worker/Out-of-Process) support ([#2346](https://github.com/getsentry/sentry-dotnet/pull/2346))
  - Initial `beta.1` release.  Please give it a try and let us know how it goes!
  - Documentation is TBD.  For now, see `/samples/Sentry.Samples.Azure.Functions.Worker`.

- Add `Hint` support  ([#2351](https://github.com/getsentry/sentry-dotnet/pull/2351))
  - Currently, this allows you to manipulate attachments in the various "before" event delegates.
  - Hints can also be used in event and transaction processors by implementing `ISentryEventProcessorWithHint` or `ISentryTransactionProcessorWithHint`, instead of `ISentryEventProcessor` or `ISentryTransactionProcessor`.
  - Note: Obsoletes the `BeforeSend`, `BeforeSendTransaction`, and `BeforeBreadcrumb` properties on the `SentryOptions` class.  They have been replaced with `SetBeforeSend`, `SetBeforeSendTransaction`, and `SetBeforeBreadcrumb` respectively.  Each one provides overloads both with and without a `Hint` object.

- Allow setting the active span on the scope ([#2364](https://github.com/getsentry/sentry-dotnet/pull/2364))
  - Note: Obsoletes the `Scope.GetSpan` method in favor of a `Scope.Span` property (which now has a setter as well).

- Remove authority from URLs sent to Sentry ([#2365](https://github.com/getsentry/sentry-dotnet/pull/2365))
- Add tag filters to `SentryOptions` ([#2367](https://github.com/getsentry/sentry-dotnet/pull/2367))

### Fixes

- Fix `EnableTracing` option conflict with `TracesSampleRate` ([#2368](https://github.com/getsentry/sentry-dotnet/pull/2368))
  - NOTE: This is a potentially breaking change, as the `TracesSampleRate` property has been made nullable.
    Though extremely uncommon, if you are _retrieving_ the `TracesSampleRate` property for some reason, you will need to account for nulls.
    However, there is no change to the behavior or _typical_ usage of either of these properties.

- CachedTransport gracefully handles malformed envelopes during processing  ([#2371](https://github.com/getsentry/sentry-dotnet/pull/2371))
- Remove extraneous iOS simulator resources when building MAUI apps using Visual Studio "Hot Restart" mode, to avoid hitting Windows max path  ([#2384](https://github.com/getsentry/sentry-dotnet/pull/2384))

### Dependencies

- Bump Cocoa SDK from v8.6.0 to v8.7.1 ([#2359](https://github.com/getsentry/sentry-dotnet/pull/2359), [#2370](https://github.com/getsentry/sentry-dotnet/pull/2370))
  - [changelog](https://github.com/getsentry/sentry-cocoa/blob/main/CHANGELOG.md#871)
  - [diff](https://github.com/getsentry/sentry-cocoa/compare/8.6.0...8.7.1)
- Bump Java SDK from v6.18.1 to v6.19.1 ([#2374](https://github.com/getsentry/sentry-dotnet/pull/2374), [#2381](https://github.com/getsentry/sentry-dotnet/pull/2381))
  - [changelog](https://github.com/getsentry/sentry-java/blob/main/CHANGELOG.md#6191)
  - [diff](https://github.com/getsentry/sentry-java/compare/6.18.1...6.19.1)
- Bump Cocoa SDK from v8.6.0 to v8.7.2 ([#2359](https://github.com/getsentry/sentry-dotnet/pull/2359), [#2370](https://github.com/getsentry/sentry-dotnet/pull/2370), [#2375](https://github.com/getsentry/sentry-dotnet/pull/2375))
  - [changelog](https://github.com/getsentry/sentry-cocoa/blob/main/CHANGELOG.md#872)
  - [diff](https://github.com/getsentry/sentry-cocoa/compare/8.6.0...8.7.2)
- Bump CLI from v2.17.5 to v2.18.0 ([#2380](https://github.com/getsentry/sentry-dotnet/pull/2380))
  - [changelog](https://github.com/getsentry/sentry-cli/blob/master/CHANGELOG.md#2180)
  - [diff](https://github.com/getsentry/sentry-cli/compare/2.17.5...2.18.0)

## 3.31.0

### Features

- Initial work to support profiling in a future release. ([#2206](https://github.com/getsentry/sentry-dotnet/pull/2206))
- Create a Sentry event for failed HTTP requests ([#2320](https://github.com/getsentry/sentry-dotnet/pull/2320))
- Improve `WithScope` and add `WithScopeAsync` ([#2303](https://github.com/getsentry/sentry-dotnet/pull/2303)) ([#2309](https://github.com/getsentry/sentry-dotnet/pull/2309))
- Build .NET Standard 2.1 for Unity ([#2328](https://github.com/getsentry/sentry-dotnet/pull/2328))
- Add `RemoveExceptionFilter`, `RemoveEventProcessor` and `RemoveTransactionProcessor` extension methods on `SentryOptions` ([#2331](https://github.com/getsentry/sentry-dotnet/pull/2331))
- Include Dynamic Sampling Context with error events, when there's a transaction ([#2332](https://github.com/getsentry/sentry-dotnet/pull/2332))

### Fixes

- Buffer payloads asynchronously when appropriate ([#2297](https://github.com/getsentry/sentry-dotnet/pull/2297))
- Restore `System.Reflection.Metadata` dependency for .NET Core 3 ([#2302](https://github.com/getsentry/sentry-dotnet/pull/2302))
- Capture open transactions on disabled hubs ([#2319](https://github.com/getsentry/sentry-dotnet/pull/2319))
- Remove session breadcrumbs ([#2333](https://github.com/getsentry/sentry-dotnet/pull/2333))
- Support synchronous `HttpClient.Send` in `SentryHttpMessageHandler` ([#2336](https://github.com/getsentry/sentry-dotnet/pull/2336))
- Fix ASP.NET Core issue with missing context when using capture methods that configure scope ([#2339](https://github.com/getsentry/sentry-dotnet/pull/2339))
- Improve debug file upload handling ([#2349](https://github.com/getsentry/sentry-dotnet/pull/2349))

### Dependencies

- Bump CLI from v2.17.0 to v2.17.5 ([#2298](https://github.com/getsentry/sentry-dotnet/pull/2298), [#2318](https://github.com/getsentry/sentry-dotnet/pull/2318), [#2321](https://github.com/getsentry/sentry-dotnet/pull/2321), [#2345](https://github.com/getsentry/sentry-dotnet/pull/2345))
  - [changelog](https://github.com/getsentry/sentry-cli/blob/master/CHANGELOG.md#2175)
  - [diff](https://github.com/getsentry/sentry-cli/compare/2.17.0...2.17.5)
- Bump Cocoa SDK from v8.4.0 to v8.6.0 ([#2310](https://github.com/getsentry/sentry-dotnet/pull/2310), [#2344](https://github.com/getsentry/sentry-dotnet/pull/2344))
  - [changelog](https://github.com/getsentry/sentry-cocoa/blob/main/CHANGELOG.md#860)
  - [diff](https://github.com/getsentry/sentry-cocoa/compare/8.4.0...8.6.0)
- Bump Java SDK from v6.17.0 to v6.18.1 ([#2338](https://github.com/getsentry/sentry-dotnet/pull/2338), [#2343](https://github.com/getsentry/sentry-dotnet/pull/2343))
  - [changelog](https://github.com/getsentry/sentry-java/blob/main/CHANGELOG.md#6181)
  - [diff](https://github.com/getsentry/sentry-java/compare/6.17.0...6.18.1)

## 3.30.0

### Features

- Add `FileDiagnosticLogger` to assist with debugging the SDK ([#2242](https://github.com/getsentry/sentry-dotnet/pull/2242))
- Attach stack trace when events have captured an exception without a stack trace ([#2266](https://github.com/getsentry/sentry-dotnet/pull/2266))
- Add `Scope.Clear` and `Scope.ClearBreadcrumbs` methods ([#2284](https://github.com/getsentry/sentry-dotnet/pull/2284))
- Improvements to exception mechanism data ([#2294](https://github.com/getsentry/sentry-dotnet/pull/2294))

### Fixes

- Normalize StackFrame in-app resolution for modules & function prefixes ([#2234](https://github.com/getsentry/sentry-dotnet/pull/2234))
- Calling `AddAspNet` more than once should not block all errors from being sent ([#2253](https://github.com/getsentry/sentry-dotnet/pull/2253))
- Fix Sentry CLI arguments when using custom URL or auth token parameters ([#2259](https://github.com/getsentry/sentry-dotnet/pull/2259))
- Sentry.AspNetCore fix transaction name when path base is used and route starts with a slash ([#2265](https://github.com/getsentry/sentry-dotnet/pull/2265))
- Fix Baggage header parsing in ASP.NET (Framework) ([#2293](https://github.com/getsentry/sentry-dotnet/pull/2293))

### Dependencies

- Bump Cocoa SDK from v8.3.0 to v8.4.0 ([#2237](https://github.com/getsentry/sentry-dotnet/pull/2237), [#2248](https://github.com/getsentry/sentry-dotnet/pull/2248), [#2251](https://github.com/getsentry/sentry-dotnet/pull/2251), [#2285](https://github.com/getsentry/sentry-dotnet/pull/2285))
  - [changelog](https://github.com/getsentry/sentry-cocoa/blob/main/CHANGELOG.md#840)
  - [diff](https://github.com/getsentry/sentry-cocoa/compare/8.3.0...8.4.0)

- Bump CLI from v2.14.4 to v2.17.0 ([#2238](https://github.com/getsentry/sentry-dotnet/pull/2238), [#2244](https://github.com/getsentry/sentry-dotnet/pull/2244), [#2252](https://github.com/getsentry/sentry-dotnet/pull/2252), [#2264](https://github.com/getsentry/sentry-dotnet/pull/2264), [#2292](https://github.com/getsentry/sentry-dotnet/pull/2292))
  - [changelog](https://github.com/getsentry/sentry-cli/blob/master/CHANGELOG.md#2170)
  - [diff](https://github.com/getsentry/sentry-cli/compare/2.14.4...2.17.0)

- Bump Java SDK from v6.15.0 to v6.17.0 ([#2243](https://github.com/getsentry/sentry-dotnet/pull/2243), [#2277](https://github.com/getsentry/sentry-dotnet/pull/2277))
  - [changelog](https://github.com/getsentry/sentry-java/blob/main/CHANGELOG.md#6170)
  - [diff](https://github.com/getsentry/sentry-java/compare/6.15.0...6.17.0)

## 3.29.1

### Fixes

- Get debug image for Full PDB format on Windows ([#2222](https://github.com/getsentry/sentry-dotnet/pull/2222))
- Fix debug files not uploading for `packages.config` nuget ([#2224](https://github.com/getsentry/sentry-dotnet/pull/2224))

### Dependencies

- Bump Cocoa SDK from v8.2.0 to v8.3.0 ([#2220](https://github.com/getsentry/sentry-dotnet/pull/2220))
  - [changelog](https://github.com/getsentry/sentry-cocoa/blob/main/CHANGELOG.md#830)
  - [diff](https://github.com/getsentry/sentry-cocoa/compare/8.2.0...8.3.0)

## 3.29.0

**Notice:** The `<SentryUploadSymbols>` MSBuild property previously defaulted to `true` for projects compiled in `Release` configuration.
It is now `false` by default.  To continue uploading symbols, you must opt-in by setting it to `true`.
See the [MSBuild Setup](https://docs.sentry.io/platforms/dotnet/configuration/msbuild/) docs for further details.

### Features

- Added basic functionality to support `View Hierarchy` ([#2163](https://github.com/getsentry/sentry-dotnet/pull/2163))
- Allow `SentryUploadSources` to work even when not uploading symbols ([#2197](https://github.com/getsentry/sentry-dotnet/pull/2197))
- Add support for `BeforeSendTransaction` ([#2188](https://github.com/getsentry/sentry-dotnet/pull/2188))
- Add `EnableTracing` option to simplify enabling tracing ([#2201](https://github.com/getsentry/sentry-dotnet/pull/2201))
- Make `SentryUploadSymbols` strictly opt-in ([#2216](https://github.com/getsentry/sentry-dotnet/pull/2216))

### Fixes

- Fix assembly not found on Android in Debug configuration ([#2175](https://github.com/getsentry/sentry-dotnet/pull/2175))
- Fix context object with circular reference prevents event from being sent ([#2210](https://github.com/getsentry/sentry-dotnet/pull/2210))

### Dependencies

- Bump Java SDK from v6.13.1 to v6.15.0 ([#2185](https://github.com/getsentry/sentry-dotnet/pull/2185), [#2207](https://github.com/getsentry/sentry-dotnet/pull/2207))
  - [changelog](https://github.com/getsentry/sentry-java/blob/main/CHANGELOG.md#6150)
  - [diff](https://github.com/getsentry/sentry-java/compare/6.13.1...6.15.0)
- Bump CLI from v2.12.0 to v2.14.4 ([#2187](https://github.com/getsentry/sentry-dotnet/pull/2187), [#2215](https://github.com/getsentry/sentry-dotnet/pull/2215))
  - [changelog](https://github.com/getsentry/sentry-cli/blob/master/CHANGELOG.md#2144)
  - [diff](https://github.com/getsentry/sentry-cli/compare/2.12.0...2.14.4)
- Bump Java SDK from v6.13.1 to v6.14.0 ([#2185](https://github.com/getsentry/sentry-dotnet/pull/2185))
  - [changelog](https://github.com/getsentry/sentry-java/blob/main/CHANGELOG.md#6140)
  - [diff](https://github.com/getsentry/sentry-java/compare/6.13.1...6.14.0)
- Bump CLI from v2.12.0 to v2.14.3 ([#2187](https://github.com/getsentry/sentry-dotnet/pull/2187), [#2208](https://github.com/getsentry/sentry-dotnet/pull/2208))
  - [changelog](https://github.com/getsentry/sentry-cli/blob/master/CHANGELOG.md#2143)
  - [diff](https://github.com/getsentry/sentry-cli/compare/2.12.0...2.14.3)
- Bump Cocoa SDK from v7.31.5 to v8.2.0 ([#2203](https://github.com/getsentry/sentry-dotnet/pull/2203))
  - [changelog](https://github.com/getsentry/sentry-cocoa/blob/main/CHANGELOG.md#820)
  - [diff](https://github.com/getsentry/sentry-cocoa/compare/7.31.5...8.2.0)

## 3.28.1

### Fixes

- Fix MAUI missing breadcrumbs for lifecycle and UI events ([#2170](https://github.com/getsentry/sentry-dotnet/pull/2170))
- Fix hybrid sdk names ([#2171](https://github.com/getsentry/sentry-dotnet/pull/2171))
- Fix ASP.NET sdk name ([#2172](https://github.com/getsentry/sentry-dotnet/pull/2172))

## 3.28.0

### Features

- Added `instruction_addr_adjustment` attribute to SentryStackTrace ([#2151](https://github.com/getsentry/sentry-dotnet/pull/2151))

### Fixes

- Workaround Visual Studio "Pair to Mac" issue (on Windows), and Update bundled Cocoa SDK to version 7.31.5 ([#2164](https://github.com/getsentry/sentry-dotnet/pull/2164))
- Sentry SDK assemblies no longer have PDBs embedded. Debug symbols are uploaded to `nuget.org` as `snupkg` packages  ([#2166](https://github.com/getsentry/sentry-dotnet/pull/2166))

### Dependencies

- Bump Java SDK from v6.13.0 to v6.13.1 ([#2168](https://github.com/getsentry/sentry-dotnet/pull/2168))
  - [changelog](https://github.com/getsentry/sentry-java/blob/main/CHANGELOG.md#6131)
  - [diff](https://github.com/getsentry/sentry-java/compare/6.13.0...6.13.1)

## 3.27.1

### Fixes

- Fix Sentry CLI MSBuild for Xamarin and NetFX ([#2154](https://github.com/getsentry/sentry-dotnet/pull/2154))
- Log aborted HTTP requests as debug instead of error ([#2155](https://github.com/getsentry/sentry-dotnet/pull/2155))

## 3.27.0

### Features

- Publish `Sentry.Android.AssemblyReader` as a separate nuget package (for reuse by `Sentry.Xamarin`) ([#2127](https://github.com/getsentry/sentry-dotnet/pull/2127))
- Improvements for Sentry CLI integration ([#2145](https://github.com/getsentry/sentry-dotnet/pull/2145))
- Update bundled Android SDK to version 6.13.0 ([#2147](https://github.com/getsentry/sentry-dotnet/pull/2147))

## 3.26.2

### Fixes

- Fix Sentry CLI integration on Windows ([#2123](https://github.com/getsentry/sentry-dotnet/pull/2123)) ([#2124](https://github.com/getsentry/sentry-dotnet/pull/2124))

## 3.26.1

### Fixes

- Fix issue with Sentry CLI msbuild properties ([#2119](https://github.com/getsentry/sentry-dotnet/pull/2119))

## 3.26.0

### Features

- Use Sentry CLI after build to upload symbols ([#2107](https://github.com/getsentry/sentry-dotnet/pull/2107))

### Fixes

- Logging info instead of warning when skipping debug images ([#2101](https://github.com/getsentry/sentry-dotnet/pull/2101))
- Fix unhandled exception not captured when hub disabled ([#2103](https://github.com/getsentry/sentry-dotnet/pull/2103))
- Fix Android support for Portable PDB format when app uses split APKs ([#2108](https://github.com/getsentry/sentry-dotnet/pull/2108))
- Fix session ending as crashed for unobserved task exceptions ([#2112](https://github.com/getsentry/sentry-dotnet/pull/2112))
- Set absolute path when stripping project path on stack frame ([#2117](https://github.com/getsentry/sentry-dotnet/pull/2117))

## 3.25.0

### Features

- Add support for Portable PDB format ([#2050](https://github.com/getsentry/sentry-dotnet/pull/2050))
- Update bundled Android SDK to version 6.10.0([#2095](https://github.com/getsentry/sentry-dotnet/pull/2095))
- Update bundled Cocoa SDK to version 7.31.4 ([#2096](https://github.com/getsentry/sentry-dotnet/pull/2096))

### Fixes

- Fix db warnings caused by transaction sampled out ([#2097](https://github.com/getsentry/sentry-dotnet/pull/2097))

## 3.24.1

### Fixes

- Fix missing stack trace on UnobservedTaskException ([#2067](https://github.com/getsentry/sentry-dotnet/pull/2067))
- Fix warning caused by db connection span closed prematurely ([#2068](https://github.com/getsentry/sentry-dotnet/pull/2068))
- Attach db connections to child spans correctly ([#2071](https://github.com/getsentry/sentry-dotnet/pull/2071))
- Improve MAUI event bindings ([#2089](https://github.com/getsentry/sentry-dotnet/pull/2089))

## 3.24.0

### Features

- Simplify API for flushing events ([#2030](https://github.com/getsentry/sentry-dotnet/pull/2030))
- Update bundled Cocoa SDK to version 7.31.1 ([#2053](https://github.com/getsentry/sentry-dotnet/pull/2053))
- Update bundled Android SDK to version 6.7.1 ([#2058](https://github.com/getsentry/sentry-dotnet/pull/2058))

### Fixes

- Update unobserved task exception integration ([#2034](https://github.com/getsentry/sentry-dotnet/pull/2034))
- Fix trace propagation targets setter ([#2035](https://github.com/getsentry/sentry-dotnet/pull/2035))
- Fix DiagnosticSource integration disabled incorrectly with TracesSampler ([#2039](https://github.com/getsentry/sentry-dotnet/pull/2039))
- Update transitive dependencies to resolve security warnings ([#2045](https://github.com/getsentry/sentry-dotnet/pull/2045))
- Fix issue with Hot Restart for iOS ([#2047](https://github.com/getsentry/sentry-dotnet/pull/2047))
- Fix `CacheDirectoryPath` option on MAUI ([#2055](https://github.com/getsentry/sentry-dotnet/pull/2055))

## 3.23.1

### Fixes

- Fix concurrency bug in caching transport ([#2026](https://github.com/getsentry/sentry-dotnet/pull/2026))

## 3.23.0

### Features

- Update bundled Android SDK to version 6.5.0 ([#1984](https://github.com/getsentry/sentry-dotnet/pull/1984))
- Update bundled Cocoa SDK to version 7.28.0 ([#1988](https://github.com/getsentry/sentry-dotnet/pull/1988))
- Allow custom processors to be added as a scoped dependency ([#1979](https://github.com/getsentry/sentry-dotnet/pull/1979))
- Support DI for custom transaction processors ([#1993](https://github.com/getsentry/sentry-dotnet/pull/1993))
- Mark Transaction as aborted when unhandled exception occurs ([#1996](https://github.com/getsentry/sentry-dotnet/pull/1996))
- Build Windows and Tizen targets for `Sentry.Maui` ([#2005](https://github.com/getsentry/sentry-dotnet/pull/2005))
- Add Custom Measurements API ([#2013](https://github.com/getsentry/sentry-dotnet/pull/2013))
- Add `ISpan.GetTransaction` convenience method ([#2014](https://github.com/getsentry/sentry-dotnet/pull/2014))

### Fixes

- Split Android and Cocoa bindings into separate projects ([#1983](https://github.com/getsentry/sentry-dotnet/pull/1983))
  - NuGet package `Sentry` now depends on `Sentry.Bindings.Android` for `net6.0-android` targets.
  - NuGet package `Sentry` now depends on `Sentry.Bindings.Cocoa` for `net6.0-ios` and `net6.0-maccatalyst` targets.
- Exclude EF error message from logging ([#1980](https://github.com/getsentry/sentry-dotnet/pull/1980))
- Ensure logs with lower levels are captured by `Sentry.Extensions.Logging` ([#1992](https://github.com/getsentry/sentry-dotnet/pull/1992))
- Fix bug with pre-formatted strings passed to diagnostic loggers ([#2004](https://github.com/getsentry/sentry-dotnet/pull/2004))
- Fix DI issue by binding to MAUI using lifecycle events ([#2006](https://github.com/getsentry/sentry-dotnet/pull/2006))
- Unhide `SentryEvent.Exception` ([#2011](https://github.com/getsentry/sentry-dotnet/pull/2011))
- Bump `Google.Cloud.Functions.Hosting` to version 1.1.0 ([#2015](https://github.com/getsentry/sentry-dotnet/pull/2015))
- Fix default host issue for the Sentry Tunnel middleware ([#2019](https://github.com/getsentry/sentry-dotnet/pull/2019))

## 3.22.0

### Features

- `SentryOptions.AttachStackTrace` is now enabled by default. ([#1907](https://github.com/getsentry/sentry-dotnet/pull/1907))
- Update Sentry Android SDK to version 6.4.1 ([#1911](https://github.com/getsentry/sentry-dotnet/pull/1911))
- Update Sentry Cocoa SDK to version 7.24.1 ([#1912](https://github.com/getsentry/sentry-dotnet/pull/1912))
- Add `TransactionNameSource` annotation ([#1910](https://github.com/getsentry/sentry-dotnet/pull/1910))
- Use URL path in transaction names instead of "Unknown Route" ([#1919](https://github.com/getsentry/sentry-dotnet/pull/1919))
  - NOTE: This change effectively ungroups transactions that were previously grouped together under "Unkown Route".
- Add `User.Segment` property ([#1920](https://github.com/getsentry/sentry-dotnet/pull/1920))
- Add support for custom `JsonConverter`s ([#1934](https://github.com/getsentry/sentry-dotnet/pull/1934))
- Support more types for message template tags in SentryLogger ([#1945](https://github.com/getsentry/sentry-dotnet/pull/1945))
- Support Dynamic Sampling ([#1953](https://github.com/getsentry/sentry-dotnet/pull/1953))

### Fixes

- Reduce lock contention when sampling ([#1915](https://github.com/getsentry/sentry-dotnet/pull/1915))
- Dont send transaction for OPTIONS web request ([#1921](https://github.com/getsentry/sentry-dotnet/pull/1921))
- Fix missing details when aggregate exception is filtered out ([#1922](https://github.com/getsentry/sentry-dotnet/pull/1922))
- Exception filters should consider child exceptions of an `AggregateException` ([#1924](https://github.com/getsentry/sentry-dotnet/pull/1924))
- Add Blazor WASM detection to set IsGlobalModeEnabled to true ([#1931](https://github.com/getsentry/sentry-dotnet/pull/1931))
- Respect Transaction.IsSampled in SqlListener ([#1933](https://github.com/getsentry/sentry-dotnet/pull/1933))
- Ignore null Context values ([#1942](https://github.com/getsentry/sentry-dotnet/pull/1942))
- Tags should not differ based on current culture ([#1949](https://github.com/getsentry/sentry-dotnet/pull/1949))
- Always recalculate payload length ([#1957](https://github.com/getsentry/sentry-dotnet/pull/1957))
- Fix issues with envelope deserialization ([#1965](https://github.com/getsentry/sentry-dotnet/pull/1965))
- Set default trace status to `ok` instead of `unknown_error` ([#1970](https://github.com/getsentry/sentry-dotnet/pull/1970))
- Fix reported error count on a crashed session update ([#1972](https://github.com/getsentry/sentry-dotnet/pull/1972))

## 3.21.0

Includes Sentry.Maui Preview 3

### Features

- Add ISentryTransactionProcessor ([#1862](https://github.com/getsentry/sentry-dotnet/pull/1862))
- Added 'integrations' to SdkVersion ([#1820](https://github.com/getsentry/sentry-dotnet/pull/1820))
- Updated Sentry Android SDK to version 6.3.0 ([#1826](https://github.com/getsentry/sentry-dotnet/pull/1826))
- Add the Sentry iOS SDK ([#1829](https://github.com/getsentry/sentry-dotnet/pull/1829))
- Enable Scope Sync for iOS ([#1834](https://github.com/getsentry/sentry-dotnet/pull/1834))
- Add API for deliberately crashing an app ([#1842](https://github.com/getsentry/sentry-dotnet/pull/1842))
- Add Mac Catalyst target ([#1848](https://github.com/getsentry/sentry-dotnet/pull/1848))
- Add `Distribution` properties ([#1851](https://github.com/getsentry/sentry-dotnet/pull/1851))
- Add and configure options for the iOS SDK ([#1849](https://github.com/getsentry/sentry-dotnet/pull/1849))
- Set default `Release` and `Distribution` for iOS and Android ([#1856](https://github.com/getsentry/sentry-dotnet/pull/1856))
- Apply WinUI 3 exception handler in Sentry core ([#1863](https://github.com/getsentry/sentry-dotnet/pull/1863))
- Copy context info from iOS ([#1884](https://github.com/getsentry/sentry-dotnet/pull/1884))

### Fixes

- Parse "Mono Unity IL2CPP" correctly in platform runtime name ([#1742](https://github.com/getsentry/sentry-dotnet/pull/1742))
- Fix logging loop with NLog sentry ([#1824](https://github.com/getsentry/sentry-dotnet/pull/1824))
- Fix logging loop with Serilog sentry ([#1828](https://github.com/getsentry/sentry-dotnet/pull/1828))
- Skip attachment if stream is empty ([#1854](https://github.com/getsentry/sentry-dotnet/pull/1854))
- Allow some mobile options to be modified from defaults ([#1857](https://github.com/getsentry/sentry-dotnet/pull/1857))
- Fix environment name casing issue ([#1861](https://github.com/getsentry/sentry-dotnet/pull/1861))
- Null check HttpContext in SystemWebVersionLocator ([#1881](https://github.com/getsentry/sentry-dotnet/pull/1881))
- Fix detection of .NET Framework 4.8.1 ([#1885](https://github.com/getsentry/sentry-dotnet/pull/1885))
- Flush caching transport with main flush ([#1890](https://github.com/getsentry/sentry-dotnet/pull/1890))
- Fix Sentry interfering with MAUI's focus events ([#1891](https://github.com/getsentry/sentry-dotnet/pull/1891))
- Stop using `server-os` and `server-runtime` ([#1893](https://github.com/getsentry/sentry-dotnet/pull/1893))

## 3.20.1

### Fixes

- URGENT: Fix events rejected due to duplicate `sent_at` header when offline caching is enabled through `CacheDirectoryPath` ([#1818](https://github.com/getsentry/sentry-dotnet/pull/1818))
- Fix null ref in aspnet TryGetTraceHeader ([#1807](https://github.com/getsentry/sentry-dotnet/pull/1807))

## 3.20.0

### Features

- Use `sent_at` instead of `sentry_timestamp` to reduce clock skew ([#1690](https://github.com/getsentry/sentry-dotnet/pull/1690))
- Send project root path with events ([#1739](https://github.com/getsentry/sentry-dotnet/pull/1739))

### Fixes

- Detect MVC versioning in route ([#1731](https://github.com/getsentry/sentry-dotnet/pull/1731))
- Fix error with `ConcurrentHashMap` on Android <= 9 ([#1761](https://github.com/getsentry/sentry-dotnet/pull/1761))
- Minor improvements to `BackgroundWorker` ([#1773](https://github.com/getsentry/sentry-dotnet/pull/1773))
- Make GzipRequestBodyHandler respect async ([#1776](https://github.com/getsentry/sentry-dotnet/pull/1776))
- Fix race condition in handling of `InitCacheFlushTimeout` ([#1784](https://github.com/getsentry/sentry-dotnet/pull/1784))
- Fix exceptions on background thread not reported in Unity ([#1794](https://github.com/getsentry/sentry-dotnet/pull/1794))

## 3.19.0

Includes Sentry.Maui Preview 2

### Features

- Expose `EnumerateChainedExceptions` ([#1733](https://github.com/getsentry/sentry-dotnet/pull/1733))
- Android Scope Sync ([#1737](https://github.com/getsentry/sentry-dotnet/pull/1737))
- Enable logging in MAUI ([#1738](https://github.com/getsentry/sentry-dotnet/pull/1738))
- Support `IntPtr` and `UIntPtr` serialization ([#1746](https://github.com/getsentry/sentry-dotnet/pull/1746))
- Log Warning when secret is detected in DSN ([#1749](https://github.com/getsentry/sentry-dotnet/pull/1749))
- Catch permission exceptions on Android ([#1750](https://github.com/getsentry/sentry-dotnet/pull/1750))
- Enable offline caching in MAUI ([#1753](https://github.com/getsentry/sentry-dotnet/pull/1753))
- Send client report when flushing queue ([#1757](https://github.com/getsentry/sentry-dotnet/pull/1757))

### Fixes

- Set MAUI minimum version ([#1728](https://github.com/getsentry/sentry-dotnet/pull/1728))
- Don't allow `SentryDiagnosticListenerIntegration` to be added multiple times ([#1748](https://github.com/getsentry/sentry-dotnet/pull/1748))
- Catch permission exceptions for MAUI ([#1750](https://github.com/getsentry/sentry-dotnet/pull/1750))
- Don't allow newlines in diagnostic logger messages ([#1756](https://github.com/getsentry/sentry-dotnet/pull/1756))

## 3.18.0

Includes Sentry.Maui Preview 1

### Features

- Move tunnel functionality into Sentry.AspNetCore ([#1645](https://github.com/getsentry/sentry-dotnet/pull/1645))
- Make `HttpContext` available for sampling decisions ([#1682](https://github.com/getsentry/sentry-dotnet/pull/1682))
- Send the .NET Runtime Identifier to Sentry ([#1708](https://github.com/getsentry/sentry-dotnet/pull/1708))
- Added a new `net6.0-android` target for the `Sentry` core library, which bundles the [Sentry Android SDK](https://docs.sentry.io/platforms/android/):
  - Initial .NET 6 Android support ([#1288](https://github.com/getsentry/sentry-dotnet/pull/1288))
  - Update Android Support ([#1669](https://github.com/getsentry/sentry-dotnet/pull/1669))
  - Update Sentry-Android to 6.0.0-rc.1 ([#1686](https://github.com/getsentry/sentry-dotnet/pull/1686))
  - Update Sentry-Android to 6.0.0 ([#1697](https://github.com/getsentry/sentry-dotnet/pull/1697))
  - Set Java/Android SDK options ([#1694](https://github.com/getsentry/sentry-dotnet/pull/1694))
  - Refactor and update Android options ([#1705](https://github.com/getsentry/sentry-dotnet/pull/1705))
  - Add Android OS information to the event context ([#1716](https://github.com/getsentry/sentry-dotnet/pull/1716))
- Added a new `Sentry.Maui` integration library for the [.NET MAUI](https://dotnet.microsoft.com/apps/maui) platform:
  - Initial MAUI support ([#1663](https://github.com/getsentry/sentry-dotnet/pull/1663))
  - Continue with adding MAUI support ([#1670](https://github.com/getsentry/sentry-dotnet/pull/1670))
  - MAUI events become extra context in Sentry events ([#1706](https://github.com/getsentry/sentry-dotnet/pull/1706))
  - Add options for PII breadcrumbs from MAUI events ([#1709](https://github.com/getsentry/sentry-dotnet/pull/1709))
  - Add device information to the event context ([#1713](https://github.com/getsentry/sentry-dotnet/pull/1713))
  - Add platform OS information to the event context ([#1717](https://github.com/getsentry/sentry-dotnet/pull/1717))

### Fixes

- Remove IInternalSdkIntegration ([#1656](https://github.com/getsentry/sentry-dotnet/pull/1656))
- On async Main, dont unregister unhandled exception before capturing crash  ([#321](https://github.com/getsentry/sentry-dotnet/issues/321))
- Handle BadHttpRequestException from Kestrel inside SentryTunnelMiddleware ([#1673](https://github.com/getsentry/sentry-dotnet/pull/1673))
- Improve timestamp precision of transactions and spans ([#1680](https://github.com/getsentry/sentry-dotnet/pull/1680))
- Flatten AggregateException ([#1672](https://github.com/getsentry/sentry-dotnet/pull/1672))
  - NOTE: This can affect grouping. You can keep the original behavior by setting the option `KeepAggregateException` to `true`.
- Serialize stack frame addresses as strings. ([#1692](https://github.com/getsentry/sentry-dotnet/pull/1692))
- Improve serialization perf and fix memory leak in `SentryEvent` ([#1693](https://github.com/getsentry/sentry-dotnet/pull/1693))
- Add type checking in contexts TryGetValue ([#1700](https://github.com/getsentry/sentry-dotnet/pull/1700))
- Restore serialization of the `Platform` name ([#1702](https://github.com/getsentry/sentry-dotnet/pull/1702))

## 3.17.1

### Fixes

- Rework how the `InitCacheFlushTimeout` option is implemented. ([#1644](https://github.com/getsentry/sentry-dotnet/pull/1644))
- Add retry logic to the caching transport when moving files back from the processing folder. ([#1649](https://github.com/getsentry/sentry-dotnet/pull/1649))

## 3.17.0

**Notice:** If you are using self-hosted Sentry, this version and forward requires either Sentry version >= [21.9.0](https://github.com/getsentry/relay/blob/master/CHANGELOG.md#2190), or you must manually disable sending client reports via the `SendClientReports` option.

### Features

- Collect and send Client Reports to Sentry, which contain counts of discarded events. ([#1556](https://github.com/getsentry/sentry-dotnet/pull/1556))
- Expose `ITransport` and `SentryOptions.Transport` public, to support using custom transports ([#1602](https://github.com/getsentry/sentry-dotnet/pull/1602))
- Android native crash support ([#1288](https://github.com/getsentry/sentry-dotnet/pull/1288))

### Fixes

- Workaround `System.Text.Json` issue with Unity IL2CPP. ([#1583](https://github.com/getsentry/sentry-dotnet/pull/1583))
- Demystify stack traces for exceptions that fire in a `BeforeSend` callback. ([#1587](https://github.com/getsentry/sentry-dotnet/pull/1587))
- Obsolete `Platform` and always write `csharp` ([#1610](https://github.com/getsentry/sentry-dotnet/pull/1610))
- Fix a minor issue in the caching transport related to recovery of files from previous session. ([#1617](https://github.com/getsentry/sentry-dotnet/pull/1617))
- Better DisableAppDomainProcessExitFlush docs ([#1634](https://github.com/getsentry/sentry-dotnet/pull/1634))

## 3.16.0

### Features

- Use a default value of 60 seconds if a `Retry-After` header is not present. ([#1537](https://github.com/getsentry/sentry-dotnet/pull/1537))
- Add new Protocol definitions for DebugImages and AddressMode ([#1513](https://github.com/getsentry/sentry-dotnet/pull/1513))
- Add `HttpTransport` extensibility and synchronous serialization support ([#1560](https://github.com/getsentry/sentry-dotnet/pull/1560))
- Add `UseAsyncFileIO` to Sentry options (enabled by default) ([#1564](https://github.com/getsentry/sentry-dotnet/pull/1564))

### Fixes

- Fix event dropped by bad attachment when no logger is set. ([#1557](https://github.com/getsentry/sentry-dotnet/pull/1557))
- Ignore zero properties for MemoryInfo ([#1531](https://github.com/getsentry/sentry-dotnet/pull/1531))
- Cleanup diagnostic source ([#1529](https://github.com/getsentry/sentry-dotnet/pull/1529))
- Remove confusing message Successfully sent cached envelope ([#1542](https://github.com/getsentry/sentry-dotnet/pull/1542))
- Fix infinite loop in SentryDatabaseLogging.UseBreadcrumbs ([#1543](https://github.com/getsentry/sentry-dotnet/pull/1543))
- GetFromRuntimeInformation() in try-catch  ([#1554](https://github.com/getsentry/sentry-dotnet/pull/1554))
- Make `Contexts` properties more thread-safe ([#1571](https://github.com/getsentry/sentry-dotnet/pull/1571))
- Fix `PlatformNotSupportedException` exception on `net6.0-maccatalyst` targets ([#1567](https://github.com/getsentry/sentry-dotnet/pull/1567))
- In ASP.Net Core, make sure that `SentrySdk.LastEventId` is accessible from exception handler pages ([#1573](https://github.com/getsentry/sentry-dotnet/pull/1573))

## 3.15.0

### Features

- Expose ConfigureAppFrame as a public static function. ([#1493](https://github.com/getsentry/sentry-dotnet/pull/1493))

### Fixes

- Make `SentryDiagnosticSubscriber._disposableListeners` thread safe ([#1506](https://github.com/getsentry/sentry-dotnet/pull/1506))
- Adjust database span names by replacing `_` to `.`. `db.query_compiler` becomes `db.query.compile`. ([#1502](https://github.com/getsentry/sentry-dotnet/pull/1502))

## 3.14.1

### Fixes

- Fix caching transport with attachments ([#1489](https://github.com/getsentry/sentry-dotnet/pull/1489))
- Revert Sentry in implicit usings ([#1490](https://github.com/getsentry/sentry-dotnet/pull/1490))

## 3.14.0

### Features

- Add the delegate TransactionNameProvider to allow the name definition from Unknown transactions on ASP.NET Core ([#1421](https://github.com/getsentry/sentry-dotnet/pull/1421))
- SentrySDK.WithScope is now obsolete in favour of overloads of CaptureEvent, CaptureMessage, CaptureException ([#1412](https://github.com/getsentry/sentry-dotnet/pull/1412))
- Add Sentry to global usings when ImplicitUsings is enabled (`<ImplicitUsings>true</ImplicitUsings>`) ([#1398](https://github.com/getsentry/sentry-dotnet/pull/1398))
- The implementation of the background worker can now be changed ([#1450](https://github.com/getsentry/sentry-dotnet/pull/1450))
- Map reg key 528449 to net48 ([#1465](https://github.com/getsentry/sentry-dotnet/pull/1465))
- Improve logging for failed JSON serialization ([#1473](https://github.com/getsentry/sentry-dotnet/pull/1473))

### Fixes

- Handle exception from crashedLastRun callback ([#1328](https://github.com/getsentry/sentry-dotnet/pull/1328))
- Reduced the logger noise from EF when not using Performance Monitoring ([#1441](https://github.com/getsentry/sentry-dotnet/pull/1441))
- Create CachingTransport directories in constructor to avoid DirectoryNotFoundException ([#1432](https://github.com/getsentry/sentry-dotnet/pull/1432))
- UnobservedTaskException is now considered as Unhandled ([#1447](https://github.com/getsentry/sentry-dotnet/pull/1447))
- Avoid calls the Thread.CurrentThread where possible ([#1466](https://github.com/getsentry/sentry-dotnet/pull/1466))
- Rename thread pool protocol keys to snake case ([#1472](https://github.com/getsentry/sentry-dotnet/pull/1472))
- Treat IOException as a network issue ([#1476](https://github.com/getsentry/sentry-dotnet/pull/1476))
- Fix incorrect sdk name in envelope header ([#1474](https://github.com/getsentry/sentry-dotnet/pull/1474))
- Use Trace.WriteLine for TraceDiagnosticLogger ([#1475](https://github.com/getsentry/sentry-dotnet/pull/1475))
- Remove Exception filters to work around Unity bug on 2019.4.35f IL2CPP ([#1486](https://github.com/getsentry/sentry-dotnet/pull/1486))

## 3.13.0

### Features

- Add CaptureLastError as an extension method to the Server class on ASP.NET ([#1411](https://github.com/getsentry/sentry-dotnet/pull/1411))
- Add IsDynamicCode* to events ([#1418](https://github.com/getsentry/sentry-dotnet/pull/1418))

### Fixes

- Dispose of client should only flush ([#1354](https://github.com/getsentry/sentry-dotnet/pull/1354))

## 3.12.3

### Fixes

- Events no longer get dropped because of non-serializable contexts or attachments ([#1401](https://github.com/getsentry/sentry-dotnet/pull/1401))
- Add MemoryInfo to sentry event ([#1337](https://github.com/getsentry/sentry-dotnet/pull/1337))
- Report ThreadPool stats ([#1399](https://github.com/getsentry/sentry-dotnet/pull/1399))

## 3.12.2

### Fixes

- log through serialization ([#1388](https://github.com/getsentry/sentry-dotnet/pull/1388))
- Attaching byte arrays to the scope no longer leads to ObjectDisposedException ([#1384](https://github.com/getsentry/sentry-dotnet/pull/1384))
- Operation cancel while flushing cache no longer logs an errors ([#1352](https://github.com/getsentry/sentry-dotnet/pull/1352))
- Dont fail for attachment read error ([#1378](https://github.com/getsentry/sentry-dotnet/pull/1378))
- Fix file locking in attachments ([#1377](https://github.com/getsentry/sentry-dotnet/pull/1377))

## 3.12.1

### Features

- Dont log "Ignoring request with Size" when null ([#1348](https://github.com/getsentry/sentry-dotnet/pull/1348))
- Move to stable v6 for `Microsoft.Extensions.*` packages ([#1347](https://github.com/getsentry/sentry-dotnet/pull/1347))
- bump Ben.Demystifier adding support for Microsoft.Bcl.AsyncInterfaces([#1349](https://github.com/getsentry/sentry-dotnet/pull/1349))

### Fixes

- Fix EF Core garbage collected messages and ordering ([#1368](https://github.com/getsentry/sentry-dotnet/pull/1368))
- Update X-Sentry-Auth header to include correct sdk name and version ([#1333](https://github.com/getsentry/sentry-dotnet/pull/1333))

## 3.12.0

### Features

- Add automatic spans to Entity Framework operations ([#1107](https://github.com/getsentry/sentry-dotnet/pull/1107))

### Fixes

- Avoid using the same connection Span for the same ConnectionId ([#1317](https://github.com/getsentry/sentry-dotnet/pull/1317))
- Finish unfinished Spans on Transaction completion ([#1296](https://github.com/getsentry/sentry-dotnet/pull/1296))

## 3.12.0-alpha.1

### Features

- .NET 6 specific targets ([#939](https://github.com/getsentry/sentry-dotnet/pull/939))

## 3.11.1

### Fixes

- Forward the IP of the client with whe tunnel middleware ([#1310](getsentry/sentry-dotnet/pull/1310))

## 3.11.0

### Features

- Sentry Sessions status as Breadcrumbs ([#1263](https://github.com/getsentry/sentry-dotnet/pull/1263))
- Enhance GCP Integraction with performance monitoring and revision number ([#1286](https://github.com/getsentry/sentry-dotnet/pull/1286))
- Bump Ben.Demystifier to support .NET 6 ([#1290](https://github.com/getsentry/sentry-dotnet/pull/1290))

### Fixes

- ASP.NET Core: Data from Scope in options should be applied on each request ([#1270](https://github.com/getsentry/sentry-dotnet/pull/1270))
- Add missing `ConfigureAwaits(false)` for `async using` ([#1276](https://github.com/getsentry/sentry-dotnet/pull/1276))
- Fix missing handled tag when events are logged via an ASP.NET Core pipeline logger ([#1284](getsentry/sentry-dotnet/pull/1284))

## 3.10.0

### Features

- Add additional primitive values as tags on SentryLogger ([#1246](https://github.com/getsentry/sentry-dotnet/pull/1246))

### Fixes

- Events are now sent on Google Gloud Functions Integration ([#1249](https://github.com/getsentry/sentry-dotnet/pull/1249))
- Cache envelope headers ([#1242](https://github.com/getsentry/sentry-dotnet/pull/1242))
- Avoid replacing Transaction Name on ASP.NET Core by null or empty ([#1215](https://github.com/getsentry/sentry-dotnet/pull/1215))
- Ignore DiagnosticSource Integration if no Sampling available ([#1238](https://github.com/getsentry/sentry-dotnet/pull/1238))

## 3.9.4

### Fixes

- Unity Android support: check for native crashes before closing session as Abnormal ([#1222](https://github.com/getsentry/sentry-dotnet/pull/1222))

## 3.9.3

### Fixes

- Add missing PathBase from ASP.NET Core ([#1198](https://github.com/getsentry/sentry-dotnet/pull/1198))
- Use fallback if route pattern is MVC ([#1188](https://github.com/getsentry/sentry-dotnet/pull/1188))
- Move UseSentryTracing to different namespace ([#1200](https://github.com/getsentry/sentry-dotnet/pull/1200))
- Prevent duplicate package reporting ([#1197](https://github.com/getsentry/sentry-dotnet/pull/1197))

## 3.9.2

### Fixes

- Exceptions from UnhandledExceptionIntegration were not marking sessions as crashed ([#1193](https://github.com/getsentry/sentry-dotnet/pull/1193))

## 3.9.1

### Fixes

- Removed braces from tag keys on DefaultSentryScopeStateProcessor ([#1183](https://github.com/getsentry/sentry-dotnet/pull/1183))
- Fix SQLClient unplanned behaviors ([#1179](https://github.com/getsentry/sentry-dotnet/pull/1179))
- Add fallback to Scope Stack from AspNet ([#1180](https://github.com/getsentry/sentry-dotnet/pull/1180))

## 3.9.0

### Features

- EF Core and SQLClient performance monitoring integration ([#1154](https://github.com/getsentry/sentry-dotnet/pull/1154))
- Improved SDK diagnostic logs ([#1161](https://github.com/getsentry/sentry-dotnet/pull/1161))
- Add Scope observer to SentryOptions ([#1153](https://github.com/getsentry/sentry-dotnet/pull/1153))

### Fixes

- Fix end session from Hub adapter not being passed to SentrySDK ([#1158](https://github.com/getsentry/sentry-dotnet/pull/1158))
- Installation id catches dir not exist([#1159](https://github.com/getsentry/sentry-dotnet/pull/1159))
- Set error status to transaction if http has exception and ok status ([#1143](https://github.com/getsentry/sentry-dotnet/pull/1143))
- Fix max breadcrumbs limit when MaxBreadcrumbs is zero or lower ([#1145](https://github.com/getsentry/sentry-dotnet/pull/1145))

## 3.8.3

### Features

- New package Sentry.Tunnel to proxy Sentry events ([#1133](https://github.com/getsentry/sentry-dotnet/pull/1133))

### Fixes

- Avoid serializing dangerous types ([#1134](https://github.com/getsentry/sentry-dotnet/pull/1134))
- Don't cancel cache flushing on init ([#1139](https://github.com/getsentry/sentry-dotnet/pull/1139))

## 3.8.2

### Fixes

- Add IsParentSampled to ITransactionContext ([#1128](https://github.com/getsentry/sentry-dotnet/pull/1128)
- Avoid warn in global mode ([#1132](https://github.com/getsentry/sentry-dotnet/pull/1132))
- Fix `ParentSampledId` being reset on `Transaction` ([#1130](https://github.com/getsentry/sentry-dotnet/pull/1130))

## 3.8.1

### Fixes

- Persisted Sessions logging ([#1125](https://github.com/getsentry/sentry-dotnet/pull/1125))
- Don't log an error when attempting to recover a persisted session but none exists ([#1123](https://github.com/getsentry/sentry-dotnet/pull/1123))

### Features

- Introduce scope stack abstraction to support global scope on desktop and mobile applications and `HttpContext`-backed scoped on legacy ASP.NET ([#1124](https://github.com/getsentry/sentry-dotnet/pull/1124))

## 3.8.0

### Fixes

- ASP.NET Core: fix handled not being set for Handled exceptions ([#1111](https://github.com/getsentry/sentry-dotnet/pull/1111))

### Features

- File system persistence for sessions ([#1105](https://github.com/getsentry/sentry-dotnet/pull/1105))

## 3.7.0

### Features

- Add HTTP request breadcrumb ([#1113](https://github.com/getsentry/sentry-dotnet/pull/1113))
- Integration for Google Cloud Functions ([#1085](https://github.com/getsentry/sentry-dotnet/pull/1085))
- Add ClearAttachments to Scope ([#1104](https://github.com/getsentry/sentry-dotnet/pull/1104))
- Add additional logging and additional fallback for installation ID ([#1103](https://github.com/getsentry/sentry-dotnet/pull/1103))

### Fixes

- Avoid Unhandled Exception on .NET 461 if the Registry Access threw an exception ([#1101](https://github.com/getsentry/sentry-dotnet/pull/1101))

## 3.6.1

### Fixes

- `IHub.ResumeSession()`: don't start a new session if pause wasn't called or if there is no active session ([#1089](https://github.com/getsentry/sentry-dotnet/pull/1089))
- Fixed incorrect order when getting the last active span ([#1094](https://github.com/getsentry/sentry-dotnet/pull/1094))
- Fix logger call in BackgroundWorker that caused a formatting exception in runtime ([#1092](https://github.com/getsentry/sentry-dotnet/pull/1092))

## 3.6.0

### Features

- Implement pause & resume session ([#1069](https://github.com/getsentry/sentry-dotnet/pull/1069))
- Add auto session tracking ([#1068](https://github.com/getsentry/sentry-dotnet/pull/1068))
- Add SDK information to envelope ([#1084](https://github.com/getsentry/sentry-dotnet/pull/1084))
- Add ReportAssembliesMode in favor of ReportAssemblies ([#1079](https://github.com/getsentry/sentry-dotnet/pull/1079))

### Fixes

- System.Text.Json 5.0.2 ([#1078](https://github.com/getsentry/sentry-dotnet/pull/1078))

## 3.6.0-alpha.2

### Features

- Extended Device and GPU protocol; public IJsonSerializable ([#1063](https://github.com/getsentry/sentry-dotnet/pull/1063))
- ASP.NET Core: Option `AdjustStandardEnvironmentNameCasing` to opt-out from lower casing env name. [#1057](https://github.com/getsentry/sentry-dotnet/pull/1057)
- Sessions: Improve exception check in `CaptureEvent(...)` for the purpose of reporting errors in session ([#1058](https://github.com/getsentry/sentry-dotnet/pull/1058))
- Introduce TraceDiagnosticLogger and obsolete DebugDiagnosticLogger ([#1048](https://github.com/getsentry/sentry-dotnet/pull/1048))

### Fixes

- Handle error thrown while trying to get `BootTime` on PS4 with IL2CPP ([#1062](https://github.com/getsentry/sentry-dotnet/pull/1062))
- Use SentryId for ISession.Id ([#1052](https://github.com/getsentry/sentry-dotnet/pull/1052))
- Add System.Reflection.Metadata as a dependency for netcoreapp3.0 target([#1064](https://github.com/getsentry/sentry-dotnet/pull/1064))

## 3.6.0-alpha.1

### Features

- Implemented client-mode release health ([#1013](https://github.com/getsentry/sentry-dotnet/pull/1013))

### Fixes

- Report lowercase staging environment for ASP.NET Core ([#1046](https://github.com/getsentry/sentry-unity/pull/1046))

## 3.5.0

### Features

- Report user IP address for ASP.NET Core ([#1045](https://github.com/getsentry/sentry-unity/pull/1045))

### Fixes

- Connect middleware exceptions to transactions ([#1043](https://github.com/getsentry/sentry-dotnet/pull/1043))
- Hub.IsEnabled set to false when Hub disposed ([#1021](https://github.com/getsentry/sentry-dotnet/pull/1021))

## 3.4.0

### Features

- Sentry.EntityFramework moved to this repository ([#1017](https://github.com/getsentry/sentry-dotnet/pull/1017))
- Additional `netstandard2.1` target added. Sample with .NET Core 3.1 console app.
- `UseBreadcrumbs` is called automatically by `AddEntityFramework`

### Fixes

- Normalize line breaks ([#1016](https://github.com/getsentry/sentry-dotnet/pull/1016))
- Finish span with exception in SentryHttpMessageHandler ([#1037](https://github.com/getsentry/sentry-dotnet/pull/1037))

## 3.4.0-beta.0

### Features

- Serilog: Add support for Serilog.Formatting.ITextFormatter ([#998](https://github.com/getsentry/sentry-dotnet/pull/998))
- simplify ifdef ([#1010](https://github.com/getsentry/sentry-dotnet/pull/1010))
- Use `DebugDiagnosticLogger` as the default logger for legacy ASP.NET ([#1012](https://github.com/getsentry/sentry-dotnet/pull/1012))
- Adjust parameter type in `AddBreadcrumb` to use `IReadOnlyDictionary<...>` instead of `Dictionary<...>` ([#1000](https://github.com/getsentry/sentry-dotnet/pull/1000))
- await dispose everywhere ([#1009](https://github.com/getsentry/sentry-dotnet/pull/1009))
- Further simplify transaction integration from legacy ASP.NET ([#1011](https://github.com/getsentry/sentry-dotnet/pull/1011))

## 3.3.5-beta.0

### Features

- Default environment to "debug" if running with debugger attached (#978)
- ASP.NET Classic: `HttpContext.StartSentryTransaction()` extension method (#996)

### Fixes

- Unity can have negative line numbers ([#994](https://github.com/getsentry/sentry-dotnet/pull/994))
- Fixed an issue where an attempt to deserialize `Device` with a non-system time zone failed ([#993](https://github.com/getsentry/sentry-dotnet/pull/993))

## 3.3.4

### Features

- Env var to keep large envelopes if they are rejected by Sentry (#957)

### Fixes

- serialize parent_span_id in contexts.trace (#958)

## 3.3.3

### Fixes

- boot time detection can fail in some cases (#955)

## 3.3.2

### Fixes

- Don't override Span/Transaction status on Finish(...) if status was not provided explicitly (#928) @Tyrrrz
- Fix startup time shows incorrect value on macOS/Linux. Opt-out available for IL2CPP. (#948)

## 3.3.1

### Fixes

- Move Description field from Transaction to Trace context (#924) @Tyrrrz
- Drop unfinished spans from transaction (#923) @Tyrrrz
- Don't dispose the SDK when UnobservedTaskException is captured (#925) @bruno-garcia
- Fix spans not inheriting TraceId from transaction (#922) @Tyrrrz

## 3.3.0

### Features

- Add StartupTime and Device.BootTime (#887) @lucas-zimerman
- Link events to currently active span (#909) @Tyrrrz
- Add useful contextual data to TransactionSamplingContext in ASP.NET Core integration (#910) @Tyrrrz

### Changes

- Limit max spans in transaction to 1000 (#908) @Tyrrrz

## 3.2.0

### Changes

- Changed the underlying implementation of `ITransaction` and `ISpan`. `IHub.CaptureTransaction` now takes a `Transaction` instead of `ITransaction`. (#880) @Tyrrrz
- Add IsParentSampled to TransactionContext (#885) @Tyrrrz
- Retrieve CurrentVersion for ASP.NET applications (#884) @lucas-zimerman
- Make description parameter nullable on `ISpan.StartChild(...)` and related methods (#900) @Tyrrrz
- Add Platform to Transaction, mimicking the same property on SentryEvent (#901) @Tyrrrz

## 3.1.0

### Features

- Adding TaskUnobservedTaskExceptionIntegration to default integrations and method to remove it (#870) @FilipNemec
- Enrich transactions with more data (#875) @Tyrrrz

### Fixes

- Don't add version prefix in release if it's already set (#877) @Tyrrrz

## 3.0.8

### Features

- Add AddSentryTag and AddSentryContext Extensions for exception class (#834) @lucas-zimerman
- Associate span exceptions with event exceptions (#848) @Tyrrrz
- MaxCacheItems option to control files on disk (#846) @Tyrrrz
- Move SentryHttpMessageHandlerBuilderFilter to Sentry.Extensions.Logging (#845) @Tyrrrz

### Fixes

- Fix CachingTransport throwing an exception when it can't move the files from the previous session (#871) @Tyrrrz

## 3.0.7

### Changes

- Don't write timezone_display_name if it's the same as the ID (#837) @Tyrrrz
- Serialize arbitrary objects in contexts (#838) @Tyrrrz

## 3.0.6

### Fixes

- Fix serialization of transactions when filesystem caching is enabled. (#815) @Tyrrrz
- Fix UWP not registering exceptions (#821) @lucas-zimerman
- Fix tracing middleware (#813) @Tyrrrz

## 3.0.5

### Changes

- Fix transaction sampling (#810) @Tyrrrz

## 3.0.4

### Changes

- Don't add logs coming from Sentry as breadcrumbs (fixes stack overflow exception) (#797) @Tyrrrz
- Consolidate logic for resolving hub (fixes bug "SENTRY_DSN is not defined") (#795) @Tyrrrz
- Add SetFingerprint overload that takes `params string[]` (#796) @Tyrrrz
- Create spans for outgoing HTTP requests (#802) @Tyrrrz
- Finish span on exception in SentryHttpMessageHandler (#806) @Tyrrrz
- Fix ObjectDisposedException caused by object reuse in RetryAfterHandler (#807) @Tyrrrz

## 3.0.3

### Changes

- Fix DI issues in ASP.NET Core + SentryHttpMessageHandlerBuilderFilter (#789) @Tyrrrz
- Fix incorrect NRT on SpanContext.ctor (#788) @Tyrrrz
- Remove the `Evaluate` error from the breadcrumb list (#790) @Tyrrrz
- Set default tracing sample rate to 0.0 (#791) @Tyrrrz

## 3.0.2

### Changes

- Add GetSpan() to IHub and SentrySdk (#782) @Tyrrrz
- Automatically start transactions from incoming trace in ASP.NET Core (#783) @Tyrrrz
- Automatically inject 'sentry-trace' on outgoing requests in ASP.NET Core (#784) @Tyrrrz

## 3.0.1

### Changes

- bump log4net 2.0.12 (#781) @bruno-garcia
- Fix Serilog version (#780) @bruno-garcia
- Move main Protocol types to Sentry namespace (#779) @bruno-garcia

## 3.0.0

### Changes

- Add support for dynamic transaction sampling. (#753) @Tyrrrz
- Integrate trace headers. (#758) @Tyrrrz
- Renamed Option `DiagnosticsLevel` to `DiagnosticLevel` (#759) @bruno-garcia
- Add additional data to transactions (#763) @Tyrrrz
- Improve transaction instrumentation on ASP.NET Core (#766) @Tyrrrz
- Add `Release` to `Scope` (#765) @Tyrrrz
- Don't fallback to `HttpContext.RequestPath` if a route is unknown (#767 #769) @kanadaj @Tyrrrz

## 3.0.0-beta.0

### Changes

- Add instruction_addr to SentryStackFrame. (#744) @lucas-zimerman
- Default stack trace format: Ben.Demystifier (#732) @bruno-garcia

## 3.0.0-alpha.11

### Changed

- Limit attachment size (#705)
- Separate tracing middleware (#737)
- Bring Transaction a bit more inline with Java SDK (#741)
- Sync transaction and transaction name on scope (#740)

## 3.0.0-alpha.10

- Disabled Mono StackTrace Factory. (#709) @lucas-zimerman
- Adds to the existing User Other dict rather than replacing (#729) @brettjenkins

## 3.0.0-alpha.9

- Handle non-json error response messages on HttpTransport. (#690) @lucas-zimerman
- Fix deadlock on missing ConfigureAwait into foreach loops. (#694) @lucas-zimerman
- Report gRPC sdk name (#700) @bruno-garcia

## 3.0.0-alpha.8

- Include parameters in stack frames. (#662) @Tyrrrz
- Remove CultureUIInfo if value is even with CultureInfo. (#671) @lucas-zimerman
- Make all fields on UserFeedback optional. (#660) @Tyrrrz
- Align transaction names with Java. (#659) @Tyrrrz
- Include assembly name in default release. (#682) @Tyrrrz
- Add support for attachments. (#670) @Tyrrrz
- Improve logging for relay errors. (#683) @Tyrrrz
- Report sentry.dotnet.aspnet on the new Sentry.AspNet package. (#681) @Tyrrrz
- Always send a default release. (#695) @Tyrrrz

## 3.0.0-alpha.7

- Ref moved SentryId from namespace Sentry.Protocol to Sentry (#643) @lucas-zimerman
- Ref renamed `CacheFlushTimeout` to `InitCacheFlushTimeout` (#638) @lucas-zimerman
- Add support for performance. ([#633](https://github.com/getsentry/sentry-dotnet/pull/633))
- Transaction (of type `string`) on Scope and Event now is called TransactionName. ([#633](https://github.com/getsentry/sentry-dotnet/pull/633))

## 3.0.0-alpha.6

- Abandon ValueTask #611
- Fix Cache deleted on HttpTransport exception. (#610) @lucas-zimerman
- Add `SentryScopeStateProcessor` #603
- Add net5.0 TFM to libraries #606
- Add more logging to CachingTransport #619
- Bump Microsoft.Bcl.AsyncInterfaces to 5.0.0 #618
- Bump `Microsoft.Bcl.AsyncInterfaces` to 5.0.0 #618
- `DefaultTags` moved from `SentryLoggingOptions` to `SentryOptions` (#637) @PureKrome
- `Sentry.Serilog` can accept DefaultTags (#637) @PureKrome

## 3.0.0-alpha.5

- Replaced `BaseScope` with `IScope`. (#590) @Tyrrrz
- Removed code coverage report from the test folder. (#592) @lucas-zimerman
- Add target framework NET5.0 on Sentry.csproj. Change the type of `Extra` where value parameter become nullable. @lucas-zimerman
- Implement envelope caching. (#576) @Tyrrrz
- Add a list of .NET Frameworks installed when available. (#531) @lucas-zimerman
- Parse Mono and IL2CPP stacktraces for Unity and Xamarin (#578) @bruno-garcia
- Update TFMs and dependency min version (#580) @bruno-garcia
- Run all tests on .NET 5 (#583) @bruno-garcia

## 3.0.0-alpha.4

- Add the client user ip if both SendDefaultPii and IsEnvironmentUser are set. (#1015) @lucas-zimerman
- Replace Task with ValueTask where possible. (#564) @Tyrrrz
- Add support for ASP.NET Core gRPC (#563) @Mitch528
- Push API docs to GitHub Pages GH Actions (#570) @bruno-garcia
- Refactor envelopes

## 3.0.0-alpha.3

- Add support for user feedback. (#559) @lucas-zimerman
- Add support for envelope deserialization (#558) @Tyrrrz
- Add package description and tags to Sentry.AspNet @Tyrrrz
- Fix internal url references for the new Sentry documentation. (#562) @lucas-zimerman

## 3.0.0-alpha.2

- Set the Environment setting to 'production' if none was provided. (#550) @PureKrome
- ASPNET.Core hosting environment is set to 'production' / 'development' (notice lower casing) if no custom options.Enviroment is set. (#554) @PureKrome
- Add most popular libraries to InAppExclude #555 (@bruno-garcia)
- Add support for individual rate limits.
- Extend `SentryOptions.BeforeBreadcrumb` signature to accept returning nullable values.
- Add support for envelope deserialization.

## 3.0.0-alpha.1

- Rename `LogEntry` to `SentryMessage`. Change type of `SentryEvent.Message` from `string` to `SentryMessage`.
- Change the type of `Gpu.VendorId` from `int` to `string`.
- Add support for envelopes.
- Publishing symbols package (snupkg) to nuget.org with sourcelink

## 3.0.0-alpha.0

- Move aspnet-classic integration to Sentry.AspNet (#528) @Tyrrrz
- Merge Sentry.Protocol into Sentry (#527) @Tyrrrz
- Framework and runtime info (#526) @bruno-garcia
- Add NRTS to Sentry.Extensions.Logging (#524) @Tyrrrz
- Add NRTs to Sentry.Serilog, Sentry.NLog, Sentry.Log4Net (#521) @Tyrrrz
- Add NRTs to Sentry.AspNetCore (#520) @Tyrrrz
- Fix CI build on GitHub Actions (#523) @Tyrrrz
- Add GitHubActionsTestLogger (#511) @Tyrrrz

We'd love to get feedback.

## 2.2.0-alpha

Add nullable reference types support (Sentry, Sentry.Protocol) (#509)
fix: Use ASP.NET Core endpoint FQDN (#485)
feat: Add integration to TaskScheduler.UnobservedTaskException (#481)

## 2.1.6

fix: aspnet fqdn (#485) @bruno-garcia
ref: wait on test the time needed (#484) @bruno-garcia
feat: Add integration to TaskScheduler.UnobservedTaskException (#481) @lucas-zimerman
build(deps): bump Serilog.AspNetCore from 3.2.0 to 3.4.0 (#477)  @dependabot-preview
Fix README typo (#480) @AndreasLangberg
build(deps): bump coverlet.msbuild from 2.8.1 to 2.9.0 (#462) @dependabot-preview
build(deps): bump Microsoft.Extensions.Logging.Debug @dependabot-preview
fix some spelling (#475) @SimonCropp
build(deps): bump Microsoft.Extensions.Configuration.Json (#467) @dependabot-preview

## 2.1.5

- fix: MEL don't init if enabled (#460) @bruno-garcia
- feat: Device Calendar, Timezone, CultureInfo (#457) @bruno-garcia
- ref: Log out debug disabled (#459) @bruno-garcia
- dep: Bump PlatformAbstractions (#458) @bruno-garcia
- feat: Exception filter (#456) @bruno-garcia

## 2.1.5-beta

- fix: MEL don't init if enabled (#460) @bruno-garcia
- feat: Device Calendar, Timezone, CultureInfo (#457) @bruno-garcia
- ref: Log out debug disabled (#459) @bruno-garcia
- dep: Bump PlatformAbstractions (#458) @bruno-garcia
- feat: Exception filter (#456) @bruno-garcia

## 2.1.4

- NLog SentryTarget - NLogDiagnosticLogger for writing to NLog InternalLogger (#450) @snakefoot
- fix: SentryScopeManager dispose message (#449) @bruno-garcia
- fix: dont use Sentry namespace on sample (#447) @bruno-garcia
- Remove obsolete API from benchmarks (#445) @bruno-garcia
- build(deps): bump Microsoft.Extensions.Logging.Debug from 2.1.1 to 3.1.4 (#421) @dependabot-preview
- build(deps): bump Microsoft.AspNetCore.Diagnostics from 2.1.1 to 2.2.0 (#431) @dependabot-preview
- build(deps): bump Microsoft.CodeAnalysis.CSharp.Workspaces from 3.1.0 to 3.6.0 (#437) @dependabot-preview

## 2.1.3

- SentryScopeManager - Fixed clone of Stack so it does not reverse order (#420) @snakefoot
- build(deps): bump Serilog.AspNetCore from 2.1.1 to 3.2.0 (#411) @dependabot-preview
- Removed dependency on System.Collections.Immutable (#405) @snakefoot
- Fix Sentry.Microsoft.Logging Filter now drops also breadcrumbs (#440)

## 2.1.2-beta5

Fix Background worker dispose logs error message (#408)
Fix sentry serilog extension method collapsing (#406)
Fix Sentry.Samples.NLog so NLog.config is valid (#404)

Thanks @snakefoot and @JimHume for the fixes

Add MVC route data extraction to ScopeExtensions.Populate() (#401)

## 2.1.2-beta3

Fixed ASP.NET System.Web catch HttpException to prevent the request processor from being unable to submit #397 (#398)

## 2.1.2-beta2

- Ignore WCF error and capture (#391)

### 2.1.2-beta

- Serilog Sentry sink does not load all options from IConfiguration (#380)
- UnhandledException sets Handled=false (#382)

## 2.1.1

Bug fix:  Don't overwrite server name set via configuration with machine name on ASP.NET Core #372

## 2.1.0

- Set score url to fully constructed url #367 Thanks @christopher-taormina-zocdoc
- Don't dedupe from inner exception #363 - Note this might change groupings. It's opt-in.
- Expose FlushAsync to intellisense #362
- Protocol monorepo #325 - new protocol version whenever there's a new SDK release

## 2.0.3

Expose httpHandler creation (#359)
NLog: possibility to override fingerprint using AdditionalGroupingKey (#358) @Shtannikov
Take ServerName from options (#356)

## 2.0.2

Add logger and category from Serilog SourceContext. (#316) @krisztiankocsis
Set DateFormatHandling.IsoDateFormat for serializer. Fixes #351 (#353)  @olsh

## 2.0.1

Removed `-beta` from dependencies.

## 2.0.0

- SentryTarget - GetTagsFromLogEvent with null check (#326)
- handled process corrupted (#328)
- sourcelink GA (#330)
- Adds ability to specify user values via NLog configuration (#336)
- Add option to ASP.NET Core to flush events after response complete (#288)
- Fixed race on `BackgroundWorker`  (#293)
- Exclude `Sentry.` frames from InApp (#272)
- NLog SentryTarget with less overhead for breadcrumb (#273)
- Logging on body not extracted (#246)
- Add support to DefaultTags for ASP.NET Core and M.E.Logging (#268)
- Don't use ValueTuple (#263)
- All public members were documented: #252
- Use EnableBuffering to keep request payload around: #250
- Serilog default levels: #237
- Removed dev dependency from external dependencies 4d92ab0
- Use new `Sentry.Protocol` 836fb07e
- Use new `Sentry.PlatformAbsrtractions` #226
- Debug logging for ASP.NET Classic #209
- Reading request body throws on ASP.NET Core 3 (#324)
- NLog: null check contextProp.Value during IncludeEventDataOnBreadcrumbs (#323)
- JsonSerializerSettings - ReferenceLoopHandling.Ignore (#312)
- Fixed error when reading request body affects collecting other request data (#299)
- `Microsoft.Extensions.Logging` `ConfigureScope` invocation. #208, #210, #224 Thanks @dbraillon
- `Sentry.Serilog` Verbose level. #213, #217. Thanks @kanadaj
- AppDomain.ProcessExit will close the SDK: #242
- Adds PublicApiAnalyzers to public projects: #234
- NLog: Utilizes Flush functionality in NLog target: #228
- NLog: Set the logger via the log event info in SentryTarget.Write, #227
- Multi-target .NET Core 3.0 (#308)

Major version bumped due to these breaking changes:

1. `Sentry.Protocol` version 2.0.0
   - Remove StackTrace from SentryEvent [#38](https://github.com/getsentry/sentry-dotnet-protocol/pull/38) - StackTrace is  either part of Thread or SentryException.
2. Removed `ContextLine` #223
3. Use `StackTrace` from `Threads` #222
4. `FlushAsync` added to `ISentryClient` #214

## 2.0.0-beta8

- SentryTarget - GetTagsFromLogEvent with null check (#326)
- handled process corrupted (#328)
- sourcelink GA (#330)
- Adds ability to specify user values via NLog configuration (#336)

## 2.0.0-beta7

Fixes:

- Reading request body throws on ASP.NET Core 3 (#324)
- NLog: null check contextProp.Value during IncludeEventDataOnBreadcrumbs (#323)
- JsonSerializerSettings - ReferenceLoopHandling.Ignore (#312)

Features:

- Multi-target .NET Core 3.0 (#308)

## 2.0.0-beta6

- Fixed error when reading request body affects collecting other request data (#299)

## 2.0.0-beta5

- Add option to ASP.NET Core to flush events after response complete (#288)
- Fixed race on `BackgroundWorker`  (#293)
- Exclude `Sentry.` frames from InApp (#272)
- NLog SentryTarget with less overhead for breadcrumb (#273)

## 2.0.0-beta4

- Logging on body not extracted (#246)
- Add support to DefaultTags for ASP.NET Core and M.E.Logging (#268)
- Don't use ValueTuple (#263)

## 2.0.0-beta3

- All public members were documented: #252
- Use EnableBuffering to keep request payload around: #250
- Serilog default levels: #237

Thanks @josh-degraw for:

- AppDomain.ProcessExit will close the SDK: #242
- Adds PublicApiAnalyzers to public projects: #234
- NLog: Utilizes Flush functionality in NLog target: #228
- NLog: Set the logger via the log event info in SentryTarget.Write, #227

## 2.0.0-beta2

- Removed dev dependency from external dependencies 4d92ab0
- Use new `Sentry.Protocol` 836fb07e
- Use new `Sentry.PlatformAbsrtractions` #226

## 2.0.0-beta

Major version bumped due to these breaking changes:

1. `Sentry.Protocol` version 2.0.0
   - Remove StackTrace from SentryEvent [#38](https://github.com/getsentry/sentry-dotnet-protocol/pull/38) - StackTrace is either part of Thread or SentryException.
2. Removed `ContextLine` #223
3. Use `StackTrace` from `Threads` #222
4. `FlushAsync` added to `ISentryClient` #214

Other Features:

- Debug logging for ASP.NET Classic #209

Fixes:

- `Microsoft.Extensions.Logging` `ConfigureScope` invocation. #208, #210, #224 Thanks @dbraillon
- `Sentry.Serilog` Verbose level. #213, #217. Thanks @kanadaj

## 1.2.1-beta

Fixes and improvements to the NLog integration: #207 by @josh-degraw

## 1.2.0

### Features

- Optionally skip module registrations #202 - (Thanks @josh-degraw)
- First NLog integration release #188 (Thanks @josh-degraw)
- Extensible stack trace #184 (Thanks @pengweiqhca)
- MaxRequestSize for ASP.NET and ASP.NET Core #174
- InAppInclude #171
- Overload to AddSentry #163 by (Thanks @f1nzer)
- ASP.NET Core AddSentry has now ConfigureScope: #160

### Bug fixes

- Don't override user #199
- Read the hub to take latest Client: 8f4b5ba

## 1.1.3-beta4

Bug fix: Don't override user  #199

## 1.1.3-beta3

- First NLog integration release #188 (Thanks @josh-degraw)
- Extensible stack trace #184 (Thanks @pengweiqhca)

## 1.1.3-beta2

Feature:

- MaxRequestSize for ASP.NET and ASP.NET Core #174
- InAppInclude #171

Fix: Diagnostic log order: #173 by @scolestock

## 1.1.3-beta

Fixed:

- Read the hub to take latest Client: 8f4b5ba1a3
- Uses Sentry.Protocol 1.0.4 4035e25

Feature

- Overload to `AddSentry` #163 by @F1nZeR
- ASP.NET Core `AddSentry` has now `ConfigureScope`: #160

## 1.1.2

Using [new version of the protocol with fixes and features](https://github.com/getsentry/sentry-dotnet-protocol/releases/tag/1.0.3).

Fixed:

ASP.NET Core integration issue when containers are built on the ServiceCollection after SDK is initialized (#157, #103 )

## 1.1.2-beta

Fixed:

- ASP.NET Core integration issue when containers are built on the ServiceCollection after SDK is initialized (#157, #103 )

## 1.1.1

Fixed:

- Serilog bug that self log would recurse #156

Feature:

- log4net environment via xml configuration #150 (Thanks Sébastien Pierre)

## 1.1.0

Includes all features and bug fixes of previous beta releases:

Features:

- Use log entry to improve grouping #125
- Use .NET Core SDK 2.1.401
- Make AddProcessors extension methods on Options public #115
- Format InternalsVisibleTo to avoid iOS issue: 94e28b3
- Serilog Integration #118, #145
- Capture methods return SentryId #139, #140
- MEL integration keeps properties as tags #146
- Sentry package Includes net461 target #135

Bug fixes:

- Disabled SDK throws on shutdown: #124
- Log4net only init if current hub is disabled #119

Thanks to our growing list of [contributors](https://github.com/getsentry/sentry-dotnet/graphs/contributors).

## 1.0.1-beta5

- Added `net461` target to Serilog package #148

## 1.0.1-beta4

- Serilog Integration #118, #145
- `Capture` methods return `SentryId` #139, #140
- MEL integration keeps properties as tags #146
- Revert reducing Json.NET requirements <https://github.com/getsentry/sentry-dotnet/commit/1aed4a5c76ead2f4d39f1c2979eda02d068bfacd>

Thanks to our growing [list of contributors](https://github.com/getsentry/sentry-dotnet/graphs/contributors).

## 1.0.1-beta3

Lowering Newtonsoft.Json requirements; #138

## 1.0.1-beta2

`Sentry` package Includes `net461` target #135

## 1.0.1-beta

Features:

- Use log entry to improve grouping #125
- Use .NET Core SDK 2.1.401
- Make `AddProcessors` extension methods on Options public  #115
- Format InternalsVisibleTo to avoid iOS issue: 94e28b3

Bug fixes:

- Disabled SDK throws on shutdown: #124
- Log4net only init if current hub is disabled #119

## 1.0.0

### First major release of the new .NET SDK

#### Main features

##### Sentry package

- Automatic Captures global unhandled exceptions (AppDomain)
- Scope management
- Duplicate events automatically dropped
- Events from the same exception automatically dropped
- Web proxy support
- HttpClient/HttpClientHandler configuration callback
- Compress request body
- Event sampling opt-in
- Event flooding protection (429 retry-after and internal bound queue)
- Release automatically set (AssemblyInformationalVersionAttribute, AssemblyVersion or env var)
- DSN discovered via environment variable
- Release (version) reported automatically
- CLS Compliant
- Strong named
- BeforeSend and BeforeBreadcrumb callbacks
- Event and Exception processors
- SourceLink (including PDB in nuget package)
- Device OS info sent
- Device Runtime info sent
- Enable SDK debug mode (opt-in)
- Attach stack trace for captured messages (opt-in)

##### Sentry.Extensions.Logging

- Includes all features from the `Sentry` package.
- BeginScope data added to Sentry scope, sent with events
- LogInformation or higher added as breadcrumb, sent with next events.
- LogError or higher automatically captures an event
- Minimal levels are configurable.

##### Sentry.AspNetCore

- Includes all features from the `Sentry` package.
- Includes all features from the `Sentry.Extensions.Logging` package.
- Easy ASP.NET Core integration, single line: `UseSentry`.
- Captures unhandled exceptions in the middleware pipeline
- Captures exceptions handled by the framework `UseExceptionHandler` and Error page display.
- Any event sent will include relevant application log messages
- RequestId as tag
- URL as tag
- Environment is automatically set (`IHostingEnvironment`)
- Request payload can be captured if opt-in
- Support for EventProcessors registered with DI
- Support for ExceptionProcessors registered with DI
- Captures logs from the request (using Microsoft.Extensions.Logging)
- Supports configuration system (e.g: appsettings.json)
- Server OS info sent
- Server Runtime info sent
- Request headers sent
- Request body compressed

All packages are:

- Strong named
- Tested on Windows, Linux and macOS
- Tested on .NET Core, .NET Framework and Mono

##### Learn more

- [Code samples](https://github.com/getsentry/sentry-dotnet/tree/master/samples)
- [Sentry docs](https://docs.sentry.io/quickstart/?platform=csharp)

Sample event using the log4net integration:
![Sample event in Sentry](https://github.com/getsentry/sentry-dotnet/blob/master/samples/Sentry.Samples.Log4Net/.assets/log4net-sample.gif?raw=true)

Download it directly from GitHub or using NuGet:

|      Integrations                 |        NuGet         |
| ----------------------------- | -------------------: |
|         **Sentry**            |    [![NuGet](https://img.shields.io/nuget/vpre/Sentry.svg)](https://www.nuget.org/packages/Sentry)   |
|     **Sentry.AspNetCore**     |   [![NuGet](https://img.shields.io/nuget/vpre/Sentry.AspNetCore.svg)](https://www.nuget.org/packages/Sentry.AspNetCore)   |
| **Sentry.Extensions.Logging** | [![NuGet](https://img.shields.io/nuget/vpre/Sentry.Extensions.Logging.svg)](https://www.nuget.org/packages/Sentry.Extensions.Logging)   |
| **Sentry.Log4Net** | [![NuGet](https://img.shields.io/nuget/vpre/Sentry.Log4Net.svg)](https://www.nuget.org/packages/Sentry.Log4Net)   |

## 1.0.0-rc2

Features and improvements:

- `SentrySdk.LastEventId` to get scoped id
- `BeforeBreadcrumb` to allow dropping or modifying a breadcrumb
- Event processors on scope #58
- Event processor as `Func<SentryEvent,SentryEvent>`

Bug fixes:

- #97 Sentry environment takes precedence over ASP.NET Core

Download it directly below from GitHub or using NuGet:

|      Integrations                 |        NuGet         |
| ----------------------------- | -------------------: |
|         **Sentry**            |    [![NuGet](https://img.shields.io/nuget/vpre/Sentry.svg)](https://www.nuget.org/packages/Sentry)   |
|     **Sentry.AspNetCore**     |   [![NuGet](https://img.shields.io/nuget/vpre/Sentry.AspNetCore.svg)](https://www.nuget.org/packages/Sentry.AspNetCore)   |
| **Sentry.Extensions.Logging** | [![NuGet](https://img.shields.io/nuget/vpre/Sentry.Extensions.Logging.svg)](https://www.nuget.org/packages/Sentry.Extensions.Logging)   |
| **Sentry.Log4Net** | [![NuGet](https://img.shields.io/nuget/vpre/Sentry.Log4Net.svg)](https://www.nuget.org/packages/Sentry.Log4Net)   |

## 1.0.0-rc

Features and improvements:

- Microsoft.Extensions.Logging (MEL) use framework configuration system #79 (Thanks @pengweiqhca)
- Use IOptions on Logging and ASP.NET Core integrations #81
- Send PII (personal identifier info, opt-in `SendDefaultPii`): #83
- When SDK is disabled SentryMiddleware passes through to next in pipeline: #84
- SDK diagnostic logging (option: `Debug`): #85
- Sending Stack trace for events without exception (like CaptureMessage, opt-in `AttachStackTrace`) #86

Bug fixes:

- MEL: Only call Init if DSN was provided <https://github.com/getsentry/sentry-dotnet/commit/097c6a9c6f4348d87282c92d9267879d90879e2a>
- Correct namespace for `AddSentry` <https://github.com/getsentry/sentry-dotnet/commit/2498ab4081f171dc78e7f74e4f1f781a557c5d4f>

Breaking changes:

The settings for HTTP and Worker have been moved to `SentryOptions`. There's no need to call `option.Http(h => h...)` anymore.
`option.Proxy` was renamed to `option.HttpProxy`.

[New sample](https://github.com/getsentry/sentry-dotnet/tree/master/samples/Sentry.Samples.GenericHost) using [GenericHost](https://docs.microsoft.com/en-us/aspnet/core/fundamentals/host/generic-host?view=aspnetcore-2.1)

Download it directly below from GitHub or using NuGet:

|      Integrations                 |        NuGet         |
| ----------------------------- | -------------------: |
|         **Sentry**            |    [![NuGet](https://img.shields.io/nuget/vpre/Sentry.svg)](https://www.nuget.org/packages/Sentry)   |
|     **Sentry.AspNetCore**     |   [![NuGet](https://img.shields.io/nuget/vpre/Sentry.AspNetCore.svg)](https://www.nuget.org/packages/Sentry.AspNetCore)   |
| **Sentry.Extensions.Logging** | [![NuGet](https://img.shields.io/nuget/vpre/Sentry.Extensions.Logging.svg)](https://www.nuget.org/packages/Sentry.Extensions.Logging)   |
| **Sentry.Log4Net** | [![NuGet](https://img.shields.io/nuget/vpre/Sentry.Log4Net.svg)](https://www.nuget.org/packages/Sentry.Log4Net)   |

## 0.0.1-preview5

Features:

- Support buffered gzip request #73
- Reduced dependencies from the ASP.NET Core integraiton
- InAppExclude configurable #75
- Duplicate event detects inner exceptions #76
- HttpClientHandler configuration callback #72
- Event sampling opt-in
- ASP.NET Core sends server name

Bug fixes:

- On-prem without chuncked support for gzip #71
- Exception.Data key is not string #77

**[Watch on youtube](https://www.youtube.com/watch?v=xK6a1goK_w0) how to use the ASP.NET Core integration**

Download it directly below from GitHub or using NuGet:

|      Integrations                 |        NuGet         |
| ----------------------------- | -------------------: |
|         **Sentry**            |    [![NuGet](https://img.shields.io/nuget/vpre/Sentry.svg)](https://www.nuget.org/packages/Sentry)   |
|     **Sentry.AspNetCore**     |   [![NuGet](https://img.shields.io/nuget/vpre/Sentry.AspNetCore.svg)](https://www.nuget.org/packages/Sentry.AspNetCore)   |
| **Sentry.Extensions.Logging** | [![NuGet](https://img.shields.io/nuget/vpre/Sentry.Extensions.Logging.svg)](https://www.nuget.org/packages/Sentry.Extensions.Logging)   |
| **Sentry.Log4Net** | [![NuGet](https://img.shields.io/nuget/vpre/Sentry.Log4Net.svg)](https://www.nuget.org/packages/Sentry.Log4Net)   |

## 0.0.1-preview4

Features:

- Using [Sentry Protocol](https://github.com/getsentry/sentry-dotnet-protocol) as a dependency
- Environment can be set via `SentryOptions` #49
- Compress request body (configurable: Fastest, Optimal, Off) #63
- log4net integration
- SDK honors Sentry's 429 HTTP Status with Retry After header #61

Bug fixes:

- `Init` pushes the first scope #55, #54
- `Exception.Data` copied to `SentryEvent.Data` while storing the index of originating error.
- Demangling code ensures Function name available #64
- ASP.NET Core integration throws when Serilog added #65, #68, #67

Improvements to [the docs](https://getsentry.github.io/sentry-dotnet) like:

- Release discovery
- `ConfigureScope` clarifications
- Documenting samples

### [Watch on youtube](https://www.youtube.com/watch?v=xK6a1goK_w0) how to use the ASP.NET Core integration

Download it directly from GitHub or using NuGet:

|      Integrations                 |        NuGet         |
| ----------------------------- | -------------------: |
|         **Sentry**            |    [![NuGet](https://img.shields.io/nuget/vpre/Sentry.svg)](https://www.nuget.org/packages/Sentry)   |
|     **Sentry.AspNetCore**     |   [![NuGet](https://img.shields.io/nuget/vpre/Sentry.AspNetCore.svg)](https://www.nuget.org/packages/Sentry.AspNetCore)   |
| **Sentry.Extensions.Logging** | [![NuGet](https://img.shields.io/nuget/vpre/Sentry.Extensions.Logging.svg)](https://www.nuget.org/packages/Sentry.Extensions.Logging)   |
| **Sentry.Log4Net** | [![NuGet](https://img.shields.io/nuget/vpre/Sentry.Log4Net.svg)](https://www.nuget.org/packages/Sentry.Log4Net)   |

## 0.0.1-preview3

This third preview includes bug fixes and more features. Test coverage increased to 96%

Features and improvements:

- Filter duplicate events/exceptions #43
- EventProcessors can be added (sample [1](https://github.com/getsentry/sentry-dotnet/blob/dbb5a3af054d0ca6f801de37fb7db3632ca2c65a/samples/Sentry.Samples.Console.Customized/Program.cs#L151), [2](https://github.com/getsentry/sentry-dotnet/blob/dbb5a3af054d0ca6f801de37fb7db3632ca2c65a/samples/Sentry.Samples.Console.Customized/Program.cs#L41))
- ExceptionProcessors can be added #36 (sample [1](https://github.com/getsentry/sentry-dotnet/blob/dbb5a3af054d0ca6f801de37fb7db3632ca2c65a/samples/Sentry.Samples.Console.Customized/Program.cs#L172), [2](https://github.com/getsentry/sentry-dotnet/blob/dbb5a3af054d0ca6f801de37fb7db3632ca2c65a/samples/Sentry.Samples.Console.Customized/Program.cs#L42))
- Release is automatically discovered/reported #35
- Contexts is a dictionary - allows custom data #37
- ASP.NET integration reports context as server: server-os, server-runtime #37
- Assemblies strong named #41
- Scope exposes IReadOnly members instead of Immutables
- Released a [documentation site](https://getsentry.github.io/sentry-dotnet/)

Bug fixes:

- Strong name
- Logger provider gets disposed/flushes events

[Watch on youtube](https://www.youtube.com/watch?v=xK6a1goK_w0) how to use the ASP.NET Core integration.

Download it directly from GitHub or using NuGet:

|      Integrations                 |        NuGet         |
| ----------------------------- | -------------------: |
|         **Sentry**            |    [![NuGet](https://img.shields.io/nuget/vpre/Sentry.svg)](https://www.nuget.org/packages/Sentry)   |
|     **Sentry.AspNetCore**     |   [![NuGet](https://img.shields.io/nuget/vpre/Sentry.AspNetCore.svg)](https://www.nuget.org/packages/Sentry.AspNetCore)   |
| **Sentry.Extensions.Logging** | [![NuGet](https://img.shields.io/nuget/vpre/Sentry.Extensions.Logging.svg)](https://www.nuget.org/packages/Sentry.Extensions.Logging)   |

## 0.0.1-preview2

This second release includes bug fixes and more features. Test coverage increased to 93%

Features and improvements:

- Added `CaptureMessage`
- `BeforeSend` callback errors are sent as breadcrumbs
- `ASP.NET Core` integration doesn't add tags added by `Microsoft.Extensions.Logging`
- SDK name is reported depending on the package added
- Integrations API allows user-defined SDK integration
- Unhandled exception handler can be configured via integrations
- Filter kestrel log eventid 13 (application error) when already captured by the middleware

Bugs fixed:

- Fixed #28
- HTTP Proxy set to HTTP message handler

Download it directly from GitHub or using NuGet:

|      Integrations                 |        NuGet         |
| ----------------------------- | -------------------: |
|         **Sentry**            |    [![NuGet](https://img.shields.io/nuget/vpre/Sentry.svg)](https://www.nuget.org/packages/Sentry)   |
|     **Sentry.AspNetCore**     |   [![NuGet](https://img.shields.io/nuget/vpre/Sentry.AspNetCore.svg)](https://www.nuget.org/packages/Sentry.AspNetCore)   |
| **Sentry.Extensions.Logging** | [![NuGet](https://img.shields.io/nuget/vpre/Sentry.Extensions.Logging.svg)](https://www.nuget.org/packages/Sentry.Extensions.Logging)   |

## 0.0.1-preview1

Our first preview of the SDK:

Main features:

- Easy ASP.NET Core integration, single line: `UseSentry`.
- Captures unhandled exceptions in the middleware pipeline
- Captures exceptions handled by the framework `UseExceptionHandler` and Error page display.
- Captures process-wide unhandled exceptions (AppDomain)
- Captures logger.Error or logger.Critical
- When an event is sent, data from the current request augments the event.
- Sends information about the server running the app (OS, Runtime, etc)
- Informational logs written by the app or framework augment events sent to Sentry
- Optional include of the request body
- HTTP Proxy configuration

Also available via NuGet:

[Sentry](https://www.nuget.org/packages/Sentry/0.0.1-preview1)
[Sentry.AspNetCore](https://www.nuget.org/packages/Sentry.AspNetCore/0.0.1-preview1)
[Sentry.Extensions.Logging](https://www.nuget.org/packages/Sentry.Extensions.Logging/0.0.1-preview1)<|MERGE_RESOLUTION|>--- conflicted
+++ resolved
@@ -2,13 +2,11 @@
 
 ## Unreleased
 
-<<<<<<< HEAD
 ### Features
 
 - ASP.NET Core: Blocking call detection. An event with the stack trace of the blocking call will be captured as event. ([#2709](https://github.com/getsentry/sentry-dotnet/pull/2709))
     - NOTE: Verify this in test/staging before prod! This could result in several events if you have many blocking calls in a high throughput endpoint.
     - Opt-in via `options.CaptureBlockingCalls = true`
-=======
 ### Fixes
 
 - Metric unit names are now sanitized correctly. This was preventing some built in metrics from showing in the Sentry dashboard ([#3151](https://github.com/getsentry/sentry-dotnet/pull/3151))
@@ -19,7 +17,6 @@
 
 - The SDK can be disabled by setting `options.Dsn = "";` By convention, the SDK allows the DSN set to `string.Empty` to be overwritten by the environment. ([#3147](https://github.com/getsentry/sentry-dotnet/pull/3147))
 
->>>>>>> 1ea7427e
 ### Dependencies
 
 - Bump CLI from v2.28.0 to v2.28.6 ([#3145](https://github.com/getsentry/sentry-dotnet/pull/3145), [#3148](https://github.com/getsentry/sentry-dotnet/pull/3148))
