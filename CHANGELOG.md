# Changelog

## Unreleased

### BREAKING CHANGES

<<<<<<< HEAD
- `BreadcrumbLevel.Critical` has been renamed to `BreadcrumbLevel.Fatal` for consistency with the other Sentry SDKs ([#4605](https://github.com/getsentry/sentry-dotnet/pull/4605))
=======
- SentryOptions.IsEnvironmentUser now defaults to false on MAUI. The means the User.Name will no longer be set, by default, to the name of the device ([#4606](https://github.com/getsentry/sentry-dotnet/pull/4606))
>>>>>>> 33615f40
- Remove unnecessary files from SentryCocoaFramework before packing ([#4602](https://github.com/getsentry/sentry-dotnet/pull/4602))

## 6.0.0-preview.1

### BREAKING CHANGES

- This release adds support for .NET 10 and drops support for net8.0-android, net8.0-ios, net8.0-maccatalyst and net8.0-windows10.0.19041.0 ([#4461](https://github.com/getsentry/sentry-dotnet/pull/4461))
- Added support for v3 of the Android AssemblyStore format that is used in .NET 10 and dropped support for v1 that was used in .NET 8 ([#4583](https://github.com/getsentry/sentry-dotnet/pull/4583))

## 5.16.0

### Features

- Added `EnableBackpressureHandling` option for Automatic backpressure handling. When enabled this automatically reduces the sample rate when the SDK detects events being dropped. ([#4452](https://github.com/getsentry/sentry-dotnet/pull/4452))
- Add (experimental) _Structured Logs_ integration for `Serilog` ([#4462](https://github.com/getsentry/sentry-dotnet/pull/4462))

### Fixes

- Templates are no longer sent with Structured Logs that have no parameters ([#4544](https://github.com/getsentry/sentry-dotnet/pull/4544))
- Parent-Span-IDs are no longer sent with Structured Logs when recorded without an active Span ([#4565](https://github.com/getsentry/sentry-dotnet/pull/4565))
- Upload linked PDBs to fix non-IL-stripped symbolication for iOS ([#4527](https://github.com/getsentry/sentry-dotnet/pull/4527))
- In MAUI Android apps, generate and inject UUID to APK and upload ProGuard mapping to Sentry with the UUID ([#4532](https://github.com/getsentry/sentry-dotnet/pull/4532))
- Fixed WASM0001 warning when building Blazor WebAssembly projects ([#4519](https://github.com/getsentry/sentry-dotnet/pull/4519))

### API Changes

- Remove `ExperimentalAttribute` from all _Structured Logs_ APIs, and remove `Experimental` property from `SentrySdk`, but keep `Experimental` property on `SentryOptions` ([#4567](https://github.com/getsentry/sentry-dotnet/pull/4567))

### Dependencies

- Bump Cocoa SDK from v8.56.0 to v8.56.2 ([#4555](https://github.com/getsentry/sentry-dotnet/pull/4555), [#4572](https://github.com/getsentry/sentry-dotnet/pull/4572))
  - [changelog](https://github.com/getsentry/sentry-cocoa/blob/main/CHANGELOG.md#8562)
  - [diff](https://github.com/getsentry/sentry-cocoa/compare/8.56.0...8.56.2)
- Bump Native SDK from v0.11.0 to v0.11.1 ([#4557](https://github.com/getsentry/sentry-dotnet/pull/4557))
  - [changelog](https://github.com/getsentry/sentry-native/blob/master/CHANGELOG.md#0111)
  - [diff](https://github.com/getsentry/sentry-native/compare/0.11.0...0.11.1)
- Bump CLI from v2.54.0 to v2.55.0 ([#4556](https://github.com/getsentry/sentry-dotnet/pull/4556))
  - [changelog](https://github.com/getsentry/sentry-cli/blob/master/CHANGELOG.md#2550)
  - [diff](https://github.com/getsentry/sentry-cli/compare/2.54.0...2.55.0)

### Dependencies

- Bump CLI from v2.54.0 to v2.56.0 ([#4556](https://github.com/getsentry/sentry-dotnet/pull/4556), [#4577](https://github.com/getsentry/sentry-dotnet/pull/4577))
  - [changelog](https://github.com/getsentry/sentry-cli/blob/master/CHANGELOG.md#2560)
  - [diff](https://github.com/getsentry/sentry-cli/compare/2.54.0...2.56.0)
- Bump Java SDK from v8.21.1 to v8.22.0 ([#4552](https://github.com/getsentry/sentry-dotnet/pull/4552))
  - [changelog](https://github.com/getsentry/sentry-java/blob/main/CHANGELOG.md#8220)
  - [diff](https://github.com/getsentry/sentry-java/compare/8.21.1...8.22.0)

## 5.15.1

### Fixes

- Fail when building Blazor WASM with Profiling. We don't support profiling in Blazor WebAssembly projects. ([#4512](https://github.com/getsentry/sentry-dotnet/pull/4512))
- Do not overwrite user IP if it is set manually in ASP.NET sdk ([#4513](https://github.com/getsentry/sentry-dotnet/pull/4513))
- Fix `SentryOptions.Native.SuppressSignalAborts` and `SuppressExcBadAccess` on iOS ([#4521](https://github.com/getsentry/sentry-dotnet/pull/4521))

### Dependencies

- Bump Cocoa SDK from v8.55.1 to v8.56.0 ([#4528](https://github.com/getsentry/sentry-dotnet/pull/4528))
  - [changelog](https://github.com/getsentry/sentry-cocoa/blob/main/CHANGELOG.md#8560)
  - [diff](https://github.com/getsentry/sentry-cocoa/compare/8.55.1...8.56.0)
- Bump CLI from v2.53.0 to v2.54.0 ([#4541](https://github.com/getsentry/sentry-dotnet/pull/4541))
  - [changelog](https://github.com/getsentry/sentry-cli/blob/master/CHANGELOG.md#2540)
  - [diff](https://github.com/getsentry/sentry-cli/compare/2.53.0...2.54.0)
- Bump Native SDK from v0.10.1 to v0.11.0 ([#4542](https://github.com/getsentry/sentry-dotnet/pull/4542))
  - [changelog](https://github.com/getsentry/sentry-native/blob/master/CHANGELOG.md#0110)
  - [diff](https://github.com/getsentry/sentry-native/compare/0.10.1...0.11.0)

## 5.15.0

### Features

- Experimental _Structured Logs_:
  - Redesign SDK Logger APIs to allow usage of `params` ([#4451](https://github.com/getsentry/sentry-dotnet/pull/4451))
  - Shorten the `key` names of `Microsoft.Extensions.Logging` attributes ([#4450](https://github.com/getsentry/sentry-dotnet/pull/4450))

### Fixes

- Experimental _Structured Logs_:
  - Remove `IDisposable` from `SentryStructuredLogger`. Disposal is intended through the owning `IHub` instance ([#4424](https://github.com/getsentry/sentry-dotnet/pull/4424))
  - Ensure all buffered logs are sent to Sentry when the application terminates unexpectedly ([#4425](https://github.com/getsentry/sentry-dotnet/pull/4425))
  - `InvalidOperationException` potentially thrown during a race condition, especially in concurrent high-volume logging scenarios ([#4428](https://github.com/getsentry/sentry-dotnet/pull/4428))
- Blocking calls are no longer treated as unhandled crashes ([#4458](https://github.com/getsentry/sentry-dotnet/pull/4458))
- Only apply Session Replay masks to specific control types when necessary to avoid performance issues in MAUI apps with complex UIs ([#4445](https://github.com/getsentry/sentry-dotnet/pull/4445))
- De-duplicate Java.Lang.RuntimeException on Android ([#4509](https://github.com/getsentry/sentry-dotnet/pull/4509))
- Upload linked PDB to fix symbolication for Mac Catalyst ([#4503](https://github.com/getsentry/sentry-dotnet/pull/4503))

### Dependencies

- Bump sentry-cocoa from 8.39.0 to 8.55.1 ([#4442](https://github.com/getsentry/sentry-dotnet/pull/4442), [#4483](https://github.com/getsentry/sentry-dotnet/pull/4483), [#4485](https://github.com/getsentry/sentry-dotnet/pull/4485))
  - [changelog](https://github.com/getsentry/sentry-cocoa/blob/main/CHANGELOG.md#8551)
  - [diff](https://github.com/getsentry/sentry-cocoa/compare/8.39.0...8.55.1)
- Bump Native SDK from v0.9.1 to v0.10.1 ([#4436](https://github.com/getsentry/sentry-dotnet/pull/4436), [#4492](https://github.com/getsentry/sentry-dotnet/pull/4492))
  - [changelog](https://github.com/getsentry/sentry-native/blob/master/CHANGELOG.md#0101)
  - [diff](https://github.com/getsentry/sentry-native/compare/0.9.1...0.10.1)
- Bump CLI from v2.52.0 to v2.53.0 ([#4486](https://github.com/getsentry/sentry-dotnet/pull/4486))
  - [changelog](https://github.com/getsentry/sentry-cli/blob/master/CHANGELOG.md#2530)
  - [diff](https://github.com/getsentry/sentry-cli/compare/2.52.0...2.53.0)
- Bump Java SDK from v8.6.0 to v8.21.1 ([#4496](https://github.com/getsentry/sentry-dotnet/pull/4496), [#4502](https://github.com/getsentry/sentry-dotnet/pull/4502), [#4508](https://github.com/getsentry/sentry-dotnet/pull/4508))
  - [changelog](https://github.com/getsentry/sentry-java/blob/main/CHANGELOG.md#8211)
  - [diff](https://github.com/getsentry/sentry-java/compare/8.6.0...8.21.1)

## 5.14.1

### Fixes

- Crontabs now support day names (MON-SUN) and allow step values and ranges to be combined ([#4407](https://github.com/getsentry/sentry-dotnet/pull/4407))
- Ensure the correct Sentry Cocoa SDK framework version is used on iOS ([#4411](https://github.com/getsentry/sentry-dotnet/pull/4411))

### Dependencies

- Bump CLI from v2.50.2 to v2.52.0 ([#4419](https://github.com/getsentry/sentry-dotnet/pull/4419), [#4435](https://github.com/getsentry/sentry-dotnet/pull/4435), [#4444](https://github.com/getsentry/sentry-dotnet/pull/4444))
  - [changelog](https://github.com/getsentry/sentry-cli/blob/master/CHANGELOG.md#2520)
  - [diff](https://github.com/getsentry/sentry-cli/compare/2.50.2...2.52.0)

## 5.14.0

### Features

- Add _experimental_ support for [Sentry Structured Logging](https://docs.sentry.io/product/explore/logs/) ([#4308](https://github.com/getsentry/sentry-dotnet/pull/4308))
  - Structured-Logger API ([#4158](https://github.com/getsentry/sentry-dotnet/pull/4158))
  - Buffering and Batching ([#4310](https://github.com/getsentry/sentry-dotnet/pull/4310))
  - Integrations for `Sentry.Extensions.Logging`, `Sentry.AspNetCore` and `Sentry.Maui` ([#4193](https://github.com/getsentry/sentry-dotnet/pull/4193))

### Fixes

- Update `sample_rate` of _Dynamic Sampling Context (DSC)_ when making sampling decisions ([#4374](https://github.com/getsentry/sentry-dotnet/pull/4374))

## 5.13.0

### Features

- Sentry now includes an EXPERIMENTAL StringStackTraceFactory. This factory isn't as feature rich as the full `SentryStackTraceFactory`. However, it may provide better results if you are compiling your application AOT and not getting useful stack traces from the full stack trace factory. ([#4362](https://github.com/getsentry/sentry-dotnet/pull/4362))

### Fixes

- Source context for class libraries when running on Android in Release mode ([#4294](https://github.com/getsentry/sentry-dotnet/pull/4294))
- Native AOT: don't load SentryNative on unsupported platforms ([#4347](https://github.com/getsentry/sentry-dotnet/pull/4347))
- Fixed issue introduced in release 5.12.0 that might prevent other middleware or user code from reading request bodies ([#4373](https://github.com/getsentry/sentry-dotnet/pull/4373))
- SentryTunnelMiddleware overwrites the X-Forwarded-For header ([#4375](https://github.com/getsentry/sentry-dotnet/pull/4375))
- Native AOT support for `linux-musl-arm64` ([#4365](https://github.com/getsentry/sentry-dotnet/pull/4365))

### Dependencies

- Bump CLI from v2.47.0 to v2.50.2 ([#4348](https://github.com/getsentry/sentry-dotnet/pull/4348), [#4370](https://github.com/getsentry/sentry-dotnet/pull/4370), [#4378](https://github.com/getsentry/sentry-dotnet/pull/4378))
  - [changelog](https://github.com/getsentry/sentry-cli/blob/master/CHANGELOG.md#2502)
  - [diff](https://github.com/getsentry/sentry-cli/compare/2.47.0...2.50.2)

## 5.12.0

### API changes

- App Hang Tracking for iOS is now disabled by default, until this functionality is more stable. If you want to use it in your applications then you'll need to enable this manually. ([#4320](https://github.com/getsentry/sentry-dotnet/pull/4320))

### Features

- Added StartSpan and GetTransaction methods to the SentrySdk ([#4303](https://github.com/getsentry/sentry-dotnet/pull/4303))

### Fixes

- Avoid double reporting sessions on iOS and Android apps ([#4341](https://github.com/getsentry/sentry-dotnet/pull/4341))
- Sentry now decompresses Request bodies in ASP.NET Core when RequestDecompression middleware is enabled ([#4315](https://github.com/getsentry/sentry-dotnet/pull/4315))
- Custom ISentryEventProcessors are now run for native iOS events ([#4318](https://github.com/getsentry/sentry-dotnet/pull/4318))
- Crontab validation when capturing checkins ([#4314](https://github.com/getsentry/sentry-dotnet/pull/4314))
- Fixed an issue with the way Sentry detects build settings. This was causing Sentry to produce code that could fail at runtime in AOT compiled applications. ([#4333](https://github.com/getsentry/sentry-dotnet/pull/4333))
- Native AOT: link to static `lzma` on Linux/MUSL ([#4326](https://github.com/getsentry/sentry-dotnet/pull/4326))
- AppDomain.CurrentDomain.ProcessExit hook is now removed on shutdown ([#4323](https://github.com/getsentry/sentry-dotnet/pull/4323))

### Dependencies

- Bump Native SDK from v0.9.0 to v0.9.1 ([#4309](https://github.com/getsentry/sentry-dotnet/pull/4309))
  - [changelog](https://github.com/getsentry/sentry-native/blob/master/CHANGELOG.md#091)
  - [diff](https://github.com/getsentry/sentry-native/compare/0.9.0...0.9.1)
- Bump CLI from v2.46.0 to v2.47.0 ([#4332](https://github.com/getsentry/sentry-dotnet/pull/4332))
  - [changelog](https://github.com/getsentry/sentry-cli/blob/master/CHANGELOG.md#2470)
  - [diff](https://github.com/getsentry/sentry-cli/compare/2.46.0...2.47.0)

## 5.11.2

### Fixes

- Unsampled spans no longer propagate empty trace headers ([#4302](https://github.com/getsentry/sentry-dotnet/pull/4302))

## 5.11.1

### Fixes

- Fix linking of libsentry-native to avoid DllNotFoundException in Native AOT applications ([#4298](https://github.com/getsentry/sentry-dotnet/pull/4298))

## 5.11.0

### Features

- Added non-allocating `ConfigureScope` and `ConfigureScopeAsync` overloads ([#4244](https://github.com/getsentry/sentry-dotnet/pull/4244))
- Add .NET MAUI `AutomationId` element information to breadcrumbs ([#4248](https://github.com/getsentry/sentry-dotnet/pull/4248))
- The HTTP Response Status Code for spans instrumented using OpenTelemetry is now searchable ([#4283](https://github.com/getsentry/sentry-dotnet/pull/4283))

### Fixes

- The HTTP instrumentation uses the span created for the outgoing request in the sentry-trace header, fixing the parent-child relationship between client and server ([#4264](https://github.com/getsentry/sentry-dotnet/pull/4264))
- ExtraData not captured for Breadcrumbs in MauiEventsBinder ([#4254](https://github.com/getsentry/sentry-dotnet/pull/4254))
    - NOTE: Required breaking changes to the public API of `Sentry.Maui.BreadcrumbEvent`, while keeping an _Obsolete_ constructor for backward compatibility.
- InvalidOperationException sending attachments on Android with LLVM enabled ([#4276](https://github.com/getsentry/sentry-dotnet/pull/4276))
- When CaptureFeedback methods are called with invalid email addresses, the email address will be removed and, if Debug mode is enabled, a warning will be logged. This is done to avoid losing the Feedback altogether (Sentry would reject Feedback that has an invalid email address) ([#4284](https://github.com/getsentry/sentry-dotnet/pull/4284))

### Dependencies

- Bump the version of the .NET SDK that we use from 9.0.203 to 9.0.301 ([#4272](https://github.com/getsentry/sentry-dotnet/pull/4272))
  - Note that this also required we bump various Java dependencies (since version 9.0.300 of the Android workload requires newer versions of the these)
  - See https://docs.sentry.io/platforms/dotnet/troubleshooting/#detected-package-version-outside-of-dependency-constraint if you see NU1605, NU1608 and/or NU1107 warnings after upgrading   
- Bump Native SDK from v0.8.5 to v0.9.0 ([#4260](https://github.com/getsentry/sentry-dotnet/pull/4260))
  - [changelog](https://github.com/getsentry/sentry-native/blob/master/CHANGELOG.md#090)
  - [diff](https://github.com/getsentry/sentry-native/compare/0.8.5...0.9.0)

## 5.10.0

### Features

- Rename MemoryInfo.AllocatedBytes to MemoryInfo.TotalAllocatedBytes ([#4243](https://github.com/getsentry/sentry-dotnet/pull/4243))
- Replace libcurl with .NET HttpClient for sentry-native ([#4222](https://github.com/getsentry/sentry-dotnet/pull/4222))

### Fixes

- InvalidCastException in SentrySpanProcessor when using the Sentry.OpenTelemetry integration ([#4245](https://github.com/getsentry/sentry-dotnet/pull/4245))
- Fix InApp Exclude for frames without Module by checking against frame's Package ([#4236](https://github.com/getsentry/sentry-dotnet/pull/4236))

## 5.9.0

### Features

- Reduced memory pressure when sampling less than 100% of traces/transactions ([#4212](https://github.com/getsentry/sentry-dotnet/pull/4212))
- Add SentrySdk.SetTag ([#4232](https://github.com/getsentry/sentry-dotnet/pull/4232))

### Fixes

- Fixed symbolication for net9.0-android applications in Release config ([#4221](https://github.com/getsentry/sentry-dotnet/pull/4221))
- Support Linux arm64 on Native AOT ([#3700](https://github.com/getsentry/sentry-dotnet/pull/3700))
- Revert W3C traceparent support ([#4204](https://github.com/getsentry/sentry-dotnet/pull/4204))

### Dependencies

- Bump CLI from v2.45.0 to v2.46.0 ([#4226](https://github.com/getsentry/sentry-dotnet/pull/4226))
  - [changelog](https://github.com/getsentry/sentry-cli/blob/master/CHANGELOG.md#2460)
  - [diff](https://github.com/getsentry/sentry-cli/compare/2.45.0...2.46.0)

## 5.8.1

### Fixes

- Support musl on Linux ([#4188](https://github.com/getsentry/sentry-dotnet/pull/4188))
- Support for Windows ARM64 with Native AOT ([#4187](https://github.com/getsentry/sentry-dotnet/pull/4187))
- Addressed potential performance issue with Sentry.Maui ([#4219](https://github.com/getsentry/sentry-dotnet/pull/4219))
- Respect `SentryNative=false` at runtime ([#4220](https://github.com/getsentry/sentry-dotnet/pull/4220))

## 5.8.0

### Features

- .NET MAUI integration with CommunityToolkit.Mvvm Async Relay Commands can now be auto spanned with the new package Sentry.Maui.CommunityToolkit.Mvvm ([#4125](https://github.com/getsentry/sentry-dotnet/pull/4125))

### Fixes

- Revert "Bump Cocoa SDK from v8.39.0 to v8.46.0 (#4103)" ([#4202](https://github.com/getsentry/sentry-dotnet/pull/4202))
    - IMPORTANT: Fixes multiple issues running versions 5.6.x and 5.7.x of the Sentry SDK for .NET on iOS (initialising the SDK and sending data to Sentry)

### Dependencies

- Bump Native SDK from v0.8.4 to v0.8.5 ([#4189](https://github.com/getsentry/sentry-dotnet/pull/4189))
  - [changelog](https://github.com/getsentry/sentry-native/blob/master/CHANGELOG.md#085)
  - [diff](https://github.com/getsentry/sentry-native/compare/0.8.4...0.8.5)

## 5.7.0

### Features

- New source generator allows Sentry to see true build variables like PublishAot and PublishTrimmed to properly adapt checks in the Sentry SDK ([#4101](https://github.com/getsentry/sentry-dotnet/pull/4101))
- Auto breadcrumbs now include all .NET MAUI gesture recognizer events ([#4124](https://github.com/getsentry/sentry-dotnet/pull/4124))
- Associate replays with errors and traces on Android ([#4133](https://github.com/getsentry/sentry-dotnet/pull/4133))

### Fixes

- Redact Authorization headers before sending events to Sentry ([#4164](https://github.com/getsentry/sentry-dotnet/pull/4164))
- Remove Strong Naming from Sentry.Hangfire ([#4099](https://github.com/getsentry/sentry-dotnet/pull/4099))
- Increase `RequestSize.Small` threshold from 1 kB to 4 kB to match other SDKs ([#4177](https://github.com/getsentry/sentry-dotnet/pull/4177))

### Dependencies

- Bump CLI from v2.43.1 to v2.45.0 ([#4169](https://github.com/getsentry/sentry-dotnet/pull/4169), [#4179](https://github.com/getsentry/sentry-dotnet/pull/4179))
  - [changelog](https://github.com/getsentry/sentry-cli/blob/master/CHANGELOG.md#2450)
  - [diff](https://github.com/getsentry/sentry-cli/compare/2.43.1...2.45.0)

## 5.7.0-beta.0

### Features

- When setting a transaction on the scope, the SDK will attempt to sync the transaction's trace context with the SDK on the native layer. Finishing a transaction will now also start a new trace ([#4153](https://github.com/getsentry/sentry-dotnet/pull/4153))
- Added `CaptureFeedback` overload with `configureScope` parameter ([#4073](https://github.com/getsentry/sentry-dotnet/pull/4073))
- Custom SessionReplay masks in MAUI Android apps ([#4121](https://github.com/getsentry/sentry-dotnet/pull/4121))

### Fixes

- Work around iOS SHA1 bug ([#4143](https://github.com/getsentry/sentry-dotnet/pull/4143))
- Prevent Auto Breadcrumbs Event Binder from leaking and rebinding events  ([#4159](https://github.com/getsentry/sentry-dotnet/pull/4159))
- Fixes build error when building .NET Framework applications using Sentry 5.6.0: `MSB4185 :The function "IsWindows" on type "System.OperatingSystem" is not available` ([#4160](https://github.com/getsentry/sentry-dotnet/pull/4160))
- Added a `SentrySetCommitReleaseOptions` build property that can be specified separately from `SentryReleaseOptions` ([#4109](https://github.com/getsentry/sentry-dotnet/pull/4109))

### Dependencies

- Bump CLI from v2.43.0 to v2.43.1 ([#4151](https://github.com/getsentry/sentry-dotnet/pull/4151))
  - [changelog](https://github.com/getsentry/sentry-cli/blob/master/CHANGELOG.md#2431)
  - [diff](https://github.com/getsentry/sentry-cli/compare/2.43.0...2.43.1)

## 5.6.0

### Features

- Option to disable the SentryNative integration ([#4107](https://github.com/getsentry/sentry-dotnet/pull/4107), [#4134](https://github.com/getsentry/sentry-dotnet/pull/4134))
  - To disable it, add this msbuild property: `<SentryNative>false</SentryNative>`
- Reintroduced experimental support for Session Replay on Android ([#4097](https://github.com/getsentry/sentry-dotnet/pull/4097))
- If an incoming HTTP request has the `traceparent` header, it is now parsed and interpreted like the `sentry-trace` header. Outgoing requests now contain the `traceparent` header to facilitate integration with servesr that only support the [W3C Trace Context](https://www.w3.org/TR/trace-context/). ([#4084](https://github.com/getsentry/sentry-dotnet/pull/4084))

### Fixes

- Ensure user exception data is not removed by AspNetCoreExceptionProcessor ([#4016](https://github.com/getsentry/sentry-dotnet/pull/4106))
- Prevent users from disabling AndroidEnableAssemblyCompression which leads to untrappable crash ([#4089](https://github.com/getsentry/sentry-dotnet/pull/4089))
- Fixed MSVCRT build warning on Windows ([#4111](https://github.com/getsentry/sentry-dotnet/pull/4111))

### Dependencies

- Bump Cocoa SDK from v8.39.0 to v8.46.0 ([#4103](https://github.com/getsentry/sentry-dotnet/pull/4103))
    - [changelog](https://github.com/getsentry/sentry-cocoa/blob/main/CHANGELOG.md#8460)
    - [diff](https://github.com/getsentry/sentry-cocoa/compare/8.39.0...8.46.0)
- Bump Native SDK from v0.8.3 to v0.8.4 ([#4122](https://github.com/getsentry/sentry-dotnet/pull/4122))
  - [changelog](https://github.com/getsentry/sentry-native/blob/master/CHANGELOG.md#084)
  - [diff](https://github.com/getsentry/sentry-native/compare/0.8.3...0.8.4)

## 5.5.1

### Fixes

- Fix UWP Net Native compilation ([#4085](https://github.com/getsentry/sentry-dotnet/pull/4085))
- Sentry Java SDK dependencies are now detected and included in the Android bindings ([#4079](https://github.com/getsentry/sentry-dotnet/pull/4079))

## 5.5.0

### Features

- The `IScopeObserver` now has an `SetTrace` that allows observing changes to the scope's trace context. The SDK uses this to propagate the `trace ID` to `sentry-native`. This allows Sentry to connect errors coming from all layers of your application ([#4026](https://github.com/getsentry/sentry-dotnet/pull/4026))
- Exception.HResult is now included in the mechanism data for all exceptions ([#4029](https://github.com/getsentry/sentry-dotnet/pull/4029))

### Dependencies

- Bump Native SDK from v0.8.2 to v0.8.3 [#4072](https://github.com/getsentry/sentry-dotnet/pull/4072))
    - [changelog](https://github.com/getsentry/sentry-native/blob/master/CHANGELOG.md#083)
    - [diff](https://github.com/getsentry/sentry-native/compare/0.8.2...0.8.3)

### Fixes

- Fixed symbolication and source context for net9.0-android ([#4033](https://github.com/getsentry/sentry-dotnet/pull/4033))
- Single quotes added to the release name when using MS Build to create Sentry releases on Windows ([#4015](https://github.com/getsentry/sentry-dotnet/pull/4015))
- Target `net9.0` on Sentry.Google.Cloud.Functions to avoid conflict with Sentry.AspNetCore ([#4039](https://github.com/getsentry/sentry-dotnet/pull/4039))
- Changed default value for `SentryOptions.EnableAppHangTrackingV2` to `false` ([#4042](https://github.com/getsentry/sentry-dotnet/pull/4042))
- Missing MAUI `Shell` navigation breadcrumbs on iOS ([#4006](https://github.com/getsentry/sentry-dotnet/pull/4006))
- Prevent application crashes when capturing screenshots on iOS ([#4069](https://github.com/getsentry/sentry-dotnet/pull/4069))

### Dependencies

- Bump Native SDK from v0.8.1 to v0.8.2 ([#4050](https://github.com/getsentry/sentry-dotnet/pull/4050)
  - [changelog](https://github.com/getsentry/sentry-native/blob/master/CHANGELOG.md#082)
  - [diff](https://github.com/getsentry/sentry-native/compare/0.8.1...0.8.2)
- Bump CLI from v2.42.2 to v2.43.0 ([#4036](https://github.com/getsentry/sentry-dotnet/pull/4036), [#4049](https://github.com/getsentry/sentry-dotnet/pull/4049), [#4060](https://github.com/getsentry/sentry-dotnet/pull/4060), [#4062](https://github.com/getsentry/sentry-dotnet/pull/4062))
  - [changelog](https://github.com/getsentry/sentry-cli/blob/master/CHANGELOG.md#2430)
  - [diff](https://github.com/getsentry/sentry-cli/compare/2.42.2...2.43.0)
- Bump Java SDK from v7.20.1 to v8.6.0 ([#4075](https://github.com/getsentry/sentry-dotnet/pull/4075))
  - [changelog](https://github.com/getsentry/sentry-java/blob/main/CHANGELOG.md#860)
  - [diff](https://github.com/getsentry/sentry-java/compare/7.20.1...8.6.0)

## 5.4.0

### Enhancements

- Profiling: improve performance by subscribing only to necessary CLR events ([#3970](https://github.com/getsentry/sentry-dotnet/pull/3970))

### Fixes

- Unknown stack frames in profiles on .NET 8+ ([#3967](https://github.com/getsentry/sentry-dotnet/pull/3967))

## 5.3.0

### Features

- User Feedback can now be captured without errors/exceptions. Note that these APIs replace the older UserFeedback APIs, which have now been marked as obsolete (and will be removed in a future major version bump) ([#3981](https://github.com/getsentry/sentry-dotnet/pull/3981))

### Fixes

- Using SentryOptions.Native.SuppressExcBadAccess and SentryOptions.Native.SuppressSignalAborts, users can now block duplicate errors from native due to dotnet NullReferenceExceptions - Defaults to false ([#3998](https://github.com/getsentry/sentry-dotnet/pull/3998))
- Native iOS events are now exposed to the dotnet layer for users to hook through SentryOptions.BeforeSend and SentryOptions.OnCrashedLastRun ([#2102](https://github.com/getsentry/sentry-dotnet/pull/3958))
- Prevent crashes from occurring on Android during OnBeforeSend ([#4022](https://github.com/getsentry/sentry-dotnet/pull/4022))

### Dependencies

- Bump Native SDK from v0.8.0 to v0.8.1 ([#4014](https://github.com/getsentry/sentry-dotnet/pull/4014))
  - [changelog](https://github.com/getsentry/sentry-native/blob/master/CHANGELOG.md#081)
  - [diff](https://github.com/getsentry/sentry-native/compare/0.8.0...0.8.1)

## 5.2.0

### Features

- Users can now register their own MAUI controls for breadcrumb creation ([#3997](https://github.com/getsentry/sentry-dotnet/pull/3997))
- Serilog scope properties are now sent with Sentry events ([#3976](https://github.com/getsentry/sentry-dotnet/pull/3976))
- The sample seed used for sampling decisions is now propagated, for use in downstream custom trace samplers ([#3951](https://github.com/getsentry/sentry-dotnet/pull/3951))
- Add Azure Function UseSentry overloads for easier wire ups  ([#3971](https://github.com/getsentry/sentry-dotnet/pull/3971))

### Fixes

- Fix mismapped breadcrumb levels coming in from native to dotnet SDK ([#3993](https://github.com/getsentry/sentry-dotnet/pull/3993))
- Deduplicate profiling stack frames ([#3969](https://github.com/getsentry/sentry-dotnet/pull/3969))

### Dependencies

- Bump CLI from v2.41.1 to v2.42.2 ([#3979](https://github.com/getsentry/sentry-dotnet/pull/3979), [#4002](https://github.com/getsentry/sentry-dotnet/pull/4002))
  - [changelog](https://github.com/getsentry/sentry-cli/blob/master/CHANGELOG.md#2422)
  - [diff](https://github.com/getsentry/sentry-cli/compare/2.41.1...2.42.2)
- Bump Native SDK from v0.7.20 to v0.8.0 ([#4003](https://github.com/getsentry/sentry-dotnet/pull/4003))
  - [changelog](https://github.com/getsentry/sentry-native/blob/master/CHANGELOG.md#080)
  - [diff](https://github.com/getsentry/sentry-native/compare/0.7.20...0.8.0)

## 5.1.1

### Fixes

- Emit transaction.data inside contexts.trace.data ([#3936](https://github.com/getsentry/sentry-dotnet/pull/3936))
- Native SIGSEGV errors resulting from managed NullReferenceExceptions are now suppressed on Android ([#3903](https://github.com/getsentry/sentry-dotnet/pull/3903))
- OTel activities that are marked as not recorded are no longer sent to Sentry ([#3890](https://github.com/getsentry/sentry-dotnet/pull/3890))
- Fixed envelopes with oversized attachments getting stuck in __processing ([#3938](https://github.com/getsentry/sentry-dotnet/pull/3938))
- OperatingSystem will now return macOS as OS name instead of 'Darwin' as well as the proper version. ([#2710](https://github.com/getsentry/sentry-dotnet/pull/3956))
- Ignore null value on CocoaScopeObserver.SetTag ([#3948](https://github.com/getsentry/sentry-dotnet/pull/3948))

## 5.1.0

### Significant change in behavior
- The User.IpAddress is now only set to `{{auto}}` when `SendDefaultPii` is enabled. This change gives you control over IP address collection directly on the client ([#3893](https://github.com/getsentry/sentry-dotnet/pull/3893))

### Features

- .NET on iOS: Add experimental EnableAppHangTrackingV2 configuration flag to the options binding SDK ([#3877](https://github.com/getsentry/sentry-dotnet/pull/3877))
- Added `SentryOptions.DisableSentryHttpMessageHandler`. Useful if you're using `OpenTelemetry.Instrumentation.Http` and ending up with duplicate spans. ([#3879](https://github.com/getsentry/sentry-dotnet/pull/3879))

### Dependencies

- Bump Native SDK from v0.7.17 to v0.7.18 ([#3891](https://github.com/getsentry/sentry-dotnet/pull/3891))
  - [changelog](https://github.com/getsentry/sentry-native/blob/master/CHANGELOG.md#0718)
  - [diff](https://github.com/getsentry/sentry-native/compare/0.7.17...0.7.18)
### Fixes

- Prevent Native EXC_BAD_ACCESS signal errors from being captured when managed NullRefrenceExceptions occur ([#3909](https://github.com/getsentry/sentry-dotnet/pull/3909))
- Fixed duplicate SentryMauiEventProcessors ([#3905](https://github.com/getsentry/sentry-dotnet/pull/3905))
- Fixed invalid string.Format index in Debug logs for the DiagnosticSource integration ([#3923](https://github.com/getsentry/sentry-dotnet/pull/3923))

### Dependencies

- Bump Native SDK from v0.7.17 to v0.7.20 ([#3891](https://github.com/getsentry/sentry-dotnet/pull/3891), [#3908](https://github.com/getsentry/sentry-dotnet/pull/3908), [#3929](https://github.com/getsentry/sentry-dotnet/pull/3929))
  - [changelog](https://github.com/getsentry/sentry-native/blob/master/CHANGELOG.md#0720)
  - [diff](https://github.com/getsentry/sentry-native/compare/0.7.17...0.7.20)
- Bump Java SDK from v7.20.0 to v7.20.1 ([#3907](https://github.com/getsentry/sentry-dotnet/pull/3907))
  - [changelog](https://github.com/getsentry/sentry-java/blob/main/CHANGELOG.md#7201)
  - [diff](https://github.com/getsentry/sentry-java/compare/7.20.0...7.20.1)
- Bump CLI from v2.40.0 to v2.41.1 ([#3910](https://github.com/getsentry/sentry-dotnet/pull/3910))
  - [changelog](https://github.com/getsentry/sentry-cli/blob/master/CHANGELOG.md#2411)
  - [diff](https://github.com/getsentry/sentry-cli/compare/2.40.0...2.41.1)

## 5.0.1

### Fixes

- .NET Mobile: Disable and made obsolete the iOS Watchdog termination feature which is based on heuristics that don't work in .NET ([#3867](https://github.com/getsentry/sentry-dotnet/pull/3867))
- .NET on Android: NullReferenceException handled by Mono cause the app to crash (PR #3694) ([#3871](https://github.com/getsentry/sentry-dotnet/pull/3871))

### Dependencies

- Bump Native SDK from v0.7.16 to v0.7.17 ([#3857](https://github.com/getsentry/sentry-dotnet/pull/3857))
  - [changelog](https://github.com/getsentry/sentry-native/blob/master/CHANGELOG.md#0717)
  - [diff](https://github.com/getsentry/sentry-native/compare/0.7.16...0.7.17)
- Bump Java SDK from v7.19.0 to v7.20.0 ([#3866](https://github.com/getsentry/sentry-dotnet/pull/3866))
  - [changelog](https://github.com/getsentry/sentry-java/blob/main/CHANGELOG.md#7200)
  - [diff](https://github.com/getsentry/sentry-java/compare/7.19.0...7.20.0)
- Bump CLI from v2.39.1 to v2.40.0 ([#3869](https://github.com/getsentry/sentry-dotnet/pull/3869))
  - [changelog](https://github.com/getsentry/sentry-cli/blob/master/CHANGELOG.md#2400)
  - [diff](https://github.com/getsentry/sentry-cli/compare/2.39.1...2.40.0)

## 5.0.0

### API Changes

- Removed net6.0 and net7.0 TFMs as Microsoft has stopped supporting both of these now. If you need to target net6.0 or net7.0 then we recommend using version 4.x of the .NET SDK for Sentry. ([#3807](https://github.com/getsentry/sentry-dotnet/pull/3807))
- Sentry's Experimental Metrics feature has been deprecated and removed from the SDK. ([#3718](https://github.com/getsentry/sentry-dotnet/pull/3718))
- `SentryOptions.EnableTracing` has been removed. Instead, tracing should be enabled or disabled by setting the `SentryOptions.TracesSampleRate` or by using `SentryOptions.TracesSampler` to configure a sampling function ([#3569](https://github.com/getsentry/sentry-dotnet/pull/3569))
- Temporarily removed experimental Session Replay support ([#3827](https://github.com/getsentry/sentry-dotnet/pull/3827))
- You should no longer pass `AndroidContext` as an argument to `SentrySdk.Init` ([#3562](https://github.com/getsentry/sentry-dotnet/pull/3562))
- The `SentryUser.Segment` property has been deprecated. Consider sending this as a tag or additional data instead ([#3563](https://github.com/getsentry/sentry-dotnet/pull/3563))
- The ITraceContext now includes an [Origin](https://develop.sentry.dev/sdk/telemetry/traces/trace-origin/), which is set automatically and is primarily used internally by the Sentry server ([#3564](https://github.com/getsentry/sentry-dotnet/pull/3564))
- `Device.BatteryLevel` and `Device.ProcessorFrequency` are now stored as floats rather than ints, to align with the Cocoa and Java SDKs ([#3567](https://github.com/getsentry/sentry-dotnet/pull/3567))
- The `FailedRequestTargets`, `TagFilters` and `TracePropagationTargets` options have all been changed from `SubstringOrRegexPattern` to `IList<StringOrRegex>` ([#3566](https://github.com/getsentry/sentry-dotnet/pull/3566))
- `Scope.Transaction` is now always stored as an `AsyncLocal` also in [Global Mode](https://docs.sentry.io/platforms/dotnet/configuration/options/#is-global-mode-enabled), to prevent auto-instrumented spans from the UI ending up parented to transactions from a background task (or vice versa). ([#3596](https://github.com/getsentry/sentry-dotnet/pull/3596))

### Features
- Added support for `.NET 9` ([#3699](https://github.com/getsentry/sentry-dotnet/pull/3699))
- Heap dumps can be captured automatically when memory usage exceeds a configurable threshold. Note that this API is still experimental and may change based on user feedback. ([#3667](https://github.com/getsentry/sentry-dotnet/pull/3667))
- libsentrysupplemental.so now supports 16 KB page sizes on Android ([#3723](https://github.com/getsentry/sentry-dotnet/pull/3723))
- Added `SentryOptions` extension for profiling: `options.AddProfilingIntegration()` ([#3660](https://github.com/getsentry/sentry-dotnet/pull/3660))

### Fixes
- Address Trim warnings to enable AOT support, including support for MAUI specifically. ([#3841](https://github.com/getsentry/sentry-dotnet/pull/3841))
- Fixed JNI Error when accessing Android device data from multiple threads ([#3802](https://github.com/getsentry/sentry-dotnet/pull/3802))
- Android - fix bug that prevents logcat.log from getting attached to unhandled events (SIGSEGV Segfault) ([#3694](https://github.com/getsentry/sentry-dotnet/pull/3694))
- Fixed ArgumentNullException in FormRequestPayloadExtractor when handling invalid form data on ASP.NET ([#3734](https://github.com/getsentry/sentry-dotnet/pull/3734))
- Fixed NullReferenceException in SentryTraceHeader when parsing null or empty values ([#3757](https://github.com/getsentry/sentry-dotnet/pull/3757))
- Fix "System.ArgumentOutOfRangeException: Specified argument was out of the range of valid values. (Parameter 'idData')" error propagating OpenTelemetry span ids ([#3850](https://github.com/getsentry/sentry-dotnet/pull/3850))
- ArgumentNullException in FormRequestPayloadExtractor when handling invalid form data on ASP.NET ([#3734](https://github.com/getsentry/sentry-dotnet/pull/3734))
- Fixed crash when using NLog with FailedRequestStatusCodes options in a Maui app with Trimming enabled ([#3743](https://github.com/getsentry/sentry-dotnet/pull/3743))

### Dependencies

- Bump CLI from v2.38.2 to v2.39.1 ([#3782](https://github.com/getsentry/sentry-dotnet/pull/3782)) ([#3799](https://github.com/getsentry/sentry-dotnet/pull/3799))
  - [changelog](https://github.com/getsentry/sentry-cli/blob/master/CHANGELOG.md#2391)
  - [diff](https://github.com/getsentry/sentry-cli/compare/2.38.2...2.39.1)
- Bump Java SDK from v7.16.0 to v7.19.0 ([#3749](https://github.com/getsentry/sentry-dotnet/pull/3749), [#3771](https://github.com/getsentry/sentry-dotnet/pull/3771)) ([#3805](https://github.com/getsentry/sentry-dotnet/pull/3805), [#3844](https://github.com/getsentry/sentry-dotnet/pull/3844))
  - [changelog](https://github.com/getsentry/sentry-java/blob/main/CHANGELOG.md#7190)
  - [diff](https://github.com/getsentry/sentry-java/compare/7.16.0...7.19.0)
- Bump Cocoa SDK from v8.36.0 to v8.39.0 ([#3727](https://github.com/getsentry/sentry-dotnet/pull/3727))
    - [changelog](https://github.com/getsentry/sentry-cocoa/blob/main/CHANGELOG.md#8390)
    - [diff](https://github.com/getsentry/sentry-cocoa/compare/8.36.0...8.39.0)
- Bump Native SDK from v0.7.11 to v0.7.16 ([#3731](https://github.com/getsentry/sentry-dotnet/pull/3731), [#3770](https://github.com/getsentry/sentry-dotnet/pull/3770), [#3775](https://github.com/getsentry/sentry-dotnet/pull/3775), [#3779](https://github.com/getsentry/sentry-dotnet/pull/3779)) ([#3825](https://github.com/getsentry/sentry-dotnet/pull/3825))
  - [changelog](https://github.com/getsentry/sentry-native/blob/master/CHANGELOG.md#0716)
  - [diff](https://github.com/getsentry/sentry-native/compare/0.7.11...0.7.16)

## 4.13.0

### Features

- Limited experimental support for Session Replay Recording on Android ([#3552](https://github.com/getsentry/sentry-dotnet/pull/3552))

### Fixes

- When using OTel and ASP.NET Core the SDK could try to process OTel spans after the SDK had been closed ([#3726](https://github.com/getsentry/sentry-dotnet/pull/3726))

### Dependencies

- Bump CLI from v2.38.1 to v2.38.2 ([#3728](https://github.com/getsentry/sentry-dotnet/pull/3728))
  - [changelog](https://github.com/getsentry/sentry-cli/blob/master/CHANGELOG.md#2382)
  - [diff](https://github.com/getsentry/sentry-cli/compare/2.38.1...2.38.2)

## 4.12.2

### Fixes

- Events from NDK on Android will report sdk.name `sentry.native.android.dotnet` ([#3682](https://github.com/getsentry/sentry-dotnet/pull/3682))

### Features

- Android - allow logcat attachments to be previewed in Sentry ([#3711](https://github.com/getsentry/sentry-dotnet/pull/3711))
- Added a `SetBeforeScreenshotCapture` callback to the options: allowing the user to set an action before the screenshot is taken ([#3661](https://github.com/getsentry/sentry-dotnet/pull/3661))
- Make `Sentry.AspNetCore.Blazor.WebAssembly` generally available. ([#3674](https://github.com/getsentry/sentry-dotnet/pull/3674))

### Dependencies

- Bump Java SDK from v7.14.0 to v7.16.0 ([#3670](https://github.com/getsentry/sentry-dotnet/pull/3670), [#3707](https://github.com/getsentry/sentry-dotnet/pull/3707))
  - [changelog](https://github.com/getsentry/sentry-java/blob/main/CHANGELOG.md#7160)
  - [diff](https://github.com/getsentry/sentry-java/compare/7.14.0...7.16.0)
- Bump CLI from v2.37.0 to v2.38.1 ([#3702](https://github.com/getsentry/sentry-dotnet/pull/3702), [#3720](https://github.com/getsentry/sentry-dotnet/pull/3720))
  - [changelog](https://github.com/getsentry/sentry-cli/blob/master/CHANGELOG.md#2381)
  - [diff](https://github.com/getsentry/sentry-cli/compare/2.37.0...2.38.1)
- Bumped `System.Text.Json` from v6.0.8 to v6.0.10 ([#3704](https://github.com/getsentry/sentry-dotnet/pull/3704))
- Bump Native SDK from v0.7.10 to v0.7.11 ([#3715](https://github.com/getsentry/sentry-dotnet/pull/3715))
  - [changelog](https://github.com/getsentry/sentry-native/blob/master/CHANGELOG.md#0711)
  - [diff](https://github.com/getsentry/sentry-native/compare/0.7.10...0.7.11)

## 4.12.1

### Fixes

- Fixed "Failed to persist session" error on iOS ([#3655](https://github.com/getsentry/sentry-dotnet/pull/3655))

### Dependencies

- Bump CLI from v2.36.5 to v2.37.0 ([#3647](https://github.com/getsentry/sentry-dotnet/pull/3647), [#3664](https://github.com/getsentry/sentry-dotnet/pull/3664))
  - [changelog](https://github.com/getsentry/sentry-cli/blob/master/CHANGELOG.md#2370)
  - [diff](https://github.com/getsentry/sentry-cli/compare/2.36.5...2.37.0)

## 4.12.0

### Support for Xcode 16.0 (BREAKING CHANGE)

If you are using Xcode 16.0, you will need to update the SDK to version `4.12.0` or later.
If you are still using Xcode 15.4 or earlier, you need to continue to use version `4.11.0` or earlier.

Using Xcode 16 to build .NET applications targeting iOS and Mac Catalyst requires [.NET workload for iOS SDK version 18.0.8303](https://github.com/xamarin/xamarin-macios/releases/tag/dotnet-8.0.1xx-xcode16.0-8303). We [built the SDK version 4.12.0 using Xcode 16](https://github.com/getsentry/sentry-dotnet/pull/3635/files) in order to support this scenario. That, unfortunately, breaks folks using older version of Xcode.

As such, if you are using SDK version `4.12.x` and targeting iOS or Mac Catalyst, you will need to install and use Xcode 16 and `workload iOS SDK 18.0.8303`

Note that .NET 9 will also support Xcode 16, when it is released next month (Nov 2024).

### API Changes

- The `SentrySdk.Metrics` module is deprecated and will be removed in the next major release.
  Sentry will reject all metrics sent after October 7, 2024.
  Learn more: https://sentry.zendesk.com/hc/en-us/articles/26369339769883-Upcoming-API-Changes-to-Metrics  ([#3619](https://github.com/getsentry/sentry-dotnet/pull/3619))

### Fixes

- Fixed duplicate key exception for Hangfire jobs with AutomaticRetry ([#3631](https://github.com/getsentry/sentry-dotnet/pull/3631))

### Features

- Added a flag to options `DisableFileWrite` to allow users to opt-out of all file writing operations. Note that toggling this will affect features such as offline caching and auto-session tracking and release health as these rely on some file persistency ([#3614](https://github.com/getsentry/sentry-dotnet/pull/3614), [#3641](https://github.com/getsentry/sentry-dotnet/pull/3641))

### Dependencies

- Bump Native SDK from v0.7.9 to v0.7.10 ([#3623](https://github.com/getsentry/sentry-dotnet/pull/3623))
  - [changelog](https://github.com/getsentry/sentry-native/blob/master/CHANGELOG.md#0710)
  - [diff](https://github.com/getsentry/sentry-native/compare/0.7.9...0.7.10)
- Bump CLI from v2.36.1 to v2.36.5 ([#3624](https://github.com/getsentry/sentry-dotnet/pull/3624), [#3634](https://github.com/getsentry/sentry-dotnet/pull/3634), [#3642](https://github.com/getsentry/sentry-dotnet/pull/3642), [#3644](https://github.com/getsentry/sentry-dotnet/pull/3644))
  - [changelog](https://github.com/getsentry/sentry-cli/blob/master/CHANGELOG.md#2365)
  - [diff](https://github.com/getsentry/sentry-cli/compare/2.36.1...2.36.5)
- Update Perfview/TraceEvent to e343a0c ([#3492](https://github.com/getsentry/sentry-dotnet/pull/3492))

## 4.11.0

### Features

- All exceptions are now added as breadcrumbs on future events. Previously this was only the case for exceptions captured via the `Sentry.SeriLog` or `Sentry.Extensions.Logging` integrations. ([#3584](https://github.com/getsentry/sentry-dotnet/pull/3584))

### Fixes
- On mobile devices, the SDK no longer throws a `FormatException` for `ProcessorFrequency` when trying to report native events ([#3541](https://github.com/getsentry/sentry-dotnet/pull/3541))
- Add missing org parameter to the CLI release operations ([#3600](https://github.com/getsentry/sentry-dotnet/pull/3600))

### API Changes
- When the Sentry SDK is disabled, `SentrySdk.StartTransaction()` now returns a `NoOpTransaction`, which avoids unnecessary memory allocations ([#3581](https://github.com/getsentry/sentry-dotnet/pull/3581))

### Dependencies

- Bump Cocoa SDK from v8.35.0 to v8.36.0 ([#3570](https://github.com/getsentry/sentry-dotnet/pull/3570), [#3575](https://github.com/getsentry/sentry-dotnet/pull/3575))
  - [changelog](https://github.com/getsentry/sentry-cocoa/blob/main/CHANGELOG.md#8360)
  - [diff](https://github.com/getsentry/sentry-cocoa/compare/8.35.0...8.36.0)
- Bump CLI from v2.33.1 to v2.36.1 ([#3578](https://github.com/getsentry/sentry-dotnet/pull/3578), [#3599](https://github.com/getsentry/sentry-dotnet/pull/3599), [#3603](https://github.com/getsentry/sentry-dotnet/pull/3603), [#3606](https://github.com/getsentry/sentry-dotnet/pull/3606))
  - [changelog](https://github.com/getsentry/sentry-cli/blob/master/CHANGELOG.md#2361)
  - [diff](https://github.com/getsentry/sentry-cli/compare/2.33.1...2.36.1)
- Bump Native SDK from v0.7.8 to v0.7.9 ([#3577](https://github.com/getsentry/sentry-dotnet/pull/3577))
  - [changelog](https://github.com/getsentry/sentry-native/blob/master/CHANGELOG.md#079)
  - [diff](https://github.com/getsentry/sentry-native/compare/0.7.8...0.7.9)

## 4.10.2

### Various fixes & improvements

- fix: Prevent deadlock in `Hub.Dispose` (#3539) by @bitsandfoxes
- build(deps): bump github/codeql-action from 3.26.0 to 3.26.2 (#3543) by @dependabot

### Dependencies

- Bump Cocoa SDK from v8.34.0 to v8.35.0 ([#3548](https://github.com/getsentry/sentry-dotnet/pull/3548))
  - [changelog](https://github.com/getsentry/sentry-cocoa/blob/main/CHANGELOG.md#8350)
  - [diff](https://github.com/getsentry/sentry-cocoa/compare/8.34.0...8.35.0)

## Fixes

- Resolved a potential deadlock during SDK shutdown ([#3539](https://github.com/getsentry/sentry-dotnet/pull/3539))

## 4.10.1

### Fixes

- Unfinished spans are now correctly stored and retrieved by the CachingTransport ([#3533](https://github.com/getsentry/sentry-dotnet/pull/3533))

### Dependencies

- Bump Cocoa SDK from v8.33.0 to v8.34.0 ([#3535](https://github.com/getsentry/sentry-dotnet/pull/3535))
  - [changelog](https://github.com/getsentry/sentry-cocoa/blob/main/CHANGELOG.md#8340)
  - [diff](https://github.com/getsentry/sentry-cocoa/compare/8.33.0...8.34.0)

## 4.10.0

### Features

- Users can now automatically create releases and associated commits via sentry-cli and MSBuild properties ([#3462](https://github.com/getsentry/sentry-dotnet/pull/3462))
- `Sentry.AspNetCore.Blazor.WebAssembly` now targets .NET 8 specifically, allowing for proper dependency resolution ([#3501](https://github.com/getsentry/sentry-dotnet/pull/3501))

### Fixes

- When targeting `WPF`, `WinForms` or `Avalonia` with `PublishAot` enabled, the SDK no longers throws a `DllNotFoundException` trying to initialize `sentry-native` ([#3411](https://github.com/getsentry/sentry-dotnet/pull/3411))
Unable to load DLL sentry-native or one of its dependencies
- On mobile devices, the SDK no longer throws a `FormatException` when trying to report native events ([#3485](https://github.com/getsentry/sentry-dotnet/pull/3485))
- Race condition in `SentryMessageHandler` ([#3477](https://github.com/getsentry/sentry-dotnet/pull/3477))
- Decrease runtime diagnostics circular buffer when profiling, reducing memory usage ([#3491](https://github.com/getsentry/sentry-dotnet/pull/3491))
- The InstallationId is now resolved only once per application execution and any issues are logged as warnings instead of errors ([#3529](https://github.com/getsentry/sentry-dotnet/pull/3529))
- DisplayInfo now captured correctly on iOS and Mac Catalyst on non-UI threads ([#3521](https://github.com/getsentry/sentry-dotnet/pull/3521))

### Dependencies

- Bump CLI from v2.32.1 to v2.33.1 ([#3489](https://github.com/getsentry/sentry-dotnet/pull/3489), [#3497](https://github.com/getsentry/sentry-dotnet/pull/3497), [#3520](https://github.com/getsentry/sentry-dotnet/pull/3520))
  - [changelog](https://github.com/getsentry/sentry-cli/blob/master/CHANGELOG.md#2331)
  - [diff](https://github.com/getsentry/sentry-cli/compare/2.32.1...2.33.1)
- Bump Java SDK from v7.11.0 to v7.14.0 ([#3503](https://github.com/getsentry/sentry-dotnet/pull/3503), [#3532](https://github.com/getsentry/sentry-dotnet/pull/3532))
  - [changelog](https://github.com/getsentry/sentry-java/blob/main/CHANGELOG.md#7140)
  - [diff](https://github.com/getsentry/sentry-java/compare/7.11.0...7.14.0)
- Bump Cocoa SDK from v8.30.0 to v8.32.0 ([#3499](https://github.com/getsentry/sentry-dotnet/pull/3499))
  - [changelog](https://github.com/getsentry/sentry-cocoa/blob/main/CHANGELOG.md#8320)
  - [diff](https://github.com/getsentry/sentry-cocoa/compare/8.30.0...8.32.0)
- Bump Native SDK from v0.7.6 to v0.7.8 ([#3502](https://github.com/getsentry/sentry-dotnet/pull/3502), [#3527](https://github.com/getsentry/sentry-dotnet/pull/3527))
  - [changelog](https://github.com/getsentry/sentry-native/blob/master/CHANGELOG.md#078)
  - [diff](https://github.com/getsentry/sentry-native/compare/0.7.6...0.7.8)
- Bump Cocoa SDK from v8.30.0 to v8.33.0 ([#3499](https://github.com/getsentry/sentry-dotnet/pull/3499), [#3528](https://github.com/getsentry/sentry-dotnet/pull/3528))
  - [changelog](https://github.com/getsentry/sentry-cocoa/blob/main/CHANGELOG.md#8330)
  - [diff](https://github.com/getsentry/sentry-cocoa/compare/8.30.0...8.33.0)
- Bump Native SDK from v0.7.6 to v0.7.7 ([#3502](https://github.com/getsentry/sentry-dotnet/pull/3502))
  - [changelog](https://github.com/getsentry/sentry-native/blob/master/CHANGELOG.md#077)
  - [diff](https://github.com/getsentry/sentry-native/compare/0.7.6...0.7.7)
- Bump Java SDK from v7.11.0 to v7.13.0 ([#3515](https://github.com/getsentry/sentry-dotnet/pull/3515))
  - [changelog](https://github.com/getsentry/sentry-java/blob/main/CHANGELOG.md#7130)
  - [diff](https://github.com/getsentry/sentry-java/compare/7.11.0...7.13.0)

## 4.9.0

### Fixes

- Fixed envelopes getting stuck in processing when losing network connectivity ([#3438](https://github.com/getsentry/sentry-dotnet/pull/3438))

### Features

- Client reports now include dropped spans ([#3463](https://github.com/getsentry/sentry-dotnet/pull/3463))

### API Changes

- Removed SentrySdk.RunAsyncVoid ([#3466](https://github.com/getsentry/sentry-dotnet/pull/3466))

## 4.8.1

### Fixes

- The SDK no longer fails to create a trace root ([#3453](https://github.com/getsentry/sentry-dotnet/pull/3453))
- Removed `FirstChanceException` workaround for WinUI ([#3411](https://github.com/getsentry/sentry-dotnet/pull/3411))

### Dependencies

- Bump Java SDK from v7.10.0 to v7.11.0 ([#3459](https://github.com/getsentry/sentry-dotnet/pull/3459))
  - [changelog](https://github.com/getsentry/sentry-java/blob/main/CHANGELOG.md#7110)
  - [diff](https://github.com/getsentry/sentry-java/compare/7.10.0...7.11.0)

## 4.8.0

### Obsoletion

- Marked SentryUser.Segment as deprecated ([#3437](https://github.com/getsentry/sentry-dotnet/pull/3437))

### Features

- Added a new package `Sentry.AspNetCore.Blazor.WebAssembly`. This packages provides you with an extension to `WebAssemblyHostBuilder` to allow SDK configuration via the builder pattern. This package gives us an entry point and the ability to extend the SDKs support and out-of-the-box offering. You can follow the progress and leave feedback either ([here](https://github.com/getsentry/sentry-dotnet/issues/2329)) for extending the support for Blazor Server or ([here](https://github.com/getsentry/sentry-dotnet/issues/2021)) for Blazor WebAssembly support ([#3386](https://github.com/getsentry/sentry-dotnet/pull/3386))

### Fixes

- Debug logs are now visible for MAUI apps in Visual Studio when using Sentry's default DiagnosticLogger ([#3373](https://github.com/getsentry/sentry-dotnet/pull/3373))
- Fixed Monitor duration calculation ([#3420]https://github.com/getsentry/sentry-dotnet/pull/3420)
- Fixed null IServiceProvider in anonymous routes with OpenTelemetry ([#3401](https://github.com/getsentry/sentry-dotnet/pull/3401))
- Fixed Trim warnings in Sentry.DiagnosticSource and WinUIUnhandledException integrations ([#3410](https://github.com/getsentry/sentry-dotnet/pull/3410))
- Fixed memory leak when tracing is enabled ([#3432](https://github.com/getsentry/sentry-dotnet/pull/3432))
- `Scope.User.Id` now correctly defaults to the InstallationId unless it has been set otherwise ([#3425](https://github.com/getsentry/sentry-dotnet/pull/3425))

### Dependencies

- Bump CLI from v2.31.2 to v2.32.1 ([#3398](https://github.com/getsentry/sentry-dotnet/pull/3398))
  - [changelog](https://github.com/getsentry/sentry-cli/blob/master/CHANGELOG.md#2321)
  - [diff](https://github.com/getsentry/sentry-cli/compare/2.31.2...2.32.1)
- Bump Native SDK from v0.7.4 to v0.7.6 ([#3399](https://github.com/getsentry/sentry-dotnet/pull/3399), [#3418](https://github.com/getsentry/sentry-dotnet/pull/3418))
  - [changelog](https://github.com/getsentry/sentry-native/blob/master/CHANGELOG.md#076)
  - [diff](https://github.com/getsentry/sentry-native/compare/0.7.4...0.7.6)
- Bump Cocoa SDK from v8.26.0 to v8.30.0 ([#3408](https://github.com/getsentry/sentry-dotnet/pull/3408), [#3412](https://github.com/getsentry/sentry-dotnet/pull/3412), [#3430](https://github.com/getsentry/sentry-dotnet/pull/3430), [#3450](https://github.com/getsentry/sentry-dotnet/pull/3450))
  - [changelog](https://github.com/getsentry/sentry-cocoa/blob/main/CHANGELOG.md#8300)
  - [diff](https://github.com/getsentry/sentry-cocoa/compare/8.26.0...8.30.0)
- Bump Java SDK from v7.9.0 to v7.10.0 ([#3413](https://github.com/getsentry/sentry-dotnet/pull/3413))
  - [changelog](https://github.com/getsentry/sentry-java/blob/main/CHANGELOG.md#7100)
  - [diff](https://github.com/getsentry/sentry-java/compare/7.9.0...7.10.0)

## 4.7.0

### API Changes

- SentryOptions.EnableTracing has been marked as Obsolete ([#3381](https://github.com/getsentry/sentry-dotnet/pull/3381))

### Features

- The SDK now supports monitor upserting. You can programmatically set up your monitors via the options callback in `SentrySdk.CaptureCheckIn` ([#3330](https://github.com/getsentry/sentry-dotnet/pull/3330))
- Added an `SentrySdk.RunAsyncVoid` helper method that lets you capture exceptions from `async void` methods ([#3379](https://github.com/getsentry/sentry-dotnet/pull/3379))

### Fixes

- P/Invoke warning for GetWindowThreadProcessId no longer shows when using Sentry in UWP applications ([#3372](https://github.com/getsentry/sentry-dotnet/pull/3372))
- Fixed InvalidOperationException when pulling the HttpRequestUrl from Uri's with DangerousDisablePathAndQueryCanonicalization set to true ([#3393](https://github.com/getsentry/sentry-dotnet/pull/3393))

### Dependencies

- Update Perfview/TraceEvent to v3.1.10 (patched) ([#3382](https://github.com/getsentry/sentry-dotnet/pull/3382))
- Bump Native SDK from v0.7.2 to v0.7.4 ([#3385](https://github.com/getsentry/sentry-dotnet/pull/3385))
  - [changelog](https://github.com/getsentry/sentry-native/blob/master/CHANGELOG.md#074)
  - [diff](https://github.com/getsentry/sentry-native/compare/0.7.2...0.7.4)
- Bump Cocoa SDK from v8.25.2 to v8.26.0 ([#3364](https://github.com/getsentry/sentry-dotnet/pull/3364))
  - [changelog](https://github.com/getsentry/sentry-cocoa/blob/main/CHANGELOG.md#8260)
  - [diff](https://github.com/getsentry/sentry-cocoa/compare/8.25.2...8.26.0)

## 4.6.2

### Fixes

- Reverted changes to the SentryHttpMessageHandler and SentryGraphQLHttpMessageHandler to automatically create transactions for each request as this could negatively affect users' quota ([#3367](https://github.com/getsentry/sentry-dotnet/pull/3367))

## 4.6.1

### Fixes

- Fixed SentryHttpMessageHandler and SentryGraphQLHttpMessageHandler not creating spans when there is no active Transaction on the scope ([#3360](https://github.com/getsentry/sentry-dotnet/pull/3360))
- The SDK no longer (wrongly) initializes sentry-native on Blazor WASM builds with `RunAOTCompilation` enabled. ([#3363](https://github.com/getsentry/sentry-dotnet/pull/3363))
- HttpClient requests now show on the Requests dashboard in Sentry ([#3357](https://github.com/getsentry/sentry-dotnet/pull/3357))

### Dependencies

- Bump Hangfire from v1.8.7 to v1.8.12 ([#3361](https://github.com/getsentry/sentry-dotnet/pull/3361))

## 4.6.0

### Features

- Hints now accept `byte[]` as attachment ([#3352](https://github.com/getsentry/sentry-dotnet/pull/3352))
- InApp includes/excludes can now be configured using regular expressions ([#3321](https://github.com/getsentry/sentry-dotnet/pull/3321))

### Fixes

- Fixed memory leak in BackgroundWorker observed when using Sentry with Quartz and MySql ([#3355](https://github.com/getsentry/sentry-dotnet/pull/3355))

### Dependencies

- Bump CLI from v2.31.0 to v2.31.2 ([#3342](https://github.com/getsentry/sentry-dotnet/pull/3342), [#3345](https://github.com/getsentry/sentry-dotnet/pull/3345))
  - [changelog](https://github.com/getsentry/sentry-cli/blob/master/CHANGELOG.md#2312)
  - [diff](https://github.com/getsentry/sentry-cli/compare/2.31.0...2.31.2)
- Bump Cocoa SDK from v8.25.0 to v8.25.2 ([#3356](https://github.com/getsentry/sentry-dotnet/pull/3356))
  - [changelog](https://github.com/getsentry/sentry-cocoa/blob/main/CHANGELOG.md#8252)
  - [diff](https://github.com/getsentry/sentry-cocoa/compare/8.25.0...8.25.2)
- Bump Java SDK from v7.8.0 to v7.9.0 ([#3358](https://github.com/getsentry/sentry-dotnet/pull/3358))
  - [changelog](https://github.com/getsentry/sentry-java/blob/main/CHANGELOG.md#790)
  - [diff](https://github.com/getsentry/sentry-java/compare/7.8.0...7.9.0)

## 4.5.0

### Features

- Extended the SDK's CheckIn support by adding Release, Environment and Trace ID to the event. CheckIns created via the Hangfire integration now also automatically report their duration ([#3320](https://github.com/getsentry/sentry-dotnet/pull/3320))
- The SDK's performance API now works in conjunction with OpenTelemetry's instrumentation. This means that SentrySpans and OTel spans now show up in the same span-tree. ([#3288](https://github.com/getsentry/sentry-dotnet/pull/3288))

### Fixes

- `HttpResponse.Content` is no longer disposed by when using `SentryHttpFailedRequestHandler` on .NET Framework, which was causing an ObjectDisposedException when using Sentry with NSwag ([#3306](https://github.com/getsentry/sentry-dotnet/pull/3306))
- Fix BackgroundWorker exiting when OperationCanceledException is not from shutdown request ([3284](https://github.com/getsentry/sentry-dotnet/pull/3284))
- Envelopes with large attachments no longer get stuck in the queue when using `CacheDirectoryPath` ([#3328](https://github.com/getsentry/sentry-dotnet/pull/3328))

### Dependencies

- Bump Cocoa SDK from v8.21.0 to v8.25.0 ([#3339](https://github.com/getsentry/sentry-dotnet/pull/3339))
  - [changelog](https://github.com/getsentry/sentry-cocoa/blob/main/CHANGELOG.md#8250)
  - [diff](https://github.com/getsentry/sentry-cocoa/compare/8.21.0...8.25.0)

## 4.4.0

### Features

- Metrics now honor any Rate Limits set in HTTP headers returned by Sentry ([#3276](https://github.com/getsentry/sentry-dotnet/pull/3276))

### Fixes

- Fixed normalization for metric tag values for carriage return, line feed and tab characters ([#3281](https://github.com/getsentry/sentry-dotnet/pull/3281))

### Dependencies

- Bump Java SDK from v7.7.0 to v7.8.0 ([#3275](https://github.com/getsentry/sentry-dotnet/pull/3275))
  - [changelog](https://github.com/getsentry/sentry-java/blob/main/CHANGELOG.md#780)
  - [diff](https://github.com/getsentry/sentry-java/compare/7.7.0...7.8.0)

## 4.3.0

### Features

- EnableNetworkEventBreadcrumbs can now be set on the Native Android options ([#3267](https://github.com/getsentry/sentry-dotnet/pull/3267))
- Update normalization of metrics keys, tags and values ([#3271](https://github.com/getsentry/sentry-dotnet/pull/3271))

### Fixes

- Fix missing exception StackTraces in some situations ([#3215](https://github.com/getsentry/sentry-dotnet/pull/3215))
- Scopes now get applied to OTEL spans in ASP.NET Core ([#3221](https://github.com/getsentry/sentry-dotnet/pull/3221))
- Fixed InvalidCastException when setting the SampleRate on Android ([#3258](https://github.com/getsentry/sentry-dotnet/pull/3258))
- Fixed MAUI iOS build issue related to `SentryVersionNumber` and `SentryVersionString` ([#3278](https://github.com/getsentry/sentry-dotnet/pull/3278))

### API changes

- Removed `SentryOptionsExtensions` class - all the public methods moved directly to `SentryOptions` ([#3195](https://github.com/getsentry/sentry-dotnet/pull/3195))

### Dependencies

- Bump CLI from v2.30.0 to v2.31.0 ([#3214](https://github.com/getsentry/sentry-dotnet/pull/3214), [#3218](https://github.com/getsentry/sentry-dotnet/pull/3218), [#3242](https://github.com/getsentry/sentry-dotnet/pull/3242), [#3247](https://github.com/getsentry/sentry-dotnet/pull/3247))
  - [changelog](https://github.com/getsentry/sentry-cli/blob/master/CHANGELOG.md#2310)
  - [diff](https://github.com/getsentry/sentry-cli/compare/2.30.0...2.31.0)
- Bump Native SDK from v0.7.0 to v0.7.2 ([#3237](https://github.com/getsentry/sentry-dotnet/pull/3237), [#3256](https://github.com/getsentry/sentry-dotnet/pull/3256))
  - [changelog](https://github.com/getsentry/sentry-native/blob/master/CHANGELOG.md#072)
  - [diff](https://github.com/getsentry/sentry-native/compare/0.7.0...0.7.2)
- Bump Java SDK from v7.6.0 to v7.7.0 ([#3268](https://github.com/getsentry/sentry-dotnet/pull/3268))
  - [changelog](https://github.com/getsentry/sentry-java/blob/main/CHANGELOG.md#770)
  - [diff](https://github.com/getsentry/sentry-java/compare/7.6.0...7.7.0)

## 4.2.1

### Fixes

- Dynamic Sampling Context not propagated correctly for HttpClient spans ([#3208](https://github.com/getsentry/sentry-dotnet/pull/3208))

## 4.2.0

### Features

- ASP.NET Core: Blocking call detection. An event with the stack trace of the blocking call will be captured as event. ([#2709](https://github.com/getsentry/sentry-dotnet/pull/2709))
    - IMPORTANT: Verify this in test/staging before prod! Blocking calls in hot paths could create a lot of events for your Sentry project.
    - Opt-in via `options.CaptureBlockingCalls = true`
    - Disabled for specific code blocks with `using (new SuppressBlockingDetection())`
    - Doesn't detect everything. See original [Caveats described by Ben Adams](https://github.com/benaadams/Ben.BlockingDetector?tab=readme-ov-file#caveats).
- Added Crons support via `SentrySdk.CaptureCheckIn` and an integration with Hangfire ([#3128](https://github.com/getsentry/sentry-dotnet/pull/3128))
- Common tags set automatically for metrics and metrics summaries are attached to Spans ([#3191](https://github.com/getsentry/sentry-dotnet/pull/3191))

### API changes

- Removed `ScopeExtensions` class - all the public methods moved directly to `Scope` ([#3186](https://github.com/getsentry/sentry-dotnet/pull/3186))

### Fixes

- The Sentry Middleware on ASP.NET Core no longer throws an exception after having been initialized multiple times ([#3185](https://github.com/getsentry/sentry-dotnet/pull/3185))
- Empty strings are used instead of underscores to replace invalid metric tag values ([#3176](https://github.com/getsentry/sentry-dotnet/pull/3176))
- Filtered OpenTelemetry spans are garbage collected correctly ([#3198](https://github.com/getsentry/sentry-dotnet/pull/3198))

### Dependencies

- Bump Java SDK from v7.3.0 to v7.6.0 ([#3164](https://github.com/getsentry/sentry-dotnet/pull/3164), [#3204](https://github.com/getsentry/sentry-dotnet/pull/3204))
  - [changelog](https://github.com/getsentry/sentry-java/blob/main/CHANGELOG.md#760)
  - [diff](https://github.com/getsentry/sentry-java/compare/7.3.0...7.6.0)
- Bump Cocoa SDK from v8.20.0 to v8.21.0 ([#3194](https://github.com/getsentry/sentry-dotnet/pull/3194))
  - [changelog](https://github.com/getsentry/sentry-cocoa/blob/main/CHANGELOG.md#8210)
  - [diff](https://github.com/getsentry/sentry-cocoa/compare/8.20.0...8.21.0)
- Bump CLI from v2.28.6 to v2.30.0 ([#3193](https://github.com/getsentry/sentry-dotnet/pull/3193), [#3203](https://github.com/getsentry/sentry-dotnet/pull/3203))
  - [changelog](https://github.com/getsentry/sentry-cli/blob/master/CHANGELOG.md#2300)
  - [diff](https://github.com/getsentry/sentry-cli/compare/2.28.6...2.30.0)

## 4.1.2

### Fixes

- Metric unit names are now sanitized correctly. This was preventing some built in metrics from showing in the Sentry dashboard ([#3151](https://github.com/getsentry/sentry-dotnet/pull/3151))
- The Sentry OpenTelemetry integration no longer throws an exception with the SDK disabled ([#3156](https://github.com/getsentry/sentry-dotnet/pull/3156))

## 4.1.1

### Fixes

- The SDK can be disabled by setting `options.Dsn = "";` By convention, the SDK allows the DSN set to `string.Empty` to be overwritten by the environment. ([#3147](https://github.com/getsentry/sentry-dotnet/pull/3147))

### Dependencies

- Bump CLI from v2.28.0 to v2.28.6 ([#3145](https://github.com/getsentry/sentry-dotnet/pull/3145), [#3148](https://github.com/getsentry/sentry-dotnet/pull/3148))
  - [changelog](https://github.com/getsentry/sentry-cli/blob/master/CHANGELOG.md#2286)
  - [diff](https://github.com/getsentry/sentry-cli/compare/2.28.0...2.28.6)

## 4.1.0

### Features

- The SDK now automatically collects metrics coming from `OpenTelemetry.Instrumentation.Runtime` ([#3133](https://github.com/getsentry/sentry-dotnet/pull/3133))

### Fixes

- "No service for type 'Sentry.IHub' has been registered" exception when using OpenTelemetry and initializing Sentry via `SentrySdk.Init` ([#3129](https://github.com/getsentry/sentry-dotnet/pull/3129))

## 4.0.3

### Fixes

- To resolve conflicting types due to the SDK adding itself to the global usings:
  - The class `Sentry.Constants` has been renamed to `Sentry.SentryConstants` ([#3125](https://github.com/getsentry/sentry-dotnet/pull/3125))

## 4.0.2

### Fixes

- To resolve conflicting types due to the SDK adding itself to the global usings:
  - The class `Sentry.Context` has been renamed to `Sentry.SentryContext` ([#3121](https://github.com/getsentry/sentry-dotnet/pull/3121))
  - The class `Sentry.Package` has been renamed to `Sentry.SentryPackage` ([#3121](https://github.com/getsentry/sentry-dotnet/pull/3121))
  - The class `Sentry.Request` has been renamed to `Sentry.SentryRequest` ([#3121](https://github.com/getsentry/sentry-dotnet/pull/3121))

### Dependencies

- Bump CLI from v2.27.0 to v2.28.0 ([#3119](https://github.com/getsentry/sentry-dotnet/pull/3119))
  - [changelog](https://github.com/getsentry/sentry-cli/blob/master/CHANGELOG.md#2280)
  - [diff](https://github.com/getsentry/sentry-cli/compare/2.27.0...2.28.0)

## 4.0.1

### Fixes

- To resolve conflicting types due to the SDK adding itself to the global usings:
  - The interface `Sentry.ISession` has been renamed to `Sentry.ISentrySession` ([#3110](https://github.com/getsentry/sentry-dotnet/pull/3110))
  - The interface `Sentry.IJsonSerializable` has been renamed to `Sentry.ISentryJsonSerializable` ([#3116](https://github.com/getsentry/sentry-dotnet/pull/3116))
  - The class `Sentry.Session` has been renamed to `Sentry.SentrySession` ([#3110](https://github.com/getsentry/sentry-dotnet/pull/3110))
  - The class `Sentry.Attachment` has been renamed to `Sentry.SentryAttachment` ([#3116](https://github.com/getsentry/sentry-dotnet/pull/3116))
  - The class `Sentry.Hint` has been renamed to `Sentry.SentryHint` ([#3116](https://github.com/getsentry/sentry-dotnet/pull/3116))

### Dependencies

- Bump Cocoa SDK from v8.19.0 to v8.20.0 ([#3107](https://github.com/getsentry/sentry-dotnet/pull/3107))
  - [changelog](https://github.com/getsentry/sentry-cocoa/blob/main/CHANGELOG.md#8200)
  - [diff](https://github.com/getsentry/sentry-cocoa/compare/8.19.0...8.20.0)

## 4.0.0

This major release includes many exciting new features including support for [Profiling](https://docs.sentry.io/platforms/dotnet/profiling/) and [Metrics](https://docs.sentry.io/platforms/dotnet/metrics/)(preview), [AOT](https://sentry.engineering/blog/should-you-could-you-aot) with [Native Crash Reporting](https://github.com/getsentry/sentry-dotnet/issues/2770), [Spotlight](https://spotlightjs.com/), Screenshots on MAUI and much more. Details about these features and other changes are below.

### .NET target framework changes

We're dropping support for some of the old target frameworks, please check this [GitHub Discussion](https://github.com/getsentry/sentry-dotnet/discussions/2776) for details on why.

- **Replace support for .NET Framework 4.6.1 with 4.6.2** ([#2786](https://github.com/getsentry/sentry-dotnet/pull/2786))

  .NET Framework 4.6.1 was announced on Nov 30, 2015. And went out of support over a year ago, on Apr 26, 2022.

- **Drop .NET Core 3.1 and .NET 5 support** ([#2787](https://github.com/getsentry/sentry-dotnet/pull/2787))

- **Dropped netstandard2.0 support for Sentry.AspNetCore** ([#2807](https://github.com/getsentry/sentry-dotnet/pull/2807))

- **Replace support for .NET 6 on mobile (e.g: `net6.0-android`) with .NET 7** ([#2624](https://github.com/getsentry/sentry-dotnet/pull/2604))

  .NET 6 on mobile has been out of support since May 2023 and with .NET 8, it's no longer possible to build .NET 6 Mobile specific targets.
  For that reason, we're moving the mobile-specific TFMs from `net6.0-platform` to `net7.0-platform`.

  Mobile apps still work on .NET 6 will pull the `Sentry` .NET 6, which offers the .NET-only features,
  without native/platform-specific bindings and SDKs. See [this ticket for more details](https://github.com/getsentry/sentry-dotnet/issues/2623).

- **MAUI dropped Tizen support** ([#2734](https://github.com/getsentry/sentry-dotnet/pull/2734))

### Sentry Self-hosted Compatibility

If you're using `sentry.io` this change does not affect you.
This SDK version is compatible with a self-hosted version of Sentry `22.12.0` or higher. If you are using an older version of [self-hosted Sentry](https://develop.sentry.dev/self-hosted/) (aka on-premise), you will need to [upgrade](https://develop.sentry.dev/self-hosted/releases/).

### Significant change in behavior

- Transaction names for ASP.NET Core are now consistently named `HTTP-VERB /path` (e.g. `GET /home`). Previously, the leading forward slash was missing for some endpoints. ([#2808](https://github.com/getsentry/sentry-dotnet/pull/2808))
- Setting `SentryOptions.Dsn` to `null` now throws `ArgumentNullException` during initialization. ([#2655](https://github.com/getsentry/sentry-dotnet/pull/2655))
- Enable `CaptureFailedRequests` by default ([#2688](https://github.com/getsentry/sentry-dotnet/pull/2688))
- Added `Sentry` namespace to global usings when `ImplicitUsings` is enabled ([#3043](https://github.com/getsentry/sentry-dotnet/pull/3043))
If you have conflicts, you can opt out by adding the following to your `csproj`:
```
<PropertyGroup>
  <SentryImplicitUsings>false</SentryImplicitUsings>
</PropertyGroup>
```
- Transactions' spans are no longer automatically finished with the status `deadline_exceeded` by the transaction. This is now handled by the [Relay](https://github.com/getsentry/relay).
  - Customers self hosting Sentry must use verion 22.12.0 or later ([#3013](https://github.com/getsentry/sentry-dotnet/pull/3013))
- The `User.IpAddress` is now set to `{{auto}}` by default, even when sendDefaultPII is disabled ([#2981](https://github.com/getsentry/sentry-dotnet/pull/2981))
  - The "Prevent Storing of IP Addresses" option in the "Security & Privacy" project settings on sentry.io can be used to control this instead
- The `DiagnosticLogger` signature for `LogWarning` changed to take the `exception` as the first parameter. That way it no longer gets mixed up with the TArgs. ([#2987](https://github.com/getsentry/sentry-dotnet/pull/2987))

### API breaking Changes

If you have compilation errors you can find the affected types or overloads missing in the changelog entries below.

#### Changed APIs

- Class renamed `Sentry.User` to `Sentry.SentryUser` ([#3015](https://github.com/getsentry/sentry-dotnet/pull/3015))
- Class renamed `Sentry.Runtime` to `Sentry.SentryRuntime` ([#3016](https://github.com/getsentry/sentry-dotnet/pull/3016))
- Class renamed `Sentry.Span` to `Sentry.SentrySpan` ([#3021](https://github.com/getsentry/sentry-dotnet/pull/3021))
- Class renamed `Sentry.Transaction` to `Sentry.SentryTransaction` ([#3023](https://github.com/getsentry/sentry-dotnet/pull/3023))
- Rename iOS and MacCatalyst platform-specific options from `Cocoa` to `Native` ([#2940](https://github.com/getsentry/sentry-dotnet/pull/2940))
- Rename iOS platform-specific options `EnableCocoaSdkTracing` to `EnableTracing` ([#2940](https://github.com/getsentry/sentry-dotnet/pull/2940))
- Rename Android platform-specific options from `Android` to `Native` ([#2940](https://github.com/getsentry/sentry-dotnet/pull/2940))
- Rename Android platform-specific options `EnableAndroidSdkTracing` and `EnableAndroidSdkBeforeSend` to `EnableTracing` and `EnableBeforeSend` respectively ([#2940](https://github.com/getsentry/sentry-dotnet/pull/2940))
- Rename iOS and MacCatalyst platform-specific options from `iOS` to `Cocoa` ([#2929](https://github.com/getsentry/sentry-dotnet/pull/2929))
- `ITransaction` has been renamed to `ITransactionTracer`. You will need to update any references to these interfaces in your code to use the new interface names ([#2731](https://github.com/getsentry/sentry-dotnet/pull/2731), [#2870](https://github.com/getsentry/sentry-dotnet/pull/2870))
- `DebugImage` and `DebugMeta` moved to `Sentry.Protocol` namespace. ([#2815](https://github.com/getsentry/sentry-dotnet/pull/2815))
- `SentryClient.Dispose` is no longer obsolete ([#2842](https://github.com/getsentry/sentry-dotnet/pull/2842))
- `ISentryClient.CaptureEvent` overloads have been replaced by a single method accepting optional `Hint` and `Scope` parameters. You will need to pass `hint` as a named parameter from code that calls `CaptureEvent` without passing a `scope` argument. ([#2749](https://github.com/getsentry/sentry-dotnet/pull/2749))
- `TransactionContext` and `SpanContext` constructors were updated. If you're constructing instances of these classes, you will need to adjust the order in which you pass parameters to these. ([#2694](https://github.com/getsentry/sentry-dotnet/pull/2694), [#2696](https://github.com/getsentry/sentry-dotnet/pull/2696))
- The `DiagnosticLogger` signature for `LogError` and `LogFatal` changed to take the `exception` as the first parameter. That way it no longer gets mixed up with the TArgs. The `DiagnosticLogger` now also receives an overload for `LogError` and `LogFatal` that accepts a message only. ([#2715](https://github.com/getsentry/sentry-dotnet/pull/2715))
- `Distribution` added to `IEventLike`. ([#2660](https://github.com/getsentry/sentry-dotnet/pull/2660))
- `StackFrame`'s `ImageAddress`, `InstructionAddress`, and `FunctionId` changed to `long?`. ([#2691](https://github.com/getsentry/sentry-dotnet/pull/2691))
- `DebugImage.ImageAddress` changed to `long?`. ([#2725](https://github.com/getsentry/sentry-dotnet/pull/2725))
- Contexts now inherit from `IDictionary` rather than `ConcurrentDictionary`. The specific dictionary being used is an implementation detail. ([#2729](https://github.com/getsentry/sentry-dotnet/pull/2729))
- The method used to configure a Sentry Sink for Serilog now has an additional overload. Calling `WriteTo.Sentry()` with no arguments will no longer attempt to initialize the SDK (it has optional arguments to configure the behavior of the Sink only). If you want to initialize Sentry at the same time you configure the Sentry Sink then you will need to use the overload of this method that accepts a DSN as the first parameter (e.g. `WriteTo.Sentry("https://d4d82fc1c2c4032a83f3a29aa3a3aff@fake-sentry.io:65535/2147483647")`). ([#2928](https://github.com/getsentry/sentry-dotnet/pull/2928))

#### Removed APIs

- SentrySinkExtensions.ConfigureSentrySerilogOptions is now internal. If you were using this method, please use one of the `SentrySinkExtensions.Sentry` extension methods instead. ([#2902](https://github.com/getsentry/sentry-dotnet/pull/2902))
- A number of `[Obsolete]` options have been removed ([#2841](https://github.com/getsentry/sentry-dotnet/pull/2841))
  - `BeforeSend` - use `SetBeforeSend` instead.
  - `BeforeSendTransaction` - use `SetBeforeSendTransaction` instead.
  - `BeforeBreadcrumb` - use `SetBeforeBreadcrumb` instead.
  - `CreateHttpClientHandler` - use `CreateHttpMessageHandler` instead.
  - `ReportAssemblies` - use `ReportAssembliesMode` instead.
  - `KeepAggregateException` - this property is no longer used and has no replacement.
  - `DisableTaskUnobservedTaskExceptionCapture` method has been renamed to `DisableUnobservedTaskExceptionCapture`.
  - `DebugDiagnosticLogger` - use `TraceDiagnosticLogger` instead.
- A number of iOS/Android-specific `[Obsolete]` options have been removed ([#2856](https://github.com/getsentry/sentry-dotnet/pull/2856))
  - `Distribution` - use `SentryOptions.Distribution` instead.
  - `EnableAutoPerformanceTracking` - use `SetBeforeSendTransaction` instead.
  - `EnableCoreDataTracking` - use `EnableCoreDataTracing` instead.
  - `EnableFileIOTracking` - use `EnableFileIOTracing` instead.
  - `EnableOutOfMemoryTracking` - use `EnableWatchdogTerminationTracking` instead.
  - `EnableUIViewControllerTracking` - use `EnableUIViewControllerTracing` instead.
  - `StitchAsyncCode` - no longer available.
  - `ProfilingTracesInterval` - no longer available.
  - `ProfilingEnabled` - use `ProfilesSampleRate` instead.
- Obsolete `SystemClock` constructor removed, use `SystemClock.Clock` instead. ([#2856](https://github.com/getsentry/sentry-dotnet/pull/2856))
- Obsolete `Runtime.Clone()` removed, this shouldn't have been public in the past and has no replacement. ([#2856](https://github.com/getsentry/sentry-dotnet/pull/2856))
- Obsolete `SentryException.Data` removed, use `SentryException.Mechanism.Data` instead. ([#2856](https://github.com/getsentry/sentry-dotnet/pull/2856))
- Obsolete `AssemblyExtensions` removed, this shouldn't have been public in the past and has no replacement. ([#2856](https://github.com/getsentry/sentry-dotnet/pull/2856))
- Obsolete `SentryDatabaseLogging.UseBreadcrumbs()` removed, it is called automatically and has no replacement. ([#2856](https://github.com/getsentry/sentry-dotnet/pull/2856))
- Obsolete `Scope.GetSpan()` removed, use `Span` property instead. ([#2856](https://github.com/getsentry/sentry-dotnet/pull/2856))
- Obsolete `IUserFactory` removed, use `ISentryUserFactory` instead. ([#2856](https://github.com/getsentry/sentry-dotnet/pull/2856), [#2840](https://github.com/getsentry/sentry-dotnet/pull/2840))
- `IHasMeasurements` has been removed, use `ISpanData` instead. ([#2659](https://github.com/getsentry/sentry-dotnet/pull/2659))
- `IHasBreadcrumbs` has been removed, use `IEventLike` instead. ([#2670](https://github.com/getsentry/sentry-dotnet/pull/2670))
- `ISpanContext` has been removed, use `ITraceContext` instead. ([#2668](https://github.com/getsentry/sentry-dotnet/pull/2668))
- `IHasTransactionNameSource` has been removed, use `ITransactionContext` instead. ([#2654](https://github.com/getsentry/sentry-dotnet/pull/2654))
- ([#2694](https://github.com/getsentry/sentry-dotnet/pull/2694))
- The unused `StackFrame.InstructionOffset` has been removed. ([#2691](https://github.com/getsentry/sentry-dotnet/pull/2691))
- The unused `Scope.Platform` property has been removed. ([#2695](https://github.com/getsentry/sentry-dotnet/pull/2695))
- The obsolete setter `Sentry.PlatformAbstractions.Runtime.Identifier` has been removed ([2764](https://github.com/getsentry/sentry-dotnet/pull/2764))
- `Sentry.Values<T>` is now internal as it is never exposed in the public API ([#2771](https://github.com/getsentry/sentry-dotnet/pull/2771))
- The `TracePropagationTarget` class has been removed, use the `SubstringOrRegexPattern` class instead. ([#2763](https://github.com/getsentry/sentry-dotnet/pull/2763))
- The `WithScope` and `WithScopeAsync` methods have been removed. We have discovered that these methods didn't work correctly in certain desktop contexts, especially when using a global scope. ([#2717](https://github.com/getsentry/sentry-dotnet/pull/2717))

  Replace your usage of `WithScope` with overloads of `Capture*` methods:

  - `SentrySdk.CaptureEvent(SentryEvent @event, Action<Scope> scopeCallback)`
  - `SentrySdk.CaptureMessage(string message, Action<Scope> scopeCallback)`
  - `SentrySdk.CaptureException(Exception exception, Action<Scope> scopeCallback)`

  ```c#
  // Before
  SentrySdk.WithScope(scope =>
  {
    scope.SetTag("key", "value");
    SentrySdk.CaptureEvent(new SentryEvent());
  });

  // After
  SentrySdk.CaptureEvent(new SentryEvent(), scope =>
  {
    // Configure your scope here
    scope.SetTag("key", "value");
  });
  ```

### Features

- Experimental pre-release availability of Metrics. We're exploring the use of Metrics in Sentry. The API will very likely change and we don't yet have any documentation. ([#2949](https://github.com/getsentry/sentry-dotnet/pull/2949))
  - `SentrySdk.Metrics.Set` now additionally accepts `string` as value ([#3092](https://github.com/getsentry/sentry-dotnet/pull/3092))
  - Timing metrics can now be captured with `SentrySdk.Metrics.StartTimer` ([#3075](https://github.com/getsentry/sentry-dotnet/pull/3075))
  - Added support for capturing built-in metrics from the `System.Diagnostics.Metrics` API ([#3052](https://github.com/getsentry/sentry-dotnet/pull/3052))
- `Sentry.Profiling` is now available as a package on [nuget](nuget.org). Be aware that profiling is in alpha and on servers the overhead could be high. Improving the experience for ASP.NET Core is tracked on [this issue](
https://github.com/getsentry/sentry-dotnet/issues/2316) ([#2800](https://github.com/getsentry/sentry-dotnet/pull/2800))
  - iOS profiling support (alpha). ([#2930](https://github.com/getsentry/sentry-dotnet/pull/2930))
- Native crash reporting on NativeAOT published apps (Windows, Linux, macOS). ([#2887](https://github.com/getsentry/sentry-dotnet/pull/2887))
- Support for [Spotlight](https://spotlightjs.com/), a debug tool for local development. ([#2961](https://github.com/getsentry/sentry-dotnet/pull/2961))
  - Enable it with the option `EnableSpotlight`
  - Optionally configure the URL to connect via `SpotlightUrl`. Defaults to `http://localhost:8969/stream`.

### MAUI

- Added screenshot capture support for errors. You can opt-in via `SentryMauiOptions.AttachScreenshots` ([#2965](https://github.com/getsentry/sentry-dotnet/pull/2965))
  - Supports Android and iOS only. Windows is not supported.
- App context now has `in_foreground`, indicating whether the app was in the foreground or the background. ([#2983](https://github.com/getsentry/sentry-dotnet/pull/2983))
- Android: When capturing unhandled exceptions, the SDK now can automatically attach `LogCat` to the event. You can opt-in via `SentryOptions.Android.LogCatIntegration` and configure `SentryOptions.Android.LogCatMaxLines`. ([#2926](https://github.com/getsentry/sentry-dotnet/pull/2926))
  - Available when targeting `net7.0-android` or later, on API level 23 or later.

#### Native AOT

Native AOT publishing support for .NET 8 has been added to Sentry for the following platforms:

- Windows
- Linux
- macOS
- Mac Catalyst
- iOS

There are some functional differences when publishing Native AOT:

- `StackTraceMode.Enhanced` is ignored because it's not available when publishing Native AOT. The mechanism to generate these enhanced stack traces relies heavily on reflection which isn't compatible with trimming.
- Reflection cannot be leveraged for JSON Serialization and you may need to use `SentryOptions.AddJsonSerializerContext` to supply a serialization context for types that you'd like to send to Sentry (e.g. in the `Span.Context`). ([#2732](https://github.com/getsentry/sentry-dotnet/pull/2732), [#2793](https://github.com/getsentry/sentry-dotnet/pull/2793))
- `Ben.Demystifier` is not available as it only runs in JIT mode.
- WinUI applications: When publishing Native AOT, Sentry isn't able to automatically register an unhandled exception handler because that relies on reflection. You'll need to [register the unhandled event handler manually](https://github.com/getsentry/sentry-dotnet/issues/2778) instead.
- For Azure Functions Workers, when AOT/Trimming is enabled we can't use reflection to read route data from the HttpTrigger so the route name will always be `/api/<FUNCTION_NAME>` ([#2920](https://github.com/getsentry/sentry-dotnet/pull/2920))

### Fixes

- Native integration logging on macOS ([#3079](https://github.com/getsentry/sentry-dotnet/pull/3079))
- The scope transaction is now correctly set for Otel transactions ([#3072](https://github.com/getsentry/sentry-dotnet/pull/3072))
- Fixed an issue with tag values in metrics not being properly serialized ([#3065](https://github.com/getsentry/sentry-dotnet/pull/3065))
- Moved the binding to MAUI events for breadcrumb creation from `WillFinishLaunching` to `FinishedLaunching`. This delays the initial instantiation of `app`. ([#3057](https://github.com/getsentry/sentry-dotnet/pull/3057))
- The SDK no longer adds the `WinUIUnhandledExceptionIntegration` on non-Windows platforms ([#3055](https://github.com/getsentry/sentry-dotnet/pull/3055))
- Stop Sentry for MacCatalyst from creating `default.profraw` in the app bundle using xcodebuild archive to build sentry-cocoa ([#2960](https://github.com/getsentry/sentry-dotnet/pull/2960))
- Workaround a .NET 8 NativeAOT crash on transaction finish. ([#2943](https://github.com/getsentry/sentry-dotnet/pull/2943))
- Reworked automatic breadcrumb creation for MAUI. ([#2900](https://github.com/getsentry/sentry-dotnet/pull/2900))
  - The SDK no longer uses reflection to bind to all public element events. This also fixes issues where the SDK would consume third-party events.
  - Added `CreateElementEventsBreadcrumbs` to the SentryMauiOptions to allow users to opt-in automatic breadcrumb creation for `BindingContextChanged`, `ChildAdded`, `ChildRemoved`, and `ParentChanged` on `Element`.
  - Reduced amount of automatic breadcrumbs by limiting the number of bindings created in `VisualElement`, `Window`, `Shell`, `Page`, and `Button`.
- Fixed Sentry SDK has not been initialized when using ASP.NET Core, Serilog, and OpenTelemetry ([#2911](https://github.com/getsentry/sentry-dotnet/pull/2911))
- Android native symbol upload ([#2876](https://github.com/getsentry/sentry-dotnet/pull/2876))
- `Sentry.Serilog` no longer throws if a disabled DSN is provided when initializing Sentry via the Serilog integration ([#2883](https://github.com/getsentry/sentry-dotnet/pull/2883))
- Don't add WinUI exception integration on mobile platforms ([#2821](https://github.com/getsentry/sentry-dotnet/pull/2821))
- `Transactions` are now getting enriched by the client instead of the hub ([#2838](https://github.com/getsentry/sentry-dotnet/pull/2838))
- Fixed an issue when using the SDK together with OpenTelemetry `1.5.0` and newer where the SDK would create transactions for itself. The fix is backward compatible. ([#3001](https://github.com/getsentry/sentry-dotnet/pull/3001))

### Dependencies

- Upgraded to NLog version 5. ([#2697](https://github.com/getsentry/sentry-dotnet/pull/2697))
- Integrate `sentry-native` as a static library in Native AOT builds to enable symbolication. ([#2704](https://github.com/getsentry/sentry-dotnet/pull/2704))


- Bump Cocoa SDK from v8.16.1 to v8.19.0 ([#2910](https://github.com/getsentry/sentry-dotnet/pull/2910), [#2936](https://github.com/getsentry/sentry-dotnet/pull/2936), [#2972](https://github.com/getsentry/sentry-dotnet/pull/2972), [#3005](https://github.com/getsentry/sentry-dotnet/pull/3005), [#3084](https://github.com/getsentry/sentry-dotnet/pull/3084))
  - [changelog](https://github.com/getsentry/sentry-cocoa/blob/main/CHANGELOG.md#8190)
  - [diff](https://github.com/getsentry/sentry-cocoa/compare/8.16.1...8.19.0)
- Bump Java SDK from v6.34.0 to v7.3.0 ([#2932](https://github.com/getsentry/sentry-dotnet/pull/2932), [#2979](https://github.com/getsentry/sentry-dotnet/pull/2979), [#3049](https://github.com/getsentry/sentry-dotnet/pull/3049), (https://github.com/getsentry/sentry-dotnet/pull/3098))
  - [changelog](https://github.com/getsentry/sentry-java/blob/main/CHANGELOG.md#730)
  - [diff](https://github.com/getsentry/sentry-java/compare/6.34.0...7.3.0)
- Bump Native SDK from v0.6.5 to v0.6.7 ([#2914](https://github.com/getsentry/sentry-dotnet/pull/2914), [#3029](https://github.com/getsentry/sentry-dotnet/pull/3029))
  - [changelog](https://github.com/getsentry/sentry-native/blob/master/CHANGELOG.md#070)
  - [diff](https://github.com/getsentry/sentry-native/compare/0.6.5...0.7.0)
- Bump CLI from v2.21.5 to v2.27.0 ([#2901](https://github.com/getsentry/sentry-dotnet/pull/2901), [#2915](https://github.com/getsentry/sentry-dotnet/pull/2915), [#2956](https://github.com/getsentry/sentry-dotnet/pull/2956), [#2985](https://github.com/getsentry/sentry-dotnet/pull/2985), [#2999](https://github.com/getsentry/sentry-dotnet/pull/2999), [#3012](https://github.com/getsentry/sentry-dotnet/pull/3012), [#3030](https://github.com/getsentry/sentry-dotnet/pull/3030), [#3059](https://github.com/getsentry/sentry-dotnet/pull/3059), [#3062](https://github.com/getsentry/sentry-dotnet/pull/3062), [#3073](https://github.com/getsentry/sentry-dotnet/pull/3073), [#3099](https://github.com/getsentry/sentry-dotnet/pull/3099))
  - [changelog](https://github.com/getsentry/sentry-cli/blob/master/CHANGELOG.md#2270)
  - [diff](https://github.com/getsentry/sentry-cli/compare/2.21.5...2.27.0)

## 3.41.4

### Fixes

- Fixed an issue when using the SDK together with Open Telemetry `1.5.0` and newer where the SDK would create transactions for itself. The fix is backward compatible. ([#3001](https://github.com/getsentry/sentry-dotnet/pull/3001))

## 3.41.3

### Fixes

- Fixed Sentry SDK has not been initialised when using ASP.NET Core, Serilog, and OpenTelemetry ([#2918](https://github.com/getsentry/sentry-dotnet/pull/2918))

## 3.41.2

### Fixes

- The SDK no longer fails to finish sessions while capturing an event. This fixes broken crash-free rates ([#2895](https://github.com/getsentry/sentry-dotnet/pull/2895))
- Ignore UnobservedTaskException for QUIC exceptions. See: https://github.com/dotnet/runtime/issues/80111 ([#2894](https://github.com/getsentry/sentry-dotnet/pull/2894))

### Dependencies

- Bump Cocoa SDK from v8.16.0 to v8.16.1 ([#2891](https://github.com/getsentry/sentry-dotnet/pull/2891))
  - [changelog](https://github.com/getsentry/sentry-cocoa/blob/main/CHANGELOG.md#8161)
  - [diff](https://github.com/getsentry/sentry-cocoa/compare/8.16.0...8.16.1)

## 3.41.1

### Fixes

- `CaptureFailedRequests` and `FailedRequestStatusCodes` are now getting respected by the Cocoa SDK. This is relevant for MAUI apps where requests are getting handled natively. ([#2826](https://github.com/getsentry/sentry-dotnet/issues/2826))
- Added `SentryOptions.AutoRegisterTracing` for users who need to control registration of Sentry's tracing middleware ([#2871](https://github.com/getsentry/sentry-dotnet/pull/2871))

### Dependencies

- Bump Cocoa SDK from v8.15.0 to v8.16.0 ([#2812](https://github.com/getsentry/sentry-dotnet/pull/2812), [#2816](https://github.com/getsentry/sentry-dotnet/pull/2816), [#2882](https://github.com/getsentry/sentry-dotnet/pull/2882))
  - [changelog](https://github.com/getsentry/sentry-cocoa/blob/main/CHANGELOG.md#8160)
  - [diff](https://github.com/getsentry/sentry-cocoa/compare/8.15.0...8.16.0)
- Bump CLI from v2.21.2 to v2.21.5 ([#2811](https://github.com/getsentry/sentry-dotnet/pull/2811), [#2834](https://github.com/getsentry/sentry-dotnet/pull/2834), [#2851](https://github.com/getsentry/sentry-dotnet/pull/2851))
  - [changelog](https://github.com/getsentry/sentry-cli/blob/master/CHANGELOG.md#2215)
  - [diff](https://github.com/getsentry/sentry-cli/compare/2.21.2...2.21.5)
- Bump Java SDK from v6.33.1 to v6.34.0 ([#2874](https://github.com/getsentry/sentry-dotnet/pull/2874))
  - [changelog](https://github.com/getsentry/sentry-java/blob/main/CHANGELOG.md#6340)
  - [diff](https://github.com/getsentry/sentry-java/compare/6.33.1...6.34.0)

## 3.41.0

### Features

- Speed up SDK init ([#2784](https://github.com/getsentry/sentry-dotnet/pull/2784))

### Fixes

- Fixed chaining on the IApplicationBuilder for methods like UseRouting and UseEndpoints ([#2726](https://github.com/getsentry/sentry-dotnet/pull/2726))

### Dependencies

- Bump Cocoa SDK from v8.13.0 to v8.15.0 ([#2722](https://github.com/getsentry/sentry-dotnet/pull/2722), [#2740](https://github.com/getsentry/sentry-dotnet/pull/2740), [#2746](https://github.com/getsentry/sentry-dotnet/pull/2746), [#2801](https://github.com/getsentry/sentry-dotnet/pull/2801))
  - [changelog](https://github.com/getsentry/sentry-cocoa/blob/main/CHANGELOG.md#8150)
  - [diff](https://github.com/getsentry/sentry-cocoa/compare/8.13.0...8.15.0)
- Bump Java SDK from v6.30.0 to v6.33.1 ([#2723](https://github.com/getsentry/sentry-dotnet/pull/2723), [#2741](https://github.com/getsentry/sentry-dotnet/pull/2741), [#2783](https://github.com/getsentry/sentry-dotnet/pull/2783), [#2803](https://github.com/getsentry/sentry-dotnet/pull/2803))
  - [changelog](https://github.com/getsentry/sentry-java/blob/main/CHANGELOG.md#6331)
  - [diff](https://github.com/getsentry/sentry-java/compare/6.30.0...6.33.1)

## 3.40.1

### Fixes

- ISentryUserFactory is now public so users can register their own implementations via DI ([#2719](https://github.com/getsentry/sentry-dotnet/pull/2719))

## 3.40.0

### Obsoletion

- `WithScope` and `WithScopeAsync` have been proven to not work correctly in desktop contexts when using a global scope. They are now deprecated in favor of the overloads of `CaptureEvent`, `CaptureMessage`, and `CaptureException`. Those methods provide a callback to a configurable scope. ([#2677](https://github.com/getsentry/sentry-dotnet/pull/2677))
- `StackFrame.InstructionOffset` has not been used in the SDK and has been ignored on the server for years. ([#2689](https://github.com/getsentry/sentry-dotnet/pull/2689))

### Features

- Release of Azure Functions (Isolated Worker/Out-of-Process) support ([#2686](https://github.com/getsentry/sentry-dotnet/pull/2686))

### Fixes

- Scope is now correctly applied to Transactions when using OpenTelemetry on ASP.NET Core ([#2690](https://github.com/getsentry/sentry-dotnet/pull/2690))

### Dependencies

- Bump CLI from v2.20.7 to v2.21.2 ([#2645](https://github.com/getsentry/sentry-dotnet/pull/2645), [#2647](https://github.com/getsentry/sentry-dotnet/pull/2647), [#2698](https://github.com/getsentry/sentry-dotnet/pull/2698))
  - [changelog](https://github.com/getsentry/sentry-cli/blob/master/CHANGELOG.md#2212)
  - [diff](https://github.com/getsentry/sentry-cli/compare/2.20.7...2.21.2)
- Bump Cocoa SDK from v8.12.0 to v8.13.0 ([#2653](https://github.com/getsentry/sentry-dotnet/pull/2653))
  - [changelog](https://github.com/getsentry/sentry-cocoa/blob/main/CHANGELOG.md#8130)
  - [diff](https://github.com/getsentry/sentry-cocoa/compare/8.12.0...8.13.0)
- Bump Java SDK from v6.29.0 to v6.30.0 ([#2685](https://github.com/getsentry/sentry-dotnet/pull/2685))
  - [changelog](https://github.com/getsentry/sentry-java/blob/main/CHANGELOG.md#6300)
  - [diff](https://github.com/getsentry/sentry-java/compare/6.29.0...6.30.0)

## 3.40.0-beta.0

### Features

- Reduced the memory footprint of `SpanId` by refactoring the ID generation ([#2619](https://github.com/getsentry/sentry-dotnet/pull/2619))
- Reduced the memory footprint of `SpanTracer` by initializing the tags lazily ([#2636](https://github.com/getsentry/sentry-dotnet/pull/2636))
- Added distributed tracing without performance for Azure Function Workers ([#2630](https://github.com/getsentry/sentry-dotnet/pull/2630))
- The SDK now provides and overload of `ContinueTrace` that accepts headers as `string` ([#2601](https://github.com/getsentry/sentry-dotnet/pull/2601))
- Sentry tracing middleware now gets configured automatically ([#2602](https://github.com/getsentry/sentry-dotnet/pull/2602))
- Added memory optimisations for GetLastActiveSpan ([#2642](https://github.com/getsentry/sentry-dotnet/pull/2642))

### Fixes

- Resolved issue identifying users with OpenTelemetry ([#2618](https://github.com/getsentry/sentry-dotnet/pull/2618))

### Azure Functions Beta

- Package name changed from `Sentry.AzureFunctions.Worker` to `Sentry.Azure.Functions.Worker`. Note AzureFunctions now is split by a `.`. ([#2637](https://github.com/getsentry/sentry-dotnet/pull/2637))

### Dependencies

- Bump CLI from v2.20.6 to v2.20.7 ([#2604](https://github.com/getsentry/sentry-dotnet/pull/2604))
  - [changelog](https://github.com/getsentry/sentry-cli/blob/master/CHANGELOG.md#2207)
  - [diff](https://github.com/getsentry/sentry-cli/compare/2.20.6...2.20.7)
- Bump Cocoa SDK from v8.11.0 to v8.12.0 ([#2640](https://github.com/getsentry/sentry-dotnet/pull/2640))
  - [changelog](https://github.com/getsentry/sentry-cocoa/blob/main/CHANGELOG.md#8120)
  - [diff](https://github.com/getsentry/sentry-cocoa/compare/8.11.0...8.12.0)

## 3.39.1

### Fixes

- Added Sentry.AspNet.csproj back to Sentry-CI-Build-macOS.slnf ([#2612](https://github.com/getsentry/sentry-dotnet/pull/2612))

## 3.39.0

### Features

- Added additional `DB` attributes to automatically generated spans like `name` and `provider` ([#2583](https://github.com/getsentry/sentry-dotnet/pull/2583))
- `Hints` now accept attachments provided as a file path via `AddAttachment` method ([#2585](https://github.com/getsentry/sentry-dotnet/pull/2585))

### Fixes

- Resolved an issue where the SDK would throw an exception while attempting to set the DynamicSamplingContext but the context exists already. ([#2592](https://github.com/getsentry/sentry-dotnet/pull/2592))

### Dependencies

- Bump CLI from v2.20.5 to v2.20.6 ([#2590](https://github.com/getsentry/sentry-dotnet/pull/2590))
  - [changelog](https://github.com/getsentry/sentry-cli/blob/master/CHANGELOG.md#2206)
  - [diff](https://github.com/getsentry/sentry-cli/compare/2.20.5...2.20.6)
- Bump Cocoa SDK from v8.10.0 to v8.11.0 ([#2594](https://github.com/getsentry/sentry-dotnet/pull/2594))
  - [changelog](https://github.com/getsentry/sentry-cocoa/blob/main/CHANGELOG.md#8110)
  - [diff](https://github.com/getsentry/sentry-cocoa/compare/8.10.0...8.11.0)
- Bump Java SDK from v6.28.0 to v6.29.0 ([#2599](https://github.com/getsentry/sentry-dotnet/pull/2599))
  - [changelog](https://github.com/getsentry/sentry-java/blob/main/CHANGELOG.md#6290)
  - [diff](https://github.com/getsentry/sentry-java/compare/6.28.0...6.29.0)

## 3.36.0

### Features

- Graphql client ([#2538](https://github.com/getsentry/sentry-dotnet/pull/2538))

### Fixes

- Android: Fix proguard/r8 mapping file upload ([#2574](https://github.com/getsentry/sentry-dotnet/pull/2574))

### Dependencies

- Bump Cocoa SDK from v8.9.5 to v8.10.0 ([#2546](https://github.com/getsentry/sentry-dotnet/pull/2546), [#2550](https://github.com/getsentry/sentry-dotnet/pull/2550))
  - [changelog](https://github.com/getsentry/sentry-cocoa/blob/main/CHANGELOG.md#8100)
  - [diff](https://github.com/getsentry/sentry-cocoa/compare/8.9.5...8.10.0)
- Bump gradle/gradle-build-action from 2.7.0 to 2.7.1 ([#2564](https://github.com/getsentry/sentry-dotnet/pull/2564))
  - [diff](https://github.com/gradle/gradle-build-action/compare/v2.7.0...v2.7.1)

## 3.35.1

### Fixes

- The SDK no longer creates transactions with their start date set to `Jan 01, 001` ([#2544](https://github.com/getsentry/sentry-dotnet/pull/2544))

### Dependencies

- Bump CLI from v2.20.4 to v2.20.5 ([#2539](https://github.com/getsentry/sentry-dotnet/pull/2539))
  - [changelog](https://github.com/getsentry/sentry-cli/blob/master/CHANGELOG.md#2205)
  - [diff](https://github.com/getsentry/sentry-cli/compare/2.20.4...2.20.5)
- Bump Cocoa SDK from v8.9.4 to v8.9.5 ([#2542](https://github.com/getsentry/sentry-dotnet/pull/2542))
  - [changelog](https://github.com/getsentry/sentry-cocoa/blob/main/CHANGELOG.md#895)
  - [diff](https://github.com/getsentry/sentry-cocoa/compare/8.9.4...8.9.5)

## 3.35.0

### Features

- Distributed tracing now works independently of the performance feature. This allows you to connect errors to other Sentry instrumented applications ([#2493](https://github.com/getsentry/sentry-dotnet/pull/2493))
- Added Sampling Decision to Trace Envelope Header ([#2495](https://github.com/getsentry/sentry-dotnet/pull/2495))
- Add MinimumEventLevel to Sentry.Log4Net and convert events below it to breadcrumbs ([#2505](https://github.com/getsentry/sentry-dotnet/pull/2505))
- Support transaction finishing automatically with 'idle timeout' (#2452)

### Fixes

- Fixed baggage propagation when an exception is thrown from middleware ([#2487](https://github.com/getsentry/sentry-dotnet/pull/2487))
- Fix Durable Functions preventing orchestrators from completing ([#2491](https://github.com/getsentry/sentry-dotnet/pull/2491))
- Re-enable HubTests.FlushOnDispose_SendsEnvelope ([#2492](https://github.com/getsentry/sentry-dotnet/pull/2492))
- Fixed SDK not sending exceptions via Blazor WebAssembly due to a `PlatformNotSupportedException` ([#2506](https://github.com/getsentry/sentry-dotnet/pull/2506))
- Align SDK with docs regarding session update for dropped events ([#2496](https://github.com/getsentry/sentry-dotnet/pull/2496))
- Introduced `HttpMessageHandler` in favor of the now deprecated `HttpClientHandler` on the options. This allows the SDK to support NSUrlSessionHandler on iOS ([#2503](https://github.com/getsentry/sentry-dotnet/pull/2503))
- Using `Activity.RecordException` now correctly updates the error status of OpenTelemetry Spans ([#2515](https://github.com/getsentry/sentry-dotnet/pull/2515))
- Fixed Transaction name not reporting correctly when using UseExceptionHandler ([#2511](https://github.com/getsentry/sentry-dotnet/pull/2511))
- log4net logging Level.All now maps to SentryLevel.Debug ([#2522]([url](https://github.com/getsentry/sentry-dotnet/pull/2522)))

### Dependencies

- Bump Java SDK from v6.25.1 to v6.28.0 ([#2484](https://github.com/getsentry/sentry-dotnet/pull/2484), [#2498](https://github.com/getsentry/sentry-dotnet/pull/2498), [#2517](https://github.com/getsentry/sentry-dotnet/pull/2517), [#2533](https://github.com/getsentry/sentry-dotnet/pull/2533))
  - [changelog](https://github.com/getsentry/sentry-java/blob/main/CHANGELOG.md#6280)
  - [diff](https://github.com/getsentry/sentry-java/compare/6.25.1...6.28.0)
- Bump CLI from v2.19.4 to v2.20.4 ([#2509](https://github.com/getsentry/sentry-dotnet/pull/2509), [#2518](https://github.com/getsentry/sentry-dotnet/pull/2518), [#2527](https://github.com/getsentry/sentry-dotnet/pull/2527), [#2530](https://github.com/getsentry/sentry-dotnet/pull/2530))
  - [changelog](https://github.com/getsentry/sentry-cli/blob/master/CHANGELOG.md#2204)
  - [diff](https://github.com/getsentry/sentry-cli/compare/2.19.4...2.20.4)
- Bump Cocoa SDK from v8.8.0 to v8.9.4 ([#2479](https://github.com/getsentry/sentry-dotnet/pull/2479), [#2483](https://github.com/getsentry/sentry-dotnet/pull/2483), [#2500](https://github.com/getsentry/sentry-dotnet/pull/2500), [#2510](https://github.com/getsentry/sentry-dotnet/pull/2510), [#2531](https://github.com/getsentry/sentry-dotnet/pull/2531))
  - [changelog](https://github.com/getsentry/sentry-cocoa/blob/main/CHANGELOG.md#894)
  - [diff](https://github.com/getsentry/sentry-cocoa/compare/8.8.0...8.9.4)

## 3.34.0

### Features

- OpenTelemetry Support ([#2453](https://github.com/getsentry/sentry-dotnet/pull/2453))
- Added a MSBuild property `SentryUploadAndroidProguardMapping` to automatically upload the Proguard mapping file when targeting Android ([#2455](https://github.com/getsentry/sentry-dotnet/pull/2455))
- Symbolication for Single File Apps ([#2425](https://github.com/getsentry/sentry-dotnet/pull/2425))
- Add binding to `SwiftAsyncStacktraces` on iOS ([#2436](https://github.com/getsentry/sentry-dotnet/pull/2436))

### Fixes

- Builds targeting Android with `r8` enabled no longer crash during SDK init. The package now contains the required proguard rules ([#2450](https://github.com/getsentry/sentry-dotnet/pull/2450))
- Fix Sentry logger options for MAUI and Azure Functions ([#2423](https://github.com/getsentry/sentry-dotnet/pull/2423))

### Dependencies

- Bump Cocoa SDK from v8.7.3 to v8.8.0 ([#2427](https://github.com/getsentry/sentry-dotnet/pull/2427), [#2430](https://github.com/getsentry/sentry-dotnet/pull/2430))
  - [changelog](https://github.com/getsentry/sentry-cocoa/blob/main/CHANGELOG.md#880)
  - [diff](https://github.com/getsentry/sentry-cocoa/compare/8.7.3...8.8.0)
- Bump CLI from v2.18.1 to v2.19.4 ([#2428](https://github.com/getsentry/sentry-dotnet/pull/2428), [#2431](https://github.com/getsentry/sentry-dotnet/pull/2431), [#2451](https://github.com/getsentry/sentry-dotnet/pull/2451), [#2454](https://github.com/getsentry/sentry-dotnet/pull/2454))
  - [changelog](https://github.com/getsentry/sentry-cli/blob/master/CHANGELOG.md#2194)
  - [diff](https://github.com/getsentry/sentry-cli/compare/2.18.1...2.19.4)
- Bump Java SDK from v6.22.0 to v6.25.1 ([#2429](https://github.com/getsentry/sentry-dotnet/pull/2429), [#2440](https://github.com/getsentry/sentry-dotnet/pull/2440), [#2458](https://github.com/getsentry/sentry-dotnet/pull/2458), [#2476](https://github.com/getsentry/sentry-dotnet/pull/2476))
  - [changelog](https://github.com/getsentry/sentry-java/blob/main/CHANGELOG.md#6251)
  - [diff](https://github.com/getsentry/sentry-java/compare/6.22.0...6.25.1)

## 3.33.1

### Fixes

- SentryHttpMessageHandler added when AddHttpClient is before UseSentry ([#2390](https://github.com/getsentry/sentry-dotnet/pull/2390))
- Set the native sdk name for Android ([#2389](https://github.com/getsentry/sentry-dotnet/pull/2389))
- Fix db connection spans not finishing ([#2398](https://github.com/getsentry/sentry-dotnet/pull/2398))
- Various .NET MAUI fixes / improvements ([#2403](https://github.com/getsentry/sentry-dotnet/pull/2403))
  - The battery level was being reported incorrectly due to percentage multiplier.
  - The device architecture (x64, arm64, etc.) is now reported
  - On Windows, the OS type is now reported as "Windows" instead of "WinUI".  Additionally, the OS display version (ex, "22H2") is now included.
  - `UIKit`, `ABI.Microsoft` and `WinRT`  frames are now marked "system" instead of "in app".
- Reduce debug files uploaded ([#2404](https://github.com/getsentry/sentry-dotnet/pull/2404))
- Fix system frames being marked as "in-app" ([#2408](https://github.com/getsentry/sentry-dotnet/pull/2408))
  - NOTE: This important fix corrects a value that is used during issue grouping, so you may receive new alerts for existing issues after deploying this update.
- DB Connection spans presented poorly ([#2409](https://github.com/getsentry/sentry-dotnet/pull/2409))
- Populate scope's Cookies property ([#2411](https://github.com/getsentry/sentry-dotnet/pull/2411))
- Fix UWP GateKeeper errors ([#2415](https://github.com/getsentry/sentry-dotnet/pull/2415))
- Fix sql client db name ([#2418](https://github.com/getsentry/sentry-dotnet/pull/2418))

### Dependencies

- Bump Cocoa SDK from v8.7.2 to v8.7.3 ([#2394](https://github.com/getsentry/sentry-dotnet/pull/2394))
  - [changelog](https://github.com/getsentry/sentry-cocoa/blob/main/CHANGELOG.md#873)
  - [diff](https://github.com/getsentry/sentry-cocoa/compare/8.7.2...8.7.3)
- Bump Java SDK from v6.19.1 to v6.22.0 ([#2395](https://github.com/getsentry/sentry-dotnet/pull/2395), [#2405](https://github.com/getsentry/sentry-dotnet/pull/2405), [#2417](https://github.com/getsentry/sentry-dotnet/pull/2417))
  - [changelog](https://github.com/getsentry/sentry-java/blob/main/CHANGELOG.md#6220)
  - [diff](https://github.com/getsentry/sentry-java/compare/6.19.1...6.22.0)

## 3.33.0

### Features

- .NET SDK changes for exception groups ([#2287](https://github.com/getsentry/sentry-dotnet/pull/2287))
  - This changes how `AggregateException` is handled.  Instead of filtering them out client-side, the SDK marks them as an "exception group",
    and adds includes data that represents the hierarchical structure of inner exceptions. Sentry now recognizes this server-side,
    improving the accuracy of the issue detail page.
  - Accordingly, the `KeepAggregateException` option is now obsolete and does nothing.  Please remove any usages of `KeepAggregateException`.
  - NOTE: If running Self-Hosted Sentry, you should wait to adopt this SDK update until after updating to the 23.6.0 (est. June 2023) release of Sentry.
    The effect of updating the SDK early will be as if `KeepAggregateException = true` was set.  That will not break anything, but may affect issue grouping and alerts.

### Fixes

- Status messages when uploading symbols or sources are improved. ([#2307](https://github.com/getsentry/sentry-dotnet/issues/2307))

### Dependencies

- Bump CLI from v2.18.0 to v2.18.1 ([#2386](https://github.com/getsentry/sentry-dotnet/pull/2386))
  - [changelog](https://github.com/getsentry/sentry-cli/blob/master/CHANGELOG.md#2181)
  - [diff](https://github.com/getsentry/sentry-cli/compare/2.18.0...2.18.1)

## 3.32.0

### Features

- Azure Functions (Isolated Worker/Out-of-Process) support ([#2346](https://github.com/getsentry/sentry-dotnet/pull/2346))
  - Initial `beta.1` release.  Please give it a try and let us know how it goes!
  - Documentation is TBD.  For now, see `/samples/Sentry.Samples.Azure.Functions.Worker`.

- Add `Hint` support  ([#2351](https://github.com/getsentry/sentry-dotnet/pull/2351))
  - Currently, this allows you to manipulate attachments in the various "before" event delegates.
  - Hints can also be used in event and transaction processors by implementing `ISentryEventProcessorWithHint` or `ISentryTransactionProcessorWithHint`, instead of `ISentryEventProcessor` or `ISentryTransactionProcessor`.
  - Note: Obsoletes the `BeforeSend`, `BeforeSendTransaction`, and `BeforeBreadcrumb` properties on the `SentryOptions` class.  They have been replaced with `SetBeforeSend`, `SetBeforeSendTransaction`, and `SetBeforeBreadcrumb` respectively.  Each one provides overloads both with and without a `Hint` object.

- Allow setting the active span on the scope ([#2364](https://github.com/getsentry/sentry-dotnet/pull/2364))
  - Note: Obsoletes the `Scope.GetSpan` method in favor of a `Scope.Span` property (which now has a setter as well).

- Remove authority from URLs sent to Sentry ([#2365](https://github.com/getsentry/sentry-dotnet/pull/2365))
- Add tag filters to `SentryOptions` ([#2367](https://github.com/getsentry/sentry-dotnet/pull/2367))

### Fixes

- Fix `EnableTracing` option conflict with `TracesSampleRate` ([#2368](https://github.com/getsentry/sentry-dotnet/pull/2368))
  - NOTE: This is a potentially breaking change, as the `TracesSampleRate` property has been made nullable.
    Though extremely uncommon, if you are _retrieving_ the `TracesSampleRate` property for some reason, you will need to account for nulls.
    However, there is no change to the behavior or _typical_ usage of either of these properties.

- CachedTransport gracefully handles malformed envelopes during processing  ([#2371](https://github.com/getsentry/sentry-dotnet/pull/2371))
- Remove extraneous iOS simulator resources when building MAUI apps using Visual Studio "Hot Restart" mode, to avoid hitting Windows max path  ([#2384](https://github.com/getsentry/sentry-dotnet/pull/2384))

### Dependencies

- Bump Cocoa SDK from v8.6.0 to v8.7.1 ([#2359](https://github.com/getsentry/sentry-dotnet/pull/2359), [#2370](https://github.com/getsentry/sentry-dotnet/pull/2370))
  - [changelog](https://github.com/getsentry/sentry-cocoa/blob/main/CHANGELOG.md#871)
  - [diff](https://github.com/getsentry/sentry-cocoa/compare/8.6.0...8.7.1)
- Bump Java SDK from v6.18.1 to v6.19.1 ([#2374](https://github.com/getsentry/sentry-dotnet/pull/2374), [#2381](https://github.com/getsentry/sentry-dotnet/pull/2381))
  - [changelog](https://github.com/getsentry/sentry-java/blob/main/CHANGELOG.md#6191)
  - [diff](https://github.com/getsentry/sentry-java/compare/6.18.1...6.19.1)
- Bump Cocoa SDK from v8.6.0 to v8.7.2 ([#2359](https://github.com/getsentry/sentry-dotnet/pull/2359), [#2370](https://github.com/getsentry/sentry-dotnet/pull/2370), [#2375](https://github.com/getsentry/sentry-dotnet/pull/2375))
  - [changelog](https://github.com/getsentry/sentry-cocoa/blob/main/CHANGELOG.md#872)
  - [diff](https://github.com/getsentry/sentry-cocoa/compare/8.6.0...8.7.2)
- Bump CLI from v2.17.5 to v2.18.0 ([#2380](https://github.com/getsentry/sentry-dotnet/pull/2380))
  - [changelog](https://github.com/getsentry/sentry-cli/blob/master/CHANGELOG.md#2180)
  - [diff](https://github.com/getsentry/sentry-cli/compare/2.17.5...2.18.0)

## 3.31.0

### Features

- Initial work to support profiling in a future release. ([#2206](https://github.com/getsentry/sentry-dotnet/pull/2206))
- Create a Sentry event for failed HTTP requests ([#2320](https://github.com/getsentry/sentry-dotnet/pull/2320))
- Improve `WithScope` and add `WithScopeAsync` ([#2303](https://github.com/getsentry/sentry-dotnet/pull/2303)) ([#2309](https://github.com/getsentry/sentry-dotnet/pull/2309))
- Build .NET Standard 2.1 for Unity ([#2328](https://github.com/getsentry/sentry-dotnet/pull/2328))
- Add `RemoveExceptionFilter`, `RemoveEventProcessor` and `RemoveTransactionProcessor` extension methods on `SentryOptions` ([#2331](https://github.com/getsentry/sentry-dotnet/pull/2331))
- Include Dynamic Sampling Context with error events, when there's a transaction ([#2332](https://github.com/getsentry/sentry-dotnet/pull/2332))

### Fixes

- Buffer payloads asynchronously when appropriate ([#2297](https://github.com/getsentry/sentry-dotnet/pull/2297))
- Restore `System.Reflection.Metadata` dependency for .NET Core 3 ([#2302](https://github.com/getsentry/sentry-dotnet/pull/2302))
- Capture open transactions on disabled hubs ([#2319](https://github.com/getsentry/sentry-dotnet/pull/2319))
- Remove session breadcrumbs ([#2333](https://github.com/getsentry/sentry-dotnet/pull/2333))
- Support synchronous `HttpClient.Send` in `SentryHttpMessageHandler` ([#2336](https://github.com/getsentry/sentry-dotnet/pull/2336))
- Fix ASP.NET Core issue with missing context when using capture methods that configure scope ([#2339](https://github.com/getsentry/sentry-dotnet/pull/2339))
- Improve debug file upload handling ([#2349](https://github.com/getsentry/sentry-dotnet/pull/2349))

### Dependencies

- Bump CLI from v2.17.0 to v2.17.5 ([#2298](https://github.com/getsentry/sentry-dotnet/pull/2298), [#2318](https://github.com/getsentry/sentry-dotnet/pull/2318), [#2321](https://github.com/getsentry/sentry-dotnet/pull/2321), [#2345](https://github.com/getsentry/sentry-dotnet/pull/2345))
  - [changelog](https://github.com/getsentry/sentry-cli/blob/master/CHANGELOG.md#2175)
  - [diff](https://github.com/getsentry/sentry-cli/compare/2.17.0...2.17.5)
- Bump Cocoa SDK from v8.4.0 to v8.6.0 ([#2310](https://github.com/getsentry/sentry-dotnet/pull/2310), [#2344](https://github.com/getsentry/sentry-dotnet/pull/2344))
  - [changelog](https://github.com/getsentry/sentry-cocoa/blob/main/CHANGELOG.md#860)
  - [diff](https://github.com/getsentry/sentry-cocoa/compare/8.4.0...8.6.0)
- Bump Java SDK from v6.17.0 to v6.18.1 ([#2338](https://github.com/getsentry/sentry-dotnet/pull/2338), [#2343](https://github.com/getsentry/sentry-dotnet/pull/2343))
  - [changelog](https://github.com/getsentry/sentry-java/blob/main/CHANGELOG.md#6181)
  - [diff](https://github.com/getsentry/sentry-java/compare/6.17.0...6.18.1)

## 3.30.0

### Features

- Add `FileDiagnosticLogger` to assist with debugging the SDK ([#2242](https://github.com/getsentry/sentry-dotnet/pull/2242))
- Attach stack trace when events have captured an exception without a stack trace ([#2266](https://github.com/getsentry/sentry-dotnet/pull/2266))
- Add `Scope.Clear` and `Scope.ClearBreadcrumbs` methods ([#2284](https://github.com/getsentry/sentry-dotnet/pull/2284))
- Improvements to exception mechanism data ([#2294](https://github.com/getsentry/sentry-dotnet/pull/2294))

### Fixes

- Normalize StackFrame in-app resolution for modules & function prefixes ([#2234](https://github.com/getsentry/sentry-dotnet/pull/2234))
- Calling `AddAspNet` more than once should not block all errors from being sent ([#2253](https://github.com/getsentry/sentry-dotnet/pull/2253))
- Fix Sentry CLI arguments when using custom URL or auth token parameters ([#2259](https://github.com/getsentry/sentry-dotnet/pull/2259))
- Sentry.AspNetCore fix transaction name when path base is used and route starts with a slash ([#2265](https://github.com/getsentry/sentry-dotnet/pull/2265))
- Fix Baggage header parsing in ASP.NET (Framework) ([#2293](https://github.com/getsentry/sentry-dotnet/pull/2293))

### Dependencies

- Bump Cocoa SDK from v8.3.0 to v8.4.0 ([#2237](https://github.com/getsentry/sentry-dotnet/pull/2237), [#2248](https://github.com/getsentry/sentry-dotnet/pull/2248), [#2251](https://github.com/getsentry/sentry-dotnet/pull/2251), [#2285](https://github.com/getsentry/sentry-dotnet/pull/2285))
  - [changelog](https://github.com/getsentry/sentry-cocoa/blob/main/CHANGELOG.md#840)
  - [diff](https://github.com/getsentry/sentry-cocoa/compare/8.3.0...8.4.0)

- Bump CLI from v2.14.4 to v2.17.0 ([#2238](https://github.com/getsentry/sentry-dotnet/pull/2238), [#2244](https://github.com/getsentry/sentry-dotnet/pull/2244), [#2252](https://github.com/getsentry/sentry-dotnet/pull/2252), [#2264](https://github.com/getsentry/sentry-dotnet/pull/2264), [#2292](https://github.com/getsentry/sentry-dotnet/pull/2292))
  - [changelog](https://github.com/getsentry/sentry-cli/blob/master/CHANGELOG.md#2170)
  - [diff](https://github.com/getsentry/sentry-cli/compare/2.14.4...2.17.0)

- Bump Java SDK from v6.15.0 to v6.17.0 ([#2243](https://github.com/getsentry/sentry-dotnet/pull/2243), [#2277](https://github.com/getsentry/sentry-dotnet/pull/2277))
  - [changelog](https://github.com/getsentry/sentry-java/blob/main/CHANGELOG.md#6170)
  - [diff](https://github.com/getsentry/sentry-java/compare/6.15.0...6.17.0)

## 3.29.1

### Fixes

- Get debug image for Full PDB format on Windows ([#2222](https://github.com/getsentry/sentry-dotnet/pull/2222))
- Fix debug files not uploading for `packages.config` nuget ([#2224](https://github.com/getsentry/sentry-dotnet/pull/2224))

### Dependencies

- Bump Cocoa SDK from v8.2.0 to v8.3.0 ([#2220](https://github.com/getsentry/sentry-dotnet/pull/2220))
  - [changelog](https://github.com/getsentry/sentry-cocoa/blob/main/CHANGELOG.md#830)
  - [diff](https://github.com/getsentry/sentry-cocoa/compare/8.2.0...8.3.0)

## 3.29.0

**Notice:** The `<SentryUploadSymbols>` MSBuild property previously defaulted to `true` for projects compiled in `Release` configuration.
It is now `false` by default.  To continue uploading symbols, you must opt-in by setting it to `true`.
See the [MSBuild Setup](https://docs.sentry.io/platforms/dotnet/configuration/msbuild/) docs for further details.

### Features

- Added basic functionality to support `View Hierarchy` ([#2163](https://github.com/getsentry/sentry-dotnet/pull/2163))
- Allow `SentryUploadSources` to work even when not uploading symbols ([#2197](https://github.com/getsentry/sentry-dotnet/pull/2197))
- Add support for `BeforeSendTransaction` ([#2188](https://github.com/getsentry/sentry-dotnet/pull/2188))
- Add `EnableTracing` option to simplify enabling tracing ([#2201](https://github.com/getsentry/sentry-dotnet/pull/2201))
- Make `SentryUploadSymbols` strictly opt-in ([#2216](https://github.com/getsentry/sentry-dotnet/pull/2216))

### Fixes

- Fix assembly not found on Android in Debug configuration ([#2175](https://github.com/getsentry/sentry-dotnet/pull/2175))
- Fix context object with circular reference prevents event from being sent ([#2210](https://github.com/getsentry/sentry-dotnet/pull/2210))

### Dependencies

- Bump Java SDK from v6.13.1 to v6.15.0 ([#2185](https://github.com/getsentry/sentry-dotnet/pull/2185), [#2207](https://github.com/getsentry/sentry-dotnet/pull/2207))
  - [changelog](https://github.com/getsentry/sentry-java/blob/main/CHANGELOG.md#6150)
  - [diff](https://github.com/getsentry/sentry-java/compare/6.13.1...6.15.0)
- Bump CLI from v2.12.0 to v2.14.4 ([#2187](https://github.com/getsentry/sentry-dotnet/pull/2187), [#2215](https://github.com/getsentry/sentry-dotnet/pull/2215))
  - [changelog](https://github.com/getsentry/sentry-cli/blob/master/CHANGELOG.md#2144)
  - [diff](https://github.com/getsentry/sentry-cli/compare/2.12.0...2.14.4)
- Bump Java SDK from v6.13.1 to v6.14.0 ([#2185](https://github.com/getsentry/sentry-dotnet/pull/2185))
  - [changelog](https://github.com/getsentry/sentry-java/blob/main/CHANGELOG.md#6140)
  - [diff](https://github.com/getsentry/sentry-java/compare/6.13.1...6.14.0)
- Bump CLI from v2.12.0 to v2.14.3 ([#2187](https://github.com/getsentry/sentry-dotnet/pull/2187), [#2208](https://github.com/getsentry/sentry-dotnet/pull/2208))
  - [changelog](https://github.com/getsentry/sentry-cli/blob/master/CHANGELOG.md#2143)
  - [diff](https://github.com/getsentry/sentry-cli/compare/2.12.0...2.14.3)
- Bump Cocoa SDK from v7.31.5 to v8.2.0 ([#2203](https://github.com/getsentry/sentry-dotnet/pull/2203))
  - [changelog](https://github.com/getsentry/sentry-cocoa/blob/main/CHANGELOG.md#820)
  - [diff](https://github.com/getsentry/sentry-cocoa/compare/7.31.5...8.2.0)

## 3.28.1

### Fixes

- Fix MAUI missing breadcrumbs for lifecycle and UI events ([#2170](https://github.com/getsentry/sentry-dotnet/pull/2170))
- Fix hybrid sdk names ([#2171](https://github.com/getsentry/sentry-dotnet/pull/2171))
- Fix ASP.NET sdk name ([#2172](https://github.com/getsentry/sentry-dotnet/pull/2172))

## 3.28.0

### Features

- Added `instruction_addr_adjustment` attribute to SentryStackTrace ([#2151](https://github.com/getsentry/sentry-dotnet/pull/2151))

### Fixes

- Workaround Visual Studio "Pair to Mac" issue (on Windows), and Update bundled Cocoa SDK to version 7.31.5 ([#2164](https://github.com/getsentry/sentry-dotnet/pull/2164))
- Sentry SDK assemblies no longer have PDBs embedded. Debug symbols are uploaded to `nuget.org` as `snupkg` packages  ([#2166](https://github.com/getsentry/sentry-dotnet/pull/2166))

### Dependencies

- Bump Java SDK from v6.13.0 to v6.13.1 ([#2168](https://github.com/getsentry/sentry-dotnet/pull/2168))
  - [changelog](https://github.com/getsentry/sentry-java/blob/main/CHANGELOG.md#6131)
  - [diff](https://github.com/getsentry/sentry-java/compare/6.13.0...6.13.1)

## 3.27.1

### Fixes

- Fix Sentry CLI MSBuild for Xamarin and NetFX ([#2154](https://github.com/getsentry/sentry-dotnet/pull/2154))
- Log aborted HTTP requests as debug instead of error ([#2155](https://github.com/getsentry/sentry-dotnet/pull/2155))

## 3.27.0

### Features

- Publish `Sentry.Android.AssemblyReader` as a separate nuget package (for reuse by `Sentry.Xamarin`) ([#2127](https://github.com/getsentry/sentry-dotnet/pull/2127))
- Improvements for Sentry CLI integration ([#2145](https://github.com/getsentry/sentry-dotnet/pull/2145))
- Update bundled Android SDK to version 6.13.0 ([#2147](https://github.com/getsentry/sentry-dotnet/pull/2147))

## 3.26.2

### Fixes

- Fix Sentry CLI integration on Windows ([#2123](https://github.com/getsentry/sentry-dotnet/pull/2123)) ([#2124](https://github.com/getsentry/sentry-dotnet/pull/2124))

## 3.26.1

### Fixes

- Fix issue with Sentry CLI msbuild properties ([#2119](https://github.com/getsentry/sentry-dotnet/pull/2119))

## 3.26.0

### Features

- Use Sentry CLI after build to upload symbols ([#2107](https://github.com/getsentry/sentry-dotnet/pull/2107))

### Fixes

- Logging info instead of warning when skipping debug images ([#2101](https://github.com/getsentry/sentry-dotnet/pull/2101))
- Fix unhandled exception not captured when hub disabled ([#2103](https://github.com/getsentry/sentry-dotnet/pull/2103))
- Fix Android support for Portable PDB format when app uses split APKs ([#2108](https://github.com/getsentry/sentry-dotnet/pull/2108))
- Fix session ending as crashed for unobserved task exceptions ([#2112](https://github.com/getsentry/sentry-dotnet/pull/2112))
- Set absolute path when stripping project path on stack frame ([#2117](https://github.com/getsentry/sentry-dotnet/pull/2117))

## 3.25.0

### Features

- Add support for Portable PDB format ([#2050](https://github.com/getsentry/sentry-dotnet/pull/2050))
- Update bundled Android SDK to version 6.10.0([#2095](https://github.com/getsentry/sentry-dotnet/pull/2095))
- Update bundled Cocoa SDK to version 7.31.4 ([#2096](https://github.com/getsentry/sentry-dotnet/pull/2096))

### Fixes

- Fix db warnings caused by transaction sampled out ([#2097](https://github.com/getsentry/sentry-dotnet/pull/2097))

## 3.24.1

### Fixes

- Fix missing stack trace on UnobservedTaskException ([#2067](https://github.com/getsentry/sentry-dotnet/pull/2067))
- Fix warning caused by db connection span closed prematurely ([#2068](https://github.com/getsentry/sentry-dotnet/pull/2068))
- Attach db connections to child spans correctly ([#2071](https://github.com/getsentry/sentry-dotnet/pull/2071))
- Improve MAUI event bindings ([#2089](https://github.com/getsentry/sentry-dotnet/pull/2089))

## 3.24.0

### Features

- Simplify API for flushing events ([#2030](https://github.com/getsentry/sentry-dotnet/pull/2030))
- Update bundled Cocoa SDK to version 7.31.1 ([#2053](https://github.com/getsentry/sentry-dotnet/pull/2053))
- Update bundled Android SDK to version 6.7.1 ([#2058](https://github.com/getsentry/sentry-dotnet/pull/2058))

### Fixes

- Update unobserved task exception integration ([#2034](https://github.com/getsentry/sentry-dotnet/pull/2034))
- Fix trace propagation targets setter ([#2035](https://github.com/getsentry/sentry-dotnet/pull/2035))
- Fix DiagnosticSource integration disabled incorrectly with TracesSampler ([#2039](https://github.com/getsentry/sentry-dotnet/pull/2039))
- Update transitive dependencies to resolve security warnings ([#2045](https://github.com/getsentry/sentry-dotnet/pull/2045))
- Fix issue with Hot Restart for iOS ([#2047](https://github.com/getsentry/sentry-dotnet/pull/2047))
- Fix `CacheDirectoryPath` option on MAUI ([#2055](https://github.com/getsentry/sentry-dotnet/pull/2055))

## 3.23.1

### Fixes

- Fix concurrency bug in caching transport ([#2026](https://github.com/getsentry/sentry-dotnet/pull/2026))

## 3.23.0

### Features

- Update bundled Android SDK to version 6.5.0 ([#1984](https://github.com/getsentry/sentry-dotnet/pull/1984))
- Update bundled Cocoa SDK to version 7.28.0 ([#1988](https://github.com/getsentry/sentry-dotnet/pull/1988))
- Allow custom processors to be added as a scoped dependency ([#1979](https://github.com/getsentry/sentry-dotnet/pull/1979))
- Support DI for custom transaction processors ([#1993](https://github.com/getsentry/sentry-dotnet/pull/1993))
- Mark Transaction as aborted when unhandled exception occurs ([#1996](https://github.com/getsentry/sentry-dotnet/pull/1996))
- Build Windows and Tizen targets for `Sentry.Maui` ([#2005](https://github.com/getsentry/sentry-dotnet/pull/2005))
- Add Custom Measurements API ([#2013](https://github.com/getsentry/sentry-dotnet/pull/2013))
- Add `ISpan.GetTransaction` convenience method ([#2014](https://github.com/getsentry/sentry-dotnet/pull/2014))

### Fixes

- Split Android and Cocoa bindings into separate projects ([#1983](https://github.com/getsentry/sentry-dotnet/pull/1983))
  - NuGet package `Sentry` now depends on `Sentry.Bindings.Android` for `net6.0-android` targets.
  - NuGet package `Sentry` now depends on `Sentry.Bindings.Cocoa` for `net6.0-ios` and `net6.0-maccatalyst` targets.
- Exclude EF error message from logging ([#1980](https://github.com/getsentry/sentry-dotnet/pull/1980))
- Ensure logs with lower levels are captured by `Sentry.Extensions.Logging` ([#1992](https://github.com/getsentry/sentry-dotnet/pull/1992))
- Fix bug with pre-formatted strings passed to diagnostic loggers ([#2004](https://github.com/getsentry/sentry-dotnet/pull/2004))
- Fix DI issue by binding to MAUI using lifecycle events ([#2006](https://github.com/getsentry/sentry-dotnet/pull/2006))
- Unhide `SentryEvent.Exception` ([#2011](https://github.com/getsentry/sentry-dotnet/pull/2011))
- Bump `Google.Cloud.Functions.Hosting` to version 1.1.0 ([#2015](https://github.com/getsentry/sentry-dotnet/pull/2015))
- Fix default host issue for the Sentry Tunnel middleware ([#2019](https://github.com/getsentry/sentry-dotnet/pull/2019))

## 3.22.0

### Features

- `SentryOptions.AttachStackTrace` is now enabled by default. ([#1907](https://github.com/getsentry/sentry-dotnet/pull/1907))
- Update Sentry Android SDK to version 6.4.1 ([#1911](https://github.com/getsentry/sentry-dotnet/pull/1911))
- Update Sentry Cocoa SDK to version 7.24.1 ([#1912](https://github.com/getsentry/sentry-dotnet/pull/1912))
- Add `TransactionNameSource` annotation ([#1910](https://github.com/getsentry/sentry-dotnet/pull/1910))
- Use URL path in transaction names instead of "Unknown Route" ([#1919](https://github.com/getsentry/sentry-dotnet/pull/1919))
  - NOTE: This change effectively ungroups transactions that were previously grouped together under "Unkown Route".
- Add `User.Segment` property ([#1920](https://github.com/getsentry/sentry-dotnet/pull/1920))
- Add support for custom `JsonConverter`s ([#1934](https://github.com/getsentry/sentry-dotnet/pull/1934))
- Support more types for message template tags in SentryLogger ([#1945](https://github.com/getsentry/sentry-dotnet/pull/1945))
- Support Dynamic Sampling ([#1953](https://github.com/getsentry/sentry-dotnet/pull/1953))

### Fixes

- Reduce lock contention when sampling ([#1915](https://github.com/getsentry/sentry-dotnet/pull/1915))
- Dont send transaction for OPTIONS web request ([#1921](https://github.com/getsentry/sentry-dotnet/pull/1921))
- Fix missing details when aggregate exception is filtered out ([#1922](https://github.com/getsentry/sentry-dotnet/pull/1922))
- Exception filters should consider child exceptions of an `AggregateException` ([#1924](https://github.com/getsentry/sentry-dotnet/pull/1924))
- Add Blazor WASM detection to set IsGlobalModeEnabled to true ([#1931](https://github.com/getsentry/sentry-dotnet/pull/1931))
- Respect Transaction.IsSampled in SqlListener ([#1933](https://github.com/getsentry/sentry-dotnet/pull/1933))
- Ignore null Context values ([#1942](https://github.com/getsentry/sentry-dotnet/pull/1942))
- Tags should not differ based on current culture ([#1949](https://github.com/getsentry/sentry-dotnet/pull/1949))
- Always recalculate payload length ([#1957](https://github.com/getsentry/sentry-dotnet/pull/1957))
- Fix issues with envelope deserialization ([#1965](https://github.com/getsentry/sentry-dotnet/pull/1965))
- Set default trace status to `ok` instead of `unknown_error` ([#1970](https://github.com/getsentry/sentry-dotnet/pull/1970))
- Fix reported error count on a crashed session update ([#1972](https://github.com/getsentry/sentry-dotnet/pull/1972))

## 3.21.0

Includes Sentry.Maui Preview 3

### Features

- Add ISentryTransactionProcessor ([#1862](https://github.com/getsentry/sentry-dotnet/pull/1862))
- Added 'integrations' to SdkVersion ([#1820](https://github.com/getsentry/sentry-dotnet/pull/1820))
- Updated Sentry Android SDK to version 6.3.0 ([#1826](https://github.com/getsentry/sentry-dotnet/pull/1826))
- Add the Sentry iOS SDK ([#1829](https://github.com/getsentry/sentry-dotnet/pull/1829))
- Enable Scope Sync for iOS ([#1834](https://github.com/getsentry/sentry-dotnet/pull/1834))
- Add API for deliberately crashing an app ([#1842](https://github.com/getsentry/sentry-dotnet/pull/1842))
- Add Mac Catalyst target ([#1848](https://github.com/getsentry/sentry-dotnet/pull/1848))
- Add `Distribution` properties ([#1851](https://github.com/getsentry/sentry-dotnet/pull/1851))
- Add and configure options for the iOS SDK ([#1849](https://github.com/getsentry/sentry-dotnet/pull/1849))
- Set default `Release` and `Distribution` for iOS and Android ([#1856](https://github.com/getsentry/sentry-dotnet/pull/1856))
- Apply WinUI 3 exception handler in Sentry core ([#1863](https://github.com/getsentry/sentry-dotnet/pull/1863))
- Copy context info from iOS ([#1884](https://github.com/getsentry/sentry-dotnet/pull/1884))

### Fixes

- Parse "Mono Unity IL2CPP" correctly in platform runtime name ([#1742](https://github.com/getsentry/sentry-dotnet/pull/1742))
- Fix logging loop with NLog sentry ([#1824](https://github.com/getsentry/sentry-dotnet/pull/1824))
- Fix logging loop with Serilog sentry ([#1828](https://github.com/getsentry/sentry-dotnet/pull/1828))
- Skip attachment if stream is empty ([#1854](https://github.com/getsentry/sentry-dotnet/pull/1854))
- Allow some mobile options to be modified from defaults ([#1857](https://github.com/getsentry/sentry-dotnet/pull/1857))
- Fix environment name casing issue ([#1861](https://github.com/getsentry/sentry-dotnet/pull/1861))
- Null check HttpContext in SystemWebVersionLocator ([#1881](https://github.com/getsentry/sentry-dotnet/pull/1881))
- Fix detection of .NET Framework 4.8.1 ([#1885](https://github.com/getsentry/sentry-dotnet/pull/1885))
- Flush caching transport with main flush ([#1890](https://github.com/getsentry/sentry-dotnet/pull/1890))
- Fix Sentry interfering with MAUI's focus events ([#1891](https://github.com/getsentry/sentry-dotnet/pull/1891))
- Stop using `server-os` and `server-runtime` ([#1893](https://github.com/getsentry/sentry-dotnet/pull/1893))

## 3.20.1

### Fixes

- URGENT: Fix events rejected due to duplicate `sent_at` header when offline caching is enabled through `CacheDirectoryPath` ([#1818](https://github.com/getsentry/sentry-dotnet/pull/1818))
- Fix null ref in aspnet TryGetTraceHeader ([#1807](https://github.com/getsentry/sentry-dotnet/pull/1807))

## 3.20.0

### Features

- Use `sent_at` instead of `sentry_timestamp` to reduce clock skew ([#1690](https://github.com/getsentry/sentry-dotnet/pull/1690))
- Send project root path with events ([#1739](https://github.com/getsentry/sentry-dotnet/pull/1739))

### Fixes

- Detect MVC versioning in route ([#1731](https://github.com/getsentry/sentry-dotnet/pull/1731))
- Fix error with `ConcurrentHashMap` on Android <= 9 ([#1761](https://github.com/getsentry/sentry-dotnet/pull/1761))
- Minor improvements to `BackgroundWorker` ([#1773](https://github.com/getsentry/sentry-dotnet/pull/1773))
- Make GzipRequestBodyHandler respect async ([#1776](https://github.com/getsentry/sentry-dotnet/pull/1776))
- Fix race condition in handling of `InitCacheFlushTimeout` ([#1784](https://github.com/getsentry/sentry-dotnet/pull/1784))
- Fix exceptions on background thread not reported in Unity ([#1794](https://github.com/getsentry/sentry-dotnet/pull/1794))

## 3.19.0

Includes Sentry.Maui Preview 2

### Features

- Expose `EnumerateChainedExceptions` ([#1733](https://github.com/getsentry/sentry-dotnet/pull/1733))
- Android Scope Sync ([#1737](https://github.com/getsentry/sentry-dotnet/pull/1737))
- Enable logging in MAUI ([#1738](https://github.com/getsentry/sentry-dotnet/pull/1738))
- Support `IntPtr` and `UIntPtr` serialization ([#1746](https://github.com/getsentry/sentry-dotnet/pull/1746))
- Log Warning when secret is detected in DSN ([#1749](https://github.com/getsentry/sentry-dotnet/pull/1749))
- Catch permission exceptions on Android ([#1750](https://github.com/getsentry/sentry-dotnet/pull/1750))
- Enable offline caching in MAUI ([#1753](https://github.com/getsentry/sentry-dotnet/pull/1753))
- Send client report when flushing queue ([#1757](https://github.com/getsentry/sentry-dotnet/pull/1757))

### Fixes

- Set MAUI minimum version ([#1728](https://github.com/getsentry/sentry-dotnet/pull/1728))
- Don't allow `SentryDiagnosticListenerIntegration` to be added multiple times ([#1748](https://github.com/getsentry/sentry-dotnet/pull/1748))
- Catch permission exceptions for MAUI ([#1750](https://github.com/getsentry/sentry-dotnet/pull/1750))
- Don't allow newlines in diagnostic logger messages ([#1756](https://github.com/getsentry/sentry-dotnet/pull/1756))

## 3.18.0

Includes Sentry.Maui Preview 1

### Features

- Move tunnel functionality into Sentry.AspNetCore ([#1645](https://github.com/getsentry/sentry-dotnet/pull/1645))
- Make `HttpContext` available for sampling decisions ([#1682](https://github.com/getsentry/sentry-dotnet/pull/1682))
- Send the .NET Runtime Identifier to Sentry ([#1708](https://github.com/getsentry/sentry-dotnet/pull/1708))
- Added a new `net6.0-android` target for the `Sentry` core library, which bundles the [Sentry Android SDK](https://docs.sentry.io/platforms/android/):
  - Initial .NET 6 Android support ([#1288](https://github.com/getsentry/sentry-dotnet/pull/1288))
  - Update Android Support ([#1669](https://github.com/getsentry/sentry-dotnet/pull/1669))
  - Update Sentry-Android to 6.0.0-rc.1 ([#1686](https://github.com/getsentry/sentry-dotnet/pull/1686))
  - Update Sentry-Android to 6.0.0 ([#1697](https://github.com/getsentry/sentry-dotnet/pull/1697))
  - Set Java/Android SDK options ([#1694](https://github.com/getsentry/sentry-dotnet/pull/1694))
  - Refactor and update Android options ([#1705](https://github.com/getsentry/sentry-dotnet/pull/1705))
  - Add Android OS information to the event context ([#1716](https://github.com/getsentry/sentry-dotnet/pull/1716))
- Added a new `Sentry.Maui` integration library for the [.NET MAUI](https://dotnet.microsoft.com/apps/maui) platform:
  - Initial MAUI support ([#1663](https://github.com/getsentry/sentry-dotnet/pull/1663))
  - Continue with adding MAUI support ([#1670](https://github.com/getsentry/sentry-dotnet/pull/1670))
  - MAUI events become extra context in Sentry events ([#1706](https://github.com/getsentry/sentry-dotnet/pull/1706))
  - Add options for PII breadcrumbs from MAUI events ([#1709](https://github.com/getsentry/sentry-dotnet/pull/1709))
  - Add device information to the event context ([#1713](https://github.com/getsentry/sentry-dotnet/pull/1713))
  - Add platform OS information to the event context ([#1717](https://github.com/getsentry/sentry-dotnet/pull/1717))

### Fixes

- Remove IInternalSdkIntegration ([#1656](https://github.com/getsentry/sentry-dotnet/pull/1656))
- On async Main, dont unregister unhandled exception before capturing crash  ([#321](https://github.com/getsentry/sentry-dotnet/issues/321))
- Handle BadHttpRequestException from Kestrel inside SentryTunnelMiddleware ([#1673](https://github.com/getsentry/sentry-dotnet/pull/1673))
- Improve timestamp precision of transactions and spans ([#1680](https://github.com/getsentry/sentry-dotnet/pull/1680))
- Flatten AggregateException ([#1672](https://github.com/getsentry/sentry-dotnet/pull/1672))
  - NOTE: This can affect grouping. You can keep the original behavior by setting the option `KeepAggregateException` to `true`.
- Serialize stack frame addresses as strings. ([#1692](https://github.com/getsentry/sentry-dotnet/pull/1692))
- Improve serialization perf and fix memory leak in `SentryEvent` ([#1693](https://github.com/getsentry/sentry-dotnet/pull/1693))
- Add type checking in contexts TryGetValue ([#1700](https://github.com/getsentry/sentry-dotnet/pull/1700))
- Restore serialization of the `Platform` name ([#1702](https://github.com/getsentry/sentry-dotnet/pull/1702))

## 3.17.1

### Fixes

- Rework how the `InitCacheFlushTimeout` option is implemented. ([#1644](https://github.com/getsentry/sentry-dotnet/pull/1644))
- Add retry logic to the caching transport when moving files back from the processing folder. ([#1649](https://github.com/getsentry/sentry-dotnet/pull/1649))

## 3.17.0

**Notice:** If you are using self-hosted Sentry, this version and forward requires either Sentry version >= [21.9.0](https://github.com/getsentry/relay/blob/master/CHANGELOG.md#2190), or you must manually disable sending client reports via the `SendClientReports` option.

### Features

- Collect and send Client Reports to Sentry, which contain counts of discarded events. ([#1556](https://github.com/getsentry/sentry-dotnet/pull/1556))
- Expose `ITransport` and `SentryOptions.Transport` public, to support using custom transports ([#1602](https://github.com/getsentry/sentry-dotnet/pull/1602))
- Android native crash support ([#1288](https://github.com/getsentry/sentry-dotnet/pull/1288))

### Fixes

- Workaround `System.Text.Json` issue with Unity IL2CPP. ([#1583](https://github.com/getsentry/sentry-dotnet/pull/1583))
- Demystify stack traces for exceptions that fire in a `BeforeSend` callback. ([#1587](https://github.com/getsentry/sentry-dotnet/pull/1587))
- Obsolete `Platform` and always write `csharp` ([#1610](https://github.com/getsentry/sentry-dotnet/pull/1610))
- Fix a minor issue in the caching transport related to recovery of files from previous session. ([#1617](https://github.com/getsentry/sentry-dotnet/pull/1617))
- Better DisableAppDomainProcessExitFlush docs ([#1634](https://github.com/getsentry/sentry-dotnet/pull/1634))

## 3.16.0

### Features

- Use a default value of 60 seconds if a `Retry-After` header is not present. ([#1537](https://github.com/getsentry/sentry-dotnet/pull/1537))
- Add new Protocol definitions for DebugImages and AddressMode ([#1513](https://github.com/getsentry/sentry-dotnet/pull/1513))
- Add `HttpTransport` extensibility and synchronous serialization support ([#1560](https://github.com/getsentry/sentry-dotnet/pull/1560))
- Add `UseAsyncFileIO` to Sentry options (enabled by default) ([#1564](https://github.com/getsentry/sentry-dotnet/pull/1564))

### Fixes

- Fix event dropped by bad attachment when no logger is set. ([#1557](https://github.com/getsentry/sentry-dotnet/pull/1557))
- Ignore zero properties for MemoryInfo ([#1531](https://github.com/getsentry/sentry-dotnet/pull/1531))
- Cleanup diagnostic source ([#1529](https://github.com/getsentry/sentry-dotnet/pull/1529))
- Remove confusing message Successfully sent cached envelope ([#1542](https://github.com/getsentry/sentry-dotnet/pull/1542))
- Fix infinite loop in SentryDatabaseLogging.UseBreadcrumbs ([#1543](https://github.com/getsentry/sentry-dotnet/pull/1543))
- GetFromRuntimeInformation() in try-catch  ([#1554](https://github.com/getsentry/sentry-dotnet/pull/1554))
- Make `Contexts` properties more thread-safe ([#1571](https://github.com/getsentry/sentry-dotnet/pull/1571))
- Fix `PlatformNotSupportedException` exception on `net6.0-maccatalyst` targets ([#1567](https://github.com/getsentry/sentry-dotnet/pull/1567))
- In ASP.Net Core, make sure that `SentrySdk.LastEventId` is accessible from exception handler pages ([#1573](https://github.com/getsentry/sentry-dotnet/pull/1573))

## 3.15.0

### Features

- Expose ConfigureAppFrame as a public static function. ([#1493](https://github.com/getsentry/sentry-dotnet/pull/1493))

### Fixes

- Make `SentryDiagnosticSubscriber._disposableListeners` thread safe ([#1506](https://github.com/getsentry/sentry-dotnet/pull/1506))
- Adjust database span names by replacing `_` to `.`. `db.query_compiler` becomes `db.query.compile`. ([#1502](https://github.com/getsentry/sentry-dotnet/pull/1502))

## 3.14.1

### Fixes

- Fix caching transport with attachments ([#1489](https://github.com/getsentry/sentry-dotnet/pull/1489))
- Revert Sentry in implicit usings ([#1490](https://github.com/getsentry/sentry-dotnet/pull/1490))

## 3.14.0

### Features

- Add the delegate TransactionNameProvider to allow the name definition from Unknown transactions on ASP.NET Core ([#1421](https://github.com/getsentry/sentry-dotnet/pull/1421))
- SentrySDK.WithScope is now obsolete in favour of overloads of CaptureEvent, CaptureMessage, CaptureException ([#1412](https://github.com/getsentry/sentry-dotnet/pull/1412))
- Add Sentry to global usings when ImplicitUsings is enabled (`<ImplicitUsings>true</ImplicitUsings>`) ([#1398](https://github.com/getsentry/sentry-dotnet/pull/1398))
- The implementation of the background worker can now be changed ([#1450](https://github.com/getsentry/sentry-dotnet/pull/1450))
- Map reg key 528449 to net48 ([#1465](https://github.com/getsentry/sentry-dotnet/pull/1465))
- Improve logging for failed JSON serialization ([#1473](https://github.com/getsentry/sentry-dotnet/pull/1473))

### Fixes

- Handle exception from crashedLastRun callback ([#1328](https://github.com/getsentry/sentry-dotnet/pull/1328))
- Reduced the logger noise from EF when not using Performance Monitoring ([#1441](https://github.com/getsentry/sentry-dotnet/pull/1441))
- Create CachingTransport directories in constructor to avoid DirectoryNotFoundException ([#1432](https://github.com/getsentry/sentry-dotnet/pull/1432))
- UnobservedTaskException is now considered as Unhandled ([#1447](https://github.com/getsentry/sentry-dotnet/pull/1447))
- Avoid calls the Thread.CurrentThread where possible ([#1466](https://github.com/getsentry/sentry-dotnet/pull/1466))
- Rename thread pool protocol keys to snake case ([#1472](https://github.com/getsentry/sentry-dotnet/pull/1472))
- Treat IOException as a network issue ([#1476](https://github.com/getsentry/sentry-dotnet/pull/1476))
- Fix incorrect sdk name in envelope header ([#1474](https://github.com/getsentry/sentry-dotnet/pull/1474))
- Use Trace.WriteLine for TraceDiagnosticLogger ([#1475](https://github.com/getsentry/sentry-dotnet/pull/1475))
- Remove Exception filters to work around Unity bug on 2019.4.35f IL2CPP ([#1486](https://github.com/getsentry/sentry-dotnet/pull/1486))

## 3.13.0

### Features

- Add CaptureLastError as an extension method to the Server class on ASP.NET ([#1411](https://github.com/getsentry/sentry-dotnet/pull/1411))
- Add IsDynamicCode* to events ([#1418](https://github.com/getsentry/sentry-dotnet/pull/1418))

### Fixes

- Dispose of client should only flush ([#1354](https://github.com/getsentry/sentry-dotnet/pull/1354))

## 3.12.3

### Fixes

- Events no longer get dropped because of non-serializable contexts or attachments ([#1401](https://github.com/getsentry/sentry-dotnet/pull/1401))
- Add MemoryInfo to sentry event ([#1337](https://github.com/getsentry/sentry-dotnet/pull/1337))
- Report ThreadPool stats ([#1399](https://github.com/getsentry/sentry-dotnet/pull/1399))

## 3.12.2

### Fixes

- log through serialization ([#1388](https://github.com/getsentry/sentry-dotnet/pull/1388))
- Attaching byte arrays to the scope no longer leads to ObjectDisposedException ([#1384](https://github.com/getsentry/sentry-dotnet/pull/1384))
- Operation cancel while flushing cache no longer logs an errors ([#1352](https://github.com/getsentry/sentry-dotnet/pull/1352))
- Dont fail for attachment read error ([#1378](https://github.com/getsentry/sentry-dotnet/pull/1378))
- Fix file locking in attachments ([#1377](https://github.com/getsentry/sentry-dotnet/pull/1377))

## 3.12.1

### Features

- Dont log "Ignoring request with Size" when null ([#1348](https://github.com/getsentry/sentry-dotnet/pull/1348))
- Move to stable v6 for `Microsoft.Extensions.*` packages ([#1347](https://github.com/getsentry/sentry-dotnet/pull/1347))
- bump Ben.Demystifier adding support for Microsoft.Bcl.AsyncInterfaces([#1349](https://github.com/getsentry/sentry-dotnet/pull/1349))

### Fixes

- Fix EF Core garbage collected messages and ordering ([#1368](https://github.com/getsentry/sentry-dotnet/pull/1368))
- Update X-Sentry-Auth header to include correct sdk name and version ([#1333](https://github.com/getsentry/sentry-dotnet/pull/1333))

## 3.12.0

### Features

- Add automatic spans to Entity Framework operations ([#1107](https://github.com/getsentry/sentry-dotnet/pull/1107))

### Fixes

- Avoid using the same connection Span for the same ConnectionId ([#1317](https://github.com/getsentry/sentry-dotnet/pull/1317))
- Finish unfinished Spans on Transaction completion ([#1296](https://github.com/getsentry/sentry-dotnet/pull/1296))

## 3.12.0-alpha.1

### Features

- .NET 6 specific targets ([#939](https://github.com/getsentry/sentry-dotnet/pull/939))

## 3.11.1

### Fixes

- Forward the IP of the client with whe tunnel middleware ([#1310](getsentry/sentry-dotnet/pull/1310))

## 3.11.0

### Features

- Sentry Sessions status as Breadcrumbs ([#1263](https://github.com/getsentry/sentry-dotnet/pull/1263))
- Enhance GCP Integraction with performance monitoring and revision number ([#1286](https://github.com/getsentry/sentry-dotnet/pull/1286))
- Bump Ben.Demystifier to support .NET 6 ([#1290](https://github.com/getsentry/sentry-dotnet/pull/1290))

### Fixes

- ASP.NET Core: Data from Scope in options should be applied on each request ([#1270](https://github.com/getsentry/sentry-dotnet/pull/1270))
- Add missing `ConfigureAwaits(false)` for `async using` ([#1276](https://github.com/getsentry/sentry-dotnet/pull/1276))
- Fix missing handled tag when events are logged via an ASP.NET Core pipeline logger ([#1284](getsentry/sentry-dotnet/pull/1284))

## 3.10.0

### Features

- Add additional primitive values as tags on SentryLogger ([#1246](https://github.com/getsentry/sentry-dotnet/pull/1246))

### Fixes

- Events are now sent on Google Gloud Functions Integration ([#1249](https://github.com/getsentry/sentry-dotnet/pull/1249))
- Cache envelope headers ([#1242](https://github.com/getsentry/sentry-dotnet/pull/1242))
- Avoid replacing Transaction Name on ASP.NET Core by null or empty ([#1215](https://github.com/getsentry/sentry-dotnet/pull/1215))
- Ignore DiagnosticSource Integration if no Sampling available ([#1238](https://github.com/getsentry/sentry-dotnet/pull/1238))

## 3.9.4

### Fixes

- Unity Android support: check for native crashes before closing session as Abnormal ([#1222](https://github.com/getsentry/sentry-dotnet/pull/1222))

## 3.9.3

### Fixes

- Add missing PathBase from ASP.NET Core ([#1198](https://github.com/getsentry/sentry-dotnet/pull/1198))
- Use fallback if route pattern is MVC ([#1188](https://github.com/getsentry/sentry-dotnet/pull/1188))
- Move UseSentryTracing to different namespace ([#1200](https://github.com/getsentry/sentry-dotnet/pull/1200))
- Prevent duplicate package reporting ([#1197](https://github.com/getsentry/sentry-dotnet/pull/1197))

## 3.9.2

### Fixes

- Exceptions from UnhandledExceptionIntegration were not marking sessions as crashed ([#1193](https://github.com/getsentry/sentry-dotnet/pull/1193))

## 3.9.1

### Fixes

- Removed braces from tag keys on DefaultSentryScopeStateProcessor ([#1183](https://github.com/getsentry/sentry-dotnet/pull/1183))
- Fix SQLClient unplanned behaviors ([#1179](https://github.com/getsentry/sentry-dotnet/pull/1179))
- Add fallback to Scope Stack from AspNet ([#1180](https://github.com/getsentry/sentry-dotnet/pull/1180))

## 3.9.0

### Features

- EF Core and SQLClient performance monitoring integration ([#1154](https://github.com/getsentry/sentry-dotnet/pull/1154))
- Improved SDK diagnostic logs ([#1161](https://github.com/getsentry/sentry-dotnet/pull/1161))
- Add Scope observer to SentryOptions ([#1153](https://github.com/getsentry/sentry-dotnet/pull/1153))

### Fixes

- Fix end session from Hub adapter not being passed to SentrySDK ([#1158](https://github.com/getsentry/sentry-dotnet/pull/1158))
- Installation id catches dir not exist([#1159](https://github.com/getsentry/sentry-dotnet/pull/1159))
- Set error status to transaction if http has exception and ok status ([#1143](https://github.com/getsentry/sentry-dotnet/pull/1143))
- Fix max breadcrumbs limit when MaxBreadcrumbs is zero or lower ([#1145](https://github.com/getsentry/sentry-dotnet/pull/1145))

## 3.8.3

### Features

- New package Sentry.Tunnel to proxy Sentry events ([#1133](https://github.com/getsentry/sentry-dotnet/pull/1133))

### Fixes

- Avoid serializing dangerous types ([#1134](https://github.com/getsentry/sentry-dotnet/pull/1134))
- Don't cancel cache flushing on init ([#1139](https://github.com/getsentry/sentry-dotnet/pull/1139))

## 3.8.2

### Fixes

- Add IsParentSampled to ITransactionContext ([#1128](https://github.com/getsentry/sentry-dotnet/pull/1128)
- Avoid warn in global mode ([#1132](https://github.com/getsentry/sentry-dotnet/pull/1132))
- Fix `ParentSampledId` being reset on `Transaction` ([#1130](https://github.com/getsentry/sentry-dotnet/pull/1130))

## 3.8.1

### Fixes

- Persisted Sessions logging ([#1125](https://github.com/getsentry/sentry-dotnet/pull/1125))
- Don't log an error when attempting to recover a persisted session but none exists ([#1123](https://github.com/getsentry/sentry-dotnet/pull/1123))

### Features

- Introduce scope stack abstraction to support global scope on desktop and mobile applications and `HttpContext`-backed scoped on legacy ASP.NET ([#1124](https://github.com/getsentry/sentry-dotnet/pull/1124))

## 3.8.0

### Fixes

- ASP.NET Core: fix handled not being set for Handled exceptions ([#1111](https://github.com/getsentry/sentry-dotnet/pull/1111))

### Features

- File system persistence for sessions ([#1105](https://github.com/getsentry/sentry-dotnet/pull/1105))

## 3.7.0

### Features

- Add HTTP request breadcrumb ([#1113](https://github.com/getsentry/sentry-dotnet/pull/1113))
- Integration for Google Cloud Functions ([#1085](https://github.com/getsentry/sentry-dotnet/pull/1085))
- Add ClearAttachments to Scope ([#1104](https://github.com/getsentry/sentry-dotnet/pull/1104))
- Add additional logging and additional fallback for installation ID ([#1103](https://github.com/getsentry/sentry-dotnet/pull/1103))

### Fixes

- Avoid Unhandled Exception on .NET 461 if the Registry Access threw an exception ([#1101](https://github.com/getsentry/sentry-dotnet/pull/1101))

## 3.6.1

### Fixes

- `IHub.ResumeSession()`: don't start a new session if pause wasn't called or if there is no active session ([#1089](https://github.com/getsentry/sentry-dotnet/pull/1089))
- Fixed incorrect order when getting the last active span ([#1094](https://github.com/getsentry/sentry-dotnet/pull/1094))
- Fix logger call in BackgroundWorker that caused a formatting exception in runtime ([#1092](https://github.com/getsentry/sentry-dotnet/pull/1092))

## 3.6.0

### Features

- Implement pause & resume session ([#1069](https://github.com/getsentry/sentry-dotnet/pull/1069))
- Add auto session tracking ([#1068](https://github.com/getsentry/sentry-dotnet/pull/1068))
- Add SDK information to envelope ([#1084](https://github.com/getsentry/sentry-dotnet/pull/1084))
- Add ReportAssembliesMode in favor of ReportAssemblies ([#1079](https://github.com/getsentry/sentry-dotnet/pull/1079))

### Fixes

- System.Text.Json 5.0.2 ([#1078](https://github.com/getsentry/sentry-dotnet/pull/1078))

## 3.6.0-alpha.2

### Features

- Extended Device and GPU protocol; public IJsonSerializable ([#1063](https://github.com/getsentry/sentry-dotnet/pull/1063))
- ASP.NET Core: Option `AdjustStandardEnvironmentNameCasing` to opt-out from lower casing env name. [#1057](https://github.com/getsentry/sentry-dotnet/pull/1057)
- Sessions: Improve exception check in `CaptureEvent(...)` for the purpose of reporting errors in session ([#1058](https://github.com/getsentry/sentry-dotnet/pull/1058))
- Introduce TraceDiagnosticLogger and obsolete DebugDiagnosticLogger ([#1048](https://github.com/getsentry/sentry-dotnet/pull/1048))

### Fixes

- Handle error thrown while trying to get `BootTime` on PS4 with IL2CPP ([#1062](https://github.com/getsentry/sentry-dotnet/pull/1062))
- Use SentryId for ISession.Id ([#1052](https://github.com/getsentry/sentry-dotnet/pull/1052))
- Add System.Reflection.Metadata as a dependency for netcoreapp3.0 target([#1064](https://github.com/getsentry/sentry-dotnet/pull/1064))

## 3.6.0-alpha.1

### Features

- Implemented client-mode release health ([#1013](https://github.com/getsentry/sentry-dotnet/pull/1013))

### Fixes

- Report lowercase staging environment for ASP.NET Core ([#1046](https://github.com/getsentry/sentry-unity/pull/1046))

## 3.5.0

### Features

- Report user IP address for ASP.NET Core ([#1045](https://github.com/getsentry/sentry-unity/pull/1045))

### Fixes

- Connect middleware exceptions to transactions ([#1043](https://github.com/getsentry/sentry-dotnet/pull/1043))
- Hub.IsEnabled set to false when Hub disposed ([#1021](https://github.com/getsentry/sentry-dotnet/pull/1021))

## 3.4.0

### Features

- Sentry.EntityFramework moved to this repository ([#1017](https://github.com/getsentry/sentry-dotnet/pull/1017))
- Additional `netstandard2.1` target added. Sample with .NET Core 3.1 console app.
- `UseBreadcrumbs` is called automatically by `AddEntityFramework`

### Fixes

- Normalize line breaks ([#1016](https://github.com/getsentry/sentry-dotnet/pull/1016))
- Finish span with exception in SentryHttpMessageHandler ([#1037](https://github.com/getsentry/sentry-dotnet/pull/1037))

## 3.4.0-beta.0

### Features

- Serilog: Add support for Serilog.Formatting.ITextFormatter ([#998](https://github.com/getsentry/sentry-dotnet/pull/998))
- simplify ifdef ([#1010](https://github.com/getsentry/sentry-dotnet/pull/1010))
- Use `DebugDiagnosticLogger` as the default logger for legacy ASP.NET ([#1012](https://github.com/getsentry/sentry-dotnet/pull/1012))
- Adjust parameter type in `AddBreadcrumb` to use `IReadOnlyDictionary<...>` instead of `Dictionary<...>` ([#1000](https://github.com/getsentry/sentry-dotnet/pull/1000))
- await dispose everywhere ([#1009](https://github.com/getsentry/sentry-dotnet/pull/1009))
- Further simplify transaction integration from legacy ASP.NET ([#1011](https://github.com/getsentry/sentry-dotnet/pull/1011))

## 3.3.5-beta.0

### Features

- Default environment to "debug" if running with debugger attached (#978)
- ASP.NET Classic: `HttpContext.StartSentryTransaction()` extension method (#996)

### Fixes

- Unity can have negative line numbers ([#994](https://github.com/getsentry/sentry-dotnet/pull/994))
- Fixed an issue where an attempt to deserialize `Device` with a non-system time zone failed ([#993](https://github.com/getsentry/sentry-dotnet/pull/993))

## 3.3.4

### Features

- Env var to keep large envelopes if they are rejected by Sentry (#957)

### Fixes

- serialize parent_span_id in contexts.trace (#958)

## 3.3.3

### Fixes

- boot time detection can fail in some cases (#955)

## 3.3.2

### Fixes

- Don't override Span/Transaction status on Finish(...) if status was not provided explicitly (#928) @Tyrrrz
- Fix startup time shows incorrect value on macOS/Linux. Opt-out available for IL2CPP. (#948)

## 3.3.1

### Fixes

- Move Description field from Transaction to Trace context (#924) @Tyrrrz
- Drop unfinished spans from transaction (#923) @Tyrrrz
- Don't dispose the SDK when UnobservedTaskException is captured (#925) @bruno-garcia
- Fix spans not inheriting TraceId from transaction (#922) @Tyrrrz

## 3.3.0

### Features

- Add StartupTime and Device.BootTime (#887) @lucas-zimerman
- Link events to currently active span (#909) @Tyrrrz
- Add useful contextual data to TransactionSamplingContext in ASP.NET Core integration (#910) @Tyrrrz

### Changes

- Limit max spans in transaction to 1000 (#908) @Tyrrrz

## 3.2.0

### Changes

- Changed the underlying implementation of `ITransaction` and `ISpan`. `IHub.CaptureTransaction` now takes a `Transaction` instead of `ITransaction`. (#880) @Tyrrrz
- Add IsParentSampled to TransactionContext (#885) @Tyrrrz
- Retrieve CurrentVersion for ASP.NET applications (#884) @lucas-zimerman
- Make description parameter nullable on `ISpan.StartChild(...)` and related methods (#900) @Tyrrrz
- Add Platform to Transaction, mimicking the same property on SentryEvent (#901) @Tyrrrz

## 3.1.0

### Features

- Adding TaskUnobservedTaskExceptionIntegration to default integrations and method to remove it (#870) @FilipNemec
- Enrich transactions with more data (#875) @Tyrrrz

### Fixes

- Don't add version prefix in release if it's already set (#877) @Tyrrrz

## 3.0.8

### Features

- Add AddSentryTag and AddSentryContext Extensions for exception class (#834) @lucas-zimerman
- Associate span exceptions with event exceptions (#848) @Tyrrrz
- MaxCacheItems option to control files on disk (#846) @Tyrrrz
- Move SentryHttpMessageHandlerBuilderFilter to Sentry.Extensions.Logging (#845) @Tyrrrz

### Fixes

- Fix CachingTransport throwing an exception when it can't move the files from the previous session (#871) @Tyrrrz

## 3.0.7

### Changes

- Don't write timezone_display_name if it's the same as the ID (#837) @Tyrrrz
- Serialize arbitrary objects in contexts (#838) @Tyrrrz

## 3.0.6

### Fixes

- Fix serialization of transactions when filesystem caching is enabled. (#815) @Tyrrrz
- Fix UWP not registering exceptions (#821) @lucas-zimerman
- Fix tracing middleware (#813) @Tyrrrz

## 3.0.5

### Changes

- Fix transaction sampling (#810) @Tyrrrz

## 3.0.4

### Changes

- Don't add logs coming from Sentry as breadcrumbs (fixes stack overflow exception) (#797) @Tyrrrz
- Consolidate logic for resolving hub (fixes bug "SENTRY_DSN is not defined") (#795) @Tyrrrz
- Add SetFingerprint overload that takes `params string[]` (#796) @Tyrrrz
- Create spans for outgoing HTTP requests (#802) @Tyrrrz
- Finish span on exception in SentryHttpMessageHandler (#806) @Tyrrrz
- Fix ObjectDisposedException caused by object reuse in RetryAfterHandler (#807) @Tyrrrz

## 3.0.3

### Changes

- Fix DI issues in ASP.NET Core + SentryHttpMessageHandlerBuilderFilter (#789) @Tyrrrz
- Fix incorrect NRT on SpanContext.ctor (#788) @Tyrrrz
- Remove the `Evaluate` error from the breadcrumb list (#790) @Tyrrrz
- Set default tracing sample rate to 0.0 (#791) @Tyrrrz

## 3.0.2

### Changes

- Add GetSpan() to IHub and SentrySdk (#782) @Tyrrrz
- Automatically start transactions from incoming trace in ASP.NET Core (#783) @Tyrrrz
- Automatically inject 'sentry-trace' on outgoing requests in ASP.NET Core (#784) @Tyrrrz

## 3.0.1

### Changes

- bump log4net 2.0.12 (#781) @bruno-garcia
- Fix Serilog version (#780) @bruno-garcia
- Move main Protocol types to Sentry namespace (#779) @bruno-garcia

## 3.0.0

### Changes

- Add support for dynamic transaction sampling. (#753) @Tyrrrz
- Integrate trace headers. (#758) @Tyrrrz
- Renamed Option `DiagnosticsLevel` to `DiagnosticLevel` (#759) @bruno-garcia
- Add additional data to transactions (#763) @Tyrrrz
- Improve transaction instrumentation on ASP.NET Core (#766) @Tyrrrz
- Add `Release` to `Scope` (#765) @Tyrrrz
- Don't fallback to `HttpContext.RequestPath` if a route is unknown (#767 #769) @kanadaj @Tyrrrz

## 3.0.0-beta.0

### Changes

- Add instruction_addr to SentryStackFrame. (#744) @lucas-zimerman
- Default stack trace format: Ben.Demystifier (#732) @bruno-garcia

## 3.0.0-alpha.11

### Changed

- Limit attachment size (#705)
- Separate tracing middleware (#737)
- Bring Transaction a bit more inline with Java SDK (#741)
- Sync transaction and transaction name on scope (#740)

## 3.0.0-alpha.10

- Disabled Mono StackTrace Factory. (#709) @lucas-zimerman
- Adds to the existing User Other dict rather than replacing (#729) @brettjenkins

## 3.0.0-alpha.9

- Handle non-json error response messages on HttpTransport. (#690) @lucas-zimerman
- Fix deadlock on missing ConfigureAwait into foreach loops. (#694) @lucas-zimerman
- Report gRPC sdk name (#700) @bruno-garcia

## 3.0.0-alpha.8

- Include parameters in stack frames. (#662) @Tyrrrz
- Remove CultureUIInfo if value is even with CultureInfo. (#671) @lucas-zimerman
- Make all fields on UserFeedback optional. (#660) @Tyrrrz
- Align transaction names with Java. (#659) @Tyrrrz
- Include assembly name in default release. (#682) @Tyrrrz
- Add support for attachments. (#670) @Tyrrrz
- Improve logging for relay errors. (#683) @Tyrrrz
- Report sentry.dotnet.aspnet on the new Sentry.AspNet package. (#681) @Tyrrrz
- Always send a default release. (#695) @Tyrrrz

## 3.0.0-alpha.7

- Ref moved SentryId from namespace Sentry.Protocol to Sentry (#643) @lucas-zimerman
- Ref renamed `CacheFlushTimeout` to `InitCacheFlushTimeout` (#638) @lucas-zimerman
- Add support for performance. ([#633](https://github.com/getsentry/sentry-dotnet/pull/633))
- Transaction (of type `string`) on Scope and Event now is called TransactionName. ([#633](https://github.com/getsentry/sentry-dotnet/pull/633))

## 3.0.0-alpha.6

- Abandon ValueTask #611
- Fix Cache deleted on HttpTransport exception. (#610) @lucas-zimerman
- Add `SentryScopeStateProcessor` #603
- Add net5.0 TFM to libraries #606
- Add more logging to CachingTransport #619
- Bump Microsoft.Bcl.AsyncInterfaces to 5.0.0 #618
- Bump `Microsoft.Bcl.AsyncInterfaces` to 5.0.0 #618
- `DefaultTags` moved from `SentryLoggingOptions` to `SentryOptions` (#637) @PureKrome
- `Sentry.Serilog` can accept DefaultTags (#637) @PureKrome

## 3.0.0-alpha.5

- Replaced `BaseScope` with `IScope`. (#590) @Tyrrrz
- Removed code coverage report from the test folder. (#592) @lucas-zimerman
- Add target framework NET5.0 on Sentry.csproj. Change the type of `Extra` where value parameter become nullable. @lucas-zimerman
- Implement envelope caching. (#576) @Tyrrrz
- Add a list of .NET Frameworks installed when available. (#531) @lucas-zimerman
- Parse Mono and IL2CPP stacktraces for Unity and Xamarin (#578) @bruno-garcia
- Update TFMs and dependency min version (#580) @bruno-garcia
- Run all tests on .NET 5 (#583) @bruno-garcia

## 3.0.0-alpha.4

- Add the client user ip if both SendDefaultPii and IsEnvironmentUser are set. (#1015) @lucas-zimerman
- Replace Task with ValueTask where possible. (#564) @Tyrrrz
- Add support for ASP.NET Core gRPC (#563) @Mitch528
- Push API docs to GitHub Pages GH Actions (#570) @bruno-garcia
- Refactor envelopes

## 3.0.0-alpha.3

- Add support for user feedback. (#559) @lucas-zimerman
- Add support for envelope deserialization (#558) @Tyrrrz
- Add package description and tags to Sentry.AspNet @Tyrrrz
- Fix internal url references for the new Sentry documentation. (#562) @lucas-zimerman

## 3.0.0-alpha.2

- Set the Environment setting to 'production' if none was provided. (#550) @PureKrome
- ASPNET.Core hosting environment is set to 'production' / 'development' (notice lower casing) if no custom options.Enviroment is set. (#554) @PureKrome
- Add most popular libraries to InAppExclude #555 (@bruno-garcia)
- Add support for individual rate limits.
- Extend `SentryOptions.BeforeBreadcrumb` signature to accept returning nullable values.
- Add support for envelope deserialization.

## 3.0.0-alpha.1

- Rename `LogEntry` to `SentryMessage`. Change type of `SentryEvent.Message` from `string` to `SentryMessage`.
- Change the type of `Gpu.VendorId` from `int` to `string`.
- Add support for envelopes.
- Publishing symbols package (snupkg) to nuget.org with sourcelink

## 3.0.0-alpha.0

- Move aspnet-classic integration to Sentry.AspNet (#528) @Tyrrrz
- Merge Sentry.Protocol into Sentry (#527) @Tyrrrz
- Framework and runtime info (#526) @bruno-garcia
- Add NRTS to Sentry.Extensions.Logging (#524) @Tyrrrz
- Add NRTs to Sentry.Serilog, Sentry.NLog, Sentry.Log4Net (#521) @Tyrrrz
- Add NRTs to Sentry.AspNetCore (#520) @Tyrrrz
- Fix CI build on GitHub Actions (#523) @Tyrrrz
- Add GitHubActionsTestLogger (#511) @Tyrrrz

We'd love to get feedback.

## 2.2.0-alpha

Add nullable reference types support (Sentry, Sentry.Protocol) (#509)
fix: Use ASP.NET Core endpoint FQDN (#485)
feat: Add integration to TaskScheduler.UnobservedTaskException (#481)

## 2.1.6

fix: aspnet fqdn (#485) @bruno-garcia
ref: wait on test the time needed (#484) @bruno-garcia
feat: Add integration to TaskScheduler.UnobservedTaskException (#481) @lucas-zimerman
build(deps): bump Serilog.AspNetCore from 3.2.0 to 3.4.0 (#477)  @dependabot-preview
Fix README typo (#480) @AndreasLangberg
build(deps): bump coverlet.msbuild from 2.8.1 to 2.9.0 (#462) @dependabot-preview
build(deps): bump Microsoft.Extensions.Logging.Debug @dependabot-preview
fix some spelling (#475) @SimonCropp
build(deps): bump Microsoft.Extensions.Configuration.Json (#467) @dependabot-preview

## 2.1.5

- fix: MEL don't init if enabled (#460) @bruno-garcia
- feat: Device Calendar, Timezone, CultureInfo (#457) @bruno-garcia
- ref: Log out debug disabled (#459) @bruno-garcia
- dep: Bump PlatformAbstractions (#458) @bruno-garcia
- feat: Exception filter (#456) @bruno-garcia

## 2.1.5-beta

- fix: MEL don't init if enabled (#460) @bruno-garcia
- feat: Device Calendar, Timezone, CultureInfo (#457) @bruno-garcia
- ref: Log out debug disabled (#459) @bruno-garcia
- dep: Bump PlatformAbstractions (#458) @bruno-garcia
- feat: Exception filter (#456) @bruno-garcia

## 2.1.4

- NLog SentryTarget - NLogDiagnosticLogger for writing to NLog InternalLogger (#450) @snakefoot
- fix: SentryScopeManager dispose message (#449) @bruno-garcia
- fix: dont use Sentry namespace on sample (#447) @bruno-garcia
- Remove obsolete API from benchmarks (#445) @bruno-garcia
- build(deps): bump Microsoft.Extensions.Logging.Debug from 2.1.1 to 3.1.4 (#421) @dependabot-preview
- build(deps): bump Microsoft.AspNetCore.Diagnostics from 2.1.1 to 2.2.0 (#431) @dependabot-preview
- build(deps): bump Microsoft.CodeAnalysis.CSharp.Workspaces from 3.1.0 to 3.6.0 (#437) @dependabot-preview

## 2.1.3

- SentryScopeManager - Fixed clone of Stack so it does not reverse order (#420) @snakefoot
- build(deps): bump Serilog.AspNetCore from 2.1.1 to 3.2.0 (#411) @dependabot-preview
- Removed dependency on System.Collections.Immutable (#405) @snakefoot
- Fix Sentry.Microsoft.Logging Filter now drops also breadcrumbs (#440)

## 2.1.2-beta5

Fix Background worker dispose logs error message (#408)
Fix sentry serilog extension method collapsing (#406)
Fix Sentry.Samples.NLog so NLog.config is valid (#404)

Thanks @snakefoot and @JimHume for the fixes

Add MVC route data extraction to ScopeExtensions.Populate() (#401)

## 2.1.2-beta3

Fixed ASP.NET System.Web catch HttpException to prevent the request processor from being unable to submit #397 (#398)

## 2.1.2-beta2

- Ignore WCF error and capture (#391)

### 2.1.2-beta

- Serilog Sentry sink does not load all options from IConfiguration (#380)
- UnhandledException sets Handled=false (#382)

## 2.1.1

Bug fix:  Don't overwrite server name set via configuration with machine name on ASP.NET Core #372

## 2.1.0

- Set score url to fully constructed url #367 Thanks @christopher-taormina-zocdoc
- Don't dedupe from inner exception #363 - Note this might change groupings. It's opt-in.
- Expose FlushAsync to intellisense #362
- Protocol monorepo #325 - new protocol version whenever there's a new SDK release

## 2.0.3

Expose httpHandler creation (#359)
NLog: possibility to override fingerprint using AdditionalGroupingKey (#358) @Shtannikov
Take ServerName from options (#356)

## 2.0.2

Add logger and category from Serilog SourceContext. (#316) @krisztiankocsis
Set DateFormatHandling.IsoDateFormat for serializer. Fixes #351 (#353)  @olsh

## 2.0.1

Removed `-beta` from dependencies.

## 2.0.0

- SentryTarget - GetTagsFromLogEvent with null check (#326)
- handled process corrupted (#328)
- sourcelink GA (#330)
- Adds ability to specify user values via NLog configuration (#336)
- Add option to ASP.NET Core to flush events after response complete (#288)
- Fixed race on `BackgroundWorker`  (#293)
- Exclude `Sentry.` frames from InApp (#272)
- NLog SentryTarget with less overhead for breadcrumb (#273)
- Logging on body not extracted (#246)
- Add support to DefaultTags for ASP.NET Core and M.E.Logging (#268)
- Don't use ValueTuple (#263)
- All public members were documented: #252
- Use EnableBuffering to keep request payload around: #250
- Serilog default levels: #237
- Removed dev dependency from external dependencies 4d92ab0
- Use new `Sentry.Protocol` 836fb07e
- Use new `Sentry.PlatformAbsrtractions` #226
- Debug logging for ASP.NET Classic #209
- Reading request body throws on ASP.NET Core 3 (#324)
- NLog: null check contextProp.Value during IncludeEventDataOnBreadcrumbs (#323)
- JsonSerializerSettings - ReferenceLoopHandling.Ignore (#312)
- Fixed error when reading request body affects collecting other request data (#299)
- `Microsoft.Extensions.Logging` `ConfigureScope` invocation. #208, #210, #224 Thanks @dbraillon
- `Sentry.Serilog` Verbose level. #213, #217. Thanks @kanadaj
- AppDomain.ProcessExit will close the SDK: #242
- Adds PublicApiAnalyzers to public projects: #234
- NLog: Utilizes Flush functionality in NLog target: #228
- NLog: Set the logger via the log event info in SentryTarget.Write, #227
- Multi-target .NET Core 3.0 (#308)

Major version bumped due to these breaking changes:

1. `Sentry.Protocol` version 2.0.0
   - Remove StackTrace from SentryEvent [#38](https://github.com/getsentry/sentry-dotnet-protocol/pull/38) - StackTrace is  either part of Thread or SentryException.
2. Removed `ContextLine` #223
3. Use `StackTrace` from `Threads` #222
4. `FlushAsync` added to `ISentryClient` #214

## 2.0.0-beta8

- SentryTarget - GetTagsFromLogEvent with null check (#326)
- handled process corrupted (#328)
- sourcelink GA (#330)
- Adds ability to specify user values via NLog configuration (#336)

## 2.0.0-beta7

Fixes:

- Reading request body throws on ASP.NET Core 3 (#324)
- NLog: null check contextProp.Value during IncludeEventDataOnBreadcrumbs (#323)
- JsonSerializerSettings - ReferenceLoopHandling.Ignore (#312)

Features:

- Multi-target .NET Core 3.0 (#308)

## 2.0.0-beta6

- Fixed error when reading request body affects collecting other request data (#299)

## 2.0.0-beta5

- Add option to ASP.NET Core to flush events after response complete (#288)
- Fixed race on `BackgroundWorker`  (#293)
- Exclude `Sentry.` frames from InApp (#272)
- NLog SentryTarget with less overhead for breadcrumb (#273)

## 2.0.0-beta4

- Logging on body not extracted (#246)
- Add support to DefaultTags for ASP.NET Core and M.E.Logging (#268)
- Don't use ValueTuple (#263)

## 2.0.0-beta3

- All public members were documented: #252
- Use EnableBuffering to keep request payload around: #250
- Serilog default levels: #237

Thanks @josh-degraw for:

- AppDomain.ProcessExit will close the SDK: #242
- Adds PublicApiAnalyzers to public projects: #234
- NLog: Utilizes Flush functionality in NLog target: #228
- NLog: Set the logger via the log event info in SentryTarget.Write, #227

## 2.0.0-beta2

- Removed dev dependency from external dependencies 4d92ab0
- Use new `Sentry.Protocol` 836fb07e
- Use new `Sentry.PlatformAbsrtractions` #226

## 2.0.0-beta

Major version bumped due to these breaking changes:

1. `Sentry.Protocol` version 2.0.0
   - Remove StackTrace from SentryEvent [#38](https://github.com/getsentry/sentry-dotnet-protocol/pull/38) - StackTrace is either part of Thread or SentryException.
2. Removed `ContextLine` #223
3. Use `StackTrace` from `Threads` #222
4. `FlushAsync` added to `ISentryClient` #214

Other Features:

- Debug logging for ASP.NET Classic #209

Fixes:

- `Microsoft.Extensions.Logging` `ConfigureScope` invocation. #208, #210, #224 Thanks @dbraillon
- `Sentry.Serilog` Verbose level. #213, #217. Thanks @kanadaj

## 1.2.1-beta

Fixes and improvements to the NLog integration: #207 by @josh-degraw

## 1.2.0

### Features

- Optionally skip module registrations #202 - (Thanks @josh-degraw)
- First NLog integration release #188 (Thanks @josh-degraw)
- Extensible stack trace #184 (Thanks @pengweiqhca)
- MaxRequestSize for ASP.NET and ASP.NET Core #174
- InAppInclude #171
- Overload to AddSentry #163 by (Thanks @f1nzer)
- ASP.NET Core AddSentry has now ConfigureScope: #160

### Bug fixes

- Don't override user #199
- Read the hub to take latest Client: 8f4b5ba

## 1.1.3-beta4

Bug fix: Don't override user  #199

## 1.1.3-beta3

- First NLog integration release #188 (Thanks @josh-degraw)
- Extensible stack trace #184 (Thanks @pengweiqhca)

## 1.1.3-beta2

Feature:

- MaxRequestSize for ASP.NET and ASP.NET Core #174
- InAppInclude #171

Fix: Diagnostic log order: #173 by @scolestock

## 1.1.3-beta

Fixed:

- Read the hub to take latest Client: 8f4b5ba1a3
- Uses Sentry.Protocol 1.0.4 4035e25

Feature

- Overload to `AddSentry` #163 by @F1nZeR
- ASP.NET Core `AddSentry` has now `ConfigureScope`: #160

## 1.1.2

Using [new version of the protocol with fixes and features](https://github.com/getsentry/sentry-dotnet-protocol/releases/tag/1.0.3).

Fixed:

ASP.NET Core integration issue when containers are built on the ServiceCollection after SDK is initialized (#157, #103 )

## 1.1.2-beta

Fixed:

- ASP.NET Core integration issue when containers are built on the ServiceCollection after SDK is initialized (#157, #103 )

## 1.1.1

Fixed:

- Serilog bug that self log would recurse #156

Feature:

- log4net environment via xml configuration #150 (Thanks Sébastien Pierre)

## 1.1.0

Includes all features and bug fixes of previous beta releases:

Features:

- Use log entry to improve grouping #125
- Use .NET Core SDK 2.1.401
- Make AddProcessors extension methods on Options public #115
- Format InternalsVisibleTo to avoid iOS issue: 94e28b3
- Serilog Integration #118, #145
- Capture methods return SentryId #139, #140
- MEL integration keeps properties as tags #146
- Sentry package Includes net461 target #135

Bug fixes:

- Disabled SDK throws on shutdown: #124
- Log4net only init if current hub is disabled #119

Thanks to our growing list of [contributors](https://github.com/getsentry/sentry-dotnet/graphs/contributors).

## 1.0.1-beta5

- Added `net461` target to Serilog package #148

## 1.0.1-beta4

- Serilog Integration #118, #145
- `Capture` methods return `SentryId` #139, #140
- MEL integration keeps properties as tags #146
- Revert reducing Json.NET requirements <https://github.com/getsentry/sentry-dotnet/commit/1aed4a5c76ead2f4d39f1c2979eda02d068bfacd>

Thanks to our growing [list of contributors](https://github.com/getsentry/sentry-dotnet/graphs/contributors).

## 1.0.1-beta3

Lowering Newtonsoft.Json requirements; #138

## 1.0.1-beta2

`Sentry` package Includes `net461` target #135

## 1.0.1-beta

Features:

- Use log entry to improve grouping #125
- Use .NET Core SDK 2.1.401
- Make `AddProcessors` extension methods on Options public  #115
- Format InternalsVisibleTo to avoid iOS issue: 94e28b3

Bug fixes:

- Disabled SDK throws on shutdown: #124
- Log4net only init if current hub is disabled #119

## 1.0.0

### First major release of the new .NET SDK

#### Main features

##### Sentry package

- Automatic Captures global unhandled exceptions (AppDomain)
- Scope management
- Duplicate events automatically dropped
- Events from the same exception automatically dropped
- Web proxy support
- HttpClient/HttpClientHandler configuration callback
- Compress request body
- Event sampling opt-in
- Event flooding protection (429 retry-after and internal bound queue)
- Release automatically set (AssemblyInformationalVersionAttribute, AssemblyVersion or env var)
- DSN discovered via environment variable
- Release (version) reported automatically
- CLS Compliant
- Strong named
- BeforeSend and BeforeBreadcrumb callbacks
- Event and Exception processors
- SourceLink (including PDB in nuget package)
- Device OS info sent
- Device Runtime info sent
- Enable SDK debug mode (opt-in)
- Attach stack trace for captured messages (opt-in)

##### Sentry.Extensions.Logging

- Includes all features from the `Sentry` package.
- BeginScope data added to Sentry scope, sent with events
- LogInformation or higher added as breadcrumb, sent with next events.
- LogError or higher automatically captures an event
- Minimal levels are configurable.

##### Sentry.AspNetCore

- Includes all features from the `Sentry` package.
- Includes all features from the `Sentry.Extensions.Logging` package.
- Easy ASP.NET Core integration, single line: `UseSentry`.
- Captures unhandled exceptions in the middleware pipeline
- Captures exceptions handled by the framework `UseExceptionHandler` and Error page display.
- Any event sent will include relevant application log messages
- RequestId as tag
- URL as tag
- Environment is automatically set (`IHostingEnvironment`)
- Request payload can be captured if opt-in
- Support for EventProcessors registered with DI
- Support for ExceptionProcessors registered with DI
- Captures logs from the request (using Microsoft.Extensions.Logging)
- Supports configuration system (e.g: appsettings.json)
- Server OS info sent
- Server Runtime info sent
- Request headers sent
- Request body compressed

All packages are:

- Strong named
- Tested on Windows, Linux and macOS
- Tested on .NET Core, .NET Framework and Mono

##### Learn more

- [Code samples](https://github.com/getsentry/sentry-dotnet/tree/master/samples)
- [Sentry docs](https://docs.sentry.io/quickstart/?platform=csharp)

Sample event using the log4net integration:
![Sample event in Sentry](https://github.com/getsentry/sentry-dotnet/blob/master/samples/Sentry.Samples.Log4Net/.assets/log4net-sample.gif?raw=true)

Download it directly from GitHub or using NuGet:

|      Integrations                 |        NuGet         |
| ----------------------------- | -------------------: |
|         **Sentry**            |    [![NuGet](https://img.shields.io/nuget/vpre/Sentry.svg)](https://www.nuget.org/packages/Sentry)   |
|     **Sentry.AspNetCore**     |   [![NuGet](https://img.shields.io/nuget/vpre/Sentry.AspNetCore.svg)](https://www.nuget.org/packages/Sentry.AspNetCore)   |
| **Sentry.Extensions.Logging** | [![NuGet](https://img.shields.io/nuget/vpre/Sentry.Extensions.Logging.svg)](https://www.nuget.org/packages/Sentry.Extensions.Logging)   |
| **Sentry.Log4Net** | [![NuGet](https://img.shields.io/nuget/vpre/Sentry.Log4Net.svg)](https://www.nuget.org/packages/Sentry.Log4Net)   |

## 1.0.0-rc2

Features and improvements:

- `SentrySdk.LastEventId` to get scoped id
- `BeforeBreadcrumb` to allow dropping or modifying a breadcrumb
- Event processors on scope #58
- Event processor as `Func<SentryEvent,SentryEvent>`

Bug fixes:

- #97 Sentry environment takes precedence over ASP.NET Core

Download it directly below from GitHub or using NuGet:

|      Integrations                 |        NuGet         |
| ----------------------------- | -------------------: |
|         **Sentry**            |    [![NuGet](https://img.shields.io/nuget/vpre/Sentry.svg)](https://www.nuget.org/packages/Sentry)   |
|     **Sentry.AspNetCore**     |   [![NuGet](https://img.shields.io/nuget/vpre/Sentry.AspNetCore.svg)](https://www.nuget.org/packages/Sentry.AspNetCore)   |
| **Sentry.Extensions.Logging** | [![NuGet](https://img.shields.io/nuget/vpre/Sentry.Extensions.Logging.svg)](https://www.nuget.org/packages/Sentry.Extensions.Logging)   |
| **Sentry.Log4Net** | [![NuGet](https://img.shields.io/nuget/vpre/Sentry.Log4Net.svg)](https://www.nuget.org/packages/Sentry.Log4Net)   |

## 1.0.0-rc

Features and improvements:

- Microsoft.Extensions.Logging (MEL) use framework configuration system #79 (Thanks @pengweiqhca)
- Use IOptions on Logging and ASP.NET Core integrations #81
- Send PII (personal identifier info, opt-in `SendDefaultPii`): #83
- When SDK is disabled SentryMiddleware passes through to next in pipeline: #84
- SDK diagnostic logging (option: `Debug`): #85
- Sending Stack trace for events without exception (like CaptureMessage, opt-in `AttachStackTrace`) #86

Bug fixes:

- MEL: Only call Init if DSN was provided <https://github.com/getsentry/sentry-dotnet/commit/097c6a9c6f4348d87282c92d9267879d90879e2a>
- Correct namespace for `AddSentry` <https://github.com/getsentry/sentry-dotnet/commit/2498ab4081f171dc78e7f74e4f1f781a557c5d4f>

Breaking changes:

The settings for HTTP and Worker have been moved to `SentryOptions`. There's no need to call `option.Http(h => h...)` anymore.
`option.Proxy` was renamed to `option.HttpProxy`.

[New sample](https://github.com/getsentry/sentry-dotnet/tree/master/samples/Sentry.Samples.GenericHost) using [GenericHost](https://docs.microsoft.com/en-us/aspnet/core/fundamentals/host/generic-host?view=aspnetcore-2.1)

Download it directly below from GitHub or using NuGet:

|      Integrations                 |        NuGet         |
| ----------------------------- | -------------------: |
|         **Sentry**            |    [![NuGet](https://img.shields.io/nuget/vpre/Sentry.svg)](https://www.nuget.org/packages/Sentry)   |
|     **Sentry.AspNetCore**     |   [![NuGet](https://img.shields.io/nuget/vpre/Sentry.AspNetCore.svg)](https://www.nuget.org/packages/Sentry.AspNetCore)   |
| **Sentry.Extensions.Logging** | [![NuGet](https://img.shields.io/nuget/vpre/Sentry.Extensions.Logging.svg)](https://www.nuget.org/packages/Sentry.Extensions.Logging)   |
| **Sentry.Log4Net** | [![NuGet](https://img.shields.io/nuget/vpre/Sentry.Log4Net.svg)](https://www.nuget.org/packages/Sentry.Log4Net)   |

## 0.0.1-preview5

Features:

- Support buffered gzip request #73
- Reduced dependencies from the ASP.NET Core integraiton
- InAppExclude configurable #75
- Duplicate event detects inner exceptions #76
- HttpClientHandler configuration callback #72
- Event sampling opt-in
- ASP.NET Core sends server name

Bug fixes:

- On-prem without chuncked support for gzip #71
- Exception.Data key is not string #77

**[Watch on youtube](https://www.youtube.com/watch?v=xK6a1goK_w0) how to use the ASP.NET Core integration**

Download it directly below from GitHub or using NuGet:

|      Integrations                 |        NuGet         |
| ----------------------------- | -------------------: |
|         **Sentry**            |    [![NuGet](https://img.shields.io/nuget/vpre/Sentry.svg)](https://www.nuget.org/packages/Sentry)   |
|     **Sentry.AspNetCore**     |   [![NuGet](https://img.shields.io/nuget/vpre/Sentry.AspNetCore.svg)](https://www.nuget.org/packages/Sentry.AspNetCore)   |
| **Sentry.Extensions.Logging** | [![NuGet](https://img.shields.io/nuget/vpre/Sentry.Extensions.Logging.svg)](https://www.nuget.org/packages/Sentry.Extensions.Logging)   |
| **Sentry.Log4Net** | [![NuGet](https://img.shields.io/nuget/vpre/Sentry.Log4Net.svg)](https://www.nuget.org/packages/Sentry.Log4Net)   |

## 0.0.1-preview4

Features:

- Using [Sentry Protocol](https://github.com/getsentry/sentry-dotnet-protocol) as a dependency
- Environment can be set via `SentryOptions` #49
- Compress request body (configurable: Fastest, Optimal, Off) #63
- log4net integration
- SDK honors Sentry's 429 HTTP Status with Retry After header #61

Bug fixes:

- `Init` pushes the first scope #55, #54
- `Exception.Data` copied to `SentryEvent.Data` while storing the index of originating error.
- Demangling code ensures Function name available #64
- ASP.NET Core integration throws when Serilog added #65, #68, #67

Improvements to [the docs](https://getsentry.github.io/sentry-dotnet) like:

- Release discovery
- `ConfigureScope` clarifications
- Documenting samples

### [Watch on youtube](https://www.youtube.com/watch?v=xK6a1goK_w0) how to use the ASP.NET Core integration

Download it directly from GitHub or using NuGet:

|      Integrations                 |        NuGet         |
| ----------------------------- | -------------------: |
|         **Sentry**            |    [![NuGet](https://img.shields.io/nuget/vpre/Sentry.svg)](https://www.nuget.org/packages/Sentry)   |
|     **Sentry.AspNetCore**     |   [![NuGet](https://img.shields.io/nuget/vpre/Sentry.AspNetCore.svg)](https://www.nuget.org/packages/Sentry.AspNetCore)   |
| **Sentry.Extensions.Logging** | [![NuGet](https://img.shields.io/nuget/vpre/Sentry.Extensions.Logging.svg)](https://www.nuget.org/packages/Sentry.Extensions.Logging)   |
| **Sentry.Log4Net** | [![NuGet](https://img.shields.io/nuget/vpre/Sentry.Log4Net.svg)](https://www.nuget.org/packages/Sentry.Log4Net)   |

## 0.0.1-preview3

This third preview includes bug fixes and more features. Test coverage increased to 96%

Features and improvements:

- Filter duplicate events/exceptions #43
- EventProcessors can be added (sample [1](https://github.com/getsentry/sentry-dotnet/blob/dbb5a3af054d0ca6f801de37fb7db3632ca2c65a/samples/Sentry.Samples.Console.Customized/Program.cs#L151), [2](https://github.com/getsentry/sentry-dotnet/blob/dbb5a3af054d0ca6f801de37fb7db3632ca2c65a/samples/Sentry.Samples.Console.Customized/Program.cs#L41))
- ExceptionProcessors can be added #36 (sample [1](https://github.com/getsentry/sentry-dotnet/blob/dbb5a3af054d0ca6f801de37fb7db3632ca2c65a/samples/Sentry.Samples.Console.Customized/Program.cs#L172), [2](https://github.com/getsentry/sentry-dotnet/blob/dbb5a3af054d0ca6f801de37fb7db3632ca2c65a/samples/Sentry.Samples.Console.Customized/Program.cs#L42))
- Release is automatically discovered/reported #35
- Contexts is a dictionary - allows custom data #37
- ASP.NET integration reports context as server: server-os, server-runtime #37
- Assemblies strong named #41
- Scope exposes IReadOnly members instead of Immutables
- Released a [documentation site](https://getsentry.github.io/sentry-dotnet/)

Bug fixes:

- Strong name
- Logger provider gets disposed/flushes events

[Watch on youtube](https://www.youtube.com/watch?v=xK6a1goK_w0) how to use the ASP.NET Core integration.

Download it directly from GitHub or using NuGet:

|      Integrations                 |        NuGet         |
| ----------------------------- | -------------------: |
|         **Sentry**            |    [![NuGet](https://img.shields.io/nuget/vpre/Sentry.svg)](https://www.nuget.org/packages/Sentry)   |
|     **Sentry.AspNetCore**     |   [![NuGet](https://img.shields.io/nuget/vpre/Sentry.AspNetCore.svg)](https://www.nuget.org/packages/Sentry.AspNetCore)   |
| **Sentry.Extensions.Logging** | [![NuGet](https://img.shields.io/nuget/vpre/Sentry.Extensions.Logging.svg)](https://www.nuget.org/packages/Sentry.Extensions.Logging)   |

## 0.0.1-preview2

This second release includes bug fixes and more features. Test coverage increased to 93%

Features and improvements:

- Added `CaptureMessage`
- `BeforeSend` callback errors are sent as breadcrumbs
- `ASP.NET Core` integration doesn't add tags added by `Microsoft.Extensions.Logging`
- SDK name is reported depending on the package added
- Integrations API allows user-defined SDK integration
- Unhandled exception handler can be configured via integrations
- Filter kestrel log eventid 13 (application error) when already captured by the middleware

Bugs fixed:

- Fixed #28
- HTTP Proxy set to HTTP message handler

Download it directly from GitHub or using NuGet:

|      Integrations                 |        NuGet         |
| ----------------------------- | -------------------: |
|         **Sentry**            |    [![NuGet](https://img.shields.io/nuget/vpre/Sentry.svg)](https://www.nuget.org/packages/Sentry)   |
|     **Sentry.AspNetCore**     |   [![NuGet](https://img.shields.io/nuget/vpre/Sentry.AspNetCore.svg)](https://www.nuget.org/packages/Sentry.AspNetCore)   |
| **Sentry.Extensions.Logging** | [![NuGet](https://img.shields.io/nuget/vpre/Sentry.Extensions.Logging.svg)](https://www.nuget.org/packages/Sentry.Extensions.Logging)   |

## 0.0.1-preview1

Our first preview of the SDK:

Main features:

- Easy ASP.NET Core integration, single line: `UseSentry`.
- Captures unhandled exceptions in the middleware pipeline
- Captures exceptions handled by the framework `UseExceptionHandler` and Error page display.
- Captures process-wide unhandled exceptions (AppDomain)
- Captures logger.Error or logger.Critical
- When an event is sent, data from the current request augments the event.
- Sends information about the server running the app (OS, Runtime, etc)
- Informational logs written by the app or framework augment events sent to Sentry
- Optional include of the request body
- HTTP Proxy configuration

Also available via NuGet:

[Sentry](https://www.nuget.org/packages/Sentry/0.0.1-preview1)
[Sentry.AspNetCore](https://www.nuget.org/packages/Sentry.AspNetCore/0.0.1-preview1)
[Sentry.Extensions.Logging](https://www.nuget.org/packages/Sentry.Extensions.Logging/0.0.1-preview1)<|MERGE_RESOLUTION|>--- conflicted
+++ resolved
@@ -4,11 +4,8 @@
 
 ### BREAKING CHANGES
 
-<<<<<<< HEAD
 - `BreadcrumbLevel.Critical` has been renamed to `BreadcrumbLevel.Fatal` for consistency with the other Sentry SDKs ([#4605](https://github.com/getsentry/sentry-dotnet/pull/4605))
-=======
 - SentryOptions.IsEnvironmentUser now defaults to false on MAUI. The means the User.Name will no longer be set, by default, to the name of the device ([#4606](https://github.com/getsentry/sentry-dotnet/pull/4606))
->>>>>>> 33615f40
 - Remove unnecessary files from SentryCocoaFramework before packing ([#4602](https://github.com/getsentry/sentry-dotnet/pull/4602))
 
 ## 6.0.0-preview.1
