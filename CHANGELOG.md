--- conflicted
+++ resolved
@@ -4,11 +4,8 @@
 
 ### Fixes
 
-<<<<<<< HEAD
 - Partial workaround for MAX_PATH issues when building iOS applications from Windows ([#4533](https://github.com/getsentry/sentry-dotnet/pull/4533))
-=======
 - In MAUI Android apps, generate and inject UUID to APK and upload ProGuard mapping to Sentry with the UUID ([#4532](https://github.com/getsentry/sentry-dotnet/pull/4532))
->>>>>>> 45814177
 
 ## 5.15.1
 
