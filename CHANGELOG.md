--- conflicted
+++ resolved
@@ -1,14 +1,16 @@
 # Changelog
 
+## Unreleased
+
+### Changes
+
+- Add StartupTime and Device.BootTime (#887) @lucas-zimerman
+
 ## 3.2.0
 
 ### Changes
 
-<<<<<<< HEAD
-- Add StartupTime and Device.BootTime (#887) @lucas-zimerman
-=======
 - Changed the underlying implementation of `ITransaction` and `ISpan`. `IHub.CaptureTransaction` now takes a `Transaction` instead of `ITransaction`. (#880) @Tyrrrz
->>>>>>> 3ab1752a
 - Add IsParentSampled to TransactionContext (#885) @Tyrrrz
 - Retrieve CurrentVersion for ASP.NET applications (#884) @lucas-zimerman
 - Make description parameter nullable on `ISpan.StartChild(...)` and related methods (#900) @Tyrrrz
