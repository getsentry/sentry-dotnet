--- conflicted
+++ resolved
@@ -1,11 +1,8 @@
 # unreleased
 
 * Set the Environment setting to 'production' if none was provided. (#550) @PureKrome
-<<<<<<< HEAD
 * ASPNET.Core hosting environment is set to 'production' / 'development' (notice lower casing) if no custom options.Enviroment is set. (#554) @PureKrome
-=======
 * Add most popular libraries to InAppExclude #555 (@bruno-garcia)
->>>>>>> efeab33a
 
 # 3.0.0-alpha.1
 
