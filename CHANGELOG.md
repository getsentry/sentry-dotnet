--- conflicted
+++ resolved
@@ -2,13 +2,10 @@
 
 ## Unreleased
 
-<<<<<<< HEAD
 ### BREAKING CHANGES
 
 - SentryOptions.IsEnvironmentUser now defaults to false on MAUI. The means the User.Name will no longer be set, by default, to the name of the device ([#4606](https://github.com/getsentry/sentry-dotnet/pull/4606))
-=======
 - Remove unnecessary files from SentryCocoaFramework before packing ([#4602](https://github.com/getsentry/sentry-dotnet/pull/4602))
->>>>>>> f3e87294
 
 ## 6.0.0-preview.1
 
