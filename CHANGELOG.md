# Changelog

## Version 6.0.0

<<<<<<< HEAD
### BREAKING CHANGES

- This release adds support for .NET 10 and drops support for net8.0-android, net8.0-ios, net8.0-maccatalyst and net8.0-windows10.0.19041.0 ([#4461](https://github.com/getsentry/sentry-dotnet/pull/4461))

## Unreleased
=======
## 5.15.1
>>>>>>> 6ca8b5d7

### Fixes

- Fail when building Blazor WASM with Profiling. We don't support profiling in Blazor WebAssembly projects. ([#4512](https://github.com/getsentry/sentry-dotnet/pull/4512))
- Do not overwrite user IP if it is set manually in ASP.NET sdk ([#4513](https://github.com/getsentry/sentry-dotnet/pull/4513))
- Fix `SentryOptions.Native.SuppressSignalAborts` and `SuppressExcBadAccess` on iOS ([#4521](https://github.com/getsentry/sentry-dotnet/pull/4521))

### Dependencies

- Bump Cocoa SDK from v8.55.1 to v8.56.0 ([#4528](https://github.com/getsentry/sentry-dotnet/pull/4528))
  - [changelog](https://github.com/getsentry/sentry-cocoa/blob/main/CHANGELOG.md#8560)
  - [diff](https://github.com/getsentry/sentry-cocoa/compare/8.55.1...8.56.0)
- Bump CLI from v2.53.0 to v2.54.0 ([#4541](https://github.com/getsentry/sentry-dotnet/pull/4541))
  - [changelog](https://github.com/getsentry/sentry-cli/blob/master/CHANGELOG.md#2540)
  - [diff](https://github.com/getsentry/sentry-cli/compare/2.53.0...2.54.0)
- Bump Native SDK from v0.10.1 to v0.11.0 ([#4542](https://github.com/getsentry/sentry-dotnet/pull/4542))
  - [changelog](https://github.com/getsentry/sentry-native/blob/master/CHANGELOG.md#0110)
  - [diff](https://github.com/getsentry/sentry-native/compare/0.10.1...0.11.0)

## 5.15.0

### Features

- Experimental _Structured Logs_:
  - Redesign SDK Logger APIs to allow usage of `params` ([#4451](https://github.com/getsentry/sentry-dotnet/pull/4451))
  - Shorten the `key` names of `Microsoft.Extensions.Logging` attributes ([#4450](https://github.com/getsentry/sentry-dotnet/pull/4450))

### Fixes

- Experimental _Structured Logs_:
  - Remove `IDisposable` from `SentryStructuredLogger`. Disposal is intended through the owning `IHub` instance ([#4424](https://github.com/getsentry/sentry-dotnet/pull/4424))
  - Ensure all buffered logs are sent to Sentry when the application terminates unexpectedly ([#4425](https://github.com/getsentry/sentry-dotnet/pull/4425))
  - `InvalidOperationException` potentially thrown during a race condition, especially in concurrent high-volume logging scenarios ([#4428](https://github.com/getsentry/sentry-dotnet/pull/4428))
- Blocking calls are no longer treated as unhandled crashes ([#4458](https://github.com/getsentry/sentry-dotnet/pull/4458))
- Only apply Session Replay masks to specific control types when necessary to avoid performance issues in MAUI apps with complex UIs ([#4445](https://github.com/getsentry/sentry-dotnet/pull/4445))
- De-duplicate Java.Lang.RuntimeException on Android ([#4509](https://github.com/getsentry/sentry-dotnet/pull/4509))
- Upload linked PDB to fix symbolication for Mac Catalyst ([#4503](https://github.com/getsentry/sentry-dotnet/pull/4503))

### Dependencies

- Bump sentry-cocoa from 8.39.0 to 8.55.1 ([#4442](https://github.com/getsentry/sentry-dotnet/pull/4442), [#4483](https://github.com/getsentry/sentry-dotnet/pull/4483), [#4485](https://github.com/getsentry/sentry-dotnet/pull/4485))
    - [changelog](https://github.com/getsentry/sentry-cocoa/blob/main/CHANGELOG.md#8551)
    - [diff](https://github.com/getsentry/sentry-cocoa/compare/8.39.0...8.55.1)
- Bump Native SDK from v0.9.1 to v0.10.1 ([#4436](https://github.com/getsentry/sentry-dotnet/pull/4436), [#4492](https://github.com/getsentry/sentry-dotnet/pull/4492))
  - [changelog](https://github.com/getsentry/sentry-native/blob/master/CHANGELOG.md#0101)
  - [diff](https://github.com/getsentry/sentry-native/compare/0.9.1...0.10.1)
- Bump CLI from v2.52.0 to v2.53.0 ([#4486](https://github.com/getsentry/sentry-dotnet/pull/4486))
  - [changelog](https://github.com/getsentry/sentry-cli/blob/master/CHANGELOG.md#2530)
  - [diff](https://github.com/getsentry/sentry-cli/compare/2.52.0...2.53.0)
- Bump Java SDK from v8.6.0 to v8.21.1 ([#4496](https://github.com/getsentry/sentry-dotnet/pull/4496), [#4502](https://github.com/getsentry/sentry-dotnet/pull/4502), [#4508](https://github.com/getsentry/sentry-dotnet/pull/4508))
  - [changelog](https://github.com/getsentry/sentry-java/blob/main/CHANGELOG.md#8211)
  - [diff](https://github.com/getsentry/sentry-java/compare/8.6.0...8.21.1)

## 5.14.1

### Fixes

- Crontabs now support day names (MON-SUN) and allow step values and ranges to be combined ([#4407](https://github.com/getsentry/sentry-dotnet/pull/4407))
- Ensure the correct Sentry Cocoa SDK framework version is used on iOS ([#4411](https://github.com/getsentry/sentry-dotnet/pull/4411))

### Dependencies

- Bump CLI from v2.50.2 to v2.52.0 ([#4419](https://github.com/getsentry/sentry-dotnet/pull/4419), [#4435](https://github.com/getsentry/sentry-dotnet/pull/4435), [#4444](https://github.com/getsentry/sentry-dotnet/pull/4444))
  - [changelog](https://github.com/getsentry/sentry-cli/blob/master/CHANGELOG.md#2520)
  - [diff](https://github.com/getsentry/sentry-cli/compare/2.50.2...2.52.0)

## 5.14.0

### Features

- Add _experimental_ support for [Sentry Structured Logging](https://docs.sentry.io/product/explore/logs/) ([#4308](https://github.com/getsentry/sentry-dotnet/pull/4308))
  - Structured-Logger API ([#4158](https://github.com/getsentry/sentry-dotnet/pull/4158))
  - Buffering and Batching ([#4310](https://github.com/getsentry/sentry-dotnet/pull/4310))
  - Integrations for `Sentry.Extensions.Logging`, `Sentry.AspNetCore` and `Sentry.Maui` ([#4193](https://github.com/getsentry/sentry-dotnet/pull/4193))

### Fixes

- Update `sample_rate` of _Dynamic Sampling Context (DSC)_ when making sampling decisions ([#4374](https://github.com/getsentry/sentry-dotnet/pull/4374))

## 5.13.0

### Features

- Sentry now includes an EXPERIMENTAL StringStackTraceFactory. This factory isn't as feature rich as the full `SentryStackTraceFactory`. However, it may provide better results if you are compiling your application AOT and not getting useful stack traces from the full stack trace factory. ([#4362](https://github.com/getsentry/sentry-dotnet/pull/4362))

### Fixes

- Source context for class libraries when running on Android in Release mode ([#4294](https://github.com/getsentry/sentry-dotnet/pull/4294))
- Native AOT: don't load SentryNative on unsupported platforms ([#4347](https://github.com/getsentry/sentry-dotnet/pull/4347))
- Fixed issue introduced in release 5.12.0 that might prevent other middleware or user code from reading request bodies ([#4373](https://github.com/getsentry/sentry-dotnet/pull/4373))
- SentryTunnelMiddleware overwrites the X-Forwarded-For header ([#4375](https://github.com/getsentry/sentry-dotnet/pull/4375))
- Native AOT support for `linux-musl-arm64` ([#4365](https://github.com/getsentry/sentry-dotnet/pull/4365))

### Dependencies

- Bump CLI from v2.47.0 to v2.50.2 ([#4348](https://github.com/getsentry/sentry-dotnet/pull/4348), [#4370](https://github.com/getsentry/sentry-dotnet/pull/4370), [#4378](https://github.com/getsentry/sentry-dotnet/pull/4378))
  - [changelog](https://github.com/getsentry/sentry-cli/blob/master/CHANGELOG.md#2502)
  - [diff](https://github.com/getsentry/sentry-cli/compare/2.47.0...2.50.2)

## 5.12.0

### API changes

- App Hang Tracking for iOS is now disabled by default, until this functionality is more stable. If you want to use it in your applications then you'll need to enable this manually. ([#4320](https://github.com/getsentry/sentry-dotnet/pull/4320))

### Features

- Added StartSpan and GetTransaction methods to the SentrySdk ([#4303](https://github.com/getsentry/sentry-dotnet/pull/4303))

### Fixes

- Avoid double reporting sessions on iOS and Android apps ([#4341](https://github.com/getsentry/sentry-dotnet/pull/4341))
- Sentry now decompresses Request bodies in ASP.NET Core when RequestDecompression middleware is enabled ([#4315](https://github.com/getsentry/sentry-dotnet/pull/4315))
- Custom ISentryEventProcessors are now run for native iOS events ([#4318](https://github.com/getsentry/sentry-dotnet/pull/4318))
- Crontab validation when capturing checkins ([#4314](https://github.com/getsentry/sentry-dotnet/pull/4314))
- Fixed an issue with the way Sentry detects build settings. This was causing Sentry to produce code that could fail at runtime in AOT compiled applications. ([#4333](https://github.com/getsentry/sentry-dotnet/pull/4333))
- Native AOT: link to static `lzma` on Linux/MUSL ([#4326](https://github.com/getsentry/sentry-dotnet/pull/4326))
- AppDomain.CurrentDomain.ProcessExit hook is now removed on shutdown ([#4323](https://github.com/getsentry/sentry-dotnet/pull/4323))

### Dependencies

- Bump Native SDK from v0.9.0 to v0.9.1 ([#4309](https://github.com/getsentry/sentry-dotnet/pull/4309))
  - [changelog](https://github.com/getsentry/sentry-native/blob/master/CHANGELOG.md#091)
  - [diff](https://github.com/getsentry/sentry-native/compare/0.9.0...0.9.1)
- Bump CLI from v2.46.0 to v2.47.0 ([#4332](https://github.com/getsentry/sentry-dotnet/pull/4332))
  - [changelog](https://github.com/getsentry/sentry-cli/blob/master/CHANGELOG.md#2470)
  - [diff](https://github.com/getsentry/sentry-cli/compare/2.46.0...2.47.0)

## 5.11.2

### Fixes

- Unsampled spans no longer propagate empty trace headers ([#4302](https://github.com/getsentry/sentry-dotnet/pull/4302))

## 5.11.1

### Fixes

- Fix linking of libsentry-native to avoid DllNotFoundException in Native AOT applications ([#4298](https://github.com/getsentry/sentry-dotnet/pull/4298))

## 5.11.0

### Features

- Added non-allocating `ConfigureScope` and `ConfigureScopeAsync` overloads ([#4244](https://github.com/getsentry/sentry-dotnet/pull/4244))
- Add .NET MAUI `AutomationId` element information to breadcrumbs ([#4248](https://github.com/getsentry/sentry-dotnet/pull/4248))
- The HTTP Response Status Code for spans instrumented using OpenTelemetry is now searchable ([#4283](https://github.com/getsentry/sentry-dotnet/pull/4283))

### Fixes

- The HTTP instrumentation uses the span created for the outgoing request in the sentry-trace header, fixing the parent-child relationship between client and server ([#4264](https://github.com/getsentry/sentry-dotnet/pull/4264))
- ExtraData not captured for Breadcrumbs in MauiEventsBinder ([#4254](https://github.com/getsentry/sentry-dotnet/pull/4254))
    - NOTE: Required breaking changes to the public API of `Sentry.Maui.BreadcrumbEvent`, while keeping an _Obsolete_ constructor for backward compatibility.
- InvalidOperationException sending attachments on Android with LLVM enabled ([#4276](https://github.com/getsentry/sentry-dotnet/pull/4276))
- When CaptureFeedback methods are called with invalid email addresses, the email address will be removed and, if Debug mode is enabled, a warning will be logged. This is done to avoid losing the Feedback altogether (Sentry would reject Feedback that has an invalid email address) ([#4284](https://github.com/getsentry/sentry-dotnet/pull/4284))

### Dependencies

- Bump the version of the .NET SDK that we use from 9.0.203 to 9.0.301 ([#4272](https://github.com/getsentry/sentry-dotnet/pull/4272))
  - Note that this also required we bump various Java dependencies (since version 9.0.300 of the Android workload requires newer versions of the these)
  - See https://docs.sentry.io/platforms/dotnet/troubleshooting/#detected-package-version-outside-of-dependency-constraint if you see NU1605, NU1608 and/or NU1107 warnings after upgrading   
- Bump Native SDK from v0.8.5 to v0.9.0 ([#4260](https://github.com/getsentry/sentry-dotnet/pull/4260))
  - [changelog](https://github.com/getsentry/sentry-native/blob/master/CHANGELOG.md#090)
  - [diff](https://github.com/getsentry/sentry-native/compare/0.8.5...0.9.0)

## 5.10.0

### Features

- Rename MemoryInfo.AllocatedBytes to MemoryInfo.TotalAllocatedBytes ([#4243](https://github.com/getsentry/sentry-dotnet/pull/4243))
- Replace libcurl with .NET HttpClient for sentry-native ([#4222](https://github.com/getsentry/sentry-dotnet/pull/4222))

### Fixes

- InvalidCastException in SentrySpanProcessor when using the Sentry.OpenTelemetry integration ([#4245](https://github.com/getsentry/sentry-dotnet/pull/4245))
- Fix InApp Exclude for frames without Module by checking against frame's Package ([#4236](https://github.com/getsentry/sentry-dotnet/pull/4236))

## 5.9.0

### Features

- Reduced memory pressure when sampling less than 100% of traces/transactions ([#4212](https://github.com/getsentry/sentry-dotnet/pull/4212))
- Add SentrySdk.SetTag ([#4232](https://github.com/getsentry/sentry-dotnet/pull/4232))

### Fixes

- Fixed symbolication for net9.0-android applications in Release config ([#4221](https://github.com/getsentry/sentry-dotnet/pull/4221))
- Support Linux arm64 on Native AOT ([#3700](https://github.com/getsentry/sentry-dotnet/pull/3700))
- Revert W3C traceparent support ([#4204](https://github.com/getsentry/sentry-dotnet/pull/4204))

### Dependencies

- Bump CLI from v2.45.0 to v2.46.0 ([#4226](https://github.com/getsentry/sentry-dotnet/pull/4226))
  - [changelog](https://github.com/getsentry/sentry-cli/blob/master/CHANGELOG.md#2460)
  - [diff](https://github.com/getsentry/sentry-cli/compare/2.45.0...2.46.0)

## 5.8.1

### Fixes

- Support musl on Linux ([#4188](https://github.com/getsentry/sentry-dotnet/pull/4188))
- Support for Windows ARM64 with Native AOT ([#4187](https://github.com/getsentry/sentry-dotnet/pull/4187))
- Addressed potential performance issue with Sentry.Maui ([#4219](https://github.com/getsentry/sentry-dotnet/pull/4219))
- Respect `SentryNative=false` at runtime ([#4220](https://github.com/getsentry/sentry-dotnet/pull/4220))

## 5.8.0

### Features

- .NET MAUI integration with CommunityToolkit.Mvvm Async Relay Commands can now be auto spanned with the new package Sentry.Maui.CommunityToolkit.Mvvm ([#4125](https://github.com/getsentry/sentry-dotnet/pull/4125))

### Fixes

- Revert "Bump Cocoa SDK from v8.39.0 to v8.46.0 (#4103)" ([#4202](https://github.com/getsentry/sentry-dotnet/pull/4202))
    - IMPORTANT: Fixes multiple issues running versions 5.6.x and 5.7.x of the Sentry SDK for .NET on iOS (initialising the SDK and sending data to Sentry)

### Dependencies

- Bump Native SDK from v0.8.4 to v0.8.5 ([#4189](https://github.com/getsentry/sentry-dotnet/pull/4189))
  - [changelog](https://github.com/getsentry/sentry-native/blob/master/CHANGELOG.md#085)
  - [diff](https://github.com/getsentry/sentry-native/compare/0.8.4...0.8.5)

## 5.7.0

### Features

- New source generator allows Sentry to see true build variables like PublishAot and PublishTrimmed to properly adapt checks in the Sentry SDK ([#4101](https://github.com/getsentry/sentry-dotnet/pull/4101))
- Auto breadcrumbs now include all .NET MAUI gesture recognizer events ([#4124](https://github.com/getsentry/sentry-dotnet/pull/4124))
- Associate replays with errors and traces on Android ([#4133](https://github.com/getsentry/sentry-dotnet/pull/4133))

### Fixes

- Redact Authorization headers before sending events to Sentry ([#4164](https://github.com/getsentry/sentry-dotnet/pull/4164))
- Remove Strong Naming from Sentry.Hangfire ([#4099](https://github.com/getsentry/sentry-dotnet/pull/4099))
- Increase `RequestSize.Small` threshold from 1 kB to 4 kB to match other SDKs ([#4177](https://github.com/getsentry/sentry-dotnet/pull/4177))

### Dependencies

- Bump CLI from v2.43.1 to v2.45.0 ([#4169](https://github.com/getsentry/sentry-dotnet/pull/4169), [#4179](https://github.com/getsentry/sentry-dotnet/pull/4179))
  - [changelog](https://github.com/getsentry/sentry-cli/blob/master/CHANGELOG.md#2450)
  - [diff](https://github.com/getsentry/sentry-cli/compare/2.43.1...2.45.0)

## 5.7.0-beta.0

### Features

- When setting a transaction on the scope, the SDK will attempt to sync the transaction's trace context with the SDK on the native layer. Finishing a transaction will now also start a new trace ([#4153](https://github.com/getsentry/sentry-dotnet/pull/4153))
- Added `CaptureFeedback` overload with `configureScope` parameter ([#4073](https://github.com/getsentry/sentry-dotnet/pull/4073))
- Custom SessionReplay masks in MAUI Android apps ([#4121](https://github.com/getsentry/sentry-dotnet/pull/4121))

### Fixes

- Work around iOS SHA1 bug ([#4143](https://github.com/getsentry/sentry-dotnet/pull/4143))
- Prevent Auto Breadcrumbs Event Binder from leaking and rebinding events  ([#4159](https://github.com/getsentry/sentry-dotnet/pull/4159))
- Fixes build error when building .NET Framework applications using Sentry 5.6.0: `MSB4185 :The function "IsWindows" on type "System.OperatingSystem" is not available` ([#4160](https://github.com/getsentry/sentry-dotnet/pull/4160))
- Added a `SentrySetCommitReleaseOptions` build property that can be specified separately from `SentryReleaseOptions` ([#4109](https://github.com/getsentry/sentry-dotnet/pull/4109))

### Dependencies

- Bump CLI from v2.43.0 to v2.43.1 ([#4151](https://github.com/getsentry/sentry-dotnet/pull/4151))
  - [changelog](https://github.com/getsentry/sentry-cli/blob/master/CHANGELOG.md#2431)
  - [diff](https://github.com/getsentry/sentry-cli/compare/2.43.0...2.43.1)

## 5.6.0

### Features

- Option to disable the SentryNative integration ([#4107](https://github.com/getsentry/sentry-dotnet/pull/4107), [#4134](https://github.com/getsentry/sentry-dotnet/pull/4134))
  - To disable it, add this msbuild property: `<SentryNative>false</SentryNative>`
- Reintroduced experimental support for Session Replay on Android ([#4097](https://github.com/getsentry/sentry-dotnet/pull/4097))
- If an incoming HTTP request has the `traceparent` header, it is now parsed and interpreted like the `sentry-trace` header. Outgoing requests now contain the `traceparent` header to facilitate integration with servesr that only support the [W3C Trace Context](https://www.w3.org/TR/trace-context/). ([#4084](https://github.com/getsentry/sentry-dotnet/pull/4084))

### Fixes

- Ensure user exception data is not removed by AspNetCoreExceptionProcessor ([#4016](https://github.com/getsentry/sentry-dotnet/pull/4106))
- Prevent users from disabling AndroidEnableAssemblyCompression which leads to untrappable crash ([#4089](https://github.com/getsentry/sentry-dotnet/pull/4089))
- Fixed MSVCRT build warning on Windows ([#4111](https://github.com/getsentry/sentry-dotnet/pull/4111))

### Dependencies

- Bump Cocoa SDK from v8.39.0 to v8.46.0 ([#4103](https://github.com/getsentry/sentry-dotnet/pull/4103))
    - [changelog](https://github.com/getsentry/sentry-cocoa/blob/main/CHANGELOG.md#8460)
    - [diff](https://github.com/getsentry/sentry-cocoa/compare/8.39.0...8.46.0)
- Bump Native SDK from v0.8.3 to v0.8.4 ([#4122](https://github.com/getsentry/sentry-dotnet/pull/4122))
  - [changelog](https://github.com/getsentry/sentry-native/blob/master/CHANGELOG.md#084)
  - [diff](https://github.com/getsentry/sentry-native/compare/0.8.3...0.8.4)

## 5.5.1

### Fixes

- Fix UWP Net Native compilation ([#4085](https://github.com/getsentry/sentry-dotnet/pull/4085))
- Sentry Java SDK dependencies are now detected and included in the Android bindings ([#4079](https://github.com/getsentry/sentry-dotnet/pull/4079))

## 5.5.0

### Features

- The `IScopeObserver` now has an `SetTrace` that allows observing changes to the scope's trace context. The SDK uses this to propagate the `trace ID` to `sentry-native`. This allows Sentry to connect errors coming from all layers of your application ([#4026](https://github.com/getsentry/sentry-dotnet/pull/4026))
- Exception.HResult is now included in the mechanism data for all exceptions ([#4029](https://github.com/getsentry/sentry-dotnet/pull/4029))

### Dependencies

- Bump Native SDK from v0.8.2 to v0.8.3 [#4072](https://github.com/getsentry/sentry-dotnet/pull/4072))
    - [changelog](https://github.com/getsentry/sentry-native/blob/master/CHANGELOG.md#083)
    - [diff](https://github.com/getsentry/sentry-native/compare/0.8.2...0.8.3)

### Fixes

- Fixed symbolication and source context for net9.0-android ([#4033](https://github.com/getsentry/sentry-dotnet/pull/4033))
- Single quotes added to the release name when using MS Build to create Sentry releases on Windows ([#4015](https://github.com/getsentry/sentry-dotnet/pull/4015))
- Target `net9.0` on Sentry.Google.Cloud.Functions to avoid conflict with Sentry.AspNetCore ([#4039](https://github.com/getsentry/sentry-dotnet/pull/4039))
- Changed default value for `SentryOptions.EnableAppHangTrackingV2` to `false` ([#4042](https://github.com/getsentry/sentry-dotnet/pull/4042))
- Missing MAUI `Shell` navigation breadcrumbs on iOS ([#4006](https://github.com/getsentry/sentry-dotnet/pull/4006))
- Prevent application crashes when capturing screenshots on iOS ([#4069](https://github.com/getsentry/sentry-dotnet/pull/4069))

### Dependencies

- Bump Native SDK from v0.8.1 to v0.8.2 ([#4050](https://github.com/getsentry/sentry-dotnet/pull/4050)
  - [changelog](https://github.com/getsentry/sentry-native/blob/master/CHANGELOG.md#082)
  - [diff](https://github.com/getsentry/sentry-native/compare/0.8.1...0.8.2)
- Bump CLI from v2.42.2 to v2.43.0 ([#4036](https://github.com/getsentry/sentry-dotnet/pull/4036), [#4049](https://github.com/getsentry/sentry-dotnet/pull/4049), [#4060](https://github.com/getsentry/sentry-dotnet/pull/4060), [#4062](https://github.com/getsentry/sentry-dotnet/pull/4062))
  - [changelog](https://github.com/getsentry/sentry-cli/blob/master/CHANGELOG.md#2430)
  - [diff](https://github.com/getsentry/sentry-cli/compare/2.42.2...2.43.0)
- Bump Java SDK from v7.20.1 to v8.6.0 ([#4075](https://github.com/getsentry/sentry-dotnet/pull/4075))
  - [changelog](https://github.com/getsentry/sentry-java/blob/main/CHANGELOG.md#860)
  - [diff](https://github.com/getsentry/sentry-java/compare/7.20.1...8.6.0)

## 5.4.0

### Enhancements

- Profiling: improve performance by subscribing only to necessary CLR events ([#3970](https://github.com/getsentry/sentry-dotnet/pull/3970))

### Fixes

- Unknown stack frames in profiles on .NET 8+ ([#3967](https://github.com/getsentry/sentry-dotnet/pull/3967))

## 5.3.0

### Features

- User Feedback can now be captured without errors/exceptions. Note that these APIs replace the older UserFeedback APIs, which have now been marked as obsolete (and will be removed in a future major version bump) ([#3981](https://github.com/getsentry/sentry-dotnet/pull/3981))

### Fixes

- Using SentryOptions.Native.SuppressExcBadAccess and SentryOptions.Native.SuppressSignalAborts, users can now block duplicate errors from native due to dotnet NullReferenceExceptions - Defaults to false ([#3998](https://github.com/getsentry/sentry-dotnet/pull/3998))
- Native iOS events are now exposed to the dotnet layer for users to hook through SentryOptions.BeforeSend and SentryOptions.OnCrashedLastRun ([#2102](https://github.com/getsentry/sentry-dotnet/pull/3958))
- Prevent crashes from occurring on Android during OnBeforeSend ([#4022](https://github.com/getsentry/sentry-dotnet/pull/4022))

### Dependencies

- Bump Native SDK from v0.8.0 to v0.8.1 ([#4014](https://github.com/getsentry/sentry-dotnet/pull/4014))
  - [changelog](https://github.com/getsentry/sentry-native/blob/master/CHANGELOG.md#081)
  - [diff](https://github.com/getsentry/sentry-native/compare/0.8.0...0.8.1)

## 5.2.0

### Features

- Users can now register their own MAUI controls for breadcrumb creation ([#3997](https://github.com/getsentry/sentry-dotnet/pull/3997))
- Serilog scope properties are now sent with Sentry events ([#3976](https://github.com/getsentry/sentry-dotnet/pull/3976))
- The sample seed used for sampling decisions is now propagated, for use in downstream custom trace samplers ([#3951](https://github.com/getsentry/sentry-dotnet/pull/3951))
- Add Azure Function UseSentry overloads for easier wire ups  ([#3971](https://github.com/getsentry/sentry-dotnet/pull/3971))

### Fixes

- Fix mismapped breadcrumb levels coming in from native to dotnet SDK ([#3993](https://github.com/getsentry/sentry-dotnet/pull/3993))
- Deduplicate profiling stack frames ([#3969](https://github.com/getsentry/sentry-dotnet/pull/3969))

### Dependencies

- Bump CLI from v2.41.1 to v2.42.2 ([#3979](https://github.com/getsentry/sentry-dotnet/pull/3979), [#4002](https://github.com/getsentry/sentry-dotnet/pull/4002))
  - [changelog](https://github.com/getsentry/sentry-cli/blob/master/CHANGELOG.md#2422)
  - [diff](https://github.com/getsentry/sentry-cli/compare/2.41.1...2.42.2)
- Bump Native SDK from v0.7.20 to v0.8.0 ([#4003](https://github.com/getsentry/sentry-dotnet/pull/4003))
  - [changelog](https://github.com/getsentry/sentry-native/blob/master/CHANGELOG.md#080)
  - [diff](https://github.com/getsentry/sentry-native/compare/0.7.20...0.8.0)

## 5.1.1

### Fixes

- Emit transaction.data inside contexts.trace.data ([#3936](https://github.com/getsentry/sentry-dotnet/pull/3936))
- Native SIGSEGV errors resulting from managed NullReferenceExceptions are now suppressed on Android ([#3903](https://github.com/getsentry/sentry-dotnet/pull/3903))
- OTel activities that are marked as not recorded are no longer sent to Sentry ([#3890](https://github.com/getsentry/sentry-dotnet/pull/3890))
- Fixed envelopes with oversized attachments getting stuck in __processing ([#3938](https://github.com/getsentry/sentry-dotnet/pull/3938))
- OperatingSystem will now return macOS as OS name instead of 'Darwin' as well as the proper version. ([#2710](https://github.com/getsentry/sentry-dotnet/pull/3956))
- Ignore null value on CocoaScopeObserver.SetTag ([#3948](https://github.com/getsentry/sentry-dotnet/pull/3948))

## 5.1.0

### Significant change in behavior
- The User.IpAddress is now only set to `{{auto}}` when `SendDefaultPii` is enabled. This change gives you control over IP address collection directly on the client ([#3893](https://github.com/getsentry/sentry-dotnet/pull/3893))

### Features

- .NET on iOS: Add experimental EnableAppHangTrackingV2 configuration flag to the options binding SDK ([#3877](https://github.com/getsentry/sentry-dotnet/pull/3877))
- Added `SentryOptions.DisableSentryHttpMessageHandler`. Useful if you're using `OpenTelemetry.Instrumentation.Http` and ending up with duplicate spans. ([#3879](https://github.com/getsentry/sentry-dotnet/pull/3879))

### Dependencies

- Bump Native SDK from v0.7.17 to v0.7.18 ([#3891](https://github.com/getsentry/sentry-dotnet/pull/3891))
  - [changelog](https://github.com/getsentry/sentry-native/blob/master/CHANGELOG.md#0718)
  - [diff](https://github.com/getsentry/sentry-native/compare/0.7.17...0.7.18)
### Fixes

- Prevent Native EXC_BAD_ACCESS signal errors from being captured when managed NullRefrenceExceptions occur ([#3909](https://github.com/getsentry/sentry-dotnet/pull/3909))
- Fixed duplicate SentryMauiEventProcessors ([#3905](https://github.com/getsentry/sentry-dotnet/pull/3905))
- Fixed invalid string.Format index in Debug logs for the DiagnosticSource integration ([#3923](https://github.com/getsentry/sentry-dotnet/pull/3923))

### Dependencies

- Bump Native SDK from v0.7.17 to v0.7.20 ([#3891](https://github.com/getsentry/sentry-dotnet/pull/3891), [#3908](https://github.com/getsentry/sentry-dotnet/pull/3908), [#3929](https://github.com/getsentry/sentry-dotnet/pull/3929))
  - [changelog](https://github.com/getsentry/sentry-native/blob/master/CHANGELOG.md#0720)
  - [diff](https://github.com/getsentry/sentry-native/compare/0.7.17...0.7.20)
- Bump Java SDK from v7.20.0 to v7.20.1 ([#3907](https://github.com/getsentry/sentry-dotnet/pull/3907))
  - [changelog](https://github.com/getsentry/sentry-java/blob/main/CHANGELOG.md#7201)
  - [diff](https://github.com/getsentry/sentry-java/compare/7.20.0...7.20.1)
- Bump CLI from v2.40.0 to v2.41.1 ([#3910](https://github.com/getsentry/sentry-dotnet/pull/3910))
  - [changelog](https://github.com/getsentry/sentry-cli/blob/master/CHANGELOG.md#2411)
  - [diff](https://github.com/getsentry/sentry-cli/compare/2.40.0...2.41.1)

## 5.0.1

### Fixes

- .NET Mobile: Disable and made obsolete the iOS Watchdog termination feature which is based on heuristics that don't work in .NET ([#3867](https://github.com/getsentry/sentry-dotnet/pull/3867))
- .NET on Android: NullReferenceException handled by Mono cause the app to crash (PR #3694) ([#3871](https://github.com/getsentry/sentry-dotnet/pull/3871))

### Dependencies

- Bump Native SDK from v0.7.16 to v0.7.17 ([#3857](https://github.com/getsentry/sentry-dotnet/pull/3857))
  - [changelog](https://github.com/getsentry/sentry-native/blob/master/CHANGELOG.md#0717)
  - [diff](https://github.com/getsentry/sentry-native/compare/0.7.16...0.7.17)
- Bump Java SDK from v7.19.0 to v7.20.0 ([#3866](https://github.com/getsentry/sentry-dotnet/pull/3866))
  - [changelog](https://github.com/getsentry/sentry-java/blob/main/CHANGELOG.md#7200)
  - [diff](https://github.com/getsentry/sentry-java/compare/7.19.0...7.20.0)
- Bump CLI from v2.39.1 to v2.40.0 ([#3869](https://github.com/getsentry/sentry-dotnet/pull/3869))
  - [changelog](https://github.com/getsentry/sentry-cli/blob/master/CHANGELOG.md#2400)
  - [diff](https://github.com/getsentry/sentry-cli/compare/2.39.1...2.40.0)

## 5.0.0

### API Changes

- Removed net6.0 and net7.0 TFMs as Microsoft has stopped supporting both of these now. If you need to target net6.0 or net7.0 then we recommend using version 4.x of the .NET SDK for Sentry. ([#3807](https://github.com/getsentry/sentry-dotnet/pull/3807))
- Sentry's Experimental Metrics feature has been deprecated and removed from the SDK. ([#3718](https://github.com/getsentry/sentry-dotnet/pull/3718))
- `SentryOptions.EnableTracing` has been removed. Instead, tracing should be enabled or disabled by setting the `SentryOptions.TracesSampleRate` or by using `SentryOptions.TracesSampler` to configure a sampling function ([#3569](https://github.com/getsentry/sentry-dotnet/pull/3569))
- Temporarily removed experimental Session Replay support ([#3827](https://github.com/getsentry/sentry-dotnet/pull/3827))
- You should no longer pass `AndroidContext` as an argument to `SentrySdk.Init` ([#3562](https://github.com/getsentry/sentry-dotnet/pull/3562))
- The `SentryUser.Segment` property has been deprecated. Consider sending this as a tag or additional data instead ([#3563](https://github.com/getsentry/sentry-dotnet/pull/3563))
- The ITraceContext now includes an [Origin](https://develop.sentry.dev/sdk/telemetry/traces/trace-origin/), which is set automatically and is primarily used internally by the Sentry server ([#3564](https://github.com/getsentry/sentry-dotnet/pull/3564))
- `Device.BatteryLevel` and `Device.ProcessorFrequency` are now stored as floats rather than ints, to align with the Cocoa and Java SDKs ([#3567](https://github.com/getsentry/sentry-dotnet/pull/3567))
- The `FailedRequestTargets`, `TagFilters` and `TracePropagationTargets` options have all been changed from `SubstringOrRegexPattern` to `IList<StringOrRegex>` ([#3566](https://github.com/getsentry/sentry-dotnet/pull/3566))
- `Scope.Transaction` is now always stored as an `AsyncLocal` also in [Global Mode](https://docs.sentry.io/platforms/dotnet/configuration/options/#is-global-mode-enabled), to prevent auto-instrumented spans from the UI ending up parented to transactions from a background task (or vice versa). ([#3596](https://github.com/getsentry/sentry-dotnet/pull/3596))

### Features
- Added support for `.NET 9` ([#3699](https://github.com/getsentry/sentry-dotnet/pull/3699))
- Heap dumps can be captured automatically when memory usage exceeds a configurable threshold. Note that this API is still experimental and may change based on user feedback. ([#3667](https://github.com/getsentry/sentry-dotnet/pull/3667))
- libsentrysupplemental.so now supports 16 KB page sizes on Android ([#3723](https://github.com/getsentry/sentry-dotnet/pull/3723))
- Added `SentryOptions` extension for profiling: `options.AddProfilingIntegration()` ([#3660](https://github.com/getsentry/sentry-dotnet/pull/3660))

### Fixes
- Address Trim warnings to enable AOT support, including support for MAUI specifically. ([#3841](https://github.com/getsentry/sentry-dotnet/pull/3841))
- Fixed JNI Error when accessing Android device data from multiple threads ([#3802](https://github.com/getsentry/sentry-dotnet/pull/3802))
- Android - fix bug that prevents logcat.log from getting attached to unhandled events (SIGSEGV Segfault) ([#3694](https://github.com/getsentry/sentry-dotnet/pull/3694))
- Fixed ArgumentNullException in FormRequestPayloadExtractor when handling invalid form data on ASP.NET ([#3734](https://github.com/getsentry/sentry-dotnet/pull/3734))
- Fixed NullReferenceException in SentryTraceHeader when parsing null or empty values ([#3757](https://github.com/getsentry/sentry-dotnet/pull/3757))
- Fix "System.ArgumentOutOfRangeException: Specified argument was out of the range of valid values. (Parameter 'idData')" error propagating OpenTelemetry span ids ([#3850](https://github.com/getsentry/sentry-dotnet/pull/3850))
- ArgumentNullException in FormRequestPayloadExtractor when handling invalid form data on ASP.NET ([#3734](https://github.com/getsentry/sentry-dotnet/pull/3734))
- Fixed crash when using NLog with FailedRequestStatusCodes options in a Maui app with Trimming enabled ([#3743](https://github.com/getsentry/sentry-dotnet/pull/3743))

### Dependencies

- Bump CLI from v2.38.2 to v2.39.1 ([#3782](https://github.com/getsentry/sentry-dotnet/pull/3782)) ([#3799](https://github.com/getsentry/sentry-dotnet/pull/3799))
  - [changelog](https://github.com/getsentry/sentry-cli/blob/master/CHANGELOG.md#2391)
  - [diff](https://github.com/getsentry/sentry-cli/compare/2.38.2...2.39.1)
- Bump Java SDK from v7.16.0 to v7.19.0 ([#3749](https://github.com/getsentry/sentry-dotnet/pull/3749), [#3771](https://github.com/getsentry/sentry-dotnet/pull/3771)) ([#3805](https://github.com/getsentry/sentry-dotnet/pull/3805), [#3844](https://github.com/getsentry/sentry-dotnet/pull/3844))
  - [changelog](https://github.com/getsentry/sentry-java/blob/main/CHANGELOG.md#7190)
  - [diff](https://github.com/getsentry/sentry-java/compare/7.16.0...7.19.0)
- Bump Cocoa SDK from v8.36.0 to v8.39.0 ([#3727](https://github.com/getsentry/sentry-dotnet/pull/3727))
    - [changelog](https://github.com/getsentry/sentry-cocoa/blob/main/CHANGELOG.md#8390)
    - [diff](https://github.com/getsentry/sentry-cocoa/compare/8.36.0...8.39.0)
- Bump Native SDK from v0.7.11 to v0.7.16 ([#3731](https://github.com/getsentry/sentry-dotnet/pull/3731), [#3770](https://github.com/getsentry/sentry-dotnet/pull/3770), [#3775](https://github.com/getsentry/sentry-dotnet/pull/3775), [#3779](https://github.com/getsentry/sentry-dotnet/pull/3779)) ([#3825](https://github.com/getsentry/sentry-dotnet/pull/3825))
  - [changelog](https://github.com/getsentry/sentry-native/blob/master/CHANGELOG.md#0716)
  - [diff](https://github.com/getsentry/sentry-native/compare/0.7.11...0.7.16)

## 4.13.0

### Features

- Limited experimental support for Session Replay Recording on Android ([#3552](https://github.com/getsentry/sentry-dotnet/pull/3552))

### Fixes

- When using OTel and ASP.NET Core the SDK could try to process OTel spans after the SDK had been closed ([#3726](https://github.com/getsentry/sentry-dotnet/pull/3726))

### Dependencies

- Bump CLI from v2.38.1 to v2.38.2 ([#3728](https://github.com/getsentry/sentry-dotnet/pull/3728))
  - [changelog](https://github.com/getsentry/sentry-cli/blob/master/CHANGELOG.md#2382)
  - [diff](https://github.com/getsentry/sentry-cli/compare/2.38.1...2.38.2)

## 4.12.2

### Fixes

- Events from NDK on Android will report sdk.name `sentry.native.android.dotnet` ([#3682](https://github.com/getsentry/sentry-dotnet/pull/3682))

### Features

- Android - allow logcat attachments to be previewed in Sentry ([#3711](https://github.com/getsentry/sentry-dotnet/pull/3711))
- Added a `SetBeforeScreenshotCapture` callback to the options: allowing the user to set an action before the screenshot is taken ([#3661](https://github.com/getsentry/sentry-dotnet/pull/3661))
- Make `Sentry.AspNetCore.Blazor.WebAssembly` generally available. ([#3674](https://github.com/getsentry/sentry-dotnet/pull/3674))

### Dependencies

- Bump Java SDK from v7.14.0 to v7.16.0 ([#3670](https://github.com/getsentry/sentry-dotnet/pull/3670), [#3707](https://github.com/getsentry/sentry-dotnet/pull/3707))
  - [changelog](https://github.com/getsentry/sentry-java/blob/main/CHANGELOG.md#7160)
  - [diff](https://github.com/getsentry/sentry-java/compare/7.14.0...7.16.0)
- Bump CLI from v2.37.0 to v2.38.1 ([#3702](https://github.com/getsentry/sentry-dotnet/pull/3702), [#3720](https://github.com/getsentry/sentry-dotnet/pull/3720))
  - [changelog](https://github.com/getsentry/sentry-cli/blob/master/CHANGELOG.md#2381)
  - [diff](https://github.com/getsentry/sentry-cli/compare/2.37.0...2.38.1)
- Bumped `System.Text.Json` from v6.0.8 to v6.0.10 ([#3704](https://github.com/getsentry/sentry-dotnet/pull/3704))
- Bump Native SDK from v0.7.10 to v0.7.11 ([#3715](https://github.com/getsentry/sentry-dotnet/pull/3715))
  - [changelog](https://github.com/getsentry/sentry-native/blob/master/CHANGELOG.md#0711)
  - [diff](https://github.com/getsentry/sentry-native/compare/0.7.10...0.7.11)

## 4.12.1

### Fixes

- Fixed "Failed to persist session" error on iOS ([#3655](https://github.com/getsentry/sentry-dotnet/pull/3655))

### Dependencies

- Bump CLI from v2.36.5 to v2.37.0 ([#3647](https://github.com/getsentry/sentry-dotnet/pull/3647), [#3664](https://github.com/getsentry/sentry-dotnet/pull/3664))
  - [changelog](https://github.com/getsentry/sentry-cli/blob/master/CHANGELOG.md#2370)
  - [diff](https://github.com/getsentry/sentry-cli/compare/2.36.5...2.37.0)

## 4.12.0

### Support for Xcode 16.0 (BREAKING CHANGE)

If you are using Xcode 16.0, you will need to update the SDK to version `4.12.0` or later.
If you are still using Xcode 15.4 or earlier, you need to continue to use version `4.11.0` or earlier.

Using Xcode 16 to build .NET applications targeting iOS and Mac Catalyst requires [.NET workload for iOS SDK version 18.0.8303](https://github.com/xamarin/xamarin-macios/releases/tag/dotnet-8.0.1xx-xcode16.0-8303). We [built the SDK version 4.12.0 using Xcode 16](https://github.com/getsentry/sentry-dotnet/pull/3635/files) in order to support this scenario. That, unfortunately, breaks folks using older version of Xcode.

As such, if you are using SDK version `4.12.x` and targeting iOS or Mac Catalyst, you will need to install and use Xcode 16 and `workload iOS SDK 18.0.8303`

Note that .NET 9 will also support Xcode 16, when it is released next month (Nov 2024).

### API Changes

- The `SentrySdk.Metrics` module is deprecated and will be removed in the next major release.
  Sentry will reject all metrics sent after October 7, 2024.
  Learn more: https://sentry.zendesk.com/hc/en-us/articles/26369339769883-Upcoming-API-Changes-to-Metrics  ([#3619](https://github.com/getsentry/sentry-dotnet/pull/3619))

### Fixes

- Fixed duplicate key exception for Hangfire jobs with AutomaticRetry ([#3631](https://github.com/getsentry/sentry-dotnet/pull/3631))

### Features

- Added a flag to options `DisableFileWrite` to allow users to opt-out of all file writing operations. Note that toggling this will affect features such as offline caching and auto-session tracking and release health as these rely on some file persistency ([#3614](https://github.com/getsentry/sentry-dotnet/pull/3614), [#3641](https://github.com/getsentry/sentry-dotnet/pull/3641))

### Dependencies

- Bump Native SDK from v0.7.9 to v0.7.10 ([#3623](https://github.com/getsentry/sentry-dotnet/pull/3623))
  - [changelog](https://github.com/getsentry/sentry-native/blob/master/CHANGELOG.md#0710)
  - [diff](https://github.com/getsentry/sentry-native/compare/0.7.9...0.7.10)
- Bump CLI from v2.36.1 to v2.36.5 ([#3624](https://github.com/getsentry/sentry-dotnet/pull/3624), [#3634](https://github.com/getsentry/sentry-dotnet/pull/3634), [#3642](https://github.com/getsentry/sentry-dotnet/pull/3642), [#3644](https://github.com/getsentry/sentry-dotnet/pull/3644))
  - [changelog](https://github.com/getsentry/sentry-cli/blob/master/CHANGELOG.md#2365)
  - [diff](https://github.com/getsentry/sentry-cli/compare/2.36.1...2.36.5)
- Update Perfview/TraceEvent to e343a0c ([#3492](https://github.com/getsentry/sentry-dotnet/pull/3492))

## 4.11.0

### Features

- All exceptions are now added as breadcrumbs on future events. Previously this was only the case for exceptions captured via the `Sentry.SeriLog` or `Sentry.Extensions.Logging` integrations. ([#3584](https://github.com/getsentry/sentry-dotnet/pull/3584))

### Fixes
- On mobile devices, the SDK no longer throws a `FormatException` for `ProcessorFrequency` when trying to report native events ([#3541](https://github.com/getsentry/sentry-dotnet/pull/3541))
- Add missing org parameter to the CLI release operations ([#3600](https://github.com/getsentry/sentry-dotnet/pull/3600))

### API Changes
- When the Sentry SDK is disabled, `SentrySdk.StartTransaction()` now returns a `NoOpTransaction`, which avoids unnecessary memory allocations ([#3581](https://github.com/getsentry/sentry-dotnet/pull/3581))

### Dependencies

- Bump Cocoa SDK from v8.35.0 to v8.36.0 ([#3570](https://github.com/getsentry/sentry-dotnet/pull/3570), [#3575](https://github.com/getsentry/sentry-dotnet/pull/3575))
  - [changelog](https://github.com/getsentry/sentry-cocoa/blob/main/CHANGELOG.md#8360)
  - [diff](https://github.com/getsentry/sentry-cocoa/compare/8.35.0...8.36.0)
- Bump CLI from v2.33.1 to v2.36.1 ([#3578](https://github.com/getsentry/sentry-dotnet/pull/3578), [#3599](https://github.com/getsentry/sentry-dotnet/pull/3599), [#3603](https://github.com/getsentry/sentry-dotnet/pull/3603), [#3606](https://github.com/getsentry/sentry-dotnet/pull/3606))
  - [changelog](https://github.com/getsentry/sentry-cli/blob/master/CHANGELOG.md#2361)
  - [diff](https://github.com/getsentry/sentry-cli/compare/2.33.1...2.36.1)
- Bump Native SDK from v0.7.8 to v0.7.9 ([#3577](https://github.com/getsentry/sentry-dotnet/pull/3577))
  - [changelog](https://github.com/getsentry/sentry-native/blob/master/CHANGELOG.md#079)
  - [diff](https://github.com/getsentry/sentry-native/compare/0.7.8...0.7.9)

## 4.10.2

### Various fixes & improvements

- fix: Prevent deadlock in `Hub.Dispose` (#3539) by @bitsandfoxes
- build(deps): bump github/codeql-action from 3.26.0 to 3.26.2 (#3543) by @dependabot

### Dependencies

- Bump Cocoa SDK from v8.34.0 to v8.35.0 ([#3548](https://github.com/getsentry/sentry-dotnet/pull/3548))
  - [changelog](https://github.com/getsentry/sentry-cocoa/blob/main/CHANGELOG.md#8350)
  - [diff](https://github.com/getsentry/sentry-cocoa/compare/8.34.0...8.35.0)

## Fixes

- Resolved a potential deadlock during SDK shutdown ([#3539](https://github.com/getsentry/sentry-dotnet/pull/3539))

## 4.10.1

### Fixes

- Unfinished spans are now correctly stored and retrieved by the CachingTransport ([#3533](https://github.com/getsentry/sentry-dotnet/pull/3533))

### Dependencies

- Bump Cocoa SDK from v8.33.0 to v8.34.0 ([#3535](https://github.com/getsentry/sentry-dotnet/pull/3535))
  - [changelog](https://github.com/getsentry/sentry-cocoa/blob/main/CHANGELOG.md#8340)
  - [diff](https://github.com/getsentry/sentry-cocoa/compare/8.33.0...8.34.0)

## 4.10.0

### Features

- Users can now automatically create releases and associated commits via sentry-cli and MSBuild properties ([#3462](https://github.com/getsentry/sentry-dotnet/pull/3462))
- `Sentry.AspNetCore.Blazor.WebAssembly` now targets .NET 8 specifically, allowing for proper dependency resolution ([#3501](https://github.com/getsentry/sentry-dotnet/pull/3501))

### Fixes

- When targeting `WPF`, `WinForms` or `Avalonia` with `PublishAot` enabled, the SDK no longers throws a `DllNotFoundException` trying to initialize `sentry-native` ([#3411](https://github.com/getsentry/sentry-dotnet/pull/3411))
Unable to load DLL sentry-native or one of its dependencies
- On mobile devices, the SDK no longer throws a `FormatException` when trying to report native events ([#3485](https://github.com/getsentry/sentry-dotnet/pull/3485))
- Race condition in `SentryMessageHandler` ([#3477](https://github.com/getsentry/sentry-dotnet/pull/3477))
- Decrease runtime diagnostics circular buffer when profiling, reducing memory usage ([#3491](https://github.com/getsentry/sentry-dotnet/pull/3491))
- The InstallationId is now resolved only once per application execution and any issues are logged as warnings instead of errors ([#3529](https://github.com/getsentry/sentry-dotnet/pull/3529))
- DisplayInfo now captured correctly on iOS and Mac Catalyst on non-UI threads ([#3521](https://github.com/getsentry/sentry-dotnet/pull/3521))

### Dependencies

- Bump CLI from v2.32.1 to v2.33.1 ([#3489](https://github.com/getsentry/sentry-dotnet/pull/3489), [#3497](https://github.com/getsentry/sentry-dotnet/pull/3497), [#3520](https://github.com/getsentry/sentry-dotnet/pull/3520))
  - [changelog](https://github.com/getsentry/sentry-cli/blob/master/CHANGELOG.md#2331)
  - [diff](https://github.com/getsentry/sentry-cli/compare/2.32.1...2.33.1)
- Bump Java SDK from v7.11.0 to v7.14.0 ([#3503](https://github.com/getsentry/sentry-dotnet/pull/3503), [#3532](https://github.com/getsentry/sentry-dotnet/pull/3532))
  - [changelog](https://github.com/getsentry/sentry-java/blob/main/CHANGELOG.md#7140)
  - [diff](https://github.com/getsentry/sentry-java/compare/7.11.0...7.14.0)
- Bump Cocoa SDK from v8.30.0 to v8.32.0 ([#3499](https://github.com/getsentry/sentry-dotnet/pull/3499))
  - [changelog](https://github.com/getsentry/sentry-cocoa/blob/main/CHANGELOG.md#8320)
  - [diff](https://github.com/getsentry/sentry-cocoa/compare/8.30.0...8.32.0)
- Bump Native SDK from v0.7.6 to v0.7.8 ([#3502](https://github.com/getsentry/sentry-dotnet/pull/3502), [#3527](https://github.com/getsentry/sentry-dotnet/pull/3527))
  - [changelog](https://github.com/getsentry/sentry-native/blob/master/CHANGELOG.md#078)
  - [diff](https://github.com/getsentry/sentry-native/compare/0.7.6...0.7.8)
- Bump Cocoa SDK from v8.30.0 to v8.33.0 ([#3499](https://github.com/getsentry/sentry-dotnet/pull/3499), [#3528](https://github.com/getsentry/sentry-dotnet/pull/3528))
  - [changelog](https://github.com/getsentry/sentry-cocoa/blob/main/CHANGELOG.md#8330)
  - [diff](https://github.com/getsentry/sentry-cocoa/compare/8.30.0...8.33.0)
- Bump Native SDK from v0.7.6 to v0.7.7 ([#3502](https://github.com/getsentry/sentry-dotnet/pull/3502))
  - [changelog](https://github.com/getsentry/sentry-native/blob/master/CHANGELOG.md#077)
  - [diff](https://github.com/getsentry/sentry-native/compare/0.7.6...0.7.7)
- Bump Java SDK from v7.11.0 to v7.13.0 ([#3515](https://github.com/getsentry/sentry-dotnet/pull/3515))
  - [changelog](https://github.com/getsentry/sentry-java/blob/main/CHANGELOG.md#7130)
  - [diff](https://github.com/getsentry/sentry-java/compare/7.11.0...7.13.0)

## 4.9.0

### Fixes

- Fixed envelopes getting stuck in processing when losing network connectivity ([#3438](https://github.com/getsentry/sentry-dotnet/pull/3438))

### Features

- Client reports now include dropped spans ([#3463](https://github.com/getsentry/sentry-dotnet/pull/3463))

### API Changes

- Removed SentrySdk.RunAsyncVoid ([#3466](https://github.com/getsentry/sentry-dotnet/pull/3466))

## 4.8.1

### Fixes

- The SDK no longer fails to create a trace root ([#3453](https://github.com/getsentry/sentry-dotnet/pull/3453))
- Removed `FirstChanceException` workaround for WinUI ([#3411](https://github.com/getsentry/sentry-dotnet/pull/3411))

### Dependencies

- Bump Java SDK from v7.10.0 to v7.11.0 ([#3459](https://github.com/getsentry/sentry-dotnet/pull/3459))
  - [changelog](https://github.com/getsentry/sentry-java/blob/main/CHANGELOG.md#7110)
  - [diff](https://github.com/getsentry/sentry-java/compare/7.10.0...7.11.0)

## 4.8.0

### Obsoletion

- Marked SentryUser.Segment as deprecated ([#3437](https://github.com/getsentry/sentry-dotnet/pull/3437))

### Features

- Added a new package `Sentry.AspNetCore.Blazor.WebAssembly`. This packages provides you with an extension to `WebAssemblyHostBuilder` to allow SDK configuration via the builder pattern. This package gives us an entry point and the ability to extend the SDKs support and out-of-the-box offering. You can follow the progress and leave feedback either ([here](https://github.com/getsentry/sentry-dotnet/issues/2329)) for extending the support for Blazor Server or ([here](https://github.com/getsentry/sentry-dotnet/issues/2021)) for Blazor WebAssembly support ([#3386](https://github.com/getsentry/sentry-dotnet/pull/3386))

### Fixes

- Debug logs are now visible for MAUI apps in Visual Studio when using Sentry's default DiagnosticLogger ([#3373](https://github.com/getsentry/sentry-dotnet/pull/3373))
- Fixed Monitor duration calculation ([#3420]https://github.com/getsentry/sentry-dotnet/pull/3420)
- Fixed null IServiceProvider in anonymous routes with OpenTelemetry ([#3401](https://github.com/getsentry/sentry-dotnet/pull/3401))
- Fixed Trim warnings in Sentry.DiagnosticSource and WinUIUnhandledException integrations ([#3410](https://github.com/getsentry/sentry-dotnet/pull/3410))
- Fixed memory leak when tracing is enabled ([#3432](https://github.com/getsentry/sentry-dotnet/pull/3432))
- `Scope.User.Id` now correctly defaults to the InstallationId unless it has been set otherwise ([#3425](https://github.com/getsentry/sentry-dotnet/pull/3425))

### Dependencies

- Bump CLI from v2.31.2 to v2.32.1 ([#3398](https://github.com/getsentry/sentry-dotnet/pull/3398))
  - [changelog](https://github.com/getsentry/sentry-cli/blob/master/CHANGELOG.md#2321)
  - [diff](https://github.com/getsentry/sentry-cli/compare/2.31.2...2.32.1)
- Bump Native SDK from v0.7.4 to v0.7.6 ([#3399](https://github.com/getsentry/sentry-dotnet/pull/3399), [#3418](https://github.com/getsentry/sentry-dotnet/pull/3418))
  - [changelog](https://github.com/getsentry/sentry-native/blob/master/CHANGELOG.md#076)
  - [diff](https://github.com/getsentry/sentry-native/compare/0.7.4...0.7.6)
- Bump Cocoa SDK from v8.26.0 to v8.30.0 ([#3408](https://github.com/getsentry/sentry-dotnet/pull/3408), [#3412](https://github.com/getsentry/sentry-dotnet/pull/3412), [#3430](https://github.com/getsentry/sentry-dotnet/pull/3430), [#3450](https://github.com/getsentry/sentry-dotnet/pull/3450))
  - [changelog](https://github.com/getsentry/sentry-cocoa/blob/main/CHANGELOG.md#8300)
  - [diff](https://github.com/getsentry/sentry-cocoa/compare/8.26.0...8.30.0)
- Bump Java SDK from v7.9.0 to v7.10.0 ([#3413](https://github.com/getsentry/sentry-dotnet/pull/3413))
  - [changelog](https://github.com/getsentry/sentry-java/blob/main/CHANGELOG.md#7100)
  - [diff](https://github.com/getsentry/sentry-java/compare/7.9.0...7.10.0)

## 4.7.0

### API Changes

- SentryOptions.EnableTracing has been marked as Obsolete ([#3381](https://github.com/getsentry/sentry-dotnet/pull/3381))

### Features

- The SDK now supports monitor upserting. You can programmatically set up your monitors via the options callback in `SentrySdk.CaptureCheckIn` ([#3330](https://github.com/getsentry/sentry-dotnet/pull/3330))
- Added an `SentrySdk.RunAsyncVoid` helper method that lets you capture exceptions from `async void` methods ([#3379](https://github.com/getsentry/sentry-dotnet/pull/3379))

### Fixes

- P/Invoke warning for GetWindowThreadProcessId no longer shows when using Sentry in UWP applications ([#3372](https://github.com/getsentry/sentry-dotnet/pull/3372))
- Fixed InvalidOperationException when pulling the HttpRequestUrl from Uri's with DangerousDisablePathAndQueryCanonicalization set to true ([#3393](https://github.com/getsentry/sentry-dotnet/pull/3393))

### Dependencies

- Update Perfview/TraceEvent to v3.1.10 (patched) ([#3382](https://github.com/getsentry/sentry-dotnet/pull/3382))
- Bump Native SDK from v0.7.2 to v0.7.4 ([#3385](https://github.com/getsentry/sentry-dotnet/pull/3385))
  - [changelog](https://github.com/getsentry/sentry-native/blob/master/CHANGELOG.md#074)
  - [diff](https://github.com/getsentry/sentry-native/compare/0.7.2...0.7.4)
- Bump Cocoa SDK from v8.25.2 to v8.26.0 ([#3364](https://github.com/getsentry/sentry-dotnet/pull/3364))
  - [changelog](https://github.com/getsentry/sentry-cocoa/blob/main/CHANGELOG.md#8260)
  - [diff](https://github.com/getsentry/sentry-cocoa/compare/8.25.2...8.26.0)

## 4.6.2

### Fixes

- Reverted changes to the SentryHttpMessageHandler and SentryGraphQLHttpMessageHandler to automatically create transactions for each request as this could negatively affect users' quota ([#3367](https://github.com/getsentry/sentry-dotnet/pull/3367))

## 4.6.1

### Fixes

- Fixed SentryHttpMessageHandler and SentryGraphQLHttpMessageHandler not creating spans when there is no active Transaction on the scope ([#3360](https://github.com/getsentry/sentry-dotnet/pull/3360))
- The SDK no longer (wrongly) initializes sentry-native on Blazor WASM builds with `RunAOTCompilation` enabled. ([#3363](https://github.com/getsentry/sentry-dotnet/pull/3363))
- HttpClient requests now show on the Requests dashboard in Sentry ([#3357](https://github.com/getsentry/sentry-dotnet/pull/3357))

### Dependencies

- Bump Hangfire from v1.8.7 to v1.8.12 ([#3361](https://github.com/getsentry/sentry-dotnet/pull/3361))

## 4.6.0

### Features

- Hints now accept `byte[]` as attachment ([#3352](https://github.com/getsentry/sentry-dotnet/pull/3352))
- InApp includes/excludes can now be configured using regular expressions ([#3321](https://github.com/getsentry/sentry-dotnet/pull/3321))

### Fixes

- Fixed memory leak in BackgroundWorker observed when using Sentry with Quartz and MySql ([#3355](https://github.com/getsentry/sentry-dotnet/pull/3355))

### Dependencies

- Bump CLI from v2.31.0 to v2.31.2 ([#3342](https://github.com/getsentry/sentry-dotnet/pull/3342), [#3345](https://github.com/getsentry/sentry-dotnet/pull/3345))
  - [changelog](https://github.com/getsentry/sentry-cli/blob/master/CHANGELOG.md#2312)
  - [diff](https://github.com/getsentry/sentry-cli/compare/2.31.0...2.31.2)
- Bump Cocoa SDK from v8.25.0 to v8.25.2 ([#3356](https://github.com/getsentry/sentry-dotnet/pull/3356))
  - [changelog](https://github.com/getsentry/sentry-cocoa/blob/main/CHANGELOG.md#8252)
  - [diff](https://github.com/getsentry/sentry-cocoa/compare/8.25.0...8.25.2)
- Bump Java SDK from v7.8.0 to v7.9.0 ([#3358](https://github.com/getsentry/sentry-dotnet/pull/3358))
  - [changelog](https://github.com/getsentry/sentry-java/blob/main/CHANGELOG.md#790)
  - [diff](https://github.com/getsentry/sentry-java/compare/7.8.0...7.9.0)

## 4.5.0

### Features

- Extended the SDK's CheckIn support by adding Release, Environment and Trace ID to the event. CheckIns created via the Hangfire integration now also automatically report their duration ([#3320](https://github.com/getsentry/sentry-dotnet/pull/3320))
- The SDK's performance API now works in conjunction with OpenTelemetry's instrumentation. This means that SentrySpans and OTel spans now show up in the same span-tree. ([#3288](https://github.com/getsentry/sentry-dotnet/pull/3288))

### Fixes

- `HttpResponse.Content` is no longer disposed by when using `SentryHttpFailedRequestHandler` on .NET Framework, which was causing an ObjectDisposedException when using Sentry with NSwag ([#3306](https://github.com/getsentry/sentry-dotnet/pull/3306))
- Fix BackgroundWorker exiting when OperationCanceledException is not from shutdown request ([3284](https://github.com/getsentry/sentry-dotnet/pull/3284))
- Envelopes with large attachments no longer get stuck in the queue when using `CacheDirectoryPath` ([#3328](https://github.com/getsentry/sentry-dotnet/pull/3328))

### Dependencies

- Bump Cocoa SDK from v8.21.0 to v8.25.0 ([#3339](https://github.com/getsentry/sentry-dotnet/pull/3339))
  - [changelog](https://github.com/getsentry/sentry-cocoa/blob/main/CHANGELOG.md#8250)
  - [diff](https://github.com/getsentry/sentry-cocoa/compare/8.21.0...8.25.0)

## 4.4.0

### Features

- Metrics now honor any Rate Limits set in HTTP headers returned by Sentry ([#3276](https://github.com/getsentry/sentry-dotnet/pull/3276))

### Fixes

- Fixed normalization for metric tag values for carriage return, line feed and tab characters ([#3281](https://github.com/getsentry/sentry-dotnet/pull/3281))

### Dependencies

- Bump Java SDK from v7.7.0 to v7.8.0 ([#3275](https://github.com/getsentry/sentry-dotnet/pull/3275))
  - [changelog](https://github.com/getsentry/sentry-java/blob/main/CHANGELOG.md#780)
  - [diff](https://github.com/getsentry/sentry-java/compare/7.7.0...7.8.0)

## 4.3.0

### Features

- EnableNetworkEventBreadcrumbs can now be set on the Native Android options ([#3267](https://github.com/getsentry/sentry-dotnet/pull/3267))
- Update normalization of metrics keys, tags and values ([#3271](https://github.com/getsentry/sentry-dotnet/pull/3271))

### Fixes

- Fix missing exception StackTraces in some situations ([#3215](https://github.com/getsentry/sentry-dotnet/pull/3215))
- Scopes now get applied to OTEL spans in ASP.NET Core ([#3221](https://github.com/getsentry/sentry-dotnet/pull/3221))
- Fixed InvalidCastException when setting the SampleRate on Android ([#3258](https://github.com/getsentry/sentry-dotnet/pull/3258))
- Fixed MAUI iOS build issue related to `SentryVersionNumber` and `SentryVersionString` ([#3278](https://github.com/getsentry/sentry-dotnet/pull/3278))

### API changes

- Removed `SentryOptionsExtensions` class - all the public methods moved directly to `SentryOptions` ([#3195](https://github.com/getsentry/sentry-dotnet/pull/3195))

### Dependencies

- Bump CLI from v2.30.0 to v2.31.0 ([#3214](https://github.com/getsentry/sentry-dotnet/pull/3214), [#3218](https://github.com/getsentry/sentry-dotnet/pull/3218), [#3242](https://github.com/getsentry/sentry-dotnet/pull/3242), [#3247](https://github.com/getsentry/sentry-dotnet/pull/3247))
  - [changelog](https://github.com/getsentry/sentry-cli/blob/master/CHANGELOG.md#2310)
  - [diff](https://github.com/getsentry/sentry-cli/compare/2.30.0...2.31.0)
- Bump Native SDK from v0.7.0 to v0.7.2 ([#3237](https://github.com/getsentry/sentry-dotnet/pull/3237), [#3256](https://github.com/getsentry/sentry-dotnet/pull/3256))
  - [changelog](https://github.com/getsentry/sentry-native/blob/master/CHANGELOG.md#072)
  - [diff](https://github.com/getsentry/sentry-native/compare/0.7.0...0.7.2)
- Bump Java SDK from v7.6.0 to v7.7.0 ([#3268](https://github.com/getsentry/sentry-dotnet/pull/3268))
  - [changelog](https://github.com/getsentry/sentry-java/blob/main/CHANGELOG.md#770)
  - [diff](https://github.com/getsentry/sentry-java/compare/7.6.0...7.7.0)

## 4.2.1

### Fixes

- Dynamic Sampling Context not propagated correctly for HttpClient spans ([#3208](https://github.com/getsentry/sentry-dotnet/pull/3208))

## 4.2.0

### Features

- ASP.NET Core: Blocking call detection. An event with the stack trace of the blocking call will be captured as event. ([#2709](https://github.com/getsentry/sentry-dotnet/pull/2709))
    - IMPORTANT: Verify this in test/staging before prod! Blocking calls in hot paths could create a lot of events for your Sentry project.
    - Opt-in via `options.CaptureBlockingCalls = true`
    - Disabled for specific code blocks with `using (new SuppressBlockingDetection())`
    - Doesn't detect everything. See original [Caveats described by Ben Adams](https://github.com/benaadams/Ben.BlockingDetector?tab=readme-ov-file#caveats).
- Added Crons support via `SentrySdk.CaptureCheckIn` and an integration with Hangfire ([#3128](https://github.com/getsentry/sentry-dotnet/pull/3128))
- Common tags set automatically for metrics and metrics summaries are attached to Spans ([#3191](https://github.com/getsentry/sentry-dotnet/pull/3191))

### API changes

- Removed `ScopeExtensions` class - all the public methods moved directly to `Scope` ([#3186](https://github.com/getsentry/sentry-dotnet/pull/3186))

### Fixes

- The Sentry Middleware on ASP.NET Core no longer throws an exception after having been initialized multiple times ([#3185](https://github.com/getsentry/sentry-dotnet/pull/3185))
- Empty strings are used instead of underscores to replace invalid metric tag values ([#3176](https://github.com/getsentry/sentry-dotnet/pull/3176))
- Filtered OpenTelemetry spans are garbage collected correctly ([#3198](https://github.com/getsentry/sentry-dotnet/pull/3198))

### Dependencies

- Bump Java SDK from v7.3.0 to v7.6.0 ([#3164](https://github.com/getsentry/sentry-dotnet/pull/3164), [#3204](https://github.com/getsentry/sentry-dotnet/pull/3204))
  - [changelog](https://github.com/getsentry/sentry-java/blob/main/CHANGELOG.md#760)
  - [diff](https://github.com/getsentry/sentry-java/compare/7.3.0...7.6.0)
- Bump Cocoa SDK from v8.20.0 to v8.21.0 ([#3194](https://github.com/getsentry/sentry-dotnet/pull/3194))
  - [changelog](https://github.com/getsentry/sentry-cocoa/blob/main/CHANGELOG.md#8210)
  - [diff](https://github.com/getsentry/sentry-cocoa/compare/8.20.0...8.21.0)
- Bump CLI from v2.28.6 to v2.30.0 ([#3193](https://github.com/getsentry/sentry-dotnet/pull/3193), [#3203](https://github.com/getsentry/sentry-dotnet/pull/3203))
  - [changelog](https://github.com/getsentry/sentry-cli/blob/master/CHANGELOG.md#2300)
  - [diff](https://github.com/getsentry/sentry-cli/compare/2.28.6...2.30.0)

## 4.1.2

### Fixes

- Metric unit names are now sanitized correctly. This was preventing some built in metrics from showing in the Sentry dashboard ([#3151](https://github.com/getsentry/sentry-dotnet/pull/3151))
- The Sentry OpenTelemetry integration no longer throws an exception with the SDK disabled ([#3156](https://github.com/getsentry/sentry-dotnet/pull/3156))

## 4.1.1

### Fixes

- The SDK can be disabled by setting `options.Dsn = "";` By convention, the SDK allows the DSN set to `string.Empty` to be overwritten by the environment. ([#3147](https://github.com/getsentry/sentry-dotnet/pull/3147))

### Dependencies

- Bump CLI from v2.28.0 to v2.28.6 ([#3145](https://github.com/getsentry/sentry-dotnet/pull/3145), [#3148](https://github.com/getsentry/sentry-dotnet/pull/3148))
  - [changelog](https://github.com/getsentry/sentry-cli/blob/master/CHANGELOG.md#2286)
  - [diff](https://github.com/getsentry/sentry-cli/compare/2.28.0...2.28.6)

## 4.1.0

### Features

- The SDK now automatically collects metrics coming from `OpenTelemetry.Instrumentation.Runtime` ([#3133](https://github.com/getsentry/sentry-dotnet/pull/3133))

### Fixes

- "No service for type 'Sentry.IHub' has been registered" exception when using OpenTelemetry and initializing Sentry via `SentrySdk.Init` ([#3129](https://github.com/getsentry/sentry-dotnet/pull/3129))

## 4.0.3

### Fixes

- To resolve conflicting types due to the SDK adding itself to the global usings:
  - The class `Sentry.Constants` has been renamed to `Sentry.SentryConstants` ([#3125](https://github.com/getsentry/sentry-dotnet/pull/3125))

## 4.0.2

### Fixes

- To resolve conflicting types due to the SDK adding itself to the global usings:
  - The class `Sentry.Context` has been renamed to `Sentry.SentryContext` ([#3121](https://github.com/getsentry/sentry-dotnet/pull/3121))
  - The class `Sentry.Package` has been renamed to `Sentry.SentryPackage` ([#3121](https://github.com/getsentry/sentry-dotnet/pull/3121))
  - The class `Sentry.Request` has been renamed to `Sentry.SentryRequest` ([#3121](https://github.com/getsentry/sentry-dotnet/pull/3121))

### Dependencies

- Bump CLI from v2.27.0 to v2.28.0 ([#3119](https://github.com/getsentry/sentry-dotnet/pull/3119))
  - [changelog](https://github.com/getsentry/sentry-cli/blob/master/CHANGELOG.md#2280)
  - [diff](https://github.com/getsentry/sentry-cli/compare/2.27.0...2.28.0)

## 4.0.1

### Fixes

- To resolve conflicting types due to the SDK adding itself to the global usings:
  - The interface `Sentry.ISession` has been renamed to `Sentry.ISentrySession` ([#3110](https://github.com/getsentry/sentry-dotnet/pull/3110))
  - The interface `Sentry.IJsonSerializable` has been renamed to `Sentry.ISentryJsonSerializable` ([#3116](https://github.com/getsentry/sentry-dotnet/pull/3116))
  - The class `Sentry.Session` has been renamed to `Sentry.SentrySession` ([#3110](https://github.com/getsentry/sentry-dotnet/pull/3110))
  - The class `Sentry.Attachment` has been renamed to `Sentry.SentryAttachment` ([#3116](https://github.com/getsentry/sentry-dotnet/pull/3116))
  - The class `Sentry.Hint` has been renamed to `Sentry.SentryHint` ([#3116](https://github.com/getsentry/sentry-dotnet/pull/3116))

### Dependencies

- Bump Cocoa SDK from v8.19.0 to v8.20.0 ([#3107](https://github.com/getsentry/sentry-dotnet/pull/3107))
  - [changelog](https://github.com/getsentry/sentry-cocoa/blob/main/CHANGELOG.md#8200)
  - [diff](https://github.com/getsentry/sentry-cocoa/compare/8.19.0...8.20.0)

## 4.0.0

This major release includes many exciting new features including support for [Profiling](https://docs.sentry.io/platforms/dotnet/profiling/) and [Metrics](https://docs.sentry.io/platforms/dotnet/metrics/)(preview), [AOT](https://sentry.engineering/blog/should-you-could-you-aot) with [Native Crash Reporting](https://github.com/getsentry/sentry-dotnet/issues/2770), [Spotlight](https://spotlightjs.com/), Screenshots on MAUI and much more. Details about these features and other changes are below.

### .NET target framework changes

We're dropping support for some of the old target frameworks, please check this [GitHub Discussion](https://github.com/getsentry/sentry-dotnet/discussions/2776) for details on why.

- **Replace support for .NET Framework 4.6.1 with 4.6.2** ([#2786](https://github.com/getsentry/sentry-dotnet/pull/2786))

  .NET Framework 4.6.1 was announced on Nov 30, 2015. And went out of support over a year ago, on Apr 26, 2022.

- **Drop .NET Core 3.1 and .NET 5 support** ([#2787](https://github.com/getsentry/sentry-dotnet/pull/2787))

- **Dropped netstandard2.0 support for Sentry.AspNetCore** ([#2807](https://github.com/getsentry/sentry-dotnet/pull/2807))

- **Replace support for .NET 6 on mobile (e.g: `net6.0-android`) with .NET 7** ([#2624](https://github.com/getsentry/sentry-dotnet/pull/2604))

  .NET 6 on mobile has been out of support since May 2023 and with .NET 8, it's no longer possible to build .NET 6 Mobile specific targets.
  For that reason, we're moving the mobile-specific TFMs from `net6.0-platform` to `net7.0-platform`.

  Mobile apps still work on .NET 6 will pull the `Sentry` .NET 6, which offers the .NET-only features,
  without native/platform-specific bindings and SDKs. See [this ticket for more details](https://github.com/getsentry/sentry-dotnet/issues/2623).

- **MAUI dropped Tizen support** ([#2734](https://github.com/getsentry/sentry-dotnet/pull/2734))

### Sentry Self-hosted Compatibility

If you're using `sentry.io` this change does not affect you.
This SDK version is compatible with a self-hosted version of Sentry `22.12.0` or higher. If you are using an older version of [self-hosted Sentry](https://develop.sentry.dev/self-hosted/) (aka on-premise), you will need to [upgrade](https://develop.sentry.dev/self-hosted/releases/).

### Significant change in behavior

- Transaction names for ASP.NET Core are now consistently named `HTTP-VERB /path` (e.g. `GET /home`). Previously, the leading forward slash was missing for some endpoints. ([#2808](https://github.com/getsentry/sentry-dotnet/pull/2808))
- Setting `SentryOptions.Dsn` to `null` now throws `ArgumentNullException` during initialization. ([#2655](https://github.com/getsentry/sentry-dotnet/pull/2655))
- Enable `CaptureFailedRequests` by default ([#2688](https://github.com/getsentry/sentry-dotnet/pull/2688))
- Added `Sentry` namespace to global usings when `ImplicitUsings` is enabled ([#3043](https://github.com/getsentry/sentry-dotnet/pull/3043))
If you have conflicts, you can opt out by adding the following to your `csproj`:
```
<PropertyGroup>
  <SentryImplicitUsings>false</SentryImplicitUsings>
</PropertyGroup>
```
- Transactions' spans are no longer automatically finished with the status `deadline_exceeded` by the transaction. This is now handled by the [Relay](https://github.com/getsentry/relay).
  - Customers self hosting Sentry must use verion 22.12.0 or later ([#3013](https://github.com/getsentry/sentry-dotnet/pull/3013))
- The `User.IpAddress` is now set to `{{auto}}` by default, even when sendDefaultPII is disabled ([#2981](https://github.com/getsentry/sentry-dotnet/pull/2981))
  - The "Prevent Storing of IP Addresses" option in the "Security & Privacy" project settings on sentry.io can be used to control this instead
- The `DiagnosticLogger` signature for `LogWarning` changed to take the `exception` as the first parameter. That way it no longer gets mixed up with the TArgs. ([#2987](https://github.com/getsentry/sentry-dotnet/pull/2987))

### API breaking Changes

If you have compilation errors you can find the affected types or overloads missing in the changelog entries below.

#### Changed APIs

- Class renamed `Sentry.User` to `Sentry.SentryUser` ([#3015](https://github.com/getsentry/sentry-dotnet/pull/3015))
- Class renamed `Sentry.Runtime` to `Sentry.SentryRuntime` ([#3016](https://github.com/getsentry/sentry-dotnet/pull/3016))
- Class renamed `Sentry.Span` to `Sentry.SentrySpan` ([#3021](https://github.com/getsentry/sentry-dotnet/pull/3021))
- Class renamed `Sentry.Transaction` to `Sentry.SentryTransaction` ([#3023](https://github.com/getsentry/sentry-dotnet/pull/3023))
- Rename iOS and MacCatalyst platform-specific options from `Cocoa` to `Native` ([#2940](https://github.com/getsentry/sentry-dotnet/pull/2940))
- Rename iOS platform-specific options `EnableCocoaSdkTracing` to `EnableTracing` ([#2940](https://github.com/getsentry/sentry-dotnet/pull/2940))
- Rename Android platform-specific options from `Android` to `Native` ([#2940](https://github.com/getsentry/sentry-dotnet/pull/2940))
- Rename Android platform-specific options `EnableAndroidSdkTracing` and `EnableAndroidSdkBeforeSend` to `EnableTracing` and `EnableBeforeSend` respectively ([#2940](https://github.com/getsentry/sentry-dotnet/pull/2940))
- Rename iOS and MacCatalyst platform-specific options from `iOS` to `Cocoa` ([#2929](https://github.com/getsentry/sentry-dotnet/pull/2929))
- `ITransaction` has been renamed to `ITransactionTracer`. You will need to update any references to these interfaces in your code to use the new interface names ([#2731](https://github.com/getsentry/sentry-dotnet/pull/2731), [#2870](https://github.com/getsentry/sentry-dotnet/pull/2870))
- `DebugImage` and `DebugMeta` moved to `Sentry.Protocol` namespace. ([#2815](https://github.com/getsentry/sentry-dotnet/pull/2815))
- `SentryClient.Dispose` is no longer obsolete ([#2842](https://github.com/getsentry/sentry-dotnet/pull/2842))
- `ISentryClient.CaptureEvent` overloads have been replaced by a single method accepting optional `Hint` and `Scope` parameters. You will need to pass `hint` as a named parameter from code that calls `CaptureEvent` without passing a `scope` argument. ([#2749](https://github.com/getsentry/sentry-dotnet/pull/2749))
- `TransactionContext` and `SpanContext` constructors were updated. If you're constructing instances of these classes, you will need to adjust the order in which you pass parameters to these. ([#2694](https://github.com/getsentry/sentry-dotnet/pull/2694), [#2696](https://github.com/getsentry/sentry-dotnet/pull/2696))
- The `DiagnosticLogger` signature for `LogError` and `LogFatal` changed to take the `exception` as the first parameter. That way it no longer gets mixed up with the TArgs. The `DiagnosticLogger` now also receives an overload for `LogError` and `LogFatal` that accepts a message only. ([#2715](https://github.com/getsentry/sentry-dotnet/pull/2715))
- `Distribution` added to `IEventLike`. ([#2660](https://github.com/getsentry/sentry-dotnet/pull/2660))
- `StackFrame`'s `ImageAddress`, `InstructionAddress`, and `FunctionId` changed to `long?`. ([#2691](https://github.com/getsentry/sentry-dotnet/pull/2691))
- `DebugImage.ImageAddress` changed to `long?`. ([#2725](https://github.com/getsentry/sentry-dotnet/pull/2725))
- Contexts now inherit from `IDictionary` rather than `ConcurrentDictionary`. The specific dictionary being used is an implementation detail. ([#2729](https://github.com/getsentry/sentry-dotnet/pull/2729))
- The method used to configure a Sentry Sink for Serilog now has an additional overload. Calling `WriteTo.Sentry()` with no arguments will no longer attempt to initialize the SDK (it has optional arguments to configure the behavior of the Sink only). If you want to initialize Sentry at the same time you configure the Sentry Sink then you will need to use the overload of this method that accepts a DSN as the first parameter (e.g. `WriteTo.Sentry("https://d4d82fc1c2c4032a83f3a29aa3a3aff@fake-sentry.io:65535/2147483647")`). ([#2928](https://github.com/getsentry/sentry-dotnet/pull/2928))

#### Removed APIs

- SentrySinkExtensions.ConfigureSentrySerilogOptions is now internal. If you were using this method, please use one of the `SentrySinkExtensions.Sentry` extension methods instead. ([#2902](https://github.com/getsentry/sentry-dotnet/pull/2902))
- A number of `[Obsolete]` options have been removed ([#2841](https://github.com/getsentry/sentry-dotnet/pull/2841))
  - `BeforeSend` - use `SetBeforeSend` instead.
  - `BeforeSendTransaction` - use `SetBeforeSendTransaction` instead.
  - `BeforeBreadcrumb` - use `SetBeforeBreadcrumb` instead.
  - `CreateHttpClientHandler` - use `CreateHttpMessageHandler` instead.
  - `ReportAssemblies` - use `ReportAssembliesMode` instead.
  - `KeepAggregateException` - this property is no longer used and has no replacement.
  - `DisableTaskUnobservedTaskExceptionCapture` method has been renamed to `DisableUnobservedTaskExceptionCapture`.
  - `DebugDiagnosticLogger` - use `TraceDiagnosticLogger` instead.
- A number of iOS/Android-specific `[Obsolete]` options have been removed ([#2856](https://github.com/getsentry/sentry-dotnet/pull/2856))
  - `Distribution` - use `SentryOptions.Distribution` instead.
  - `EnableAutoPerformanceTracking` - use `SetBeforeSendTransaction` instead.
  - `EnableCoreDataTracking` - use `EnableCoreDataTracing` instead.
  - `EnableFileIOTracking` - use `EnableFileIOTracing` instead.
  - `EnableOutOfMemoryTracking` - use `EnableWatchdogTerminationTracking` instead.
  - `EnableUIViewControllerTracking` - use `EnableUIViewControllerTracing` instead.
  - `StitchAsyncCode` - no longer available.
  - `ProfilingTracesInterval` - no longer available.
  - `ProfilingEnabled` - use `ProfilesSampleRate` instead.
- Obsolete `SystemClock` constructor removed, use `SystemClock.Clock` instead. ([#2856](https://github.com/getsentry/sentry-dotnet/pull/2856))
- Obsolete `Runtime.Clone()` removed, this shouldn't have been public in the past and has no replacement. ([#2856](https://github.com/getsentry/sentry-dotnet/pull/2856))
- Obsolete `SentryException.Data` removed, use `SentryException.Mechanism.Data` instead. ([#2856](https://github.com/getsentry/sentry-dotnet/pull/2856))
- Obsolete `AssemblyExtensions` removed, this shouldn't have been public in the past and has no replacement. ([#2856](https://github.com/getsentry/sentry-dotnet/pull/2856))
- Obsolete `SentryDatabaseLogging.UseBreadcrumbs()` removed, it is called automatically and has no replacement. ([#2856](https://github.com/getsentry/sentry-dotnet/pull/2856))
- Obsolete `Scope.GetSpan()` removed, use `Span` property instead. ([#2856](https://github.com/getsentry/sentry-dotnet/pull/2856))
- Obsolete `IUserFactory` removed, use `ISentryUserFactory` instead. ([#2856](https://github.com/getsentry/sentry-dotnet/pull/2856), [#2840](https://github.com/getsentry/sentry-dotnet/pull/2840))
- `IHasMeasurements` has been removed, use `ISpanData` instead. ([#2659](https://github.com/getsentry/sentry-dotnet/pull/2659))
- `IHasBreadcrumbs` has been removed, use `IEventLike` instead. ([#2670](https://github.com/getsentry/sentry-dotnet/pull/2670))
- `ISpanContext` has been removed, use `ITraceContext` instead. ([#2668](https://github.com/getsentry/sentry-dotnet/pull/2668))
- `IHasTransactionNameSource` has been removed, use `ITransactionContext` instead. ([#2654](https://github.com/getsentry/sentry-dotnet/pull/2654))
- ([#2694](https://github.com/getsentry/sentry-dotnet/pull/2694))
- The unused `StackFrame.InstructionOffset` has been removed. ([#2691](https://github.com/getsentry/sentry-dotnet/pull/2691))
- The unused `Scope.Platform` property has been removed. ([#2695](https://github.com/getsentry/sentry-dotnet/pull/2695))
- The obsolete setter `Sentry.PlatformAbstractions.Runtime.Identifier` has been removed ([2764](https://github.com/getsentry/sentry-dotnet/pull/2764))
- `Sentry.Values<T>` is now internal as it is never exposed in the public API ([#2771](https://github.com/getsentry/sentry-dotnet/pull/2771))
- The `TracePropagationTarget` class has been removed, use the `SubstringOrRegexPattern` class instead. ([#2763](https://github.com/getsentry/sentry-dotnet/pull/2763))
- The `WithScope` and `WithScopeAsync` methods have been removed. We have discovered that these methods didn't work correctly in certain desktop contexts, especially when using a global scope. ([#2717](https://github.com/getsentry/sentry-dotnet/pull/2717))

  Replace your usage of `WithScope` with overloads of `Capture*` methods:

  - `SentrySdk.CaptureEvent(SentryEvent @event, Action<Scope> scopeCallback)`
  - `SentrySdk.CaptureMessage(string message, Action<Scope> scopeCallback)`
  - `SentrySdk.CaptureException(Exception exception, Action<Scope> scopeCallback)`

  ```c#
  // Before
  SentrySdk.WithScope(scope =>
  {
    scope.SetTag("key", "value");
    SentrySdk.CaptureEvent(new SentryEvent());
  });

  // After
  SentrySdk.CaptureEvent(new SentryEvent(), scope =>
  {
    // Configure your scope here
    scope.SetTag("key", "value");
  });
  ```

### Features

- Experimental pre-release availability of Metrics. We're exploring the use of Metrics in Sentry. The API will very likely change and we don't yet have any documentation. ([#2949](https://github.com/getsentry/sentry-dotnet/pull/2949))
  - `SentrySdk.Metrics.Set` now additionally accepts `string` as value ([#3092](https://github.com/getsentry/sentry-dotnet/pull/3092))
  - Timing metrics can now be captured with `SentrySdk.Metrics.StartTimer` ([#3075](https://github.com/getsentry/sentry-dotnet/pull/3075))
  - Added support for capturing built-in metrics from the `System.Diagnostics.Metrics` API ([#3052](https://github.com/getsentry/sentry-dotnet/pull/3052))
- `Sentry.Profiling` is now available as a package on [nuget](nuget.org). Be aware that profiling is in alpha and on servers the overhead could be high. Improving the experience for ASP.NET Core is tracked on [this issue](
https://github.com/getsentry/sentry-dotnet/issues/2316) ([#2800](https://github.com/getsentry/sentry-dotnet/pull/2800))
  - iOS profiling support (alpha). ([#2930](https://github.com/getsentry/sentry-dotnet/pull/2930))
- Native crash reporting on NativeAOT published apps (Windows, Linux, macOS). ([#2887](https://github.com/getsentry/sentry-dotnet/pull/2887))
- Support for [Spotlight](https://spotlightjs.com/), a debug tool for local development. ([#2961](https://github.com/getsentry/sentry-dotnet/pull/2961))
  - Enable it with the option `EnableSpotlight`
  - Optionally configure the URL to connect via `SpotlightUrl`. Defaults to `http://localhost:8969/stream`.

### MAUI

- Added screenshot capture support for errors. You can opt-in via `SentryMauiOptions.AttachScreenshots` ([#2965](https://github.com/getsentry/sentry-dotnet/pull/2965))
  - Supports Android and iOS only. Windows is not supported.
- App context now has `in_foreground`, indicating whether the app was in the foreground or the background. ([#2983](https://github.com/getsentry/sentry-dotnet/pull/2983))
- Android: When capturing unhandled exceptions, the SDK now can automatically attach `LogCat` to the event. You can opt-in via `SentryOptions.Android.LogCatIntegration` and configure `SentryOptions.Android.LogCatMaxLines`. ([#2926](https://github.com/getsentry/sentry-dotnet/pull/2926))
  - Available when targeting `net7.0-android` or later, on API level 23 or later.

#### Native AOT

Native AOT publishing support for .NET 8 has been added to Sentry for the following platforms:

- Windows
- Linux
- macOS
- Mac Catalyst
- iOS

There are some functional differences when publishing Native AOT:

- `StackTraceMode.Enhanced` is ignored because it's not available when publishing Native AOT. The mechanism to generate these enhanced stack traces relies heavily on reflection which isn't compatible with trimming.
- Reflection cannot be leveraged for JSON Serialization and you may need to use `SentryOptions.AddJsonSerializerContext` to supply a serialization context for types that you'd like to send to Sentry (e.g. in the `Span.Context`). ([#2732](https://github.com/getsentry/sentry-dotnet/pull/2732), [#2793](https://github.com/getsentry/sentry-dotnet/pull/2793))
- `Ben.Demystifier` is not available as it only runs in JIT mode.
- WinUI applications: When publishing Native AOT, Sentry isn't able to automatically register an unhandled exception handler because that relies on reflection. You'll need to [register the unhandled event handler manually](https://github.com/getsentry/sentry-dotnet/issues/2778) instead.
- For Azure Functions Workers, when AOT/Trimming is enabled we can't use reflection to read route data from the HttpTrigger so the route name will always be `/api/<FUNCTION_NAME>` ([#2920](https://github.com/getsentry/sentry-dotnet/pull/2920))

### Fixes

- Native integration logging on macOS ([#3079](https://github.com/getsentry/sentry-dotnet/pull/3079))
- The scope transaction is now correctly set for Otel transactions ([#3072](https://github.com/getsentry/sentry-dotnet/pull/3072))
- Fixed an issue with tag values in metrics not being properly serialized ([#3065](https://github.com/getsentry/sentry-dotnet/pull/3065))
- Moved the binding to MAUI events for breadcrumb creation from `WillFinishLaunching` to `FinishedLaunching`. This delays the initial instantiation of `app`. ([#3057](https://github.com/getsentry/sentry-dotnet/pull/3057))
- The SDK no longer adds the `WinUIUnhandledExceptionIntegration` on non-Windows platforms ([#3055](https://github.com/getsentry/sentry-dotnet/pull/3055))
- Stop Sentry for MacCatalyst from creating `default.profraw` in the app bundle using xcodebuild archive to build sentry-cocoa ([#2960](https://github.com/getsentry/sentry-dotnet/pull/2960))
- Workaround a .NET 8 NativeAOT crash on transaction finish. ([#2943](https://github.com/getsentry/sentry-dotnet/pull/2943))
- Reworked automatic breadcrumb creation for MAUI. ([#2900](https://github.com/getsentry/sentry-dotnet/pull/2900))
  - The SDK no longer uses reflection to bind to all public element events. This also fixes issues where the SDK would consume third-party events.
  - Added `CreateElementEventsBreadcrumbs` to the SentryMauiOptions to allow users to opt-in automatic breadcrumb creation for `BindingContextChanged`, `ChildAdded`, `ChildRemoved`, and `ParentChanged` on `Element`.
  - Reduced amount of automatic breadcrumbs by limiting the number of bindings created in `VisualElement`, `Window`, `Shell`, `Page`, and `Button`.
- Fixed Sentry SDK has not been initialized when using ASP.NET Core, Serilog, and OpenTelemetry ([#2911](https://github.com/getsentry/sentry-dotnet/pull/2911))
- Android native symbol upload ([#2876](https://github.com/getsentry/sentry-dotnet/pull/2876))
- `Sentry.Serilog` no longer throws if a disabled DSN is provided when initializing Sentry via the Serilog integration ([#2883](https://github.com/getsentry/sentry-dotnet/pull/2883))
- Don't add WinUI exception integration on mobile platforms ([#2821](https://github.com/getsentry/sentry-dotnet/pull/2821))
- `Transactions` are now getting enriched by the client instead of the hub ([#2838](https://github.com/getsentry/sentry-dotnet/pull/2838))
- Fixed an issue when using the SDK together with OpenTelemetry `1.5.0` and newer where the SDK would create transactions for itself. The fix is backward compatible. ([#3001](https://github.com/getsentry/sentry-dotnet/pull/3001))

### Dependencies

- Upgraded to NLog version 5. ([#2697](https://github.com/getsentry/sentry-dotnet/pull/2697))
- Integrate `sentry-native` as a static library in Native AOT builds to enable symbolication. ([#2704](https://github.com/getsentry/sentry-dotnet/pull/2704))


- Bump Cocoa SDK from v8.16.1 to v8.19.0 ([#2910](https://github.com/getsentry/sentry-dotnet/pull/2910), [#2936](https://github.com/getsentry/sentry-dotnet/pull/2936), [#2972](https://github.com/getsentry/sentry-dotnet/pull/2972), [#3005](https://github.com/getsentry/sentry-dotnet/pull/3005), [#3084](https://github.com/getsentry/sentry-dotnet/pull/3084))
  - [changelog](https://github.com/getsentry/sentry-cocoa/blob/main/CHANGELOG.md#8190)
  - [diff](https://github.com/getsentry/sentry-cocoa/compare/8.16.1...8.19.0)
- Bump Java SDK from v6.34.0 to v7.3.0 ([#2932](https://github.com/getsentry/sentry-dotnet/pull/2932), [#2979](https://github.com/getsentry/sentry-dotnet/pull/2979), [#3049](https://github.com/getsentry/sentry-dotnet/pull/3049), (https://github.com/getsentry/sentry-dotnet/pull/3098))
  - [changelog](https://github.com/getsentry/sentry-java/blob/main/CHANGELOG.md#730)
  - [diff](https://github.com/getsentry/sentry-java/compare/6.34.0...7.3.0)
- Bump Native SDK from v0.6.5 to v0.6.7 ([#2914](https://github.com/getsentry/sentry-dotnet/pull/2914), [#3029](https://github.com/getsentry/sentry-dotnet/pull/3029))
  - [changelog](https://github.com/getsentry/sentry-native/blob/master/CHANGELOG.md#070)
  - [diff](https://github.com/getsentry/sentry-native/compare/0.6.5...0.7.0)
- Bump CLI from v2.21.5 to v2.27.0 ([#2901](https://github.com/getsentry/sentry-dotnet/pull/2901), [#2915](https://github.com/getsentry/sentry-dotnet/pull/2915), [#2956](https://github.com/getsentry/sentry-dotnet/pull/2956), [#2985](https://github.com/getsentry/sentry-dotnet/pull/2985), [#2999](https://github.com/getsentry/sentry-dotnet/pull/2999), [#3012](https://github.com/getsentry/sentry-dotnet/pull/3012), [#3030](https://github.com/getsentry/sentry-dotnet/pull/3030), [#3059](https://github.com/getsentry/sentry-dotnet/pull/3059), [#3062](https://github.com/getsentry/sentry-dotnet/pull/3062), [#3073](https://github.com/getsentry/sentry-dotnet/pull/3073), [#3099](https://github.com/getsentry/sentry-dotnet/pull/3099))
  - [changelog](https://github.com/getsentry/sentry-cli/blob/master/CHANGELOG.md#2270)
  - [diff](https://github.com/getsentry/sentry-cli/compare/2.21.5...2.27.0)

## 3.41.4

### Fixes

- Fixed an issue when using the SDK together with Open Telemetry `1.5.0` and newer where the SDK would create transactions for itself. The fix is backward compatible. ([#3001](https://github.com/getsentry/sentry-dotnet/pull/3001))

## 3.41.3

### Fixes

- Fixed Sentry SDK has not been initialised when using ASP.NET Core, Serilog, and OpenTelemetry ([#2918](https://github.com/getsentry/sentry-dotnet/pull/2918))

## 3.41.2

### Fixes

- The SDK no longer fails to finish sessions while capturing an event. This fixes broken crash-free rates ([#2895](https://github.com/getsentry/sentry-dotnet/pull/2895))
- Ignore UnobservedTaskException for QUIC exceptions. See: https://github.com/dotnet/runtime/issues/80111 ([#2894](https://github.com/getsentry/sentry-dotnet/pull/2894))

### Dependencies

- Bump Cocoa SDK from v8.16.0 to v8.16.1 ([#2891](https://github.com/getsentry/sentry-dotnet/pull/2891))
  - [changelog](https://github.com/getsentry/sentry-cocoa/blob/main/CHANGELOG.md#8161)
  - [diff](https://github.com/getsentry/sentry-cocoa/compare/8.16.0...8.16.1)

## 3.41.1

### Fixes

- `CaptureFailedRequests` and `FailedRequestStatusCodes` are now getting respected by the Cocoa SDK. This is relevant for MAUI apps where requests are getting handled natively. ([#2826](https://github.com/getsentry/sentry-dotnet/issues/2826))
- Added `SentryOptions.AutoRegisterTracing` for users who need to control registration of Sentry's tracing middleware ([#2871](https://github.com/getsentry/sentry-dotnet/pull/2871))

### Dependencies

- Bump Cocoa SDK from v8.15.0 to v8.16.0 ([#2812](https://github.com/getsentry/sentry-dotnet/pull/2812), [#2816](https://github.com/getsentry/sentry-dotnet/pull/2816), [#2882](https://github.com/getsentry/sentry-dotnet/pull/2882))
  - [changelog](https://github.com/getsentry/sentry-cocoa/blob/main/CHANGELOG.md#8160)
  - [diff](https://github.com/getsentry/sentry-cocoa/compare/8.15.0...8.16.0)
- Bump CLI from v2.21.2 to v2.21.5 ([#2811](https://github.com/getsentry/sentry-dotnet/pull/2811), [#2834](https://github.com/getsentry/sentry-dotnet/pull/2834), [#2851](https://github.com/getsentry/sentry-dotnet/pull/2851))
  - [changelog](https://github.com/getsentry/sentry-cli/blob/master/CHANGELOG.md#2215)
  - [diff](https://github.com/getsentry/sentry-cli/compare/2.21.2...2.21.5)
- Bump Java SDK from v6.33.1 to v6.34.0 ([#2874](https://github.com/getsentry/sentry-dotnet/pull/2874))
  - [changelog](https://github.com/getsentry/sentry-java/blob/main/CHANGELOG.md#6340)
  - [diff](https://github.com/getsentry/sentry-java/compare/6.33.1...6.34.0)

## 3.41.0

### Features

- Speed up SDK init ([#2784](https://github.com/getsentry/sentry-dotnet/pull/2784))

### Fixes

- Fixed chaining on the IApplicationBuilder for methods like UseRouting and UseEndpoints ([#2726](https://github.com/getsentry/sentry-dotnet/pull/2726))

### Dependencies

- Bump Cocoa SDK from v8.13.0 to v8.15.0 ([#2722](https://github.com/getsentry/sentry-dotnet/pull/2722), [#2740](https://github.com/getsentry/sentry-dotnet/pull/2740), [#2746](https://github.com/getsentry/sentry-dotnet/pull/2746), [#2801](https://github.com/getsentry/sentry-dotnet/pull/2801))
  - [changelog](https://github.com/getsentry/sentry-cocoa/blob/main/CHANGELOG.md#8150)
  - [diff](https://github.com/getsentry/sentry-cocoa/compare/8.13.0...8.15.0)
- Bump Java SDK from v6.30.0 to v6.33.1 ([#2723](https://github.com/getsentry/sentry-dotnet/pull/2723), [#2741](https://github.com/getsentry/sentry-dotnet/pull/2741), [#2783](https://github.com/getsentry/sentry-dotnet/pull/2783), [#2803](https://github.com/getsentry/sentry-dotnet/pull/2803))
  - [changelog](https://github.com/getsentry/sentry-java/blob/main/CHANGELOG.md#6331)
  - [diff](https://github.com/getsentry/sentry-java/compare/6.30.0...6.33.1)

## 3.40.1

### Fixes

- ISentryUserFactory is now public so users can register their own implementations via DI ([#2719](https://github.com/getsentry/sentry-dotnet/pull/2719))

## 3.40.0

### Obsoletion

- `WithScope` and `WithScopeAsync` have been proven to not work correctly in desktop contexts when using a global scope. They are now deprecated in favor of the overloads of `CaptureEvent`, `CaptureMessage`, and `CaptureException`. Those methods provide a callback to a configurable scope. ([#2677](https://github.com/getsentry/sentry-dotnet/pull/2677))
- `StackFrame.InstructionOffset` has not been used in the SDK and has been ignored on the server for years. ([#2689](https://github.com/getsentry/sentry-dotnet/pull/2689))

### Features

- Release of Azure Functions (Isolated Worker/Out-of-Process) support ([#2686](https://github.com/getsentry/sentry-dotnet/pull/2686))

### Fixes

- Scope is now correctly applied to Transactions when using OpenTelemetry on ASP.NET Core ([#2690](https://github.com/getsentry/sentry-dotnet/pull/2690))

### Dependencies

- Bump CLI from v2.20.7 to v2.21.2 ([#2645](https://github.com/getsentry/sentry-dotnet/pull/2645), [#2647](https://github.com/getsentry/sentry-dotnet/pull/2647), [#2698](https://github.com/getsentry/sentry-dotnet/pull/2698))
  - [changelog](https://github.com/getsentry/sentry-cli/blob/master/CHANGELOG.md#2212)
  - [diff](https://github.com/getsentry/sentry-cli/compare/2.20.7...2.21.2)
- Bump Cocoa SDK from v8.12.0 to v8.13.0 ([#2653](https://github.com/getsentry/sentry-dotnet/pull/2653))
  - [changelog](https://github.com/getsentry/sentry-cocoa/blob/main/CHANGELOG.md#8130)
  - [diff](https://github.com/getsentry/sentry-cocoa/compare/8.12.0...8.13.0)
- Bump Java SDK from v6.29.0 to v6.30.0 ([#2685](https://github.com/getsentry/sentry-dotnet/pull/2685))
  - [changelog](https://github.com/getsentry/sentry-java/blob/main/CHANGELOG.md#6300)
  - [diff](https://github.com/getsentry/sentry-java/compare/6.29.0...6.30.0)

## 3.40.0-beta.0

### Features

- Reduced the memory footprint of `SpanId` by refactoring the ID generation ([#2619](https://github.com/getsentry/sentry-dotnet/pull/2619))
- Reduced the memory footprint of `SpanTracer` by initializing the tags lazily ([#2636](https://github.com/getsentry/sentry-dotnet/pull/2636))
- Added distributed tracing without performance for Azure Function Workers ([#2630](https://github.com/getsentry/sentry-dotnet/pull/2630))
- The SDK now provides and overload of `ContinueTrace` that accepts headers as `string` ([#2601](https://github.com/getsentry/sentry-dotnet/pull/2601))
- Sentry tracing middleware now gets configured automatically ([#2602](https://github.com/getsentry/sentry-dotnet/pull/2602))
- Added memory optimisations for GetLastActiveSpan ([#2642](https://github.com/getsentry/sentry-dotnet/pull/2642))

### Fixes

- Resolved issue identifying users with OpenTelemetry ([#2618](https://github.com/getsentry/sentry-dotnet/pull/2618))

### Azure Functions Beta

- Package name changed from `Sentry.AzureFunctions.Worker` to `Sentry.Azure.Functions.Worker`. Note AzureFunctions now is split by a `.`. ([#2637](https://github.com/getsentry/sentry-dotnet/pull/2637))

### Dependencies

- Bump CLI from v2.20.6 to v2.20.7 ([#2604](https://github.com/getsentry/sentry-dotnet/pull/2604))
  - [changelog](https://github.com/getsentry/sentry-cli/blob/master/CHANGELOG.md#2207)
  - [diff](https://github.com/getsentry/sentry-cli/compare/2.20.6...2.20.7)
- Bump Cocoa SDK from v8.11.0 to v8.12.0 ([#2640](https://github.com/getsentry/sentry-dotnet/pull/2640))
  - [changelog](https://github.com/getsentry/sentry-cocoa/blob/main/CHANGELOG.md#8120)
  - [diff](https://github.com/getsentry/sentry-cocoa/compare/8.11.0...8.12.0)

## 3.39.1

### Fixes

- Added Sentry.AspNet.csproj back to Sentry-CI-Build-macOS.slnf ([#2612](https://github.com/getsentry/sentry-dotnet/pull/2612))

## 3.39.0

### Features

- Added additional `DB` attributes to automatically generated spans like `name` and `provider` ([#2583](https://github.com/getsentry/sentry-dotnet/pull/2583))
- `Hints` now accept attachments provided as a file path via `AddAttachment` method ([#2585](https://github.com/getsentry/sentry-dotnet/pull/2585))

### Fixes

- Resolved an issue where the SDK would throw an exception while attempting to set the DynamicSamplingContext but the context exists already. ([#2592](https://github.com/getsentry/sentry-dotnet/pull/2592))

### Dependencies

- Bump CLI from v2.20.5 to v2.20.6 ([#2590](https://github.com/getsentry/sentry-dotnet/pull/2590))
  - [changelog](https://github.com/getsentry/sentry-cli/blob/master/CHANGELOG.md#2206)
  - [diff](https://github.com/getsentry/sentry-cli/compare/2.20.5...2.20.6)
- Bump Cocoa SDK from v8.10.0 to v8.11.0 ([#2594](https://github.com/getsentry/sentry-dotnet/pull/2594))
  - [changelog](https://github.com/getsentry/sentry-cocoa/blob/main/CHANGELOG.md#8110)
  - [diff](https://github.com/getsentry/sentry-cocoa/compare/8.10.0...8.11.0)
- Bump Java SDK from v6.28.0 to v6.29.0 ([#2599](https://github.com/getsentry/sentry-dotnet/pull/2599))
  - [changelog](https://github.com/getsentry/sentry-java/blob/main/CHANGELOG.md#6290)
  - [diff](https://github.com/getsentry/sentry-java/compare/6.28.0...6.29.0)

## 3.36.0

### Features

- Graphql client ([#2538](https://github.com/getsentry/sentry-dotnet/pull/2538))

### Fixes

- Android: Fix proguard/r8 mapping file upload ([#2574](https://github.com/getsentry/sentry-dotnet/pull/2574))

### Dependencies

- Bump Cocoa SDK from v8.9.5 to v8.10.0 ([#2546](https://github.com/getsentry/sentry-dotnet/pull/2546), [#2550](https://github.com/getsentry/sentry-dotnet/pull/2550))
  - [changelog](https://github.com/getsentry/sentry-cocoa/blob/main/CHANGELOG.md#8100)
  - [diff](https://github.com/getsentry/sentry-cocoa/compare/8.9.5...8.10.0)
- Bump gradle/gradle-build-action from 2.7.0 to 2.7.1 ([#2564](https://github.com/getsentry/sentry-dotnet/pull/2564))
  - [diff](https://github.com/gradle/gradle-build-action/compare/v2.7.0...v2.7.1)

## 3.35.1

### Fixes

- The SDK no longer creates transactions with their start date set to `Jan 01, 001` ([#2544](https://github.com/getsentry/sentry-dotnet/pull/2544))

### Dependencies

- Bump CLI from v2.20.4 to v2.20.5 ([#2539](https://github.com/getsentry/sentry-dotnet/pull/2539))
  - [changelog](https://github.com/getsentry/sentry-cli/blob/master/CHANGELOG.md#2205)
  - [diff](https://github.com/getsentry/sentry-cli/compare/2.20.4...2.20.5)
- Bump Cocoa SDK from v8.9.4 to v8.9.5 ([#2542](https://github.com/getsentry/sentry-dotnet/pull/2542))
  - [changelog](https://github.com/getsentry/sentry-cocoa/blob/main/CHANGELOG.md#895)
  - [diff](https://github.com/getsentry/sentry-cocoa/compare/8.9.4...8.9.5)

## 3.35.0

### Features

- Distributed tracing now works independently of the performance feature. This allows you to connect errors to other Sentry instrumented applications ([#2493](https://github.com/getsentry/sentry-dotnet/pull/2493))
- Added Sampling Decision to Trace Envelope Header ([#2495](https://github.com/getsentry/sentry-dotnet/pull/2495))
- Add MinimumEventLevel to Sentry.Log4Net and convert events below it to breadcrumbs ([#2505](https://github.com/getsentry/sentry-dotnet/pull/2505))
- Support transaction finishing automatically with 'idle timeout' (#2452)

### Fixes

- Fixed baggage propagation when an exception is thrown from middleware ([#2487](https://github.com/getsentry/sentry-dotnet/pull/2487))
- Fix Durable Functions preventing orchestrators from completing ([#2491](https://github.com/getsentry/sentry-dotnet/pull/2491))
- Re-enable HubTests.FlushOnDispose_SendsEnvelope ([#2492](https://github.com/getsentry/sentry-dotnet/pull/2492))
- Fixed SDK not sending exceptions via Blazor WebAssembly due to a `PlatformNotSupportedException` ([#2506](https://github.com/getsentry/sentry-dotnet/pull/2506))
- Align SDK with docs regarding session update for dropped events ([#2496](https://github.com/getsentry/sentry-dotnet/pull/2496))
- Introduced `HttpMessageHandler` in favor of the now deprecated `HttpClientHandler` on the options. This allows the SDK to support NSUrlSessionHandler on iOS ([#2503](https://github.com/getsentry/sentry-dotnet/pull/2503))
- Using `Activity.RecordException` now correctly updates the error status of OpenTelemetry Spans ([#2515](https://github.com/getsentry/sentry-dotnet/pull/2515))
- Fixed Transaction name not reporting correctly when using UseExceptionHandler ([#2511](https://github.com/getsentry/sentry-dotnet/pull/2511))
- log4net logging Level.All now maps to SentryLevel.Debug ([#2522]([url](https://github.com/getsentry/sentry-dotnet/pull/2522)))

### Dependencies

- Bump Java SDK from v6.25.1 to v6.28.0 ([#2484](https://github.com/getsentry/sentry-dotnet/pull/2484), [#2498](https://github.com/getsentry/sentry-dotnet/pull/2498), [#2517](https://github.com/getsentry/sentry-dotnet/pull/2517), [#2533](https://github.com/getsentry/sentry-dotnet/pull/2533))
  - [changelog](https://github.com/getsentry/sentry-java/blob/main/CHANGELOG.md#6280)
  - [diff](https://github.com/getsentry/sentry-java/compare/6.25.1...6.28.0)
- Bump CLI from v2.19.4 to v2.20.4 ([#2509](https://github.com/getsentry/sentry-dotnet/pull/2509), [#2518](https://github.com/getsentry/sentry-dotnet/pull/2518), [#2527](https://github.com/getsentry/sentry-dotnet/pull/2527), [#2530](https://github.com/getsentry/sentry-dotnet/pull/2530))
  - [changelog](https://github.com/getsentry/sentry-cli/blob/master/CHANGELOG.md#2204)
  - [diff](https://github.com/getsentry/sentry-cli/compare/2.19.4...2.20.4)
- Bump Cocoa SDK from v8.8.0 to v8.9.4 ([#2479](https://github.com/getsentry/sentry-dotnet/pull/2479), [#2483](https://github.com/getsentry/sentry-dotnet/pull/2483), [#2500](https://github.com/getsentry/sentry-dotnet/pull/2500), [#2510](https://github.com/getsentry/sentry-dotnet/pull/2510), [#2531](https://github.com/getsentry/sentry-dotnet/pull/2531))
  - [changelog](https://github.com/getsentry/sentry-cocoa/blob/main/CHANGELOG.md#894)
  - [diff](https://github.com/getsentry/sentry-cocoa/compare/8.8.0...8.9.4)

## 3.34.0

### Features

- OpenTelemetry Support ([#2453](https://github.com/getsentry/sentry-dotnet/pull/2453))
- Added a MSBuild property `SentryUploadAndroidProguardMapping` to automatically upload the Proguard mapping file when targeting Android ([#2455](https://github.com/getsentry/sentry-dotnet/pull/2455))
- Symbolication for Single File Apps ([#2425](https://github.com/getsentry/sentry-dotnet/pull/2425))
- Add binding to `SwiftAsyncStacktraces` on iOS ([#2436](https://github.com/getsentry/sentry-dotnet/pull/2436))

### Fixes

- Builds targeting Android with `r8` enabled no longer crash during SDK init. The package now contains the required proguard rules ([#2450](https://github.com/getsentry/sentry-dotnet/pull/2450))
- Fix Sentry logger options for MAUI and Azure Functions ([#2423](https://github.com/getsentry/sentry-dotnet/pull/2423))

### Dependencies

- Bump Cocoa SDK from v8.7.3 to v8.8.0 ([#2427](https://github.com/getsentry/sentry-dotnet/pull/2427), [#2430](https://github.com/getsentry/sentry-dotnet/pull/2430))
  - [changelog](https://github.com/getsentry/sentry-cocoa/blob/main/CHANGELOG.md#880)
  - [diff](https://github.com/getsentry/sentry-cocoa/compare/8.7.3...8.8.0)
- Bump CLI from v2.18.1 to v2.19.4 ([#2428](https://github.com/getsentry/sentry-dotnet/pull/2428), [#2431](https://github.com/getsentry/sentry-dotnet/pull/2431), [#2451](https://github.com/getsentry/sentry-dotnet/pull/2451), [#2454](https://github.com/getsentry/sentry-dotnet/pull/2454))
  - [changelog](https://github.com/getsentry/sentry-cli/blob/master/CHANGELOG.md#2194)
  - [diff](https://github.com/getsentry/sentry-cli/compare/2.18.1...2.19.4)
- Bump Java SDK from v6.22.0 to v6.25.1 ([#2429](https://github.com/getsentry/sentry-dotnet/pull/2429), [#2440](https://github.com/getsentry/sentry-dotnet/pull/2440), [#2458](https://github.com/getsentry/sentry-dotnet/pull/2458), [#2476](https://github.com/getsentry/sentry-dotnet/pull/2476))
  - [changelog](https://github.com/getsentry/sentry-java/blob/main/CHANGELOG.md#6251)
  - [diff](https://github.com/getsentry/sentry-java/compare/6.22.0...6.25.1)

## 3.33.1

### Fixes

- SentryHttpMessageHandler added when AddHttpClient is before UseSentry ([#2390](https://github.com/getsentry/sentry-dotnet/pull/2390))
- Set the native sdk name for Android ([#2389](https://github.com/getsentry/sentry-dotnet/pull/2389))
- Fix db connection spans not finishing ([#2398](https://github.com/getsentry/sentry-dotnet/pull/2398))
- Various .NET MAUI fixes / improvements ([#2403](https://github.com/getsentry/sentry-dotnet/pull/2403))
  - The battery level was being reported incorrectly due to percentage multiplier.
  - The device architecture (x64, arm64, etc.) is now reported
  - On Windows, the OS type is now reported as "Windows" instead of "WinUI".  Additionally, the OS display version (ex, "22H2") is now included.
  - `UIKit`, `ABI.Microsoft` and `WinRT`  frames are now marked "system" instead of "in app".
- Reduce debug files uploaded ([#2404](https://github.com/getsentry/sentry-dotnet/pull/2404))
- Fix system frames being marked as "in-app" ([#2408](https://github.com/getsentry/sentry-dotnet/pull/2408))
  - NOTE: This important fix corrects a value that is used during issue grouping, so you may receive new alerts for existing issues after deploying this update.
- DB Connection spans presented poorly ([#2409](https://github.com/getsentry/sentry-dotnet/pull/2409))
- Populate scope's Cookies property ([#2411](https://github.com/getsentry/sentry-dotnet/pull/2411))
- Fix UWP GateKeeper errors ([#2415](https://github.com/getsentry/sentry-dotnet/pull/2415))
- Fix sql client db name ([#2418](https://github.com/getsentry/sentry-dotnet/pull/2418))

### Dependencies

- Bump Cocoa SDK from v8.7.2 to v8.7.3 ([#2394](https://github.com/getsentry/sentry-dotnet/pull/2394))
  - [changelog](https://github.com/getsentry/sentry-cocoa/blob/main/CHANGELOG.md#873)
  - [diff](https://github.com/getsentry/sentry-cocoa/compare/8.7.2...8.7.3)
- Bump Java SDK from v6.19.1 to v6.22.0 ([#2395](https://github.com/getsentry/sentry-dotnet/pull/2395), [#2405](https://github.com/getsentry/sentry-dotnet/pull/2405), [#2417](https://github.com/getsentry/sentry-dotnet/pull/2417))
  - [changelog](https://github.com/getsentry/sentry-java/blob/main/CHANGELOG.md#6220)
  - [diff](https://github.com/getsentry/sentry-java/compare/6.19.1...6.22.0)

## 3.33.0

### Features

- .NET SDK changes for exception groups ([#2287](https://github.com/getsentry/sentry-dotnet/pull/2287))
  - This changes how `AggregateException` is handled.  Instead of filtering them out client-side, the SDK marks them as an "exception group",
    and adds includes data that represents the hierarchical structure of inner exceptions. Sentry now recognizes this server-side,
    improving the accuracy of the issue detail page.
  - Accordingly, the `KeepAggregateException` option is now obsolete and does nothing.  Please remove any usages of `KeepAggregateException`.
  - NOTE: If running Self-Hosted Sentry, you should wait to adopt this SDK update until after updating to the 23.6.0 (est. June 2023) release of Sentry.
    The effect of updating the SDK early will be as if `KeepAggregateException = true` was set.  That will not break anything, but may affect issue grouping and alerts.

### Fixes

- Status messages when uploading symbols or sources are improved. ([#2307](https://github.com/getsentry/sentry-dotnet/issues/2307))

### Dependencies

- Bump CLI from v2.18.0 to v2.18.1 ([#2386](https://github.com/getsentry/sentry-dotnet/pull/2386))
  - [changelog](https://github.com/getsentry/sentry-cli/blob/master/CHANGELOG.md#2181)
  - [diff](https://github.com/getsentry/sentry-cli/compare/2.18.0...2.18.1)

## 3.32.0

### Features

- Azure Functions (Isolated Worker/Out-of-Process) support ([#2346](https://github.com/getsentry/sentry-dotnet/pull/2346))
  - Initial `beta.1` release.  Please give it a try and let us know how it goes!
  - Documentation is TBD.  For now, see `/samples/Sentry.Samples.Azure.Functions.Worker`.

- Add `Hint` support  ([#2351](https://github.com/getsentry/sentry-dotnet/pull/2351))
  - Currently, this allows you to manipulate attachments in the various "before" event delegates.
  - Hints can also be used in event and transaction processors by implementing `ISentryEventProcessorWithHint` or `ISentryTransactionProcessorWithHint`, instead of `ISentryEventProcessor` or `ISentryTransactionProcessor`.
  - Note: Obsoletes the `BeforeSend`, `BeforeSendTransaction`, and `BeforeBreadcrumb` properties on the `SentryOptions` class.  They have been replaced with `SetBeforeSend`, `SetBeforeSendTransaction`, and `SetBeforeBreadcrumb` respectively.  Each one provides overloads both with and without a `Hint` object.

- Allow setting the active span on the scope ([#2364](https://github.com/getsentry/sentry-dotnet/pull/2364))
  - Note: Obsoletes the `Scope.GetSpan` method in favor of a `Scope.Span` property (which now has a setter as well).

- Remove authority from URLs sent to Sentry ([#2365](https://github.com/getsentry/sentry-dotnet/pull/2365))
- Add tag filters to `SentryOptions` ([#2367](https://github.com/getsentry/sentry-dotnet/pull/2367))

### Fixes

- Fix `EnableTracing` option conflict with `TracesSampleRate` ([#2368](https://github.com/getsentry/sentry-dotnet/pull/2368))
  - NOTE: This is a potentially breaking change, as the `TracesSampleRate` property has been made nullable.
    Though extremely uncommon, if you are _retrieving_ the `TracesSampleRate` property for some reason, you will need to account for nulls.
    However, there is no change to the behavior or _typical_ usage of either of these properties.

- CachedTransport gracefully handles malformed envelopes during processing  ([#2371](https://github.com/getsentry/sentry-dotnet/pull/2371))
- Remove extraneous iOS simulator resources when building MAUI apps using Visual Studio "Hot Restart" mode, to avoid hitting Windows max path  ([#2384](https://github.com/getsentry/sentry-dotnet/pull/2384))

### Dependencies

- Bump Cocoa SDK from v8.6.0 to v8.7.1 ([#2359](https://github.com/getsentry/sentry-dotnet/pull/2359), [#2370](https://github.com/getsentry/sentry-dotnet/pull/2370))
  - [changelog](https://github.com/getsentry/sentry-cocoa/blob/main/CHANGELOG.md#871)
  - [diff](https://github.com/getsentry/sentry-cocoa/compare/8.6.0...8.7.1)
- Bump Java SDK from v6.18.1 to v6.19.1 ([#2374](https://github.com/getsentry/sentry-dotnet/pull/2374), [#2381](https://github.com/getsentry/sentry-dotnet/pull/2381))
  - [changelog](https://github.com/getsentry/sentry-java/blob/main/CHANGELOG.md#6191)
  - [diff](https://github.com/getsentry/sentry-java/compare/6.18.1...6.19.1)
- Bump Cocoa SDK from v8.6.0 to v8.7.2 ([#2359](https://github.com/getsentry/sentry-dotnet/pull/2359), [#2370](https://github.com/getsentry/sentry-dotnet/pull/2370), [#2375](https://github.com/getsentry/sentry-dotnet/pull/2375))
  - [changelog](https://github.com/getsentry/sentry-cocoa/blob/main/CHANGELOG.md#872)
  - [diff](https://github.com/getsentry/sentry-cocoa/compare/8.6.0...8.7.2)
- Bump CLI from v2.17.5 to v2.18.0 ([#2380](https://github.com/getsentry/sentry-dotnet/pull/2380))
  - [changelog](https://github.com/getsentry/sentry-cli/blob/master/CHANGELOG.md#2180)
  - [diff](https://github.com/getsentry/sentry-cli/compare/2.17.5...2.18.0)

## 3.31.0

### Features

- Initial work to support profiling in a future release. ([#2206](https://github.com/getsentry/sentry-dotnet/pull/2206))
- Create a Sentry event for failed HTTP requests ([#2320](https://github.com/getsentry/sentry-dotnet/pull/2320))
- Improve `WithScope` and add `WithScopeAsync` ([#2303](https://github.com/getsentry/sentry-dotnet/pull/2303)) ([#2309](https://github.com/getsentry/sentry-dotnet/pull/2309))
- Build .NET Standard 2.1 for Unity ([#2328](https://github.com/getsentry/sentry-dotnet/pull/2328))
- Add `RemoveExceptionFilter`, `RemoveEventProcessor` and `RemoveTransactionProcessor` extension methods on `SentryOptions` ([#2331](https://github.com/getsentry/sentry-dotnet/pull/2331))
- Include Dynamic Sampling Context with error events, when there's a transaction ([#2332](https://github.com/getsentry/sentry-dotnet/pull/2332))

### Fixes

- Buffer payloads asynchronously when appropriate ([#2297](https://github.com/getsentry/sentry-dotnet/pull/2297))
- Restore `System.Reflection.Metadata` dependency for .NET Core 3 ([#2302](https://github.com/getsentry/sentry-dotnet/pull/2302))
- Capture open transactions on disabled hubs ([#2319](https://github.com/getsentry/sentry-dotnet/pull/2319))
- Remove session breadcrumbs ([#2333](https://github.com/getsentry/sentry-dotnet/pull/2333))
- Support synchronous `HttpClient.Send` in `SentryHttpMessageHandler` ([#2336](https://github.com/getsentry/sentry-dotnet/pull/2336))
- Fix ASP.NET Core issue with missing context when using capture methods that configure scope ([#2339](https://github.com/getsentry/sentry-dotnet/pull/2339))
- Improve debug file upload handling ([#2349](https://github.com/getsentry/sentry-dotnet/pull/2349))

### Dependencies

- Bump CLI from v2.17.0 to v2.17.5 ([#2298](https://github.com/getsentry/sentry-dotnet/pull/2298), [#2318](https://github.com/getsentry/sentry-dotnet/pull/2318), [#2321](https://github.com/getsentry/sentry-dotnet/pull/2321), [#2345](https://github.com/getsentry/sentry-dotnet/pull/2345))
  - [changelog](https://github.com/getsentry/sentry-cli/blob/master/CHANGELOG.md#2175)
  - [diff](https://github.com/getsentry/sentry-cli/compare/2.17.0...2.17.5)
- Bump Cocoa SDK from v8.4.0 to v8.6.0 ([#2310](https://github.com/getsentry/sentry-dotnet/pull/2310), [#2344](https://github.com/getsentry/sentry-dotnet/pull/2344))
  - [changelog](https://github.com/getsentry/sentry-cocoa/blob/main/CHANGELOG.md#860)
  - [diff](https://github.com/getsentry/sentry-cocoa/compare/8.4.0...8.6.0)
- Bump Java SDK from v6.17.0 to v6.18.1 ([#2338](https://github.com/getsentry/sentry-dotnet/pull/2338), [#2343](https://github.com/getsentry/sentry-dotnet/pull/2343))
  - [changelog](https://github.com/getsentry/sentry-java/blob/main/CHANGELOG.md#6181)
  - [diff](https://github.com/getsentry/sentry-java/compare/6.17.0...6.18.1)

## 3.30.0

### Features

- Add `FileDiagnosticLogger` to assist with debugging the SDK ([#2242](https://github.com/getsentry/sentry-dotnet/pull/2242))
- Attach stack trace when events have captured an exception without a stack trace ([#2266](https://github.com/getsentry/sentry-dotnet/pull/2266))
- Add `Scope.Clear` and `Scope.ClearBreadcrumbs` methods ([#2284](https://github.com/getsentry/sentry-dotnet/pull/2284))
- Improvements to exception mechanism data ([#2294](https://github.com/getsentry/sentry-dotnet/pull/2294))

### Fixes

- Normalize StackFrame in-app resolution for modules & function prefixes ([#2234](https://github.com/getsentry/sentry-dotnet/pull/2234))
- Calling `AddAspNet` more than once should not block all errors from being sent ([#2253](https://github.com/getsentry/sentry-dotnet/pull/2253))
- Fix Sentry CLI arguments when using custom URL or auth token parameters ([#2259](https://github.com/getsentry/sentry-dotnet/pull/2259))
- Sentry.AspNetCore fix transaction name when path base is used and route starts with a slash ([#2265](https://github.com/getsentry/sentry-dotnet/pull/2265))
- Fix Baggage header parsing in ASP.NET (Framework) ([#2293](https://github.com/getsentry/sentry-dotnet/pull/2293))

### Dependencies

- Bump Cocoa SDK from v8.3.0 to v8.4.0 ([#2237](https://github.com/getsentry/sentry-dotnet/pull/2237), [#2248](https://github.com/getsentry/sentry-dotnet/pull/2248), [#2251](https://github.com/getsentry/sentry-dotnet/pull/2251), [#2285](https://github.com/getsentry/sentry-dotnet/pull/2285))
  - [changelog](https://github.com/getsentry/sentry-cocoa/blob/main/CHANGELOG.md#840)
  - [diff](https://github.com/getsentry/sentry-cocoa/compare/8.3.0...8.4.0)

- Bump CLI from v2.14.4 to v2.17.0 ([#2238](https://github.com/getsentry/sentry-dotnet/pull/2238), [#2244](https://github.com/getsentry/sentry-dotnet/pull/2244), [#2252](https://github.com/getsentry/sentry-dotnet/pull/2252), [#2264](https://github.com/getsentry/sentry-dotnet/pull/2264), [#2292](https://github.com/getsentry/sentry-dotnet/pull/2292))
  - [changelog](https://github.com/getsentry/sentry-cli/blob/master/CHANGELOG.md#2170)
  - [diff](https://github.com/getsentry/sentry-cli/compare/2.14.4...2.17.0)

- Bump Java SDK from v6.15.0 to v6.17.0 ([#2243](https://github.com/getsentry/sentry-dotnet/pull/2243), [#2277](https://github.com/getsentry/sentry-dotnet/pull/2277))
  - [changelog](https://github.com/getsentry/sentry-java/blob/main/CHANGELOG.md#6170)
  - [diff](https://github.com/getsentry/sentry-java/compare/6.15.0...6.17.0)

## 3.29.1

### Fixes

- Get debug image for Full PDB format on Windows ([#2222](https://github.com/getsentry/sentry-dotnet/pull/2222))
- Fix debug files not uploading for `packages.config` nuget ([#2224](https://github.com/getsentry/sentry-dotnet/pull/2224))

### Dependencies

- Bump Cocoa SDK from v8.2.0 to v8.3.0 ([#2220](https://github.com/getsentry/sentry-dotnet/pull/2220))
  - [changelog](https://github.com/getsentry/sentry-cocoa/blob/main/CHANGELOG.md#830)
  - [diff](https://github.com/getsentry/sentry-cocoa/compare/8.2.0...8.3.0)

## 3.29.0

**Notice:** The `<SentryUploadSymbols>` MSBuild property previously defaulted to `true` for projects compiled in `Release` configuration.
It is now `false` by default.  To continue uploading symbols, you must opt-in by setting it to `true`.
See the [MSBuild Setup](https://docs.sentry.io/platforms/dotnet/configuration/msbuild/) docs for further details.

### Features

- Added basic functionality to support `View Hierarchy` ([#2163](https://github.com/getsentry/sentry-dotnet/pull/2163))
- Allow `SentryUploadSources` to work even when not uploading symbols ([#2197](https://github.com/getsentry/sentry-dotnet/pull/2197))
- Add support for `BeforeSendTransaction` ([#2188](https://github.com/getsentry/sentry-dotnet/pull/2188))
- Add `EnableTracing` option to simplify enabling tracing ([#2201](https://github.com/getsentry/sentry-dotnet/pull/2201))
- Make `SentryUploadSymbols` strictly opt-in ([#2216](https://github.com/getsentry/sentry-dotnet/pull/2216))

### Fixes

- Fix assembly not found on Android in Debug configuration ([#2175](https://github.com/getsentry/sentry-dotnet/pull/2175))
- Fix context object with circular reference prevents event from being sent ([#2210](https://github.com/getsentry/sentry-dotnet/pull/2210))

### Dependencies

- Bump Java SDK from v6.13.1 to v6.15.0 ([#2185](https://github.com/getsentry/sentry-dotnet/pull/2185), [#2207](https://github.com/getsentry/sentry-dotnet/pull/2207))
  - [changelog](https://github.com/getsentry/sentry-java/blob/main/CHANGELOG.md#6150)
  - [diff](https://github.com/getsentry/sentry-java/compare/6.13.1...6.15.0)
- Bump CLI from v2.12.0 to v2.14.4 ([#2187](https://github.com/getsentry/sentry-dotnet/pull/2187), [#2215](https://github.com/getsentry/sentry-dotnet/pull/2215))
  - [changelog](https://github.com/getsentry/sentry-cli/blob/master/CHANGELOG.md#2144)
  - [diff](https://github.com/getsentry/sentry-cli/compare/2.12.0...2.14.4)
- Bump Java SDK from v6.13.1 to v6.14.0 ([#2185](https://github.com/getsentry/sentry-dotnet/pull/2185))
  - [changelog](https://github.com/getsentry/sentry-java/blob/main/CHANGELOG.md#6140)
  - [diff](https://github.com/getsentry/sentry-java/compare/6.13.1...6.14.0)
- Bump CLI from v2.12.0 to v2.14.3 ([#2187](https://github.com/getsentry/sentry-dotnet/pull/2187), [#2208](https://github.com/getsentry/sentry-dotnet/pull/2208))
  - [changelog](https://github.com/getsentry/sentry-cli/blob/master/CHANGELOG.md#2143)
  - [diff](https://github.com/getsentry/sentry-cli/compare/2.12.0...2.14.3)
- Bump Cocoa SDK from v7.31.5 to v8.2.0 ([#2203](https://github.com/getsentry/sentry-dotnet/pull/2203))
  - [changelog](https://github.com/getsentry/sentry-cocoa/blob/main/CHANGELOG.md#820)
  - [diff](https://github.com/getsentry/sentry-cocoa/compare/7.31.5...8.2.0)

## 3.28.1

### Fixes

- Fix MAUI missing breadcrumbs for lifecycle and UI events ([#2170](https://github.com/getsentry/sentry-dotnet/pull/2170))
- Fix hybrid sdk names ([#2171](https://github.com/getsentry/sentry-dotnet/pull/2171))
- Fix ASP.NET sdk name ([#2172](https://github.com/getsentry/sentry-dotnet/pull/2172))

## 3.28.0

### Features

- Added `instruction_addr_adjustment` attribute to SentryStackTrace ([#2151](https://github.com/getsentry/sentry-dotnet/pull/2151))

### Fixes

- Workaround Visual Studio "Pair to Mac" issue (on Windows), and Update bundled Cocoa SDK to version 7.31.5 ([#2164](https://github.com/getsentry/sentry-dotnet/pull/2164))
- Sentry SDK assemblies no longer have PDBs embedded. Debug symbols are uploaded to `nuget.org` as `snupkg` packages  ([#2166](https://github.com/getsentry/sentry-dotnet/pull/2166))

### Dependencies

- Bump Java SDK from v6.13.0 to v6.13.1 ([#2168](https://github.com/getsentry/sentry-dotnet/pull/2168))
  - [changelog](https://github.com/getsentry/sentry-java/blob/main/CHANGELOG.md#6131)
  - [diff](https://github.com/getsentry/sentry-java/compare/6.13.0...6.13.1)

## 3.27.1

### Fixes

- Fix Sentry CLI MSBuild for Xamarin and NetFX ([#2154](https://github.com/getsentry/sentry-dotnet/pull/2154))
- Log aborted HTTP requests as debug instead of error ([#2155](https://github.com/getsentry/sentry-dotnet/pull/2155))

## 3.27.0

### Features

- Publish `Sentry.Android.AssemblyReader` as a separate nuget package (for reuse by `Sentry.Xamarin`) ([#2127](https://github.com/getsentry/sentry-dotnet/pull/2127))
- Improvements for Sentry CLI integration ([#2145](https://github.com/getsentry/sentry-dotnet/pull/2145))
- Update bundled Android SDK to version 6.13.0 ([#2147](https://github.com/getsentry/sentry-dotnet/pull/2147))

## 3.26.2

### Fixes

- Fix Sentry CLI integration on Windows ([#2123](https://github.com/getsentry/sentry-dotnet/pull/2123)) ([#2124](https://github.com/getsentry/sentry-dotnet/pull/2124))

## 3.26.1

### Fixes

- Fix issue with Sentry CLI msbuild properties ([#2119](https://github.com/getsentry/sentry-dotnet/pull/2119))

## 3.26.0

### Features

- Use Sentry CLI after build to upload symbols ([#2107](https://github.com/getsentry/sentry-dotnet/pull/2107))

### Fixes

- Logging info instead of warning when skipping debug images ([#2101](https://github.com/getsentry/sentry-dotnet/pull/2101))
- Fix unhandled exception not captured when hub disabled ([#2103](https://github.com/getsentry/sentry-dotnet/pull/2103))
- Fix Android support for Portable PDB format when app uses split APKs ([#2108](https://github.com/getsentry/sentry-dotnet/pull/2108))
- Fix session ending as crashed for unobserved task exceptions ([#2112](https://github.com/getsentry/sentry-dotnet/pull/2112))
- Set absolute path when stripping project path on stack frame ([#2117](https://github.com/getsentry/sentry-dotnet/pull/2117))

## 3.25.0

### Features

- Add support for Portable PDB format ([#2050](https://github.com/getsentry/sentry-dotnet/pull/2050))
- Update bundled Android SDK to version 6.10.0([#2095](https://github.com/getsentry/sentry-dotnet/pull/2095))
- Update bundled Cocoa SDK to version 7.31.4 ([#2096](https://github.com/getsentry/sentry-dotnet/pull/2096))

### Fixes

- Fix db warnings caused by transaction sampled out ([#2097](https://github.com/getsentry/sentry-dotnet/pull/2097))

## 3.24.1

### Fixes

- Fix missing stack trace on UnobservedTaskException ([#2067](https://github.com/getsentry/sentry-dotnet/pull/2067))
- Fix warning caused by db connection span closed prematurely ([#2068](https://github.com/getsentry/sentry-dotnet/pull/2068))
- Attach db connections to child spans correctly ([#2071](https://github.com/getsentry/sentry-dotnet/pull/2071))
- Improve MAUI event bindings ([#2089](https://github.com/getsentry/sentry-dotnet/pull/2089))

## 3.24.0

### Features

- Simplify API for flushing events ([#2030](https://github.com/getsentry/sentry-dotnet/pull/2030))
- Update bundled Cocoa SDK to version 7.31.1 ([#2053](https://github.com/getsentry/sentry-dotnet/pull/2053))
- Update bundled Android SDK to version 6.7.1 ([#2058](https://github.com/getsentry/sentry-dotnet/pull/2058))

### Fixes

- Update unobserved task exception integration ([#2034](https://github.com/getsentry/sentry-dotnet/pull/2034))
- Fix trace propagation targets setter ([#2035](https://github.com/getsentry/sentry-dotnet/pull/2035))
- Fix DiagnosticSource integration disabled incorrectly with TracesSampler ([#2039](https://github.com/getsentry/sentry-dotnet/pull/2039))
- Update transitive dependencies to resolve security warnings ([#2045](https://github.com/getsentry/sentry-dotnet/pull/2045))
- Fix issue with Hot Restart for iOS ([#2047](https://github.com/getsentry/sentry-dotnet/pull/2047))
- Fix `CacheDirectoryPath` option on MAUI ([#2055](https://github.com/getsentry/sentry-dotnet/pull/2055))

## 3.23.1

### Fixes

- Fix concurrency bug in caching transport ([#2026](https://github.com/getsentry/sentry-dotnet/pull/2026))

## 3.23.0

### Features

- Update bundled Android SDK to version 6.5.0 ([#1984](https://github.com/getsentry/sentry-dotnet/pull/1984))
- Update bundled Cocoa SDK to version 7.28.0 ([#1988](https://github.com/getsentry/sentry-dotnet/pull/1988))
- Allow custom processors to be added as a scoped dependency ([#1979](https://github.com/getsentry/sentry-dotnet/pull/1979))
- Support DI for custom transaction processors ([#1993](https://github.com/getsentry/sentry-dotnet/pull/1993))
- Mark Transaction as aborted when unhandled exception occurs ([#1996](https://github.com/getsentry/sentry-dotnet/pull/1996))
- Build Windows and Tizen targets for `Sentry.Maui` ([#2005](https://github.com/getsentry/sentry-dotnet/pull/2005))
- Add Custom Measurements API ([#2013](https://github.com/getsentry/sentry-dotnet/pull/2013))
- Add `ISpan.GetTransaction` convenience method ([#2014](https://github.com/getsentry/sentry-dotnet/pull/2014))

### Fixes

- Split Android and Cocoa bindings into separate projects ([#1983](https://github.com/getsentry/sentry-dotnet/pull/1983))
  - NuGet package `Sentry` now depends on `Sentry.Bindings.Android` for `net6.0-android` targets.
  - NuGet package `Sentry` now depends on `Sentry.Bindings.Cocoa` for `net6.0-ios` and `net6.0-maccatalyst` targets.
- Exclude EF error message from logging ([#1980](https://github.com/getsentry/sentry-dotnet/pull/1980))
- Ensure logs with lower levels are captured by `Sentry.Extensions.Logging` ([#1992](https://github.com/getsentry/sentry-dotnet/pull/1992))
- Fix bug with pre-formatted strings passed to diagnostic loggers ([#2004](https://github.com/getsentry/sentry-dotnet/pull/2004))
- Fix DI issue by binding to MAUI using lifecycle events ([#2006](https://github.com/getsentry/sentry-dotnet/pull/2006))
- Unhide `SentryEvent.Exception` ([#2011](https://github.com/getsentry/sentry-dotnet/pull/2011))
- Bump `Google.Cloud.Functions.Hosting` to version 1.1.0 ([#2015](https://github.com/getsentry/sentry-dotnet/pull/2015))
- Fix default host issue for the Sentry Tunnel middleware ([#2019](https://github.com/getsentry/sentry-dotnet/pull/2019))

## 3.22.0

### Features

- `SentryOptions.AttachStackTrace` is now enabled by default. ([#1907](https://github.com/getsentry/sentry-dotnet/pull/1907))
- Update Sentry Android SDK to version 6.4.1 ([#1911](https://github.com/getsentry/sentry-dotnet/pull/1911))
- Update Sentry Cocoa SDK to version 7.24.1 ([#1912](https://github.com/getsentry/sentry-dotnet/pull/1912))
- Add `TransactionNameSource` annotation ([#1910](https://github.com/getsentry/sentry-dotnet/pull/1910))
- Use URL path in transaction names instead of "Unknown Route" ([#1919](https://github.com/getsentry/sentry-dotnet/pull/1919))
  - NOTE: This change effectively ungroups transactions that were previously grouped together under "Unkown Route".
- Add `User.Segment` property ([#1920](https://github.com/getsentry/sentry-dotnet/pull/1920))
- Add support for custom `JsonConverter`s ([#1934](https://github.com/getsentry/sentry-dotnet/pull/1934))
- Support more types for message template tags in SentryLogger ([#1945](https://github.com/getsentry/sentry-dotnet/pull/1945))
- Support Dynamic Sampling ([#1953](https://github.com/getsentry/sentry-dotnet/pull/1953))

### Fixes

- Reduce lock contention when sampling ([#1915](https://github.com/getsentry/sentry-dotnet/pull/1915))
- Dont send transaction for OPTIONS web request ([#1921](https://github.com/getsentry/sentry-dotnet/pull/1921))
- Fix missing details when aggregate exception is filtered out ([#1922](https://github.com/getsentry/sentry-dotnet/pull/1922))
- Exception filters should consider child exceptions of an `AggregateException` ([#1924](https://github.com/getsentry/sentry-dotnet/pull/1924))
- Add Blazor WASM detection to set IsGlobalModeEnabled to true ([#1931](https://github.com/getsentry/sentry-dotnet/pull/1931))
- Respect Transaction.IsSampled in SqlListener ([#1933](https://github.com/getsentry/sentry-dotnet/pull/1933))
- Ignore null Context values ([#1942](https://github.com/getsentry/sentry-dotnet/pull/1942))
- Tags should not differ based on current culture ([#1949](https://github.com/getsentry/sentry-dotnet/pull/1949))
- Always recalculate payload length ([#1957](https://github.com/getsentry/sentry-dotnet/pull/1957))
- Fix issues with envelope deserialization ([#1965](https://github.com/getsentry/sentry-dotnet/pull/1965))
- Set default trace status to `ok` instead of `unknown_error` ([#1970](https://github.com/getsentry/sentry-dotnet/pull/1970))
- Fix reported error count on a crashed session update ([#1972](https://github.com/getsentry/sentry-dotnet/pull/1972))

## 3.21.0

Includes Sentry.Maui Preview 3

### Features

- Add ISentryTransactionProcessor ([#1862](https://github.com/getsentry/sentry-dotnet/pull/1862))
- Added 'integrations' to SdkVersion ([#1820](https://github.com/getsentry/sentry-dotnet/pull/1820))
- Updated Sentry Android SDK to version 6.3.0 ([#1826](https://github.com/getsentry/sentry-dotnet/pull/1826))
- Add the Sentry iOS SDK ([#1829](https://github.com/getsentry/sentry-dotnet/pull/1829))
- Enable Scope Sync for iOS ([#1834](https://github.com/getsentry/sentry-dotnet/pull/1834))
- Add API for deliberately crashing an app ([#1842](https://github.com/getsentry/sentry-dotnet/pull/1842))
- Add Mac Catalyst target ([#1848](https://github.com/getsentry/sentry-dotnet/pull/1848))
- Add `Distribution` properties ([#1851](https://github.com/getsentry/sentry-dotnet/pull/1851))
- Add and configure options for the iOS SDK ([#1849](https://github.com/getsentry/sentry-dotnet/pull/1849))
- Set default `Release` and `Distribution` for iOS and Android ([#1856](https://github.com/getsentry/sentry-dotnet/pull/1856))
- Apply WinUI 3 exception handler in Sentry core ([#1863](https://github.com/getsentry/sentry-dotnet/pull/1863))
- Copy context info from iOS ([#1884](https://github.com/getsentry/sentry-dotnet/pull/1884))

### Fixes

- Parse "Mono Unity IL2CPP" correctly in platform runtime name ([#1742](https://github.com/getsentry/sentry-dotnet/pull/1742))
- Fix logging loop with NLog sentry ([#1824](https://github.com/getsentry/sentry-dotnet/pull/1824))
- Fix logging loop with Serilog sentry ([#1828](https://github.com/getsentry/sentry-dotnet/pull/1828))
- Skip attachment if stream is empty ([#1854](https://github.com/getsentry/sentry-dotnet/pull/1854))
- Allow some mobile options to be modified from defaults ([#1857](https://github.com/getsentry/sentry-dotnet/pull/1857))
- Fix environment name casing issue ([#1861](https://github.com/getsentry/sentry-dotnet/pull/1861))
- Null check HttpContext in SystemWebVersionLocator ([#1881](https://github.com/getsentry/sentry-dotnet/pull/1881))
- Fix detection of .NET Framework 4.8.1 ([#1885](https://github.com/getsentry/sentry-dotnet/pull/1885))
- Flush caching transport with main flush ([#1890](https://github.com/getsentry/sentry-dotnet/pull/1890))
- Fix Sentry interfering with MAUI's focus events ([#1891](https://github.com/getsentry/sentry-dotnet/pull/1891))
- Stop using `server-os` and `server-runtime` ([#1893](https://github.com/getsentry/sentry-dotnet/pull/1893))

## 3.20.1

### Fixes

- URGENT: Fix events rejected due to duplicate `sent_at` header when offline caching is enabled through `CacheDirectoryPath` ([#1818](https://github.com/getsentry/sentry-dotnet/pull/1818))
- Fix null ref in aspnet TryGetTraceHeader ([#1807](https://github.com/getsentry/sentry-dotnet/pull/1807))

## 3.20.0

### Features

- Use `sent_at` instead of `sentry_timestamp` to reduce clock skew ([#1690](https://github.com/getsentry/sentry-dotnet/pull/1690))
- Send project root path with events ([#1739](https://github.com/getsentry/sentry-dotnet/pull/1739))

### Fixes

- Detect MVC versioning in route ([#1731](https://github.com/getsentry/sentry-dotnet/pull/1731))
- Fix error with `ConcurrentHashMap` on Android <= 9 ([#1761](https://github.com/getsentry/sentry-dotnet/pull/1761))
- Minor improvements to `BackgroundWorker` ([#1773](https://github.com/getsentry/sentry-dotnet/pull/1773))
- Make GzipRequestBodyHandler respect async ([#1776](https://github.com/getsentry/sentry-dotnet/pull/1776))
- Fix race condition in handling of `InitCacheFlushTimeout` ([#1784](https://github.com/getsentry/sentry-dotnet/pull/1784))
- Fix exceptions on background thread not reported in Unity ([#1794](https://github.com/getsentry/sentry-dotnet/pull/1794))

## 3.19.0

Includes Sentry.Maui Preview 2

### Features

- Expose `EnumerateChainedExceptions` ([#1733](https://github.com/getsentry/sentry-dotnet/pull/1733))
- Android Scope Sync ([#1737](https://github.com/getsentry/sentry-dotnet/pull/1737))
- Enable logging in MAUI ([#1738](https://github.com/getsentry/sentry-dotnet/pull/1738))
- Support `IntPtr` and `UIntPtr` serialization ([#1746](https://github.com/getsentry/sentry-dotnet/pull/1746))
- Log Warning when secret is detected in DSN ([#1749](https://github.com/getsentry/sentry-dotnet/pull/1749))
- Catch permission exceptions on Android ([#1750](https://github.com/getsentry/sentry-dotnet/pull/1750))
- Enable offline caching in MAUI ([#1753](https://github.com/getsentry/sentry-dotnet/pull/1753))
- Send client report when flushing queue ([#1757](https://github.com/getsentry/sentry-dotnet/pull/1757))

### Fixes

- Set MAUI minimum version ([#1728](https://github.com/getsentry/sentry-dotnet/pull/1728))
- Don't allow `SentryDiagnosticListenerIntegration` to be added multiple times ([#1748](https://github.com/getsentry/sentry-dotnet/pull/1748))
- Catch permission exceptions for MAUI ([#1750](https://github.com/getsentry/sentry-dotnet/pull/1750))
- Don't allow newlines in diagnostic logger messages ([#1756](https://github.com/getsentry/sentry-dotnet/pull/1756))

## 3.18.0

Includes Sentry.Maui Preview 1

### Features

- Move tunnel functionality into Sentry.AspNetCore ([#1645](https://github.com/getsentry/sentry-dotnet/pull/1645))
- Make `HttpContext` available for sampling decisions ([#1682](https://github.com/getsentry/sentry-dotnet/pull/1682))
- Send the .NET Runtime Identifier to Sentry ([#1708](https://github.com/getsentry/sentry-dotnet/pull/1708))
- Added a new `net6.0-android` target for the `Sentry` core library, which bundles the [Sentry Android SDK](https://docs.sentry.io/platforms/android/):
  - Initial .NET 6 Android support ([#1288](https://github.com/getsentry/sentry-dotnet/pull/1288))
  - Update Android Support ([#1669](https://github.com/getsentry/sentry-dotnet/pull/1669))
  - Update Sentry-Android to 6.0.0-rc.1 ([#1686](https://github.com/getsentry/sentry-dotnet/pull/1686))
  - Update Sentry-Android to 6.0.0 ([#1697](https://github.com/getsentry/sentry-dotnet/pull/1697))
  - Set Java/Android SDK options ([#1694](https://github.com/getsentry/sentry-dotnet/pull/1694))
  - Refactor and update Android options ([#1705](https://github.com/getsentry/sentry-dotnet/pull/1705))
  - Add Android OS information to the event context ([#1716](https://github.com/getsentry/sentry-dotnet/pull/1716))
- Added a new `Sentry.Maui` integration library for the [.NET MAUI](https://dotnet.microsoft.com/apps/maui) platform:
  - Initial MAUI support ([#1663](https://github.com/getsentry/sentry-dotnet/pull/1663))
  - Continue with adding MAUI support ([#1670](https://github.com/getsentry/sentry-dotnet/pull/1670))
  - MAUI events become extra context in Sentry events ([#1706](https://github.com/getsentry/sentry-dotnet/pull/1706))
  - Add options for PII breadcrumbs from MAUI events ([#1709](https://github.com/getsentry/sentry-dotnet/pull/1709))
  - Add device information to the event context ([#1713](https://github.com/getsentry/sentry-dotnet/pull/1713))
  - Add platform OS information to the event context ([#1717](https://github.com/getsentry/sentry-dotnet/pull/1717))

### Fixes

- Remove IInternalSdkIntegration ([#1656](https://github.com/getsentry/sentry-dotnet/pull/1656))
- On async Main, dont unregister unhandled exception before capturing crash  ([#321](https://github.com/getsentry/sentry-dotnet/issues/321))
- Handle BadHttpRequestException from Kestrel inside SentryTunnelMiddleware ([#1673](https://github.com/getsentry/sentry-dotnet/pull/1673))
- Improve timestamp precision of transactions and spans ([#1680](https://github.com/getsentry/sentry-dotnet/pull/1680))
- Flatten AggregateException ([#1672](https://github.com/getsentry/sentry-dotnet/pull/1672))
  - NOTE: This can affect grouping. You can keep the original behavior by setting the option `KeepAggregateException` to `true`.
- Serialize stack frame addresses as strings. ([#1692](https://github.com/getsentry/sentry-dotnet/pull/1692))
- Improve serialization perf and fix memory leak in `SentryEvent` ([#1693](https://github.com/getsentry/sentry-dotnet/pull/1693))
- Add type checking in contexts TryGetValue ([#1700](https://github.com/getsentry/sentry-dotnet/pull/1700))
- Restore serialization of the `Platform` name ([#1702](https://github.com/getsentry/sentry-dotnet/pull/1702))

## 3.17.1

### Fixes

- Rework how the `InitCacheFlushTimeout` option is implemented. ([#1644](https://github.com/getsentry/sentry-dotnet/pull/1644))
- Add retry logic to the caching transport when moving files back from the processing folder. ([#1649](https://github.com/getsentry/sentry-dotnet/pull/1649))

## 3.17.0

**Notice:** If you are using self-hosted Sentry, this version and forward requires either Sentry version >= [21.9.0](https://github.com/getsentry/relay/blob/master/CHANGELOG.md#2190), or you must manually disable sending client reports via the `SendClientReports` option.

### Features

- Collect and send Client Reports to Sentry, which contain counts of discarded events. ([#1556](https://github.com/getsentry/sentry-dotnet/pull/1556))
- Expose `ITransport` and `SentryOptions.Transport` public, to support using custom transports ([#1602](https://github.com/getsentry/sentry-dotnet/pull/1602))
- Android native crash support ([#1288](https://github.com/getsentry/sentry-dotnet/pull/1288))

### Fixes

- Workaround `System.Text.Json` issue with Unity IL2CPP. ([#1583](https://github.com/getsentry/sentry-dotnet/pull/1583))
- Demystify stack traces for exceptions that fire in a `BeforeSend` callback. ([#1587](https://github.com/getsentry/sentry-dotnet/pull/1587))
- Obsolete `Platform` and always write `csharp` ([#1610](https://github.com/getsentry/sentry-dotnet/pull/1610))
- Fix a minor issue in the caching transport related to recovery of files from previous session. ([#1617](https://github.com/getsentry/sentry-dotnet/pull/1617))
- Better DisableAppDomainProcessExitFlush docs ([#1634](https://github.com/getsentry/sentry-dotnet/pull/1634))

## 3.16.0

### Features

- Use a default value of 60 seconds if a `Retry-After` header is not present. ([#1537](https://github.com/getsentry/sentry-dotnet/pull/1537))
- Add new Protocol definitions for DebugImages and AddressMode ([#1513](https://github.com/getsentry/sentry-dotnet/pull/1513))
- Add `HttpTransport` extensibility and synchronous serialization support ([#1560](https://github.com/getsentry/sentry-dotnet/pull/1560))
- Add `UseAsyncFileIO` to Sentry options (enabled by default) ([#1564](https://github.com/getsentry/sentry-dotnet/pull/1564))

### Fixes

- Fix event dropped by bad attachment when no logger is set. ([#1557](https://github.com/getsentry/sentry-dotnet/pull/1557))
- Ignore zero properties for MemoryInfo ([#1531](https://github.com/getsentry/sentry-dotnet/pull/1531))
- Cleanup diagnostic source ([#1529](https://github.com/getsentry/sentry-dotnet/pull/1529))
- Remove confusing message Successfully sent cached envelope ([#1542](https://github.com/getsentry/sentry-dotnet/pull/1542))
- Fix infinite loop in SentryDatabaseLogging.UseBreadcrumbs ([#1543](https://github.com/getsentry/sentry-dotnet/pull/1543))
- GetFromRuntimeInformation() in try-catch  ([#1554](https://github.com/getsentry/sentry-dotnet/pull/1554))
- Make `Contexts` properties more thread-safe ([#1571](https://github.com/getsentry/sentry-dotnet/pull/1571))
- Fix `PlatformNotSupportedException` exception on `net6.0-maccatalyst` targets ([#1567](https://github.com/getsentry/sentry-dotnet/pull/1567))
- In ASP.Net Core, make sure that `SentrySdk.LastEventId` is accessible from exception handler pages ([#1573](https://github.com/getsentry/sentry-dotnet/pull/1573))

## 3.15.0

### Features

- Expose ConfigureAppFrame as a public static function. ([#1493](https://github.com/getsentry/sentry-dotnet/pull/1493))

### Fixes

- Make `SentryDiagnosticSubscriber._disposableListeners` thread safe ([#1506](https://github.com/getsentry/sentry-dotnet/pull/1506))
- Adjust database span names by replacing `_` to `.`. `db.query_compiler` becomes `db.query.compile`. ([#1502](https://github.com/getsentry/sentry-dotnet/pull/1502))

## 3.14.1

### Fixes

- Fix caching transport with attachments ([#1489](https://github.com/getsentry/sentry-dotnet/pull/1489))
- Revert Sentry in implicit usings ([#1490](https://github.com/getsentry/sentry-dotnet/pull/1490))

## 3.14.0

### Features

- Add the delegate TransactionNameProvider to allow the name definition from Unknown transactions on ASP.NET Core ([#1421](https://github.com/getsentry/sentry-dotnet/pull/1421))
- SentrySDK.WithScope is now obsolete in favour of overloads of CaptureEvent, CaptureMessage, CaptureException ([#1412](https://github.com/getsentry/sentry-dotnet/pull/1412))
- Add Sentry to global usings when ImplicitUsings is enabled (`<ImplicitUsings>true</ImplicitUsings>`) ([#1398](https://github.com/getsentry/sentry-dotnet/pull/1398))
- The implementation of the background worker can now be changed ([#1450](https://github.com/getsentry/sentry-dotnet/pull/1450))
- Map reg key 528449 to net48 ([#1465](https://github.com/getsentry/sentry-dotnet/pull/1465))
- Improve logging for failed JSON serialization ([#1473](https://github.com/getsentry/sentry-dotnet/pull/1473))

### Fixes

- Handle exception from crashedLastRun callback ([#1328](https://github.com/getsentry/sentry-dotnet/pull/1328))
- Reduced the logger noise from EF when not using Performance Monitoring ([#1441](https://github.com/getsentry/sentry-dotnet/pull/1441))
- Create CachingTransport directories in constructor to avoid DirectoryNotFoundException ([#1432](https://github.com/getsentry/sentry-dotnet/pull/1432))
- UnobservedTaskException is now considered as Unhandled ([#1447](https://github.com/getsentry/sentry-dotnet/pull/1447))
- Avoid calls the Thread.CurrentThread where possible ([#1466](https://github.com/getsentry/sentry-dotnet/pull/1466))
- Rename thread pool protocol keys to snake case ([#1472](https://github.com/getsentry/sentry-dotnet/pull/1472))
- Treat IOException as a network issue ([#1476](https://github.com/getsentry/sentry-dotnet/pull/1476))
- Fix incorrect sdk name in envelope header ([#1474](https://github.com/getsentry/sentry-dotnet/pull/1474))
- Use Trace.WriteLine for TraceDiagnosticLogger ([#1475](https://github.com/getsentry/sentry-dotnet/pull/1475))
- Remove Exception filters to work around Unity bug on 2019.4.35f IL2CPP ([#1486](https://github.com/getsentry/sentry-dotnet/pull/1486))

## 3.13.0

### Features

- Add CaptureLastError as an extension method to the Server class on ASP.NET ([#1411](https://github.com/getsentry/sentry-dotnet/pull/1411))
- Add IsDynamicCode* to events ([#1418](https://github.com/getsentry/sentry-dotnet/pull/1418))

### Fixes

- Dispose of client should only flush ([#1354](https://github.com/getsentry/sentry-dotnet/pull/1354))

## 3.12.3

### Fixes

- Events no longer get dropped because of non-serializable contexts or attachments ([#1401](https://github.com/getsentry/sentry-dotnet/pull/1401))
- Add MemoryInfo to sentry event ([#1337](https://github.com/getsentry/sentry-dotnet/pull/1337))
- Report ThreadPool stats ([#1399](https://github.com/getsentry/sentry-dotnet/pull/1399))

## 3.12.2

### Fixes

- log through serialization ([#1388](https://github.com/getsentry/sentry-dotnet/pull/1388))
- Attaching byte arrays to the scope no longer leads to ObjectDisposedException ([#1384](https://github.com/getsentry/sentry-dotnet/pull/1384))
- Operation cancel while flushing cache no longer logs an errors ([#1352](https://github.com/getsentry/sentry-dotnet/pull/1352))
- Dont fail for attachment read error ([#1378](https://github.com/getsentry/sentry-dotnet/pull/1378))
- Fix file locking in attachments ([#1377](https://github.com/getsentry/sentry-dotnet/pull/1377))

## 3.12.1

### Features

- Dont log "Ignoring request with Size" when null ([#1348](https://github.com/getsentry/sentry-dotnet/pull/1348))
- Move to stable v6 for `Microsoft.Extensions.*` packages ([#1347](https://github.com/getsentry/sentry-dotnet/pull/1347))
- bump Ben.Demystifier adding support for Microsoft.Bcl.AsyncInterfaces([#1349](https://github.com/getsentry/sentry-dotnet/pull/1349))

### Fixes

- Fix EF Core garbage collected messages and ordering ([#1368](https://github.com/getsentry/sentry-dotnet/pull/1368))
- Update X-Sentry-Auth header to include correct sdk name and version ([#1333](https://github.com/getsentry/sentry-dotnet/pull/1333))

## 3.12.0

### Features

- Add automatic spans to Entity Framework operations ([#1107](https://github.com/getsentry/sentry-dotnet/pull/1107))

### Fixes

- Avoid using the same connection Span for the same ConnectionId ([#1317](https://github.com/getsentry/sentry-dotnet/pull/1317))
- Finish unfinished Spans on Transaction completion ([#1296](https://github.com/getsentry/sentry-dotnet/pull/1296))

## 3.12.0-alpha.1

### Features

- .NET 6 specific targets ([#939](https://github.com/getsentry/sentry-dotnet/pull/939))

## 3.11.1

### Fixes

- Forward the IP of the client with whe tunnel middleware ([#1310](getsentry/sentry-dotnet/pull/1310))

## 3.11.0

### Features

- Sentry Sessions status as Breadcrumbs ([#1263](https://github.com/getsentry/sentry-dotnet/pull/1263))
- Enhance GCP Integraction with performance monitoring and revision number ([#1286](https://github.com/getsentry/sentry-dotnet/pull/1286))
- Bump Ben.Demystifier to support .NET 6 ([#1290](https://github.com/getsentry/sentry-dotnet/pull/1290))

### Fixes

- ASP.NET Core: Data from Scope in options should be applied on each request ([#1270](https://github.com/getsentry/sentry-dotnet/pull/1270))
- Add missing `ConfigureAwaits(false)` for `async using` ([#1276](https://github.com/getsentry/sentry-dotnet/pull/1276))
- Fix missing handled tag when events are logged via an ASP.NET Core pipeline logger ([#1284](getsentry/sentry-dotnet/pull/1284))

## 3.10.0

### Features

- Add additional primitive values as tags on SentryLogger ([#1246](https://github.com/getsentry/sentry-dotnet/pull/1246))

### Fixes

- Events are now sent on Google Gloud Functions Integration ([#1249](https://github.com/getsentry/sentry-dotnet/pull/1249))
- Cache envelope headers ([#1242](https://github.com/getsentry/sentry-dotnet/pull/1242))
- Avoid replacing Transaction Name on ASP.NET Core by null or empty ([#1215](https://github.com/getsentry/sentry-dotnet/pull/1215))
- Ignore DiagnosticSource Integration if no Sampling available ([#1238](https://github.com/getsentry/sentry-dotnet/pull/1238))

## 3.9.4

### Fixes

- Unity Android support: check for native crashes before closing session as Abnormal ([#1222](https://github.com/getsentry/sentry-dotnet/pull/1222))

## 3.9.3

### Fixes

- Add missing PathBase from ASP.NET Core ([#1198](https://github.com/getsentry/sentry-dotnet/pull/1198))
- Use fallback if route pattern is MVC ([#1188](https://github.com/getsentry/sentry-dotnet/pull/1188))
- Move UseSentryTracing to different namespace ([#1200](https://github.com/getsentry/sentry-dotnet/pull/1200))
- Prevent duplicate package reporting ([#1197](https://github.com/getsentry/sentry-dotnet/pull/1197))

## 3.9.2

### Fixes

- Exceptions from UnhandledExceptionIntegration were not marking sessions as crashed ([#1193](https://github.com/getsentry/sentry-dotnet/pull/1193))

## 3.9.1

### Fixes

- Removed braces from tag keys on DefaultSentryScopeStateProcessor ([#1183](https://github.com/getsentry/sentry-dotnet/pull/1183))
- Fix SQLClient unplanned behaviors ([#1179](https://github.com/getsentry/sentry-dotnet/pull/1179))
- Add fallback to Scope Stack from AspNet ([#1180](https://github.com/getsentry/sentry-dotnet/pull/1180))

## 3.9.0

### Features

- EF Core and SQLClient performance monitoring integration ([#1154](https://github.com/getsentry/sentry-dotnet/pull/1154))
- Improved SDK diagnostic logs ([#1161](https://github.com/getsentry/sentry-dotnet/pull/1161))
- Add Scope observer to SentryOptions ([#1153](https://github.com/getsentry/sentry-dotnet/pull/1153))

### Fixes

- Fix end session from Hub adapter not being passed to SentrySDK ([#1158](https://github.com/getsentry/sentry-dotnet/pull/1158))
- Installation id catches dir not exist([#1159](https://github.com/getsentry/sentry-dotnet/pull/1159))
- Set error status to transaction if http has exception and ok status ([#1143](https://github.com/getsentry/sentry-dotnet/pull/1143))
- Fix max breadcrumbs limit when MaxBreadcrumbs is zero or lower ([#1145](https://github.com/getsentry/sentry-dotnet/pull/1145))

## 3.8.3

### Features

- New package Sentry.Tunnel to proxy Sentry events ([#1133](https://github.com/getsentry/sentry-dotnet/pull/1133))

### Fixes

- Avoid serializing dangerous types ([#1134](https://github.com/getsentry/sentry-dotnet/pull/1134))
- Don't cancel cache flushing on init ([#1139](https://github.com/getsentry/sentry-dotnet/pull/1139))

## 3.8.2

### Fixes

- Add IsParentSampled to ITransactionContext ([#1128](https://github.com/getsentry/sentry-dotnet/pull/1128)
- Avoid warn in global mode ([#1132](https://github.com/getsentry/sentry-dotnet/pull/1132))
- Fix `ParentSampledId` being reset on `Transaction` ([#1130](https://github.com/getsentry/sentry-dotnet/pull/1130))

## 3.8.1

### Fixes

- Persisted Sessions logging ([#1125](https://github.com/getsentry/sentry-dotnet/pull/1125))
- Don't log an error when attempting to recover a persisted session but none exists ([#1123](https://github.com/getsentry/sentry-dotnet/pull/1123))

### Features

- Introduce scope stack abstraction to support global scope on desktop and mobile applications and `HttpContext`-backed scoped on legacy ASP.NET ([#1124](https://github.com/getsentry/sentry-dotnet/pull/1124))

## 3.8.0

### Fixes

- ASP.NET Core: fix handled not being set for Handled exceptions ([#1111](https://github.com/getsentry/sentry-dotnet/pull/1111))

### Features

- File system persistence for sessions ([#1105](https://github.com/getsentry/sentry-dotnet/pull/1105))

## 3.7.0

### Features

- Add HTTP request breadcrumb ([#1113](https://github.com/getsentry/sentry-dotnet/pull/1113))
- Integration for Google Cloud Functions ([#1085](https://github.com/getsentry/sentry-dotnet/pull/1085))
- Add ClearAttachments to Scope ([#1104](https://github.com/getsentry/sentry-dotnet/pull/1104))
- Add additional logging and additional fallback for installation ID ([#1103](https://github.com/getsentry/sentry-dotnet/pull/1103))

### Fixes

- Avoid Unhandled Exception on .NET 461 if the Registry Access threw an exception ([#1101](https://github.com/getsentry/sentry-dotnet/pull/1101))

## 3.6.1

### Fixes

- `IHub.ResumeSession()`: don't start a new session if pause wasn't called or if there is no active session ([#1089](https://github.com/getsentry/sentry-dotnet/pull/1089))
- Fixed incorrect order when getting the last active span ([#1094](https://github.com/getsentry/sentry-dotnet/pull/1094))
- Fix logger call in BackgroundWorker that caused a formatting exception in runtime ([#1092](https://github.com/getsentry/sentry-dotnet/pull/1092))

## 3.6.0

### Features

- Implement pause & resume session ([#1069](https://github.com/getsentry/sentry-dotnet/pull/1069))
- Add auto session tracking ([#1068](https://github.com/getsentry/sentry-dotnet/pull/1068))
- Add SDK information to envelope ([#1084](https://github.com/getsentry/sentry-dotnet/pull/1084))
- Add ReportAssembliesMode in favor of ReportAssemblies ([#1079](https://github.com/getsentry/sentry-dotnet/pull/1079))

### Fixes

- System.Text.Json 5.0.2 ([#1078](https://github.com/getsentry/sentry-dotnet/pull/1078))

## 3.6.0-alpha.2

### Features

- Extended Device and GPU protocol; public IJsonSerializable ([#1063](https://github.com/getsentry/sentry-dotnet/pull/1063))
- ASP.NET Core: Option `AdjustStandardEnvironmentNameCasing` to opt-out from lower casing env name. [#1057](https://github.com/getsentry/sentry-dotnet/pull/1057)
- Sessions: Improve exception check in `CaptureEvent(...)` for the purpose of reporting errors in session ([#1058](https://github.com/getsentry/sentry-dotnet/pull/1058))
- Introduce TraceDiagnosticLogger and obsolete DebugDiagnosticLogger ([#1048](https://github.com/getsentry/sentry-dotnet/pull/1048))

### Fixes

- Handle error thrown while trying to get `BootTime` on PS4 with IL2CPP ([#1062](https://github.com/getsentry/sentry-dotnet/pull/1062))
- Use SentryId for ISession.Id ([#1052](https://github.com/getsentry/sentry-dotnet/pull/1052))
- Add System.Reflection.Metadata as a dependency for netcoreapp3.0 target([#1064](https://github.com/getsentry/sentry-dotnet/pull/1064))

## 3.6.0-alpha.1

### Features

- Implemented client-mode release health ([#1013](https://github.com/getsentry/sentry-dotnet/pull/1013))

### Fixes

- Report lowercase staging environment for ASP.NET Core ([#1046](https://github.com/getsentry/sentry-unity/pull/1046))

## 3.5.0

### Features

- Report user IP address for ASP.NET Core ([#1045](https://github.com/getsentry/sentry-unity/pull/1045))

### Fixes

- Connect middleware exceptions to transactions ([#1043](https://github.com/getsentry/sentry-dotnet/pull/1043))
- Hub.IsEnabled set to false when Hub disposed ([#1021](https://github.com/getsentry/sentry-dotnet/pull/1021))

## 3.4.0

### Features

- Sentry.EntityFramework moved to this repository ([#1017](https://github.com/getsentry/sentry-dotnet/pull/1017))
- Additional `netstandard2.1` target added. Sample with .NET Core 3.1 console app.
- `UseBreadcrumbs` is called automatically by `AddEntityFramework`

### Fixes

- Normalize line breaks ([#1016](https://github.com/getsentry/sentry-dotnet/pull/1016))
- Finish span with exception in SentryHttpMessageHandler ([#1037](https://github.com/getsentry/sentry-dotnet/pull/1037))

## 3.4.0-beta.0

### Features

- Serilog: Add support for Serilog.Formatting.ITextFormatter ([#998](https://github.com/getsentry/sentry-dotnet/pull/998))
- simplify ifdef ([#1010](https://github.com/getsentry/sentry-dotnet/pull/1010))
- Use `DebugDiagnosticLogger` as the default logger for legacy ASP.NET ([#1012](https://github.com/getsentry/sentry-dotnet/pull/1012))
- Adjust parameter type in `AddBreadcrumb` to use `IReadOnlyDictionary<...>` instead of `Dictionary<...>` ([#1000](https://github.com/getsentry/sentry-dotnet/pull/1000))
- await dispose everywhere ([#1009](https://github.com/getsentry/sentry-dotnet/pull/1009))
- Further simplify transaction integration from legacy ASP.NET ([#1011](https://github.com/getsentry/sentry-dotnet/pull/1011))

## 3.3.5-beta.0

### Features

- Default environment to "debug" if running with debugger attached (#978)
- ASP.NET Classic: `HttpContext.StartSentryTransaction()` extension method (#996)

### Fixes

- Unity can have negative line numbers ([#994](https://github.com/getsentry/sentry-dotnet/pull/994))
- Fixed an issue where an attempt to deserialize `Device` with a non-system time zone failed ([#993](https://github.com/getsentry/sentry-dotnet/pull/993))

## 3.3.4

### Features

- Env var to keep large envelopes if they are rejected by Sentry (#957)

### Fixes

- serialize parent_span_id in contexts.trace (#958)

## 3.3.3

### Fixes

- boot time detection can fail in some cases (#955)

## 3.3.2

### Fixes

- Don't override Span/Transaction status on Finish(...) if status was not provided explicitly (#928) @Tyrrrz
- Fix startup time shows incorrect value on macOS/Linux. Opt-out available for IL2CPP. (#948)

## 3.3.1

### Fixes

- Move Description field from Transaction to Trace context (#924) @Tyrrrz
- Drop unfinished spans from transaction (#923) @Tyrrrz
- Don't dispose the SDK when UnobservedTaskException is captured (#925) @bruno-garcia
- Fix spans not inheriting TraceId from transaction (#922) @Tyrrrz

## 3.3.0

### Features

- Add StartupTime and Device.BootTime (#887) @lucas-zimerman
- Link events to currently active span (#909) @Tyrrrz
- Add useful contextual data to TransactionSamplingContext in ASP.NET Core integration (#910) @Tyrrrz

### Changes

- Limit max spans in transaction to 1000 (#908) @Tyrrrz

## 3.2.0

### Changes

- Changed the underlying implementation of `ITransaction` and `ISpan`. `IHub.CaptureTransaction` now takes a `Transaction` instead of `ITransaction`. (#880) @Tyrrrz
- Add IsParentSampled to TransactionContext (#885) @Tyrrrz
- Retrieve CurrentVersion for ASP.NET applications (#884) @lucas-zimerman
- Make description parameter nullable on `ISpan.StartChild(...)` and related methods (#900) @Tyrrrz
- Add Platform to Transaction, mimicking the same property on SentryEvent (#901) @Tyrrrz

## 3.1.0

### Features

- Adding TaskUnobservedTaskExceptionIntegration to default integrations and method to remove it (#870) @FilipNemec
- Enrich transactions with more data (#875) @Tyrrrz

### Fixes

- Don't add version prefix in release if it's already set (#877) @Tyrrrz

## 3.0.8

### Features

- Add AddSentryTag and AddSentryContext Extensions for exception class (#834) @lucas-zimerman
- Associate span exceptions with event exceptions (#848) @Tyrrrz
- MaxCacheItems option to control files on disk (#846) @Tyrrrz
- Move SentryHttpMessageHandlerBuilderFilter to Sentry.Extensions.Logging (#845) @Tyrrrz

### Fixes

- Fix CachingTransport throwing an exception when it can't move the files from the previous session (#871) @Tyrrrz

## 3.0.7

### Changes

- Don't write timezone_display_name if it's the same as the ID (#837) @Tyrrrz
- Serialize arbitrary objects in contexts (#838) @Tyrrrz

## 3.0.6

### Fixes

- Fix serialization of transactions when filesystem caching is enabled. (#815) @Tyrrrz
- Fix UWP not registering exceptions (#821) @lucas-zimerman
- Fix tracing middleware (#813) @Tyrrrz

## 3.0.5

### Changes

- Fix transaction sampling (#810) @Tyrrrz

## 3.0.4

### Changes

- Don't add logs coming from Sentry as breadcrumbs (fixes stack overflow exception) (#797) @Tyrrrz
- Consolidate logic for resolving hub (fixes bug "SENTRY_DSN is not defined") (#795) @Tyrrrz
- Add SetFingerprint overload that takes `params string[]` (#796) @Tyrrrz
- Create spans for outgoing HTTP requests (#802) @Tyrrrz
- Finish span on exception in SentryHttpMessageHandler (#806) @Tyrrrz
- Fix ObjectDisposedException caused by object reuse in RetryAfterHandler (#807) @Tyrrrz

## 3.0.3

### Changes

- Fix DI issues in ASP.NET Core + SentryHttpMessageHandlerBuilderFilter (#789) @Tyrrrz
- Fix incorrect NRT on SpanContext.ctor (#788) @Tyrrrz
- Remove the `Evaluate` error from the breadcrumb list (#790) @Tyrrrz
- Set default tracing sample rate to 0.0 (#791) @Tyrrrz

## 3.0.2

### Changes

- Add GetSpan() to IHub and SentrySdk (#782) @Tyrrrz
- Automatically start transactions from incoming trace in ASP.NET Core (#783) @Tyrrrz
- Automatically inject 'sentry-trace' on outgoing requests in ASP.NET Core (#784) @Tyrrrz

## 3.0.1

### Changes

- bump log4net 2.0.12 (#781) @bruno-garcia
- Fix Serilog version (#780) @bruno-garcia
- Move main Protocol types to Sentry namespace (#779) @bruno-garcia

## 3.0.0

### Changes

- Add support for dynamic transaction sampling. (#753) @Tyrrrz
- Integrate trace headers. (#758) @Tyrrrz
- Renamed Option `DiagnosticsLevel` to `DiagnosticLevel` (#759) @bruno-garcia
- Add additional data to transactions (#763) @Tyrrrz
- Improve transaction instrumentation on ASP.NET Core (#766) @Tyrrrz
- Add `Release` to `Scope` (#765) @Tyrrrz
- Don't fallback to `HttpContext.RequestPath` if a route is unknown (#767 #769) @kanadaj @Tyrrrz

## 3.0.0-beta.0

### Changes

- Add instruction_addr to SentryStackFrame. (#744) @lucas-zimerman
- Default stack trace format: Ben.Demystifier (#732) @bruno-garcia

## 3.0.0-alpha.11

### Changed

- Limit attachment size (#705)
- Separate tracing middleware (#737)
- Bring Transaction a bit more inline with Java SDK (#741)
- Sync transaction and transaction name on scope (#740)

## 3.0.0-alpha.10

- Disabled Mono StackTrace Factory. (#709) @lucas-zimerman
- Adds to the existing User Other dict rather than replacing (#729) @brettjenkins

## 3.0.0-alpha.9

- Handle non-json error response messages on HttpTransport. (#690) @lucas-zimerman
- Fix deadlock on missing ConfigureAwait into foreach loops. (#694) @lucas-zimerman
- Report gRPC sdk name (#700) @bruno-garcia

## 3.0.0-alpha.8

- Include parameters in stack frames. (#662) @Tyrrrz
- Remove CultureUIInfo if value is even with CultureInfo. (#671) @lucas-zimerman
- Make all fields on UserFeedback optional. (#660) @Tyrrrz
- Align transaction names with Java. (#659) @Tyrrrz
- Include assembly name in default release. (#682) @Tyrrrz
- Add support for attachments. (#670) @Tyrrrz
- Improve logging for relay errors. (#683) @Tyrrrz
- Report sentry.dotnet.aspnet on the new Sentry.AspNet package. (#681) @Tyrrrz
- Always send a default release. (#695) @Tyrrrz

## 3.0.0-alpha.7

- Ref moved SentryId from namespace Sentry.Protocol to Sentry (#643) @lucas-zimerman
- Ref renamed `CacheFlushTimeout` to `InitCacheFlushTimeout` (#638) @lucas-zimerman
- Add support for performance. ([#633](https://github.com/getsentry/sentry-dotnet/pull/633))
- Transaction (of type `string`) on Scope and Event now is called TransactionName. ([#633](https://github.com/getsentry/sentry-dotnet/pull/633))

## 3.0.0-alpha.6

- Abandon ValueTask #611
- Fix Cache deleted on HttpTransport exception. (#610) @lucas-zimerman
- Add `SentryScopeStateProcessor` #603
- Add net5.0 TFM to libraries #606
- Add more logging to CachingTransport #619
- Bump Microsoft.Bcl.AsyncInterfaces to 5.0.0 #618
- Bump `Microsoft.Bcl.AsyncInterfaces` to 5.0.0 #618
- `DefaultTags` moved from `SentryLoggingOptions` to `SentryOptions` (#637) @PureKrome
- `Sentry.Serilog` can accept DefaultTags (#637) @PureKrome

## 3.0.0-alpha.5

- Replaced `BaseScope` with `IScope`. (#590) @Tyrrrz
- Removed code coverage report from the test folder. (#592) @lucas-zimerman
- Add target framework NET5.0 on Sentry.csproj. Change the type of `Extra` where value parameter become nullable. @lucas-zimerman
- Implement envelope caching. (#576) @Tyrrrz
- Add a list of .NET Frameworks installed when available. (#531) @lucas-zimerman
- Parse Mono and IL2CPP stacktraces for Unity and Xamarin (#578) @bruno-garcia
- Update TFMs and dependency min version (#580) @bruno-garcia
- Run all tests on .NET 5 (#583) @bruno-garcia

## 3.0.0-alpha.4

- Add the client user ip if both SendDefaultPii and IsEnvironmentUser are set. (#1015) @lucas-zimerman
- Replace Task with ValueTask where possible. (#564) @Tyrrrz
- Add support for ASP.NET Core gRPC (#563) @Mitch528
- Push API docs to GitHub Pages GH Actions (#570) @bruno-garcia
- Refactor envelopes

## 3.0.0-alpha.3

- Add support for user feedback. (#559) @lucas-zimerman
- Add support for envelope deserialization (#558) @Tyrrrz
- Add package description and tags to Sentry.AspNet @Tyrrrz
- Fix internal url references for the new Sentry documentation. (#562) @lucas-zimerman

## 3.0.0-alpha.2

- Set the Environment setting to 'production' if none was provided. (#550) @PureKrome
- ASPNET.Core hosting environment is set to 'production' / 'development' (notice lower casing) if no custom options.Enviroment is set. (#554) @PureKrome
- Add most popular libraries to InAppExclude #555 (@bruno-garcia)
- Add support for individual rate limits.
- Extend `SentryOptions.BeforeBreadcrumb` signature to accept returning nullable values.
- Add support for envelope deserialization.

## 3.0.0-alpha.1

- Rename `LogEntry` to `SentryMessage`. Change type of `SentryEvent.Message` from `string` to `SentryMessage`.
- Change the type of `Gpu.VendorId` from `int` to `string`.
- Add support for envelopes.
- Publishing symbols package (snupkg) to nuget.org with sourcelink

## 3.0.0-alpha.0

- Move aspnet-classic integration to Sentry.AspNet (#528) @Tyrrrz
- Merge Sentry.Protocol into Sentry (#527) @Tyrrrz
- Framework and runtime info (#526) @bruno-garcia
- Add NRTS to Sentry.Extensions.Logging (#524) @Tyrrrz
- Add NRTs to Sentry.Serilog, Sentry.NLog, Sentry.Log4Net (#521) @Tyrrrz
- Add NRTs to Sentry.AspNetCore (#520) @Tyrrrz
- Fix CI build on GitHub Actions (#523) @Tyrrrz
- Add GitHubActionsTestLogger (#511) @Tyrrrz

We'd love to get feedback.

## 2.2.0-alpha

Add nullable reference types support (Sentry, Sentry.Protocol) (#509)
fix: Use ASP.NET Core endpoint FQDN (#485)
feat: Add integration to TaskScheduler.UnobservedTaskException (#481)

## 2.1.6

fix: aspnet fqdn (#485) @bruno-garcia
ref: wait on test the time needed (#484) @bruno-garcia
feat: Add integration to TaskScheduler.UnobservedTaskException (#481) @lucas-zimerman
build(deps): bump Serilog.AspNetCore from 3.2.0 to 3.4.0 (#477)  @dependabot-preview
Fix README typo (#480) @AndreasLangberg
build(deps): bump coverlet.msbuild from 2.8.1 to 2.9.0 (#462) @dependabot-preview
build(deps): bump Microsoft.Extensions.Logging.Debug @dependabot-preview
fix some spelling (#475) @SimonCropp
build(deps): bump Microsoft.Extensions.Configuration.Json (#467) @dependabot-preview

## 2.1.5

- fix: MEL don't init if enabled (#460) @bruno-garcia
- feat: Device Calendar, Timezone, CultureInfo (#457) @bruno-garcia
- ref: Log out debug disabled (#459) @bruno-garcia
- dep: Bump PlatformAbstractions (#458) @bruno-garcia
- feat: Exception filter (#456) @bruno-garcia

## 2.1.5-beta

- fix: MEL don't init if enabled (#460) @bruno-garcia
- feat: Device Calendar, Timezone, CultureInfo (#457) @bruno-garcia
- ref: Log out debug disabled (#459) @bruno-garcia
- dep: Bump PlatformAbstractions (#458) @bruno-garcia
- feat: Exception filter (#456) @bruno-garcia

## 2.1.4

- NLog SentryTarget - NLogDiagnosticLogger for writing to NLog InternalLogger (#450) @snakefoot
- fix: SentryScopeManager dispose message (#449) @bruno-garcia
- fix: dont use Sentry namespace on sample (#447) @bruno-garcia
- Remove obsolete API from benchmarks (#445) @bruno-garcia
- build(deps): bump Microsoft.Extensions.Logging.Debug from 2.1.1 to 3.1.4 (#421) @dependabot-preview
- build(deps): bump Microsoft.AspNetCore.Diagnostics from 2.1.1 to 2.2.0 (#431) @dependabot-preview
- build(deps): bump Microsoft.CodeAnalysis.CSharp.Workspaces from 3.1.0 to 3.6.0 (#437) @dependabot-preview

## 2.1.3

- SentryScopeManager - Fixed clone of Stack so it does not reverse order (#420) @snakefoot
- build(deps): bump Serilog.AspNetCore from 2.1.1 to 3.2.0 (#411) @dependabot-preview
- Removed dependency on System.Collections.Immutable (#405) @snakefoot
- Fix Sentry.Microsoft.Logging Filter now drops also breadcrumbs (#440)

## 2.1.2-beta5

Fix Background worker dispose logs error message (#408)
Fix sentry serilog extension method collapsing (#406)
Fix Sentry.Samples.NLog so NLog.config is valid (#404)

Thanks @snakefoot and @JimHume for the fixes

Add MVC route data extraction to ScopeExtensions.Populate() (#401)

## 2.1.2-beta3

Fixed ASP.NET System.Web catch HttpException to prevent the request processor from being unable to submit #397 (#398)

## 2.1.2-beta2

- Ignore WCF error and capture (#391)

### 2.1.2-beta

- Serilog Sentry sink does not load all options from IConfiguration (#380)
- UnhandledException sets Handled=false (#382)

## 2.1.1

Bug fix:  Don't overwrite server name set via configuration with machine name on ASP.NET Core #372

## 2.1.0

- Set score url to fully constructed url #367 Thanks @christopher-taormina-zocdoc
- Don't dedupe from inner exception #363 - Note this might change groupings. It's opt-in.
- Expose FlushAsync to intellisense #362
- Protocol monorepo #325 - new protocol version whenever there's a new SDK release

## 2.0.3

Expose httpHandler creation (#359)
NLog: possibility to override fingerprint using AdditionalGroupingKey (#358) @Shtannikov
Take ServerName from options (#356)

## 2.0.2

Add logger and category from Serilog SourceContext. (#316) @krisztiankocsis
Set DateFormatHandling.IsoDateFormat for serializer. Fixes #351 (#353)  @olsh

## 2.0.1

Removed `-beta` from dependencies.

## 2.0.0

- SentryTarget - GetTagsFromLogEvent with null check (#326)
- handled process corrupted (#328)
- sourcelink GA (#330)
- Adds ability to specify user values via NLog configuration (#336)
- Add option to ASP.NET Core to flush events after response complete (#288)
- Fixed race on `BackgroundWorker`  (#293)
- Exclude `Sentry.` frames from InApp (#272)
- NLog SentryTarget with less overhead for breadcrumb (#273)
- Logging on body not extracted (#246)
- Add support to DefaultTags for ASP.NET Core and M.E.Logging (#268)
- Don't use ValueTuple (#263)
- All public members were documented: #252
- Use EnableBuffering to keep request payload around: #250
- Serilog default levels: #237
- Removed dev dependency from external dependencies 4d92ab0
- Use new `Sentry.Protocol` 836fb07e
- Use new `Sentry.PlatformAbsrtractions` #226
- Debug logging for ASP.NET Classic #209
- Reading request body throws on ASP.NET Core 3 (#324)
- NLog: null check contextProp.Value during IncludeEventDataOnBreadcrumbs (#323)
- JsonSerializerSettings - ReferenceLoopHandling.Ignore (#312)
- Fixed error when reading request body affects collecting other request data (#299)
- `Microsoft.Extensions.Logging` `ConfigureScope` invocation. #208, #210, #224 Thanks @dbraillon
- `Sentry.Serilog` Verbose level. #213, #217. Thanks @kanadaj
- AppDomain.ProcessExit will close the SDK: #242
- Adds PublicApiAnalyzers to public projects: #234
- NLog: Utilizes Flush functionality in NLog target: #228
- NLog: Set the logger via the log event info in SentryTarget.Write, #227
- Multi-target .NET Core 3.0 (#308)

Major version bumped due to these breaking changes:

1. `Sentry.Protocol` version 2.0.0
   - Remove StackTrace from SentryEvent [#38](https://github.com/getsentry/sentry-dotnet-protocol/pull/38) - StackTrace is  either part of Thread or SentryException.
2. Removed `ContextLine` #223
3. Use `StackTrace` from `Threads` #222
4. `FlushAsync` added to `ISentryClient` #214

## 2.0.0-beta8

- SentryTarget - GetTagsFromLogEvent with null check (#326)
- handled process corrupted (#328)
- sourcelink GA (#330)
- Adds ability to specify user values via NLog configuration (#336)

## 2.0.0-beta7

Fixes:

- Reading request body throws on ASP.NET Core 3 (#324)
- NLog: null check contextProp.Value during IncludeEventDataOnBreadcrumbs (#323)
- JsonSerializerSettings - ReferenceLoopHandling.Ignore (#312)

Features:

- Multi-target .NET Core 3.0 (#308)

## 2.0.0-beta6

- Fixed error when reading request body affects collecting other request data (#299)

## 2.0.0-beta5

- Add option to ASP.NET Core to flush events after response complete (#288)
- Fixed race on `BackgroundWorker`  (#293)
- Exclude `Sentry.` frames from InApp (#272)
- NLog SentryTarget with less overhead for breadcrumb (#273)

## 2.0.0-beta4

- Logging on body not extracted (#246)
- Add support to DefaultTags for ASP.NET Core and M.E.Logging (#268)
- Don't use ValueTuple (#263)

## 2.0.0-beta3

- All public members were documented: #252
- Use EnableBuffering to keep request payload around: #250
- Serilog default levels: #237

Thanks @josh-degraw for:

- AppDomain.ProcessExit will close the SDK: #242
- Adds PublicApiAnalyzers to public projects: #234
- NLog: Utilizes Flush functionality in NLog target: #228
- NLog: Set the logger via the log event info in SentryTarget.Write, #227

## 2.0.0-beta2

- Removed dev dependency from external dependencies 4d92ab0
- Use new `Sentry.Protocol` 836fb07e
- Use new `Sentry.PlatformAbsrtractions` #226

## 2.0.0-beta

Major version bumped due to these breaking changes:

1. `Sentry.Protocol` version 2.0.0
   - Remove StackTrace from SentryEvent [#38](https://github.com/getsentry/sentry-dotnet-protocol/pull/38) - StackTrace is either part of Thread or SentryException.
2. Removed `ContextLine` #223
3. Use `StackTrace` from `Threads` #222
4. `FlushAsync` added to `ISentryClient` #214

Other Features:

- Debug logging for ASP.NET Classic #209

Fixes:

- `Microsoft.Extensions.Logging` `ConfigureScope` invocation. #208, #210, #224 Thanks @dbraillon
- `Sentry.Serilog` Verbose level. #213, #217. Thanks @kanadaj

## 1.2.1-beta

Fixes and improvements to the NLog integration: #207 by @josh-degraw

## 1.2.0

### Features

- Optionally skip module registrations #202 - (Thanks @josh-degraw)
- First NLog integration release #188 (Thanks @josh-degraw)
- Extensible stack trace #184 (Thanks @pengweiqhca)
- MaxRequestSize for ASP.NET and ASP.NET Core #174
- InAppInclude #171
- Overload to AddSentry #163 by (Thanks @f1nzer)
- ASP.NET Core AddSentry has now ConfigureScope: #160

### Bug fixes

- Don't override user #199
- Read the hub to take latest Client: 8f4b5ba

## 1.1.3-beta4

Bug fix: Don't override user  #199

## 1.1.3-beta3

- First NLog integration release #188 (Thanks @josh-degraw)
- Extensible stack trace #184 (Thanks @pengweiqhca)

## 1.1.3-beta2

Feature:

- MaxRequestSize for ASP.NET and ASP.NET Core #174
- InAppInclude #171

Fix: Diagnostic log order: #173 by @scolestock

## 1.1.3-beta

Fixed:

- Read the hub to take latest Client: 8f4b5ba1a3
- Uses Sentry.Protocol 1.0.4 4035e25

Feature

- Overload to `AddSentry` #163 by @F1nZeR
- ASP.NET Core `AddSentry` has now `ConfigureScope`: #160

## 1.1.2

Using [new version of the protocol with fixes and features](https://github.com/getsentry/sentry-dotnet-protocol/releases/tag/1.0.3).

Fixed:

ASP.NET Core integration issue when containers are built on the ServiceCollection after SDK is initialized (#157, #103 )

## 1.1.2-beta

Fixed:

- ASP.NET Core integration issue when containers are built on the ServiceCollection after SDK is initialized (#157, #103 )

## 1.1.1

Fixed:

- Serilog bug that self log would recurse #156

Feature:

- log4net environment via xml configuration #150 (Thanks Sébastien Pierre)

## 1.1.0

Includes all features and bug fixes of previous beta releases:

Features:

- Use log entry to improve grouping #125
- Use .NET Core SDK 2.1.401
- Make AddProcessors extension methods on Options public #115
- Format InternalsVisibleTo to avoid iOS issue: 94e28b3
- Serilog Integration #118, #145
- Capture methods return SentryId #139, #140
- MEL integration keeps properties as tags #146
- Sentry package Includes net461 target #135

Bug fixes:

- Disabled SDK throws on shutdown: #124
- Log4net only init if current hub is disabled #119

Thanks to our growing list of [contributors](https://github.com/getsentry/sentry-dotnet/graphs/contributors).

## 1.0.1-beta5

- Added `net461` target to Serilog package #148

## 1.0.1-beta4

- Serilog Integration #118, #145
- `Capture` methods return `SentryId` #139, #140
- MEL integration keeps properties as tags #146
- Revert reducing Json.NET requirements <https://github.com/getsentry/sentry-dotnet/commit/1aed4a5c76ead2f4d39f1c2979eda02d068bfacd>

Thanks to our growing [list of contributors](https://github.com/getsentry/sentry-dotnet/graphs/contributors).

## 1.0.1-beta3

Lowering Newtonsoft.Json requirements; #138

## 1.0.1-beta2

`Sentry` package Includes `net461` target #135

## 1.0.1-beta

Features:

- Use log entry to improve grouping #125
- Use .NET Core SDK 2.1.401
- Make `AddProcessors` extension methods on Options public  #115
- Format InternalsVisibleTo to avoid iOS issue: 94e28b3

Bug fixes:

- Disabled SDK throws on shutdown: #124
- Log4net only init if current hub is disabled #119

## 1.0.0

### First major release of the new .NET SDK

#### Main features

##### Sentry package

- Automatic Captures global unhandled exceptions (AppDomain)
- Scope management
- Duplicate events automatically dropped
- Events from the same exception automatically dropped
- Web proxy support
- HttpClient/HttpClientHandler configuration callback
- Compress request body
- Event sampling opt-in
- Event flooding protection (429 retry-after and internal bound queue)
- Release automatically set (AssemblyInformationalVersionAttribute, AssemblyVersion or env var)
- DSN discovered via environment variable
- Release (version) reported automatically
- CLS Compliant
- Strong named
- BeforeSend and BeforeBreadcrumb callbacks
- Event and Exception processors
- SourceLink (including PDB in nuget package)
- Device OS info sent
- Device Runtime info sent
- Enable SDK debug mode (opt-in)
- Attach stack trace for captured messages (opt-in)

##### Sentry.Extensions.Logging

- Includes all features from the `Sentry` package.
- BeginScope data added to Sentry scope, sent with events
- LogInformation or higher added as breadcrumb, sent with next events.
- LogError or higher automatically captures an event
- Minimal levels are configurable.

##### Sentry.AspNetCore

- Includes all features from the `Sentry` package.
- Includes all features from the `Sentry.Extensions.Logging` package.
- Easy ASP.NET Core integration, single line: `UseSentry`.
- Captures unhandled exceptions in the middleware pipeline
- Captures exceptions handled by the framework `UseExceptionHandler` and Error page display.
- Any event sent will include relevant application log messages
- RequestId as tag
- URL as tag
- Environment is automatically set (`IHostingEnvironment`)
- Request payload can be captured if opt-in
- Support for EventProcessors registered with DI
- Support for ExceptionProcessors registered with DI
- Captures logs from the request (using Microsoft.Extensions.Logging)
- Supports configuration system (e.g: appsettings.json)
- Server OS info sent
- Server Runtime info sent
- Request headers sent
- Request body compressed

All packages are:

- Strong named
- Tested on Windows, Linux and macOS
- Tested on .NET Core, .NET Framework and Mono

##### Learn more

- [Code samples](https://github.com/getsentry/sentry-dotnet/tree/master/samples)
- [Sentry docs](https://docs.sentry.io/quickstart/?platform=csharp)

Sample event using the log4net integration:
![Sample event in Sentry](https://github.com/getsentry/sentry-dotnet/blob/master/samples/Sentry.Samples.Log4Net/.assets/log4net-sample.gif?raw=true)

Download it directly from GitHub or using NuGet:

|      Integrations                 |        NuGet         |
| ----------------------------- | -------------------: |
|         **Sentry**            |    [![NuGet](https://img.shields.io/nuget/vpre/Sentry.svg)](https://www.nuget.org/packages/Sentry)   |
|     **Sentry.AspNetCore**     |   [![NuGet](https://img.shields.io/nuget/vpre/Sentry.AspNetCore.svg)](https://www.nuget.org/packages/Sentry.AspNetCore)   |
| **Sentry.Extensions.Logging** | [![NuGet](https://img.shields.io/nuget/vpre/Sentry.Extensions.Logging.svg)](https://www.nuget.org/packages/Sentry.Extensions.Logging)   |
| **Sentry.Log4Net** | [![NuGet](https://img.shields.io/nuget/vpre/Sentry.Log4Net.svg)](https://www.nuget.org/packages/Sentry.Log4Net)   |

## 1.0.0-rc2

Features and improvements:

- `SentrySdk.LastEventId` to get scoped id
- `BeforeBreadcrumb` to allow dropping or modifying a breadcrumb
- Event processors on scope #58
- Event processor as `Func<SentryEvent,SentryEvent>`

Bug fixes:

- #97 Sentry environment takes precedence over ASP.NET Core

Download it directly below from GitHub or using NuGet:

|      Integrations                 |        NuGet         |
| ----------------------------- | -------------------: |
|         **Sentry**            |    [![NuGet](https://img.shields.io/nuget/vpre/Sentry.svg)](https://www.nuget.org/packages/Sentry)   |
|     **Sentry.AspNetCore**     |   [![NuGet](https://img.shields.io/nuget/vpre/Sentry.AspNetCore.svg)](https://www.nuget.org/packages/Sentry.AspNetCore)   |
| **Sentry.Extensions.Logging** | [![NuGet](https://img.shields.io/nuget/vpre/Sentry.Extensions.Logging.svg)](https://www.nuget.org/packages/Sentry.Extensions.Logging)   |
| **Sentry.Log4Net** | [![NuGet](https://img.shields.io/nuget/vpre/Sentry.Log4Net.svg)](https://www.nuget.org/packages/Sentry.Log4Net)   |

## 1.0.0-rc

Features and improvements:

- Microsoft.Extensions.Logging (MEL) use framework configuration system #79 (Thanks @pengweiqhca)
- Use IOptions on Logging and ASP.NET Core integrations #81
- Send PII (personal identifier info, opt-in `SendDefaultPii`): #83
- When SDK is disabled SentryMiddleware passes through to next in pipeline: #84
- SDK diagnostic logging (option: `Debug`): #85
- Sending Stack trace for events without exception (like CaptureMessage, opt-in `AttachStackTrace`) #86

Bug fixes:

- MEL: Only call Init if DSN was provided <https://github.com/getsentry/sentry-dotnet/commit/097c6a9c6f4348d87282c92d9267879d90879e2a>
- Correct namespace for `AddSentry` <https://github.com/getsentry/sentry-dotnet/commit/2498ab4081f171dc78e7f74e4f1f781a557c5d4f>

Breaking changes:

The settings for HTTP and Worker have been moved to `SentryOptions`. There's no need to call `option.Http(h => h...)` anymore.
`option.Proxy` was renamed to `option.HttpProxy`.

[New sample](https://github.com/getsentry/sentry-dotnet/tree/master/samples/Sentry.Samples.GenericHost) using [GenericHost](https://docs.microsoft.com/en-us/aspnet/core/fundamentals/host/generic-host?view=aspnetcore-2.1)

Download it directly below from GitHub or using NuGet:

|      Integrations                 |        NuGet         |
| ----------------------------- | -------------------: |
|         **Sentry**            |    [![NuGet](https://img.shields.io/nuget/vpre/Sentry.svg)](https://www.nuget.org/packages/Sentry)   |
|     **Sentry.AspNetCore**     |   [![NuGet](https://img.shields.io/nuget/vpre/Sentry.AspNetCore.svg)](https://www.nuget.org/packages/Sentry.AspNetCore)   |
| **Sentry.Extensions.Logging** | [![NuGet](https://img.shields.io/nuget/vpre/Sentry.Extensions.Logging.svg)](https://www.nuget.org/packages/Sentry.Extensions.Logging)   |
| **Sentry.Log4Net** | [![NuGet](https://img.shields.io/nuget/vpre/Sentry.Log4Net.svg)](https://www.nuget.org/packages/Sentry.Log4Net)   |

## 0.0.1-preview5

Features:

- Support buffered gzip request #73
- Reduced dependencies from the ASP.NET Core integraiton
- InAppExclude configurable #75
- Duplicate event detects inner exceptions #76
- HttpClientHandler configuration callback #72
- Event sampling opt-in
- ASP.NET Core sends server name

Bug fixes:

- On-prem without chuncked support for gzip #71
- Exception.Data key is not string #77

**[Watch on youtube](https://www.youtube.com/watch?v=xK6a1goK_w0) how to use the ASP.NET Core integration**

Download it directly below from GitHub or using NuGet:

|      Integrations                 |        NuGet         |
| ----------------------------- | -------------------: |
|         **Sentry**            |    [![NuGet](https://img.shields.io/nuget/vpre/Sentry.svg)](https://www.nuget.org/packages/Sentry)   |
|     **Sentry.AspNetCore**     |   [![NuGet](https://img.shields.io/nuget/vpre/Sentry.AspNetCore.svg)](https://www.nuget.org/packages/Sentry.AspNetCore)   |
| **Sentry.Extensions.Logging** | [![NuGet](https://img.shields.io/nuget/vpre/Sentry.Extensions.Logging.svg)](https://www.nuget.org/packages/Sentry.Extensions.Logging)   |
| **Sentry.Log4Net** | [![NuGet](https://img.shields.io/nuget/vpre/Sentry.Log4Net.svg)](https://www.nuget.org/packages/Sentry.Log4Net)   |

## 0.0.1-preview4

Features:

- Using [Sentry Protocol](https://github.com/getsentry/sentry-dotnet-protocol) as a dependency
- Environment can be set via `SentryOptions` #49
- Compress request body (configurable: Fastest, Optimal, Off) #63
- log4net integration
- SDK honors Sentry's 429 HTTP Status with Retry After header #61

Bug fixes:

- `Init` pushes the first scope #55, #54
- `Exception.Data` copied to `SentryEvent.Data` while storing the index of originating error.
- Demangling code ensures Function name available #64
- ASP.NET Core integration throws when Serilog added #65, #68, #67

Improvements to [the docs](https://getsentry.github.io/sentry-dotnet) like:

- Release discovery
- `ConfigureScope` clarifications
- Documenting samples

### [Watch on youtube](https://www.youtube.com/watch?v=xK6a1goK_w0) how to use the ASP.NET Core integration

Download it directly from GitHub or using NuGet:

|      Integrations                 |        NuGet         |
| ----------------------------- | -------------------: |
|         **Sentry**            |    [![NuGet](https://img.shields.io/nuget/vpre/Sentry.svg)](https://www.nuget.org/packages/Sentry)   |
|     **Sentry.AspNetCore**     |   [![NuGet](https://img.shields.io/nuget/vpre/Sentry.AspNetCore.svg)](https://www.nuget.org/packages/Sentry.AspNetCore)   |
| **Sentry.Extensions.Logging** | [![NuGet](https://img.shields.io/nuget/vpre/Sentry.Extensions.Logging.svg)](https://www.nuget.org/packages/Sentry.Extensions.Logging)   |
| **Sentry.Log4Net** | [![NuGet](https://img.shields.io/nuget/vpre/Sentry.Log4Net.svg)](https://www.nuget.org/packages/Sentry.Log4Net)   |

## 0.0.1-preview3

This third preview includes bug fixes and more features. Test coverage increased to 96%

Features and improvements:

- Filter duplicate events/exceptions #43
- EventProcessors can be added (sample [1](https://github.com/getsentry/sentry-dotnet/blob/dbb5a3af054d0ca6f801de37fb7db3632ca2c65a/samples/Sentry.Samples.Console.Customized/Program.cs#L151), [2](https://github.com/getsentry/sentry-dotnet/blob/dbb5a3af054d0ca6f801de37fb7db3632ca2c65a/samples/Sentry.Samples.Console.Customized/Program.cs#L41))
- ExceptionProcessors can be added #36 (sample [1](https://github.com/getsentry/sentry-dotnet/blob/dbb5a3af054d0ca6f801de37fb7db3632ca2c65a/samples/Sentry.Samples.Console.Customized/Program.cs#L172), [2](https://github.com/getsentry/sentry-dotnet/blob/dbb5a3af054d0ca6f801de37fb7db3632ca2c65a/samples/Sentry.Samples.Console.Customized/Program.cs#L42))
- Release is automatically discovered/reported #35
- Contexts is a dictionary - allows custom data #37
- ASP.NET integration reports context as server: server-os, server-runtime #37
- Assemblies strong named #41
- Scope exposes IReadOnly members instead of Immutables
- Released a [documentation site](https://getsentry.github.io/sentry-dotnet/)

Bug fixes:

- Strong name
- Logger provider gets disposed/flushes events

[Watch on youtube](https://www.youtube.com/watch?v=xK6a1goK_w0) how to use the ASP.NET Core integration.

Download it directly from GitHub or using NuGet:

|      Integrations                 |        NuGet         |
| ----------------------------- | -------------------: |
|         **Sentry**            |    [![NuGet](https://img.shields.io/nuget/vpre/Sentry.svg)](https://www.nuget.org/packages/Sentry)   |
|     **Sentry.AspNetCore**     |   [![NuGet](https://img.shields.io/nuget/vpre/Sentry.AspNetCore.svg)](https://www.nuget.org/packages/Sentry.AspNetCore)   |
| **Sentry.Extensions.Logging** | [![NuGet](https://img.shields.io/nuget/vpre/Sentry.Extensions.Logging.svg)](https://www.nuget.org/packages/Sentry.Extensions.Logging)   |

## 0.0.1-preview2

This second release includes bug fixes and more features. Test coverage increased to 93%

Features and improvements:

- Added `CaptureMessage`
- `BeforeSend` callback errors are sent as breadcrumbs
- `ASP.NET Core` integration doesn't add tags added by `Microsoft.Extensions.Logging`
- SDK name is reported depending on the package added
- Integrations API allows user-defined SDK integration
- Unhandled exception handler can be configured via integrations
- Filter kestrel log eventid 13 (application error) when already captured by the middleware

Bugs fixed:

- Fixed #28
- HTTP Proxy set to HTTP message handler

Download it directly from GitHub or using NuGet:

|      Integrations                 |        NuGet         |
| ----------------------------- | -------------------: |
|         **Sentry**            |    [![NuGet](https://img.shields.io/nuget/vpre/Sentry.svg)](https://www.nuget.org/packages/Sentry)   |
|     **Sentry.AspNetCore**     |   [![NuGet](https://img.shields.io/nuget/vpre/Sentry.AspNetCore.svg)](https://www.nuget.org/packages/Sentry.AspNetCore)   |
| **Sentry.Extensions.Logging** | [![NuGet](https://img.shields.io/nuget/vpre/Sentry.Extensions.Logging.svg)](https://www.nuget.org/packages/Sentry.Extensions.Logging)   |

## 0.0.1-preview1

Our first preview of the SDK:

Main features:

- Easy ASP.NET Core integration, single line: `UseSentry`.
- Captures unhandled exceptions in the middleware pipeline
- Captures exceptions handled by the framework `UseExceptionHandler` and Error page display.
- Captures process-wide unhandled exceptions (AppDomain)
- Captures logger.Error or logger.Critical
- When an event is sent, data from the current request augments the event.
- Sends information about the server running the app (OS, Runtime, etc)
- Informational logs written by the app or framework augment events sent to Sentry
- Optional include of the request body
- HTTP Proxy configuration

Also available via NuGet:

[Sentry](https://www.nuget.org/packages/Sentry/0.0.1-preview1)
[Sentry.AspNetCore](https://www.nuget.org/packages/Sentry.AspNetCore/0.0.1-preview1)
[Sentry.Extensions.Logging](https://www.nuget.org/packages/Sentry.Extensions.Logging/0.0.1-preview1)<|MERGE_RESOLUTION|>--- conflicted
+++ resolved
@@ -2,15 +2,11 @@
 
 ## Version 6.0.0
 
-<<<<<<< HEAD
 ### BREAKING CHANGES
 
 - This release adds support for .NET 10 and drops support for net8.0-android, net8.0-ios, net8.0-maccatalyst and net8.0-windows10.0.19041.0 ([#4461](https://github.com/getsentry/sentry-dotnet/pull/4461))
 
-## Unreleased
-=======
 ## 5.15.1
->>>>>>> 6ca8b5d7
 
 ### Fixes
 
