--- conflicted
+++ resolved
@@ -2,11 +2,8 @@
 
 ## vNext
 
-<<<<<<< HEAD
 - Fix DI issues in ASP.NET Core + SentryHttpMessageHandlerBuilderFilter (#789) @Tyrrrz
-=======
 - Fix incorrect NRT on SpanContext.ctor (#788) @Tyrrrz
->>>>>>> f488f2ca
 
 ## 3.0.2
 
