--- conflicted
+++ resolved
@@ -2,15 +2,11 @@
 
 ## Unreleased
 
-<<<<<<< HEAD
 ### Features
 
 - EF Core performance monitoring ([#1112](https://github.com/getsentry/sentry-dotnet/pull/1112))
 
-## Fixes
-=======
-### Fixes
->>>>>>> b551e594
+### Fixes
 
 - Set error status to transaction if http has exception and ok status ([#1143](https://github.com/getsentry/sentry-dotnet/pull/1143))
 - Fix max breadcrumbs limit when MaxBreadcrumbs is zero or lower ([#1145](https://github.com/getsentry/sentry-dotnet/pull/1145))
