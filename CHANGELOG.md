# Changelog

## Unreleased

### BREAKING CHANGES

- Spans and Transactions now implement `IDisposable` so that they can be used with `using` statements/declarations that will automatically finish the span with a status of OK when it passes out of scope, if it has not already been finished, to be consistent with `Activity` classes when using OpenTelemetry ([#4627](https://github.com/getsentry/sentry-dotnet/pull/4627))
- SpanTracer and TransactionTracer are still public but these are now `sealed` (see also [#4627](https://github.com/getsentry/sentry-dotnet/pull/4627))
- CaptureFeedback now returns a `SentryId` and a `CaptureFeedbackResult` out parameter that indicate whether feedback was captured successfully and what the reason for failure was otherwise ([#4613](https://github.com/getsentry/sentry-dotnet/pull/4613))
<<<<<<< HEAD
- UWP support has been dropped. Future efforts will likely focus on WinUI 3, in line with Microsoft's recommendations for building Windows UI apps. ([#4686](https://github.com/getsentry/sentry-dotnet/pull/4686))
=======
- The _Structured Logs_ APIs are now stable: removed `Experimental` from `SentryOptions` ([#4699](https://github.com/getsentry/sentry-dotnet/pull/4699))
>>>>>>> dcb8bd7b

### Features

- The SDK now makes use of the new SessionEndStatus `Unhandled` when capturing an unhandled but non-terminal exception, i.e. through the UnobservedTaskExceptionIntegration ([#4633](https://github.com/getsentry/sentry-dotnet/pull/4633), [#4653](https://github.com/getsentry/sentry-dotnet/pull/4653))
- The SDK now provides a `IsSessionActive` to allow checking the session state ([#4662](https://github.com/getsentry/sentry-dotnet/pull/4662))
- The SDK now makes use of the new SessionEndStatus `Unhandled` when capturing an unhandled but non-terminal exception, i.e. through the UnobservedTaskExceptionIntegration ([#4633](https://github.com/getsentry/sentry-dotnet/pull/4633))
- Extended the App context by `app_memory` that can hold the amount of memory used by the application in bytes. ([#4707](https://github.com/getsentry/sentry-dotnet/pull/4707))

### Fixes

- The `Serilog` integration captures _Structured Logs_ (when enabled) independently of captured Events and added Breadcrumbs ([#4691](https://github.com/getsentry/sentry-dotnet/pull/4691))
- Deliver system breadcrumbs in the main thread on Android ([#4671](https://github.com/getsentry/sentry-dotnet/pull/4671))
- Memory leak when finishing an unsampled Transaction that has started unsampled Spans ([#4717](https://github.com/getsentry/sentry-dotnet/pull/4717))

## 6.0.0-preview.2

### BREAKING CHANGES

- `BreadcrumbLevel.Critical` has been renamed to `BreadcrumbLevel.Fatal` for consistency with the other Sentry SDKs ([#4605](https://github.com/getsentry/sentry-dotnet/pull/4605))
- SentryOptions.IsEnvironmentUser now defaults to false on MAUI. The means the User.Name will no longer be set, by default, to the name of the device ([#4606](https://github.com/getsentry/sentry-dotnet/pull/4606))
- Remove unnecessary files from SentryCocoaFramework before packing ([#4602](https://github.com/getsentry/sentry-dotnet/pull/4602))
- Removed obsolete APIs ([#4619](https://github.com/getsentry/sentry-dotnet/pull/4619))
  - Removed the unusual constructor from `Sentry.Maui.BreadcrumbEvent` that had been marked as obsolete. That constructor expected a `IEnumerable<(string Key, string Value)>[]` argument (i.e. an array of IEnumerable of tuples). If you were using this constructor, you should instead use the alternate constructor that expects just an IEnumerable of tuples: `IEnumerable<(string Key, string Value)>`.
  - Removed `SentrySdk.CaptureUserFeedback` and all associated members. Use the newer `SentrySdk.CaptureFeedback` instead.
- Backpressure handling is now enabled by default, meaning that the SDK will monitor system health and reduce the sampling rate of events and transactions when the system is under load. When the system is determined to be healthy again, the sampling rates are returned to their original levels. ([#4615](https://github.com/getsentry/sentry-dotnet/pull/4615))
- ScopeExtensions.Populate is now internal ([#4611](https://github.com/getsentry/sentry-dotnet/pull/4611))
- Add support for W3C traceparent header for outgoing requests ([#4661](https://github.com/getsentry/sentry-dotnet/pull/4661))
  This feature is disabled by default. When enabled, outgoing requests will include the W3C traceparent header.

  ```csharp
  SentrySdk.Init(options =>
  {
      // ...
      options.PropagateTraceparent = true;
  });
  ```

  See https://develop.sentry.dev/sdk/telemetry/traces/distributed-tracing/#w3c-trace-context-header for more details.

### Fixes

- The SDK avoids redundant scope sync after transaction finish ([#4623](https://github.com/getsentry/sentry-dotnet/pull/4623))
- sentry-native is now automatically disabled for WASM applications ([#4631](https://github.com/getsentry/sentry-dotnet/pull/4631))

## 6.0.0-preview.1

### BREAKING CHANGES

- This release adds support for .NET 10 and drops support for net8.0-android, net8.0-ios, net8.0-maccatalyst and net8.0-windows10.0.19041.0 ([#4461](https://github.com/getsentry/sentry-dotnet/pull/4461))
- Added support for v3 of the Android AssemblyStore format that is used in .NET 10 and dropped support for v1 that was used in .NET 8 ([#4583](https://github.com/getsentry/sentry-dotnet/pull/4583))

## 5.16.2

### Fixes

- Do not allow multiple `sentry.proguard-uuid` metadata to be set in Android manifest ([#4647](https://github.com/getsentry/sentry-dotnet/pull/4647))

### Dependencies

- Bump Cocoa SDK from v8.56.2 to v8.57.1 ([#4637](https://github.com/getsentry/sentry-dotnet/pull/4637), [#4680](https://github.com/getsentry/sentry-dotnet/pull/4680))
  - [changelog](https://github.com/getsentry/sentry-cocoa/blob/main/CHANGELOG.md#8571)
  - [diff](https://github.com/getsentry/sentry-cocoa/compare/8.56.2...8.57.1)
- Bump Native SDK from v0.11.2 to v0.12.0 ([#4636](https://github.com/getsentry/sentry-dotnet/pull/4636), [#4678](https://github.com/getsentry/sentry-dotnet/pull/4678))
  - [changelog](https://github.com/getsentry/sentry-native/blob/master/CHANGELOG.md#0120)
  - [diff](https://github.com/getsentry/sentry-native/compare/0.11.2...0.12.0)
- Bump Java SDK from v8.23.0 to v8.24.0 ([#4667](https://github.com/getsentry/sentry-dotnet/pull/4667))
  - [changelog](https://github.com/getsentry/sentry-java/blob/main/CHANGELOG.md#8240)
  - [diff](https://github.com/getsentry/sentry-java/compare/8.23.0...8.24.0)
- Bump CLI from v2.56.1 to v2.57.0 ([#4668](https://github.com/getsentry/sentry-dotnet/pull/4668))
  - [changelog](https://github.com/getsentry/sentry-cli/blob/master/CHANGELOG.md#2570)
  - [diff](https://github.com/getsentry/sentry-cli/compare/2.56.1...2.57.0)

## 5.16.1

### Fixes

- Structured Logs now have a `sentry.origin` attribute to so it's clearer where these come from ([#4566](https://github.com/getsentry/sentry-dotnet/pull/4566))

### Dependencies

- Bump Java SDK from v8.22.0 to v8.23.0 ([#4586](https://github.com/getsentry/sentry-dotnet/pull/4586))
  - [changelog](https://github.com/getsentry/sentry-java/blob/main/CHANGELOG.md#8230)
  - [diff](https://github.com/getsentry/sentry-java/compare/8.22.0...8.23.0)
- Bump Native SDK from v0.11.1 to v0.11.2 ([#4590](https://github.com/getsentry/sentry-dotnet/pull/4590))
  - [changelog](https://github.com/getsentry/sentry-native/blob/master/CHANGELOG.md#0112)
  - [diff](https://github.com/getsentry/sentry-native/compare/0.11.1...0.11.2)
- Bump CLI from v2.56.0 to v2.56.1 ([#4625](https://github.com/getsentry/sentry-dotnet/pull/4625))
  - [changelog](https://github.com/getsentry/sentry-cli/blob/master/CHANGELOG.md#2561)
  - [diff](https://github.com/getsentry/sentry-cli/compare/2.56.0...2.56.1)

## 5.16.0

### Features

- Added `EnableBackpressureHandling` option for Automatic backpressure handling. When enabled this automatically reduces the sample rate when the SDK detects events being dropped. ([#4452](https://github.com/getsentry/sentry-dotnet/pull/4452))
- Add (experimental) _Structured Logs_ integration for `Serilog` ([#4462](https://github.com/getsentry/sentry-dotnet/pull/4462))

### Fixes

- Templates are no longer sent with Structured Logs that have no parameters ([#4544](https://github.com/getsentry/sentry-dotnet/pull/4544))
- Parent-Span-IDs are no longer sent with Structured Logs when recorded without an active Span ([#4565](https://github.com/getsentry/sentry-dotnet/pull/4565))
- Upload linked PDBs to fix non-IL-stripped symbolication for iOS ([#4527](https://github.com/getsentry/sentry-dotnet/pull/4527))
- In MAUI Android apps, generate and inject UUID to APK and upload ProGuard mapping to Sentry with the UUID ([#4532](https://github.com/getsentry/sentry-dotnet/pull/4532))
- Fixed WASM0001 warning when building Blazor WebAssembly projects ([#4519](https://github.com/getsentry/sentry-dotnet/pull/4519))

### API Changes

- Remove `ExperimentalAttribute` from all _Structured Logs_ APIs, and remove `Experimental` property from `SentrySdk`, but keep `Experimental` property on `SentryOptions` ([#4567](https://github.com/getsentry/sentry-dotnet/pull/4567))

### Dependencies

- Bump Cocoa SDK from v8.56.0 to v8.56.2 ([#4555](https://github.com/getsentry/sentry-dotnet/pull/4555), [#4572](https://github.com/getsentry/sentry-dotnet/pull/4572))
  - [changelog](https://github.com/getsentry/sentry-cocoa/blob/main/CHANGELOG.md#8562)
  - [diff](https://github.com/getsentry/sentry-cocoa/compare/8.56.0...8.56.2)
- Bump Native SDK from v0.11.0 to v0.11.1 ([#4557](https://github.com/getsentry/sentry-dotnet/pull/4557))
  - [changelog](https://github.com/getsentry/sentry-native/blob/master/CHANGELOG.md#0111)
  - [diff](https://github.com/getsentry/sentry-native/compare/0.11.0...0.11.1)
- Bump CLI from v2.54.0 to v2.55.0 ([#4556](https://github.com/getsentry/sentry-dotnet/pull/4556))
  - [changelog](https://github.com/getsentry/sentry-cli/blob/master/CHANGELOG.md#2550)
  - [diff](https://github.com/getsentry/sentry-cli/compare/2.54.0...2.55.0)

### Dependencies

- Bump CLI from v2.54.0 to v2.56.0 ([#4556](https://github.com/getsentry/sentry-dotnet/pull/4556), [#4577](https://github.com/getsentry/sentry-dotnet/pull/4577))
  - [changelog](https://github.com/getsentry/sentry-cli/blob/master/CHANGELOG.md#2560)
  - [diff](https://github.com/getsentry/sentry-cli/compare/2.54.0...2.56.0)
- Bump Java SDK from v8.21.1 to v8.22.0 ([#4552](https://github.com/getsentry/sentry-dotnet/pull/4552))
  - [changelog](https://github.com/getsentry/sentry-java/blob/main/CHANGELOG.md#8220)
  - [diff](https://github.com/getsentry/sentry-java/compare/8.21.1...8.22.0)

## 5.15.1

### Fixes

- Fail when building Blazor WASM with Profiling. We don't support profiling in Blazor WebAssembly projects. ([#4512](https://github.com/getsentry/sentry-dotnet/pull/4512))
- Do not overwrite user IP if it is set manually in ASP.NET sdk ([#4513](https://github.com/getsentry/sentry-dotnet/pull/4513))
- Fix `SentryOptions.Native.SuppressSignalAborts` and `SuppressExcBadAccess` on iOS ([#4521](https://github.com/getsentry/sentry-dotnet/pull/4521))

### Dependencies

- Bump Cocoa SDK from v8.55.1 to v8.56.0 ([#4528](https://github.com/getsentry/sentry-dotnet/pull/4528))
  - [changelog](https://github.com/getsentry/sentry-cocoa/blob/main/CHANGELOG.md#8560)
  - [diff](https://github.com/getsentry/sentry-cocoa/compare/8.55.1...8.56.0)
- Bump CLI from v2.53.0 to v2.54.0 ([#4541](https://github.com/getsentry/sentry-dotnet/pull/4541))
  - [changelog](https://github.com/getsentry/sentry-cli/blob/master/CHANGELOG.md#2540)
  - [diff](https://github.com/getsentry/sentry-cli/compare/2.53.0...2.54.0)
- Bump Native SDK from v0.10.1 to v0.11.0 ([#4542](https://github.com/getsentry/sentry-dotnet/pull/4542))
  - [changelog](https://github.com/getsentry/sentry-native/blob/master/CHANGELOG.md#0110)
  - [diff](https://github.com/getsentry/sentry-native/compare/0.10.1...0.11.0)

## 5.15.0

### Features

- Experimental _Structured Logs_:
  - Redesign SDK Logger APIs to allow usage of `params` ([#4451](https://github.com/getsentry/sentry-dotnet/pull/4451))
  - Shorten the `key` names of `Microsoft.Extensions.Logging` attributes ([#4450](https://github.com/getsentry/sentry-dotnet/pull/4450))

### Fixes

- Experimental _Structured Logs_:
  - Remove `IDisposable` from `SentryStructuredLogger`. Disposal is intended through the owning `IHub` instance ([#4424](https://github.com/getsentry/sentry-dotnet/pull/4424))
  - Ensure all buffered logs are sent to Sentry when the application terminates unexpectedly ([#4425](https://github.com/getsentry/sentry-dotnet/pull/4425))
  - `InvalidOperationException` potentially thrown during a race condition, especially in concurrent high-volume logging scenarios ([#4428](https://github.com/getsentry/sentry-dotnet/pull/4428))
- Blocking calls are no longer treated as unhandled crashes ([#4458](https://github.com/getsentry/sentry-dotnet/pull/4458))
- Only apply Session Replay masks to specific control types when necessary to avoid performance issues in MAUI apps with complex UIs ([#4445](https://github.com/getsentry/sentry-dotnet/pull/4445))
- De-duplicate Java.Lang.RuntimeException on Android ([#4509](https://github.com/getsentry/sentry-dotnet/pull/4509))
- Upload linked PDB to fix symbolication for Mac Catalyst ([#4503](https://github.com/getsentry/sentry-dotnet/pull/4503))

### Dependencies

- Bump sentry-cocoa from 8.39.0 to 8.55.1 ([#4442](https://github.com/getsentry/sentry-dotnet/pull/4442), [#4483](https://github.com/getsentry/sentry-dotnet/pull/4483), [#4485](https://github.com/getsentry/sentry-dotnet/pull/4485))
  - [changelog](https://github.com/getsentry/sentry-cocoa/blob/main/CHANGELOG.md#8551)
  - [diff](https://github.com/getsentry/sentry-cocoa/compare/8.39.0...8.55.1)
- Bump Native SDK from v0.9.1 to v0.10.1 ([#4436](https://github.com/getsentry/sentry-dotnet/pull/4436), [#4492](https://github.com/getsentry/sentry-dotnet/pull/4492))
  - [changelog](https://github.com/getsentry/sentry-native/blob/master/CHANGELOG.md#0101)
  - [diff](https://github.com/getsentry/sentry-native/compare/0.9.1...0.10.1)
- Bump CLI from v2.52.0 to v2.53.0 ([#4486](https://github.com/getsentry/sentry-dotnet/pull/4486))
  - [changelog](https://github.com/getsentry/sentry-cli/blob/master/CHANGELOG.md#2530)
  - [diff](https://github.com/getsentry/sentry-cli/compare/2.52.0...2.53.0)
- Bump Java SDK from v8.6.0 to v8.21.1 ([#4496](https://github.com/getsentry/sentry-dotnet/pull/4496), [#4502](https://github.com/getsentry/sentry-dotnet/pull/4502), [#4508](https://github.com/getsentry/sentry-dotnet/pull/4508))
  - [changelog](https://github.com/getsentry/sentry-java/blob/main/CHANGELOG.md#8211)
  - [diff](https://github.com/getsentry/sentry-java/compare/8.6.0...8.21.1)

## 5.14.1

### Fixes

- Crontabs now support day names (MON-SUN) and allow step values and ranges to be combined ([#4407](https://github.com/getsentry/sentry-dotnet/pull/4407))
- Ensure the correct Sentry Cocoa SDK framework version is used on iOS ([#4411](https://github.com/getsentry/sentry-dotnet/pull/4411))

### Dependencies

- Bump CLI from v2.50.2 to v2.52.0 ([#4419](https://github.com/getsentry/sentry-dotnet/pull/4419), [#4435](https://github.com/getsentry/sentry-dotnet/pull/4435), [#4444](https://github.com/getsentry/sentry-dotnet/pull/4444))
  - [changelog](https://github.com/getsentry/sentry-cli/blob/master/CHANGELOG.md#2520)
  - [diff](https://github.com/getsentry/sentry-cli/compare/2.50.2...2.52.0)

## 5.14.0

### Features

- Add _experimental_ support for [Sentry Structured Logging](https://docs.sentry.io/product/explore/logs/) ([#4308](https://github.com/getsentry/sentry-dotnet/pull/4308))
  - Structured-Logger API ([#4158](https://github.com/getsentry/sentry-dotnet/pull/4158))
  - Buffering and Batching ([#4310](https://github.com/getsentry/sentry-dotnet/pull/4310))
  - Integrations for `Sentry.Extensions.Logging`, `Sentry.AspNetCore` and `Sentry.Maui` ([#4193](https://github.com/getsentry/sentry-dotnet/pull/4193))

### Fixes

- Update `sample_rate` of _Dynamic Sampling Context (DSC)_ when making sampling decisions ([#4374](https://github.com/getsentry/sentry-dotnet/pull/4374))

## 5.13.0

### Features

- Sentry now includes an EXPERIMENTAL StringStackTraceFactory. This factory isn't as feature rich as the full `SentryStackTraceFactory`. However, it may provide better results if you are compiling your application AOT and not getting useful stack traces from the full stack trace factory. ([#4362](https://github.com/getsentry/sentry-dotnet/pull/4362))

### Fixes

- Source context for class libraries when running on Android in Release mode ([#4294](https://github.com/getsentry/sentry-dotnet/pull/4294))
- Native AOT: don't load SentryNative on unsupported platforms ([#4347](https://github.com/getsentry/sentry-dotnet/pull/4347))
- Fixed issue introduced in release 5.12.0 that might prevent other middleware or user code from reading request bodies ([#4373](https://github.com/getsentry/sentry-dotnet/pull/4373))
- SentryTunnelMiddleware overwrites the X-Forwarded-For header ([#4375](https://github.com/getsentry/sentry-dotnet/pull/4375))
- Native AOT support for `linux-musl-arm64` ([#4365](https://github.com/getsentry/sentry-dotnet/pull/4365))

### Dependencies

- Bump CLI from v2.47.0 to v2.50.2 ([#4348](https://github.com/getsentry/sentry-dotnet/pull/4348), [#4370](https://github.com/getsentry/sentry-dotnet/pull/4370), [#4378](https://github.com/getsentry/sentry-dotnet/pull/4378))
  - [changelog](https://github.com/getsentry/sentry-cli/blob/master/CHANGELOG.md#2502)
  - [diff](https://github.com/getsentry/sentry-cli/compare/2.47.0...2.50.2)

## 5.12.0

### API changes

- App Hang Tracking for iOS is now disabled by default, until this functionality is more stable. If you want to use it in your applications then you'll need to enable this manually. ([#4320](https://github.com/getsentry/sentry-dotnet/pull/4320))

### Features

- Added StartSpan and GetTransaction methods to the SentrySdk ([#4303](https://github.com/getsentry/sentry-dotnet/pull/4303))

### Fixes

- Avoid double reporting sessions on iOS and Android apps ([#4341](https://github.com/getsentry/sentry-dotnet/pull/4341))
- Sentry now decompresses Request bodies in ASP.NET Core when RequestDecompression middleware is enabled ([#4315](https://github.com/getsentry/sentry-dotnet/pull/4315))
- Custom ISentryEventProcessors are now run for native iOS events ([#4318](https://github.com/getsentry/sentry-dotnet/pull/4318))
- Crontab validation when capturing checkins ([#4314](https://github.com/getsentry/sentry-dotnet/pull/4314))
- Fixed an issue with the way Sentry detects build settings. This was causing Sentry to produce code that could fail at runtime in AOT compiled applications. ([#4333](https://github.com/getsentry/sentry-dotnet/pull/4333))
- Native AOT: link to static `lzma` on Linux/MUSL ([#4326](https://github.com/getsentry/sentry-dotnet/pull/4326))
- AppDomain.CurrentDomain.ProcessExit hook is now removed on shutdown ([#4323](https://github.com/getsentry/sentry-dotnet/pull/4323))

### Dependencies

- Bump Native SDK from v0.9.0 to v0.9.1 ([#4309](https://github.com/getsentry/sentry-dotnet/pull/4309))
  - [changelog](https://github.com/getsentry/sentry-native/blob/master/CHANGELOG.md#091)
  - [diff](https://github.com/getsentry/sentry-native/compare/0.9.0...0.9.1)
- Bump CLI from v2.46.0 to v2.47.0 ([#4332](https://github.com/getsentry/sentry-dotnet/pull/4332))
  - [changelog](https://github.com/getsentry/sentry-cli/blob/master/CHANGELOG.md#2470)
  - [diff](https://github.com/getsentry/sentry-cli/compare/2.46.0...2.47.0)

## 5.11.2

### Fixes

- Unsampled spans no longer propagate empty trace headers ([#4302](https://github.com/getsentry/sentry-dotnet/pull/4302))

## 5.11.1

### Fixes

- Fix linking of libsentry-native to avoid DllNotFoundException in Native AOT applications ([#4298](https://github.com/getsentry/sentry-dotnet/pull/4298))

## 5.11.0

### Features

- Added non-allocating `ConfigureScope` and `ConfigureScopeAsync` overloads ([#4244](https://github.com/getsentry/sentry-dotnet/pull/4244))
- Add .NET MAUI `AutomationId` element information to breadcrumbs ([#4248](https://github.com/getsentry/sentry-dotnet/pull/4248))
- The HTTP Response Status Code for spans instrumented using OpenTelemetry is now searchable ([#4283](https://github.com/getsentry/sentry-dotnet/pull/4283))

### Fixes

- The HTTP instrumentation uses the span created for the outgoing request in the sentry-trace header, fixing the parent-child relationship between client and server ([#4264](https://github.com/getsentry/sentry-dotnet/pull/4264))
- ExtraData not captured for Breadcrumbs in MauiEventsBinder ([#4254](https://github.com/getsentry/sentry-dotnet/pull/4254))
  - NOTE: Required breaking changes to the public API of `Sentry.Maui.BreadcrumbEvent`, while keeping an _Obsolete_ constructor for backward compatibility.
- InvalidOperationException sending attachments on Android with LLVM enabled ([#4276](https://github.com/getsentry/sentry-dotnet/pull/4276))
- When CaptureFeedback methods are called with invalid email addresses, the email address will be removed and, if Debug mode is enabled, a warning will be logged. This is done to avoid losing the Feedback altogether (Sentry would reject Feedback that has an invalid email address) ([#4284](https://github.com/getsentry/sentry-dotnet/pull/4284))

### Dependencies

- Bump the version of the .NET SDK that we use from 9.0.203 to 9.0.301 ([#4272](https://github.com/getsentry/sentry-dotnet/pull/4272))
  - Note that this also required we bump various Java dependencies (since version 9.0.300 of the Android workload requires newer versions of the these)
  - See https://docs.sentry.io/platforms/dotnet/troubleshooting/#detected-package-version-outside-of-dependency-constraint if you see NU1605, NU1608 and/or NU1107 warnings after upgrading
- Bump Native SDK from v0.8.5 to v0.9.0 ([#4260](https://github.com/getsentry/sentry-dotnet/pull/4260))
  - [changelog](https://github.com/getsentry/sentry-native/blob/master/CHANGELOG.md#090)
  - [diff](https://github.com/getsentry/sentry-native/compare/0.8.5...0.9.0)

## 5.10.0

### Features

- Rename MemoryInfo.AllocatedBytes to MemoryInfo.TotalAllocatedBytes ([#4243](https://github.com/getsentry/sentry-dotnet/pull/4243))
- Replace libcurl with .NET HttpClient for sentry-native ([#4222](https://github.com/getsentry/sentry-dotnet/pull/4222))

### Fixes

- InvalidCastException in SentrySpanProcessor when using the Sentry.OpenTelemetry integration ([#4245](https://github.com/getsentry/sentry-dotnet/pull/4245))
- Fix InApp Exclude for frames without Module by checking against frame's Package ([#4236](https://github.com/getsentry/sentry-dotnet/pull/4236))

## 5.9.0

### Features

- Reduced memory pressure when sampling less than 100% of traces/transactions ([#4212](https://github.com/getsentry/sentry-dotnet/pull/4212))
- Add SentrySdk.SetTag ([#4232](https://github.com/getsentry/sentry-dotnet/pull/4232))

### Fixes

- Fixed symbolication for net9.0-android applications in Release config ([#4221](https://github.com/getsentry/sentry-dotnet/pull/4221))
- Support Linux arm64 on Native AOT ([#3700](https://github.com/getsentry/sentry-dotnet/pull/3700))
- Revert W3C traceparent support ([#4204](https://github.com/getsentry/sentry-dotnet/pull/4204))

### Dependencies

- Bump CLI from v2.45.0 to v2.46.0 ([#4226](https://github.com/getsentry/sentry-dotnet/pull/4226))
  - [changelog](https://github.com/getsentry/sentry-cli/blob/master/CHANGELOG.md#2460)
  - [diff](https://github.com/getsentry/sentry-cli/compare/2.45.0...2.46.0)

## 5.8.1

### Fixes

- Support musl on Linux ([#4188](https://github.com/getsentry/sentry-dotnet/pull/4188))
- Support for Windows ARM64 with Native AOT ([#4187](https://github.com/getsentry/sentry-dotnet/pull/4187))
- Addressed potential performance issue with Sentry.Maui ([#4219](https://github.com/getsentry/sentry-dotnet/pull/4219))
- Respect `SentryNative=false` at runtime ([#4220](https://github.com/getsentry/sentry-dotnet/pull/4220))

## 5.8.0

### Features

- .NET MAUI integration with CommunityToolkit.Mvvm Async Relay Commands can now be auto spanned with the new package Sentry.Maui.CommunityToolkit.Mvvm ([#4125](https://github.com/getsentry/sentry-dotnet/pull/4125))

### Fixes

- Revert "Bump Cocoa SDK from v8.39.0 to v8.46.0 (#4103)" ([#4202](https://github.com/getsentry/sentry-dotnet/pull/4202))
  - IMPORTANT: Fixes multiple issues running versions 5.6.x and 5.7.x of the Sentry SDK for .NET on iOS (initialising the SDK and sending data to Sentry)

### Dependencies

- Bump Native SDK from v0.8.4 to v0.8.5 ([#4189](https://github.com/getsentry/sentry-dotnet/pull/4189))
  - [changelog](https://github.com/getsentry/sentry-native/blob/master/CHANGELOG.md#085)
  - [diff](https://github.com/getsentry/sentry-native/compare/0.8.4...0.8.5)

## 5.7.0

### Features

- New source generator allows Sentry to see true build variables like PublishAot and PublishTrimmed to properly adapt checks in the Sentry SDK ([#4101](https://github.com/getsentry/sentry-dotnet/pull/4101))
- Auto breadcrumbs now include all .NET MAUI gesture recognizer events ([#4124](https://github.com/getsentry/sentry-dotnet/pull/4124))
- Associate replays with errors and traces on Android ([#4133](https://github.com/getsentry/sentry-dotnet/pull/4133))

### Fixes

- Redact Authorization headers before sending events to Sentry ([#4164](https://github.com/getsentry/sentry-dotnet/pull/4164))
- Remove Strong Naming from Sentry.Hangfire ([#4099](https://github.com/getsentry/sentry-dotnet/pull/4099))
- Increase `RequestSize.Small` threshold from 1 kB to 4 kB to match other SDKs ([#4177](https://github.com/getsentry/sentry-dotnet/pull/4177))

### Dependencies

- Bump CLI from v2.43.1 to v2.45.0 ([#4169](https://github.com/getsentry/sentry-dotnet/pull/4169), [#4179](https://github.com/getsentry/sentry-dotnet/pull/4179))
  - [changelog](https://github.com/getsentry/sentry-cli/blob/master/CHANGELOG.md#2450)
  - [diff](https://github.com/getsentry/sentry-cli/compare/2.43.1...2.45.0)

## 5.7.0-beta.0

### Features

- When setting a transaction on the scope, the SDK will attempt to sync the transaction's trace context with the SDK on the native layer. Finishing a transaction will now also start a new trace ([#4153](https://github.com/getsentry/sentry-dotnet/pull/4153))
- Added `CaptureFeedback` overload with `configureScope` parameter ([#4073](https://github.com/getsentry/sentry-dotnet/pull/4073))
- Custom SessionReplay masks in MAUI Android apps ([#4121](https://github.com/getsentry/sentry-dotnet/pull/4121))

### Fixes

- Work around iOS SHA1 bug ([#4143](https://github.com/getsentry/sentry-dotnet/pull/4143))
- Prevent Auto Breadcrumbs Event Binder from leaking and rebinding events ([#4159](https://github.com/getsentry/sentry-dotnet/pull/4159))
- Fixes build error when building .NET Framework applications using Sentry 5.6.0: `MSB4185 :The function "IsWindows" on type "System.OperatingSystem" is not available` ([#4160](https://github.com/getsentry/sentry-dotnet/pull/4160))
- Added a `SentrySetCommitReleaseOptions` build property that can be specified separately from `SentryReleaseOptions` ([#4109](https://github.com/getsentry/sentry-dotnet/pull/4109))

### Dependencies

- Bump CLI from v2.43.0 to v2.43.1 ([#4151](https://github.com/getsentry/sentry-dotnet/pull/4151))
  - [changelog](https://github.com/getsentry/sentry-cli/blob/master/CHANGELOG.md#2431)
  - [diff](https://github.com/getsentry/sentry-cli/compare/2.43.0...2.43.1)

## 5.6.0

### Features

- Option to disable the SentryNative integration ([#4107](https://github.com/getsentry/sentry-dotnet/pull/4107), [#4134](https://github.com/getsentry/sentry-dotnet/pull/4134))
  - To disable it, add this msbuild property: `<SentryNative>false</SentryNative>`
- Reintroduced experimental support for Session Replay on Android ([#4097](https://github.com/getsentry/sentry-dotnet/pull/4097))
- If an incoming HTTP request has the `traceparent` header, it is now parsed and interpreted like the `sentry-trace` header. Outgoing requests now contain the `traceparent` header to facilitate integration with servesr that only support the [W3C Trace Context](https://www.w3.org/TR/trace-context/). ([#4084](https://github.com/getsentry/sentry-dotnet/pull/4084))

### Fixes

- Ensure user exception data is not removed by AspNetCoreExceptionProcessor ([#4016](https://github.com/getsentry/sentry-dotnet/pull/4106))
- Prevent users from disabling AndroidEnableAssemblyCompression which leads to untrappable crash ([#4089](https://github.com/getsentry/sentry-dotnet/pull/4089))
- Fixed MSVCRT build warning on Windows ([#4111](https://github.com/getsentry/sentry-dotnet/pull/4111))

### Dependencies

- Bump Cocoa SDK from v8.39.0 to v8.46.0 ([#4103](https://github.com/getsentry/sentry-dotnet/pull/4103))
  - [changelog](https://github.com/getsentry/sentry-cocoa/blob/main/CHANGELOG.md#8460)
  - [diff](https://github.com/getsentry/sentry-cocoa/compare/8.39.0...8.46.0)
- Bump Native SDK from v0.8.3 to v0.8.4 ([#4122](https://github.com/getsentry/sentry-dotnet/pull/4122))
  - [changelog](https://github.com/getsentry/sentry-native/blob/master/CHANGELOG.md#084)
  - [diff](https://github.com/getsentry/sentry-native/compare/0.8.3...0.8.4)

## 5.5.1

### Fixes

- Fix UWP Net Native compilation ([#4085](https://github.com/getsentry/sentry-dotnet/pull/4085))
- Sentry Java SDK dependencies are now detected and included in the Android bindings ([#4079](https://github.com/getsentry/sentry-dotnet/pull/4079))

## 5.5.0

### Features

- The `IScopeObserver` now has an `SetTrace` that allows observing changes to the scope's trace context. The SDK uses this to propagate the `trace ID` to `sentry-native`. This allows Sentry to connect errors coming from all layers of your application ([#4026](https://github.com/getsentry/sentry-dotnet/pull/4026))
- Exception.HResult is now included in the mechanism data for all exceptions ([#4029](https://github.com/getsentry/sentry-dotnet/pull/4029))

### Dependencies

- Bump Native SDK from v0.8.2 to v0.8.3 [#4072](https://github.com/getsentry/sentry-dotnet/pull/4072))
  - [changelog](https://github.com/getsentry/sentry-native/blob/master/CHANGELOG.md#083)
  - [diff](https://github.com/getsentry/sentry-native/compare/0.8.2...0.8.3)

### Fixes

- Fixed symbolication and source context for net9.0-android ([#4033](https://github.com/getsentry/sentry-dotnet/pull/4033))
- Single quotes added to the release name when using MS Build to create Sentry releases on Windows ([#4015](https://github.com/getsentry/sentry-dotnet/pull/4015))
- Target `net9.0` on Sentry.Google.Cloud.Functions to avoid conflict with Sentry.AspNetCore ([#4039](https://github.com/getsentry/sentry-dotnet/pull/4039))
- Changed default value for `SentryOptions.EnableAppHangTrackingV2` to `false` ([#4042](https://github.com/getsentry/sentry-dotnet/pull/4042))
- Missing MAUI `Shell` navigation breadcrumbs on iOS ([#4006](https://github.com/getsentry/sentry-dotnet/pull/4006))
- Prevent application crashes when capturing screenshots on iOS ([#4069](https://github.com/getsentry/sentry-dotnet/pull/4069))

### Dependencies

- Bump Native SDK from v0.8.1 to v0.8.2 ([#4050](https://github.com/getsentry/sentry-dotnet/pull/4050)
  - [changelog](https://github.com/getsentry/sentry-native/blob/master/CHANGELOG.md#082)
  - [diff](https://github.com/getsentry/sentry-native/compare/0.8.1...0.8.2)
- Bump CLI from v2.42.2 to v2.43.0 ([#4036](https://github.com/getsentry/sentry-dotnet/pull/4036), [#4049](https://github.com/getsentry/sentry-dotnet/pull/4049), [#4060](https://github.com/getsentry/sentry-dotnet/pull/4060), [#4062](https://github.com/getsentry/sentry-dotnet/pull/4062))
  - [changelog](https://github.com/getsentry/sentry-cli/blob/master/CHANGELOG.md#2430)
  - [diff](https://github.com/getsentry/sentry-cli/compare/2.42.2...2.43.0)
- Bump Java SDK from v7.20.1 to v8.6.0 ([#4075](https://github.com/getsentry/sentry-dotnet/pull/4075))
  - [changelog](https://github.com/getsentry/sentry-java/blob/main/CHANGELOG.md#860)
  - [diff](https://github.com/getsentry/sentry-java/compare/7.20.1...8.6.0)

## 5.4.0

### Enhancements

- Profiling: improve performance by subscribing only to necessary CLR events ([#3970](https://github.com/getsentry/sentry-dotnet/pull/3970))

### Fixes

- Unknown stack frames in profiles on .NET 8+ ([#3967](https://github.com/getsentry/sentry-dotnet/pull/3967))

## 5.3.0

### Features

- User Feedback can now be captured without errors/exceptions. Note that these APIs replace the older UserFeedback APIs, which have now been marked as obsolete (and will be removed in a future major version bump) ([#3981](https://github.com/getsentry/sentry-dotnet/pull/3981))

### Fixes

- Using SentryOptions.Native.SuppressExcBadAccess and SentryOptions.Native.SuppressSignalAborts, users can now block duplicate errors from native due to dotnet NullReferenceExceptions - Defaults to false ([#3998](https://github.com/getsentry/sentry-dotnet/pull/3998))
- Native iOS events are now exposed to the dotnet layer for users to hook through SentryOptions.BeforeSend and SentryOptions.OnCrashedLastRun ([#2102](https://github.com/getsentry/sentry-dotnet/pull/3958))
- Prevent crashes from occurring on Android during OnBeforeSend ([#4022](https://github.com/getsentry/sentry-dotnet/pull/4022))

### Dependencies

- Bump Native SDK from v0.8.0 to v0.8.1 ([#4014](https://github.com/getsentry/sentry-dotnet/pull/4014))
  - [changelog](https://github.com/getsentry/sentry-native/blob/master/CHANGELOG.md#081)
  - [diff](https://github.com/getsentry/sentry-native/compare/0.8.0...0.8.1)

## 5.2.0

### Features

- Users can now register their own MAUI controls for breadcrumb creation ([#3997](https://github.com/getsentry/sentry-dotnet/pull/3997))
- Serilog scope properties are now sent with Sentry events ([#3976](https://github.com/getsentry/sentry-dotnet/pull/3976))
- The sample seed used for sampling decisions is now propagated, for use in downstream custom trace samplers ([#3951](https://github.com/getsentry/sentry-dotnet/pull/3951))
- Add Azure Function UseSentry overloads for easier wire ups ([#3971](https://github.com/getsentry/sentry-dotnet/pull/3971))

### Fixes

- Fix mismapped breadcrumb levels coming in from native to dotnet SDK ([#3993](https://github.com/getsentry/sentry-dotnet/pull/3993))
- Deduplicate profiling stack frames ([#3969](https://github.com/getsentry/sentry-dotnet/pull/3969))

### Dependencies

- Bump CLI from v2.41.1 to v2.42.2 ([#3979](https://github.com/getsentry/sentry-dotnet/pull/3979), [#4002](https://github.com/getsentry/sentry-dotnet/pull/4002))
  - [changelog](https://github.com/getsentry/sentry-cli/blob/master/CHANGELOG.md#2422)
  - [diff](https://github.com/getsentry/sentry-cli/compare/2.41.1...2.42.2)
- Bump Native SDK from v0.7.20 to v0.8.0 ([#4003](https://github.com/getsentry/sentry-dotnet/pull/4003))
  - [changelog](https://github.com/getsentry/sentry-native/blob/master/CHANGELOG.md#080)
  - [diff](https://github.com/getsentry/sentry-native/compare/0.7.20...0.8.0)

## 5.1.1

### Fixes

- Emit transaction.data inside contexts.trace.data ([#3936](https://github.com/getsentry/sentry-dotnet/pull/3936))
- Native SIGSEGV errors resulting from managed NullReferenceExceptions are now suppressed on Android ([#3903](https://github.com/getsentry/sentry-dotnet/pull/3903))
- OTel activities that are marked as not recorded are no longer sent to Sentry ([#3890](https://github.com/getsentry/sentry-dotnet/pull/3890))
- Fixed envelopes with oversized attachments getting stuck in \_\_processing ([#3938](https://github.com/getsentry/sentry-dotnet/pull/3938))
- OperatingSystem will now return macOS as OS name instead of 'Darwin' as well as the proper version. ([#2710](https://github.com/getsentry/sentry-dotnet/pull/3956))
- Ignore null value on CocoaScopeObserver.SetTag ([#3948](https://github.com/getsentry/sentry-dotnet/pull/3948))

## 5.1.0

### Significant change in behavior

- The User.IpAddress is now only set to `{{auto}}` when `SendDefaultPii` is enabled. This change gives you control over IP address collection directly on the client ([#3893](https://github.com/getsentry/sentry-dotnet/pull/3893))

### Features

- .NET on iOS: Add experimental EnableAppHangTrackingV2 configuration flag to the options binding SDK ([#3877](https://github.com/getsentry/sentry-dotnet/pull/3877))
- Added `SentryOptions.DisableSentryHttpMessageHandler`. Useful if you're using `OpenTelemetry.Instrumentation.Http` and ending up with duplicate spans. ([#3879](https://github.com/getsentry/sentry-dotnet/pull/3879))

### Dependencies

- Bump Native SDK from v0.7.17 to v0.7.18 ([#3891](https://github.com/getsentry/sentry-dotnet/pull/3891))
  - [changelog](https://github.com/getsentry/sentry-native/blob/master/CHANGELOG.md#0718)
  - [diff](https://github.com/getsentry/sentry-native/compare/0.7.17...0.7.18)

### Fixes

- Prevent Native EXC_BAD_ACCESS signal errors from being captured when managed NullRefrenceExceptions occur ([#3909](https://github.com/getsentry/sentry-dotnet/pull/3909))
- Fixed duplicate SentryMauiEventProcessors ([#3905](https://github.com/getsentry/sentry-dotnet/pull/3905))
- Fixed invalid string.Format index in Debug logs for the DiagnosticSource integration ([#3923](https://github.com/getsentry/sentry-dotnet/pull/3923))

### Dependencies

- Bump Native SDK from v0.7.17 to v0.7.20 ([#3891](https://github.com/getsentry/sentry-dotnet/pull/3891), [#3908](https://github.com/getsentry/sentry-dotnet/pull/3908), [#3929](https://github.com/getsentry/sentry-dotnet/pull/3929))
  - [changelog](https://github.com/getsentry/sentry-native/blob/master/CHANGELOG.md#0720)
  - [diff](https://github.com/getsentry/sentry-native/compare/0.7.17...0.7.20)
- Bump Java SDK from v7.20.0 to v7.20.1 ([#3907](https://github.com/getsentry/sentry-dotnet/pull/3907))
  - [changelog](https://github.com/getsentry/sentry-java/blob/main/CHANGELOG.md#7201)
  - [diff](https://github.com/getsentry/sentry-java/compare/7.20.0...7.20.1)
- Bump CLI from v2.40.0 to v2.41.1 ([#3910](https://github.com/getsentry/sentry-dotnet/pull/3910))
  - [changelog](https://github.com/getsentry/sentry-cli/blob/master/CHANGELOG.md#2411)
  - [diff](https://github.com/getsentry/sentry-cli/compare/2.40.0...2.41.1)

## 5.0.1

### Fixes

- .NET Mobile: Disable and made obsolete the iOS Watchdog termination feature which is based on heuristics that don't work in .NET ([#3867](https://github.com/getsentry/sentry-dotnet/pull/3867))
- .NET on Android: NullReferenceException handled by Mono cause the app to crash (PR #3694) ([#3871](https://github.com/getsentry/sentry-dotnet/pull/3871))

### Dependencies

- Bump Native SDK from v0.7.16 to v0.7.17 ([#3857](https://github.com/getsentry/sentry-dotnet/pull/3857))
  - [changelog](https://github.com/getsentry/sentry-native/blob/master/CHANGELOG.md#0717)
  - [diff](https://github.com/getsentry/sentry-native/compare/0.7.16...0.7.17)
- Bump Java SDK from v7.19.0 to v7.20.0 ([#3866](https://github.com/getsentry/sentry-dotnet/pull/3866))
  - [changelog](https://github.com/getsentry/sentry-java/blob/main/CHANGELOG.md#7200)
  - [diff](https://github.com/getsentry/sentry-java/compare/7.19.0...7.20.0)
- Bump CLI from v2.39.1 to v2.40.0 ([#3869](https://github.com/getsentry/sentry-dotnet/pull/3869))
  - [changelog](https://github.com/getsentry/sentry-cli/blob/master/CHANGELOG.md#2400)
  - [diff](https://github.com/getsentry/sentry-cli/compare/2.39.1...2.40.0)

## 5.0.0

### API Changes

- Removed net6.0 and net7.0 TFMs as Microsoft has stopped supporting both of these now. If you need to target net6.0 or net7.0 then we recommend using version 4.x of the .NET SDK for Sentry. ([#3807](https://github.com/getsentry/sentry-dotnet/pull/3807))
- Sentry's Experimental Metrics feature has been deprecated and removed from the SDK. ([#3718](https://github.com/getsentry/sentry-dotnet/pull/3718))
- `SentryOptions.EnableTracing` has been removed. Instead, tracing should be enabled or disabled by setting the `SentryOptions.TracesSampleRate` or by using `SentryOptions.TracesSampler` to configure a sampling function ([#3569](https://github.com/getsentry/sentry-dotnet/pull/3569))
- Temporarily removed experimental Session Replay support ([#3827](https://github.com/getsentry/sentry-dotnet/pull/3827))
- You should no longer pass `AndroidContext` as an argument to `SentrySdk.Init` ([#3562](https://github.com/getsentry/sentry-dotnet/pull/3562))
- The `SentryUser.Segment` property has been deprecated. Consider sending this as a tag or additional data instead ([#3563](https://github.com/getsentry/sentry-dotnet/pull/3563))
- The ITraceContext now includes an [Origin](https://develop.sentry.dev/sdk/telemetry/traces/trace-origin/), which is set automatically and is primarily used internally by the Sentry server ([#3564](https://github.com/getsentry/sentry-dotnet/pull/3564))
- `Device.BatteryLevel` and `Device.ProcessorFrequency` are now stored as floats rather than ints, to align with the Cocoa and Java SDKs ([#3567](https://github.com/getsentry/sentry-dotnet/pull/3567))
- The `FailedRequestTargets`, `TagFilters` and `TracePropagationTargets` options have all been changed from `SubstringOrRegexPattern` to `IList<StringOrRegex>` ([#3566](https://github.com/getsentry/sentry-dotnet/pull/3566))
- `Scope.Transaction` is now always stored as an `AsyncLocal` also in [Global Mode](https://docs.sentry.io/platforms/dotnet/configuration/options/#is-global-mode-enabled), to prevent auto-instrumented spans from the UI ending up parented to transactions from a background task (or vice versa). ([#3596](https://github.com/getsentry/sentry-dotnet/pull/3596))

### Features

- Added support for `.NET 9` ([#3699](https://github.com/getsentry/sentry-dotnet/pull/3699))
- Heap dumps can be captured automatically when memory usage exceeds a configurable threshold. Note that this API is still experimental and may change based on user feedback. ([#3667](https://github.com/getsentry/sentry-dotnet/pull/3667))
- libsentrysupplemental.so now supports 16 KB page sizes on Android ([#3723](https://github.com/getsentry/sentry-dotnet/pull/3723))
- Added `SentryOptions` extension for profiling: `options.AddProfilingIntegration()` ([#3660](https://github.com/getsentry/sentry-dotnet/pull/3660))

### Fixes

- Address Trim warnings to enable AOT support, including support for MAUI specifically. ([#3841](https://github.com/getsentry/sentry-dotnet/pull/3841))
- Fixed JNI Error when accessing Android device data from multiple threads ([#3802](https://github.com/getsentry/sentry-dotnet/pull/3802))
- Android - fix bug that prevents logcat.log from getting attached to unhandled events (SIGSEGV Segfault) ([#3694](https://github.com/getsentry/sentry-dotnet/pull/3694))
- Fixed ArgumentNullException in FormRequestPayloadExtractor when handling invalid form data on ASP.NET ([#3734](https://github.com/getsentry/sentry-dotnet/pull/3734))
- Fixed NullReferenceException in SentryTraceHeader when parsing null or empty values ([#3757](https://github.com/getsentry/sentry-dotnet/pull/3757))
- Fix "System.ArgumentOutOfRangeException: Specified argument was out of the range of valid values. (Parameter 'idData')" error propagating OpenTelemetry span ids ([#3850](https://github.com/getsentry/sentry-dotnet/pull/3850))
- ArgumentNullException in FormRequestPayloadExtractor when handling invalid form data on ASP.NET ([#3734](https://github.com/getsentry/sentry-dotnet/pull/3734))
- Fixed crash when using NLog with FailedRequestStatusCodes options in a Maui app with Trimming enabled ([#3743](https://github.com/getsentry/sentry-dotnet/pull/3743))

### Dependencies

- Bump CLI from v2.38.2 to v2.39.1 ([#3782](https://github.com/getsentry/sentry-dotnet/pull/3782)) ([#3799](https://github.com/getsentry/sentry-dotnet/pull/3799))
  - [changelog](https://github.com/getsentry/sentry-cli/blob/master/CHANGELOG.md#2391)
  - [diff](https://github.com/getsentry/sentry-cli/compare/2.38.2...2.39.1)
- Bump Java SDK from v7.16.0 to v7.19.0 ([#3749](https://github.com/getsentry/sentry-dotnet/pull/3749), [#3771](https://github.com/getsentry/sentry-dotnet/pull/3771)) ([#3805](https://github.com/getsentry/sentry-dotnet/pull/3805), [#3844](https://github.com/getsentry/sentry-dotnet/pull/3844))
  - [changelog](https://github.com/getsentry/sentry-java/blob/main/CHANGELOG.md#7190)
  - [diff](https://github.com/getsentry/sentry-java/compare/7.16.0...7.19.0)
- Bump Cocoa SDK from v8.36.0 to v8.39.0 ([#3727](https://github.com/getsentry/sentry-dotnet/pull/3727))
  - [changelog](https://github.com/getsentry/sentry-cocoa/blob/main/CHANGELOG.md#8390)
  - [diff](https://github.com/getsentry/sentry-cocoa/compare/8.36.0...8.39.0)
- Bump Native SDK from v0.7.11 to v0.7.16 ([#3731](https://github.com/getsentry/sentry-dotnet/pull/3731), [#3770](https://github.com/getsentry/sentry-dotnet/pull/3770), [#3775](https://github.com/getsentry/sentry-dotnet/pull/3775), [#3779](https://github.com/getsentry/sentry-dotnet/pull/3779)) ([#3825](https://github.com/getsentry/sentry-dotnet/pull/3825))
  - [changelog](https://github.com/getsentry/sentry-native/blob/master/CHANGELOG.md#0716)
  - [diff](https://github.com/getsentry/sentry-native/compare/0.7.11...0.7.16)

## 4.13.0

### Features

- Limited experimental support for Session Replay Recording on Android ([#3552](https://github.com/getsentry/sentry-dotnet/pull/3552))

### Fixes

- When using OTel and ASP.NET Core the SDK could try to process OTel spans after the SDK had been closed ([#3726](https://github.com/getsentry/sentry-dotnet/pull/3726))

### Dependencies

- Bump CLI from v2.38.1 to v2.38.2 ([#3728](https://github.com/getsentry/sentry-dotnet/pull/3728))
  - [changelog](https://github.com/getsentry/sentry-cli/blob/master/CHANGELOG.md#2382)
  - [diff](https://github.com/getsentry/sentry-cli/compare/2.38.1...2.38.2)

## 4.12.2

### Fixes

- Events from NDK on Android will report sdk.name `sentry.native.android.dotnet` ([#3682](https://github.com/getsentry/sentry-dotnet/pull/3682))

### Features

- Android - allow logcat attachments to be previewed in Sentry ([#3711](https://github.com/getsentry/sentry-dotnet/pull/3711))
- Added a `SetBeforeScreenshotCapture` callback to the options: allowing the user to set an action before the screenshot is taken ([#3661](https://github.com/getsentry/sentry-dotnet/pull/3661))
- Make `Sentry.AspNetCore.Blazor.WebAssembly` generally available. ([#3674](https://github.com/getsentry/sentry-dotnet/pull/3674))

### Dependencies

- Bump Java SDK from v7.14.0 to v7.16.0 ([#3670](https://github.com/getsentry/sentry-dotnet/pull/3670), [#3707](https://github.com/getsentry/sentry-dotnet/pull/3707))
  - [changelog](https://github.com/getsentry/sentry-java/blob/main/CHANGELOG.md#7160)
  - [diff](https://github.com/getsentry/sentry-java/compare/7.14.0...7.16.0)
- Bump CLI from v2.37.0 to v2.38.1 ([#3702](https://github.com/getsentry/sentry-dotnet/pull/3702), [#3720](https://github.com/getsentry/sentry-dotnet/pull/3720))
  - [changelog](https://github.com/getsentry/sentry-cli/blob/master/CHANGELOG.md#2381)
  - [diff](https://github.com/getsentry/sentry-cli/compare/2.37.0...2.38.1)
- Bumped `System.Text.Json` from v6.0.8 to v6.0.10 ([#3704](https://github.com/getsentry/sentry-dotnet/pull/3704))
- Bump Native SDK from v0.7.10 to v0.7.11 ([#3715](https://github.com/getsentry/sentry-dotnet/pull/3715))
  - [changelog](https://github.com/getsentry/sentry-native/blob/master/CHANGELOG.md#0711)
  - [diff](https://github.com/getsentry/sentry-native/compare/0.7.10...0.7.11)

## 4.12.1

### Fixes

- Fixed "Failed to persist session" error on iOS ([#3655](https://github.com/getsentry/sentry-dotnet/pull/3655))

### Dependencies

- Bump CLI from v2.36.5 to v2.37.0 ([#3647](https://github.com/getsentry/sentry-dotnet/pull/3647), [#3664](https://github.com/getsentry/sentry-dotnet/pull/3664))
  - [changelog](https://github.com/getsentry/sentry-cli/blob/master/CHANGELOG.md#2370)
  - [diff](https://github.com/getsentry/sentry-cli/compare/2.36.5...2.37.0)

## 4.12.0

### Support for Xcode 16.0 (BREAKING CHANGE)

If you are using Xcode 16.0, you will need to update the SDK to version `4.12.0` or later.
If you are still using Xcode 15.4 or earlier, you need to continue to use version `4.11.0` or earlier.

Using Xcode 16 to build .NET applications targeting iOS and Mac Catalyst requires [.NET workload for iOS SDK version 18.0.8303](https://github.com/xamarin/xamarin-macios/releases/tag/dotnet-8.0.1xx-xcode16.0-8303). We [built the SDK version 4.12.0 using Xcode 16](https://github.com/getsentry/sentry-dotnet/pull/3635/files) in order to support this scenario. That, unfortunately, breaks folks using older version of Xcode.

As such, if you are using SDK version `4.12.x` and targeting iOS or Mac Catalyst, you will need to install and use Xcode 16 and `workload iOS SDK 18.0.8303`

Note that .NET 9 will also support Xcode 16, when it is released next month (Nov 2024).

### API Changes

- The `SentrySdk.Metrics` module is deprecated and will be removed in the next major release.
  Sentry will reject all metrics sent after October 7, 2024.
  Learn more: https://sentry.zendesk.com/hc/en-us/articles/26369339769883-Upcoming-API-Changes-to-Metrics ([#3619](https://github.com/getsentry/sentry-dotnet/pull/3619))

### Fixes

- Fixed duplicate key exception for Hangfire jobs with AutomaticRetry ([#3631](https://github.com/getsentry/sentry-dotnet/pull/3631))

### Features

- Added a flag to options `DisableFileWrite` to allow users to opt-out of all file writing operations. Note that toggling this will affect features such as offline caching and auto-session tracking and release health as these rely on some file persistency ([#3614](https://github.com/getsentry/sentry-dotnet/pull/3614), [#3641](https://github.com/getsentry/sentry-dotnet/pull/3641))

### Dependencies

- Bump Native SDK from v0.7.9 to v0.7.10 ([#3623](https://github.com/getsentry/sentry-dotnet/pull/3623))
  - [changelog](https://github.com/getsentry/sentry-native/blob/master/CHANGELOG.md#0710)
  - [diff](https://github.com/getsentry/sentry-native/compare/0.7.9...0.7.10)
- Bump CLI from v2.36.1 to v2.36.5 ([#3624](https://github.com/getsentry/sentry-dotnet/pull/3624), [#3634](https://github.com/getsentry/sentry-dotnet/pull/3634), [#3642](https://github.com/getsentry/sentry-dotnet/pull/3642), [#3644](https://github.com/getsentry/sentry-dotnet/pull/3644))
  - [changelog](https://github.com/getsentry/sentry-cli/blob/master/CHANGELOG.md#2365)
  - [diff](https://github.com/getsentry/sentry-cli/compare/2.36.1...2.36.5)
- Update Perfview/TraceEvent to e343a0c ([#3492](https://github.com/getsentry/sentry-dotnet/pull/3492))

## 4.11.0

### Features

- All exceptions are now added as breadcrumbs on future events. Previously this was only the case for exceptions captured via the `Sentry.SeriLog` or `Sentry.Extensions.Logging` integrations. ([#3584](https://github.com/getsentry/sentry-dotnet/pull/3584))

### Fixes

- On mobile devices, the SDK no longer throws a `FormatException` for `ProcessorFrequency` when trying to report native events ([#3541](https://github.com/getsentry/sentry-dotnet/pull/3541))
- Add missing org parameter to the CLI release operations ([#3600](https://github.com/getsentry/sentry-dotnet/pull/3600))

### API Changes

- When the Sentry SDK is disabled, `SentrySdk.StartTransaction()` now returns a `NoOpTransaction`, which avoids unnecessary memory allocations ([#3581](https://github.com/getsentry/sentry-dotnet/pull/3581))

### Dependencies

- Bump Cocoa SDK from v8.35.0 to v8.36.0 ([#3570](https://github.com/getsentry/sentry-dotnet/pull/3570), [#3575](https://github.com/getsentry/sentry-dotnet/pull/3575))
  - [changelog](https://github.com/getsentry/sentry-cocoa/blob/main/CHANGELOG.md#8360)
  - [diff](https://github.com/getsentry/sentry-cocoa/compare/8.35.0...8.36.0)
- Bump CLI from v2.33.1 to v2.36.1 ([#3578](https://github.com/getsentry/sentry-dotnet/pull/3578), [#3599](https://github.com/getsentry/sentry-dotnet/pull/3599), [#3603](https://github.com/getsentry/sentry-dotnet/pull/3603), [#3606](https://github.com/getsentry/sentry-dotnet/pull/3606))
  - [changelog](https://github.com/getsentry/sentry-cli/blob/master/CHANGELOG.md#2361)
  - [diff](https://github.com/getsentry/sentry-cli/compare/2.33.1...2.36.1)
- Bump Native SDK from v0.7.8 to v0.7.9 ([#3577](https://github.com/getsentry/sentry-dotnet/pull/3577))
  - [changelog](https://github.com/getsentry/sentry-native/blob/master/CHANGELOG.md#079)
  - [diff](https://github.com/getsentry/sentry-native/compare/0.7.8...0.7.9)

## 4.10.2

### Various fixes & improvements

- fix: Prevent deadlock in `Hub.Dispose` (#3539) by @bitsandfoxes
- build(deps): bump github/codeql-action from 3.26.0 to 3.26.2 (#3543) by @dependabot

### Dependencies

- Bump Cocoa SDK from v8.34.0 to v8.35.0 ([#3548](https://github.com/getsentry/sentry-dotnet/pull/3548))
  - [changelog](https://github.com/getsentry/sentry-cocoa/blob/main/CHANGELOG.md#8350)
  - [diff](https://github.com/getsentry/sentry-cocoa/compare/8.34.0...8.35.0)

## Fixes

- Resolved a potential deadlock during SDK shutdown ([#3539](https://github.com/getsentry/sentry-dotnet/pull/3539))

## 4.10.1

### Fixes

- Unfinished spans are now correctly stored and retrieved by the CachingTransport ([#3533](https://github.com/getsentry/sentry-dotnet/pull/3533))

### Dependencies

- Bump Cocoa SDK from v8.33.0 to v8.34.0 ([#3535](https://github.com/getsentry/sentry-dotnet/pull/3535))
  - [changelog](https://github.com/getsentry/sentry-cocoa/blob/main/CHANGELOG.md#8340)
  - [diff](https://github.com/getsentry/sentry-cocoa/compare/8.33.0...8.34.0)

## 4.10.0

### Features

- Users can now automatically create releases and associated commits via sentry-cli and MSBuild properties ([#3462](https://github.com/getsentry/sentry-dotnet/pull/3462))
- `Sentry.AspNetCore.Blazor.WebAssembly` now targets .NET 8 specifically, allowing for proper dependency resolution ([#3501](https://github.com/getsentry/sentry-dotnet/pull/3501))

### Fixes

- When targeting `WPF`, `WinForms` or `Avalonia` with `PublishAot` enabled, the SDK no longers throws a `DllNotFoundException` trying to initialize `sentry-native` ([#3411](https://github.com/getsentry/sentry-dotnet/pull/3411))
  Unable to load DLL sentry-native or one of its dependencies
- On mobile devices, the SDK no longer throws a `FormatException` when trying to report native events ([#3485](https://github.com/getsentry/sentry-dotnet/pull/3485))
- Race condition in `SentryMessageHandler` ([#3477](https://github.com/getsentry/sentry-dotnet/pull/3477))
- Decrease runtime diagnostics circular buffer when profiling, reducing memory usage ([#3491](https://github.com/getsentry/sentry-dotnet/pull/3491))
- The InstallationId is now resolved only once per application execution and any issues are logged as warnings instead of errors ([#3529](https://github.com/getsentry/sentry-dotnet/pull/3529))
- DisplayInfo now captured correctly on iOS and Mac Catalyst on non-UI threads ([#3521](https://github.com/getsentry/sentry-dotnet/pull/3521))

### Dependencies

- Bump CLI from v2.32.1 to v2.33.1 ([#3489](https://github.com/getsentry/sentry-dotnet/pull/3489), [#3497](https://github.com/getsentry/sentry-dotnet/pull/3497), [#3520](https://github.com/getsentry/sentry-dotnet/pull/3520))
  - [changelog](https://github.com/getsentry/sentry-cli/blob/master/CHANGELOG.md#2331)
  - [diff](https://github.com/getsentry/sentry-cli/compare/2.32.1...2.33.1)
- Bump Java SDK from v7.11.0 to v7.14.0 ([#3503](https://github.com/getsentry/sentry-dotnet/pull/3503), [#3532](https://github.com/getsentry/sentry-dotnet/pull/3532))
  - [changelog](https://github.com/getsentry/sentry-java/blob/main/CHANGELOG.md#7140)
  - [diff](https://github.com/getsentry/sentry-java/compare/7.11.0...7.14.0)
- Bump Cocoa SDK from v8.30.0 to v8.32.0 ([#3499](https://github.com/getsentry/sentry-dotnet/pull/3499))
  - [changelog](https://github.com/getsentry/sentry-cocoa/blob/main/CHANGELOG.md#8320)
  - [diff](https://github.com/getsentry/sentry-cocoa/compare/8.30.0...8.32.0)
- Bump Native SDK from v0.7.6 to v0.7.8 ([#3502](https://github.com/getsentry/sentry-dotnet/pull/3502), [#3527](https://github.com/getsentry/sentry-dotnet/pull/3527))
  - [changelog](https://github.com/getsentry/sentry-native/blob/master/CHANGELOG.md#078)
  - [diff](https://github.com/getsentry/sentry-native/compare/0.7.6...0.7.8)
- Bump Cocoa SDK from v8.30.0 to v8.33.0 ([#3499](https://github.com/getsentry/sentry-dotnet/pull/3499), [#3528](https://github.com/getsentry/sentry-dotnet/pull/3528))
  - [changelog](https://github.com/getsentry/sentry-cocoa/blob/main/CHANGELOG.md#8330)
  - [diff](https://github.com/getsentry/sentry-cocoa/compare/8.30.0...8.33.0)
- Bump Native SDK from v0.7.6 to v0.7.7 ([#3502](https://github.com/getsentry/sentry-dotnet/pull/3502))
  - [changelog](https://github.com/getsentry/sentry-native/blob/master/CHANGELOG.md#077)
  - [diff](https://github.com/getsentry/sentry-native/compare/0.7.6...0.7.7)
- Bump Java SDK from v7.11.0 to v7.13.0 ([#3515](https://github.com/getsentry/sentry-dotnet/pull/3515))
  - [changelog](https://github.com/getsentry/sentry-java/blob/main/CHANGELOG.md#7130)
  - [diff](https://github.com/getsentry/sentry-java/compare/7.11.0...7.13.0)

## 4.9.0

### Fixes

- Fixed envelopes getting stuck in processing when losing network connectivity ([#3438](https://github.com/getsentry/sentry-dotnet/pull/3438))

### Features

- Client reports now include dropped spans ([#3463](https://github.com/getsentry/sentry-dotnet/pull/3463))

### API Changes

- Removed SentrySdk.RunAsyncVoid ([#3466](https://github.com/getsentry/sentry-dotnet/pull/3466))

## 4.8.1

### Fixes

- The SDK no longer fails to create a trace root ([#3453](https://github.com/getsentry/sentry-dotnet/pull/3453))
- Removed `FirstChanceException` workaround for WinUI ([#3411](https://github.com/getsentry/sentry-dotnet/pull/3411))

### Dependencies

- Bump Java SDK from v7.10.0 to v7.11.0 ([#3459](https://github.com/getsentry/sentry-dotnet/pull/3459))
  - [changelog](https://github.com/getsentry/sentry-java/blob/main/CHANGELOG.md#7110)
  - [diff](https://github.com/getsentry/sentry-java/compare/7.10.0...7.11.0)

## 4.8.0

### Obsoletion

- Marked SentryUser.Segment as deprecated ([#3437](https://github.com/getsentry/sentry-dotnet/pull/3437))

### Features

- Added a new package `Sentry.AspNetCore.Blazor.WebAssembly`. This packages provides you with an extension to `WebAssemblyHostBuilder` to allow SDK configuration via the builder pattern. This package gives us an entry point and the ability to extend the SDKs support and out-of-the-box offering. You can follow the progress and leave feedback either ([here](https://github.com/getsentry/sentry-dotnet/issues/2329)) for extending the support for Blazor Server or ([here](https://github.com/getsentry/sentry-dotnet/issues/2021)) for Blazor WebAssembly support ([#3386](https://github.com/getsentry/sentry-dotnet/pull/3386))

### Fixes

- Debug logs are now visible for MAUI apps in Visual Studio when using Sentry's default DiagnosticLogger ([#3373](https://github.com/getsentry/sentry-dotnet/pull/3373))
- Fixed Monitor duration calculation ([#3420]https://github.com/getsentry/sentry-dotnet/pull/3420)
- Fixed null IServiceProvider in anonymous routes with OpenTelemetry ([#3401](https://github.com/getsentry/sentry-dotnet/pull/3401))
- Fixed Trim warnings in Sentry.DiagnosticSource and WinUIUnhandledException integrations ([#3410](https://github.com/getsentry/sentry-dotnet/pull/3410))
- Fixed memory leak when tracing is enabled ([#3432](https://github.com/getsentry/sentry-dotnet/pull/3432))
- `Scope.User.Id` now correctly defaults to the InstallationId unless it has been set otherwise ([#3425](https://github.com/getsentry/sentry-dotnet/pull/3425))

### Dependencies

- Bump CLI from v2.31.2 to v2.32.1 ([#3398](https://github.com/getsentry/sentry-dotnet/pull/3398))
  - [changelog](https://github.com/getsentry/sentry-cli/blob/master/CHANGELOG.md#2321)
  - [diff](https://github.com/getsentry/sentry-cli/compare/2.31.2...2.32.1)
- Bump Native SDK from v0.7.4 to v0.7.6 ([#3399](https://github.com/getsentry/sentry-dotnet/pull/3399), [#3418](https://github.com/getsentry/sentry-dotnet/pull/3418))
  - [changelog](https://github.com/getsentry/sentry-native/blob/master/CHANGELOG.md#076)
  - [diff](https://github.com/getsentry/sentry-native/compare/0.7.4...0.7.6)
- Bump Cocoa SDK from v8.26.0 to v8.30.0 ([#3408](https://github.com/getsentry/sentry-dotnet/pull/3408), [#3412](https://github.com/getsentry/sentry-dotnet/pull/3412), [#3430](https://github.com/getsentry/sentry-dotnet/pull/3430), [#3450](https://github.com/getsentry/sentry-dotnet/pull/3450))
  - [changelog](https://github.com/getsentry/sentry-cocoa/blob/main/CHANGELOG.md#8300)
  - [diff](https://github.com/getsentry/sentry-cocoa/compare/8.26.0...8.30.0)
- Bump Java SDK from v7.9.0 to v7.10.0 ([#3413](https://github.com/getsentry/sentry-dotnet/pull/3413))
  - [changelog](https://github.com/getsentry/sentry-java/blob/main/CHANGELOG.md#7100)
  - [diff](https://github.com/getsentry/sentry-java/compare/7.9.0...7.10.0)

## 4.7.0

### API Changes

- SentryOptions.EnableTracing has been marked as Obsolete ([#3381](https://github.com/getsentry/sentry-dotnet/pull/3381))

### Features

- The SDK now supports monitor upserting. You can programmatically set up your monitors via the options callback in `SentrySdk.CaptureCheckIn` ([#3330](https://github.com/getsentry/sentry-dotnet/pull/3330))
- Added an `SentrySdk.RunAsyncVoid` helper method that lets you capture exceptions from `async void` methods ([#3379](https://github.com/getsentry/sentry-dotnet/pull/3379))

### Fixes

- P/Invoke warning for GetWindowThreadProcessId no longer shows when using Sentry in UWP applications ([#3372](https://github.com/getsentry/sentry-dotnet/pull/3372))
- Fixed InvalidOperationException when pulling the HttpRequestUrl from Uri's with DangerousDisablePathAndQueryCanonicalization set to true ([#3393](https://github.com/getsentry/sentry-dotnet/pull/3393))

### Dependencies

- Update Perfview/TraceEvent to v3.1.10 (patched) ([#3382](https://github.com/getsentry/sentry-dotnet/pull/3382))
- Bump Native SDK from v0.7.2 to v0.7.4 ([#3385](https://github.com/getsentry/sentry-dotnet/pull/3385))
  - [changelog](https://github.com/getsentry/sentry-native/blob/master/CHANGELOG.md#074)
  - [diff](https://github.com/getsentry/sentry-native/compare/0.7.2...0.7.4)
- Bump Cocoa SDK from v8.25.2 to v8.26.0 ([#3364](https://github.com/getsentry/sentry-dotnet/pull/3364))
  - [changelog](https://github.com/getsentry/sentry-cocoa/blob/main/CHANGELOG.md#8260)
  - [diff](https://github.com/getsentry/sentry-cocoa/compare/8.25.2...8.26.0)

## 4.6.2

### Fixes

- Reverted changes to the SentryHttpMessageHandler and SentryGraphQLHttpMessageHandler to automatically create transactions for each request as this could negatively affect users' quota ([#3367](https://github.com/getsentry/sentry-dotnet/pull/3367))

## 4.6.1

### Fixes

- Fixed SentryHttpMessageHandler and SentryGraphQLHttpMessageHandler not creating spans when there is no active Transaction on the scope ([#3360](https://github.com/getsentry/sentry-dotnet/pull/3360))
- The SDK no longer (wrongly) initializes sentry-native on Blazor WASM builds with `RunAOTCompilation` enabled. ([#3363](https://github.com/getsentry/sentry-dotnet/pull/3363))
- HttpClient requests now show on the Requests dashboard in Sentry ([#3357](https://github.com/getsentry/sentry-dotnet/pull/3357))

### Dependencies

- Bump Hangfire from v1.8.7 to v1.8.12 ([#3361](https://github.com/getsentry/sentry-dotnet/pull/3361))

## 4.6.0

### Features

- Hints now accept `byte[]` as attachment ([#3352](https://github.com/getsentry/sentry-dotnet/pull/3352))
- InApp includes/excludes can now be configured using regular expressions ([#3321](https://github.com/getsentry/sentry-dotnet/pull/3321))

### Fixes

- Fixed memory leak in BackgroundWorker observed when using Sentry with Quartz and MySql ([#3355](https://github.com/getsentry/sentry-dotnet/pull/3355))

### Dependencies

- Bump CLI from v2.31.0 to v2.31.2 ([#3342](https://github.com/getsentry/sentry-dotnet/pull/3342), [#3345](https://github.com/getsentry/sentry-dotnet/pull/3345))
  - [changelog](https://github.com/getsentry/sentry-cli/blob/master/CHANGELOG.md#2312)
  - [diff](https://github.com/getsentry/sentry-cli/compare/2.31.0...2.31.2)
- Bump Cocoa SDK from v8.25.0 to v8.25.2 ([#3356](https://github.com/getsentry/sentry-dotnet/pull/3356))
  - [changelog](https://github.com/getsentry/sentry-cocoa/blob/main/CHANGELOG.md#8252)
  - [diff](https://github.com/getsentry/sentry-cocoa/compare/8.25.0...8.25.2)
- Bump Java SDK from v7.8.0 to v7.9.0 ([#3358](https://github.com/getsentry/sentry-dotnet/pull/3358))
  - [changelog](https://github.com/getsentry/sentry-java/blob/main/CHANGELOG.md#790)
  - [diff](https://github.com/getsentry/sentry-java/compare/7.8.0...7.9.0)

## 4.5.0

### Features

- Extended the SDK's CheckIn support by adding Release, Environment and Trace ID to the event. CheckIns created via the Hangfire integration now also automatically report their duration ([#3320](https://github.com/getsentry/sentry-dotnet/pull/3320))
- The SDK's performance API now works in conjunction with OpenTelemetry's instrumentation. This means that SentrySpans and OTel spans now show up in the same span-tree. ([#3288](https://github.com/getsentry/sentry-dotnet/pull/3288))

### Fixes

- `HttpResponse.Content` is no longer disposed by when using `SentryHttpFailedRequestHandler` on .NET Framework, which was causing an ObjectDisposedException when using Sentry with NSwag ([#3306](https://github.com/getsentry/sentry-dotnet/pull/3306))
- Fix BackgroundWorker exiting when OperationCanceledException is not from shutdown request ([3284](https://github.com/getsentry/sentry-dotnet/pull/3284))
- Envelopes with large attachments no longer get stuck in the queue when using `CacheDirectoryPath` ([#3328](https://github.com/getsentry/sentry-dotnet/pull/3328))

### Dependencies

- Bump Cocoa SDK from v8.21.0 to v8.25.0 ([#3339](https://github.com/getsentry/sentry-dotnet/pull/3339))
  - [changelog](https://github.com/getsentry/sentry-cocoa/blob/main/CHANGELOG.md#8250)
  - [diff](https://github.com/getsentry/sentry-cocoa/compare/8.21.0...8.25.0)

## 4.4.0

### Features

- Metrics now honor any Rate Limits set in HTTP headers returned by Sentry ([#3276](https://github.com/getsentry/sentry-dotnet/pull/3276))

### Fixes

- Fixed normalization for metric tag values for carriage return, line feed and tab characters ([#3281](https://github.com/getsentry/sentry-dotnet/pull/3281))

### Dependencies

- Bump Java SDK from v7.7.0 to v7.8.0 ([#3275](https://github.com/getsentry/sentry-dotnet/pull/3275))
  - [changelog](https://github.com/getsentry/sentry-java/blob/main/CHANGELOG.md#780)
  - [diff](https://github.com/getsentry/sentry-java/compare/7.7.0...7.8.0)

## 4.3.0

### Features

- EnableNetworkEventBreadcrumbs can now be set on the Native Android options ([#3267](https://github.com/getsentry/sentry-dotnet/pull/3267))
- Update normalization of metrics keys, tags and values ([#3271](https://github.com/getsentry/sentry-dotnet/pull/3271))

### Fixes

- Fix missing exception StackTraces in some situations ([#3215](https://github.com/getsentry/sentry-dotnet/pull/3215))
- Scopes now get applied to OTEL spans in ASP.NET Core ([#3221](https://github.com/getsentry/sentry-dotnet/pull/3221))
- Fixed InvalidCastException when setting the SampleRate on Android ([#3258](https://github.com/getsentry/sentry-dotnet/pull/3258))
- Fixed MAUI iOS build issue related to `SentryVersionNumber` and `SentryVersionString` ([#3278](https://github.com/getsentry/sentry-dotnet/pull/3278))

### API changes

- Removed `SentryOptionsExtensions` class - all the public methods moved directly to `SentryOptions` ([#3195](https://github.com/getsentry/sentry-dotnet/pull/3195))

### Dependencies

- Bump CLI from v2.30.0 to v2.31.0 ([#3214](https://github.com/getsentry/sentry-dotnet/pull/3214), [#3218](https://github.com/getsentry/sentry-dotnet/pull/3218), [#3242](https://github.com/getsentry/sentry-dotnet/pull/3242), [#3247](https://github.com/getsentry/sentry-dotnet/pull/3247))
  - [changelog](https://github.com/getsentry/sentry-cli/blob/master/CHANGELOG.md#2310)
  - [diff](https://github.com/getsentry/sentry-cli/compare/2.30.0...2.31.0)
- Bump Native SDK from v0.7.0 to v0.7.2 ([#3237](https://github.com/getsentry/sentry-dotnet/pull/3237), [#3256](https://github.com/getsentry/sentry-dotnet/pull/3256))
  - [changelog](https://github.com/getsentry/sentry-native/blob/master/CHANGELOG.md#072)
  - [diff](https://github.com/getsentry/sentry-native/compare/0.7.0...0.7.2)
- Bump Java SDK from v7.6.0 to v7.7.0 ([#3268](https://github.com/getsentry/sentry-dotnet/pull/3268))
  - [changelog](https://github.com/getsentry/sentry-java/blob/main/CHANGELOG.md#770)
  - [diff](https://github.com/getsentry/sentry-java/compare/7.6.0...7.7.0)

## 4.2.1

### Fixes

- Dynamic Sampling Context not propagated correctly for HttpClient spans ([#3208](https://github.com/getsentry/sentry-dotnet/pull/3208))

## 4.2.0

### Features

- ASP.NET Core: Blocking call detection. An event with the stack trace of the blocking call will be captured as event. ([#2709](https://github.com/getsentry/sentry-dotnet/pull/2709))
  - IMPORTANT: Verify this in test/staging before prod! Blocking calls in hot paths could create a lot of events for your Sentry project.
  - Opt-in via `options.CaptureBlockingCalls = true`
  - Disabled for specific code blocks with `using (new SuppressBlockingDetection())`
  - Doesn't detect everything. See original [Caveats described by Ben Adams](https://github.com/benaadams/Ben.BlockingDetector?tab=readme-ov-file#caveats).
- Added Crons support via `SentrySdk.CaptureCheckIn` and an integration with Hangfire ([#3128](https://github.com/getsentry/sentry-dotnet/pull/3128))
- Common tags set automatically for metrics and metrics summaries are attached to Spans ([#3191](https://github.com/getsentry/sentry-dotnet/pull/3191))

### API changes

- Removed `ScopeExtensions` class - all the public methods moved directly to `Scope` ([#3186](https://github.com/getsentry/sentry-dotnet/pull/3186))

### Fixes

- The Sentry Middleware on ASP.NET Core no longer throws an exception after having been initialized multiple times ([#3185](https://github.com/getsentry/sentry-dotnet/pull/3185))
- Empty strings are used instead of underscores to replace invalid metric tag values ([#3176](https://github.com/getsentry/sentry-dotnet/pull/3176))
- Filtered OpenTelemetry spans are garbage collected correctly ([#3198](https://github.com/getsentry/sentry-dotnet/pull/3198))

### Dependencies

- Bump Java SDK from v7.3.0 to v7.6.0 ([#3164](https://github.com/getsentry/sentry-dotnet/pull/3164), [#3204](https://github.com/getsentry/sentry-dotnet/pull/3204))
  - [changelog](https://github.com/getsentry/sentry-java/blob/main/CHANGELOG.md#760)
  - [diff](https://github.com/getsentry/sentry-java/compare/7.3.0...7.6.0)
- Bump Cocoa SDK from v8.20.0 to v8.21.0 ([#3194](https://github.com/getsentry/sentry-dotnet/pull/3194))
  - [changelog](https://github.com/getsentry/sentry-cocoa/blob/main/CHANGELOG.md#8210)
  - [diff](https://github.com/getsentry/sentry-cocoa/compare/8.20.0...8.21.0)
- Bump CLI from v2.28.6 to v2.30.0 ([#3193](https://github.com/getsentry/sentry-dotnet/pull/3193), [#3203](https://github.com/getsentry/sentry-dotnet/pull/3203))
  - [changelog](https://github.com/getsentry/sentry-cli/blob/master/CHANGELOG.md#2300)
  - [diff](https://github.com/getsentry/sentry-cli/compare/2.28.6...2.30.0)

## 4.1.2

### Fixes

- Metric unit names are now sanitized correctly. This was preventing some built in metrics from showing in the Sentry dashboard ([#3151](https://github.com/getsentry/sentry-dotnet/pull/3151))
- The Sentry OpenTelemetry integration no longer throws an exception with the SDK disabled ([#3156](https://github.com/getsentry/sentry-dotnet/pull/3156))

## 4.1.1

### Fixes

- The SDK can be disabled by setting `options.Dsn = "";` By convention, the SDK allows the DSN set to `string.Empty` to be overwritten by the environment. ([#3147](https://github.com/getsentry/sentry-dotnet/pull/3147))

### Dependencies

- Bump CLI from v2.28.0 to v2.28.6 ([#3145](https://github.com/getsentry/sentry-dotnet/pull/3145), [#3148](https://github.com/getsentry/sentry-dotnet/pull/3148))
  - [changelog](https://github.com/getsentry/sentry-cli/blob/master/CHANGELOG.md#2286)
  - [diff](https://github.com/getsentry/sentry-cli/compare/2.28.0...2.28.6)

## 4.1.0

### Features

- The SDK now automatically collects metrics coming from `OpenTelemetry.Instrumentation.Runtime` ([#3133](https://github.com/getsentry/sentry-dotnet/pull/3133))

### Fixes

- "No service for type 'Sentry.IHub' has been registered" exception when using OpenTelemetry and initializing Sentry via `SentrySdk.Init` ([#3129](https://github.com/getsentry/sentry-dotnet/pull/3129))

## 4.0.3

### Fixes

- To resolve conflicting types due to the SDK adding itself to the global usings:
  - The class `Sentry.Constants` has been renamed to `Sentry.SentryConstants` ([#3125](https://github.com/getsentry/sentry-dotnet/pull/3125))

## 4.0.2

### Fixes

- To resolve conflicting types due to the SDK adding itself to the global usings:
  - The class `Sentry.Context` has been renamed to `Sentry.SentryContext` ([#3121](https://github.com/getsentry/sentry-dotnet/pull/3121))
  - The class `Sentry.Package` has been renamed to `Sentry.SentryPackage` ([#3121](https://github.com/getsentry/sentry-dotnet/pull/3121))
  - The class `Sentry.Request` has been renamed to `Sentry.SentryRequest` ([#3121](https://github.com/getsentry/sentry-dotnet/pull/3121))

### Dependencies

- Bump CLI from v2.27.0 to v2.28.0 ([#3119](https://github.com/getsentry/sentry-dotnet/pull/3119))
  - [changelog](https://github.com/getsentry/sentry-cli/blob/master/CHANGELOG.md#2280)
  - [diff](https://github.com/getsentry/sentry-cli/compare/2.27.0...2.28.0)

## 4.0.1

### Fixes

- To resolve conflicting types due to the SDK adding itself to the global usings:
  - The interface `Sentry.ISession` has been renamed to `Sentry.ISentrySession` ([#3110](https://github.com/getsentry/sentry-dotnet/pull/3110))
  - The interface `Sentry.IJsonSerializable` has been renamed to `Sentry.ISentryJsonSerializable` ([#3116](https://github.com/getsentry/sentry-dotnet/pull/3116))
  - The class `Sentry.Session` has been renamed to `Sentry.SentrySession` ([#3110](https://github.com/getsentry/sentry-dotnet/pull/3110))
  - The class `Sentry.Attachment` has been renamed to `Sentry.SentryAttachment` ([#3116](https://github.com/getsentry/sentry-dotnet/pull/3116))
  - The class `Sentry.Hint` has been renamed to `Sentry.SentryHint` ([#3116](https://github.com/getsentry/sentry-dotnet/pull/3116))

### Dependencies

- Bump Cocoa SDK from v8.19.0 to v8.20.0 ([#3107](https://github.com/getsentry/sentry-dotnet/pull/3107))
  - [changelog](https://github.com/getsentry/sentry-cocoa/blob/main/CHANGELOG.md#8200)
  - [diff](https://github.com/getsentry/sentry-cocoa/compare/8.19.0...8.20.0)

## 4.0.0

This major release includes many exciting new features including support for [Profiling](https://docs.sentry.io/platforms/dotnet/profiling/) and [Metrics](https://docs.sentry.io/platforms/dotnet/metrics/)(preview), [AOT](https://sentry.engineering/blog/should-you-could-you-aot) with [Native Crash Reporting](https://github.com/getsentry/sentry-dotnet/issues/2770), [Spotlight](https://spotlightjs.com/), Screenshots on MAUI and much more. Details about these features and other changes are below.

### .NET target framework changes

We're dropping support for some of the old target frameworks, please check this [GitHub Discussion](https://github.com/getsentry/sentry-dotnet/discussions/2776) for details on why.

- **Replace support for .NET Framework 4.6.1 with 4.6.2** ([#2786](https://github.com/getsentry/sentry-dotnet/pull/2786))

  .NET Framework 4.6.1 was announced on Nov 30, 2015. And went out of support over a year ago, on Apr 26, 2022.

- **Drop .NET Core 3.1 and .NET 5 support** ([#2787](https://github.com/getsentry/sentry-dotnet/pull/2787))

- **Dropped netstandard2.0 support for Sentry.AspNetCore** ([#2807](https://github.com/getsentry/sentry-dotnet/pull/2807))

- **Replace support for .NET 6 on mobile (e.g: `net6.0-android`) with .NET 7** ([#2624](https://github.com/getsentry/sentry-dotnet/pull/2604))

  .NET 6 on mobile has been out of support since May 2023 and with .NET 8, it's no longer possible to build .NET 6 Mobile specific targets.
  For that reason, we're moving the mobile-specific TFMs from `net6.0-platform` to `net7.0-platform`.

  Mobile apps still work on .NET 6 will pull the `Sentry` .NET 6, which offers the .NET-only features,
  without native/platform-specific bindings and SDKs. See [this ticket for more details](https://github.com/getsentry/sentry-dotnet/issues/2623).

- **MAUI dropped Tizen support** ([#2734](https://github.com/getsentry/sentry-dotnet/pull/2734))

### Sentry Self-hosted Compatibility

If you're using `sentry.io` this change does not affect you.
This SDK version is compatible with a self-hosted version of Sentry `22.12.0` or higher. If you are using an older version of [self-hosted Sentry](https://develop.sentry.dev/self-hosted/) (aka on-premise), you will need to [upgrade](https://develop.sentry.dev/self-hosted/releases/).

### Significant change in behavior

- Transaction names for ASP.NET Core are now consistently named `HTTP-VERB /path` (e.g. `GET /home`). Previously, the leading forward slash was missing for some endpoints. ([#2808](https://github.com/getsentry/sentry-dotnet/pull/2808))
- Setting `SentryOptions.Dsn` to `null` now throws `ArgumentNullException` during initialization. ([#2655](https://github.com/getsentry/sentry-dotnet/pull/2655))
- Enable `CaptureFailedRequests` by default ([#2688](https://github.com/getsentry/sentry-dotnet/pull/2688))
- Added `Sentry` namespace to global usings when `ImplicitUsings` is enabled ([#3043](https://github.com/getsentry/sentry-dotnet/pull/3043))
  If you have conflicts, you can opt out by adding the following to your `csproj`:

```
<PropertyGroup>
  <SentryImplicitUsings>false</SentryImplicitUsings>
</PropertyGroup>
```

- Transactions' spans are no longer automatically finished with the status `deadline_exceeded` by the transaction. This is now handled by the [Relay](https://github.com/getsentry/relay).
  - Customers self hosting Sentry must use verion 22.12.0 or later ([#3013](https://github.com/getsentry/sentry-dotnet/pull/3013))
- The `User.IpAddress` is now set to `{{auto}}` by default, even when sendDefaultPII is disabled ([#2981](https://github.com/getsentry/sentry-dotnet/pull/2981))
  - The "Prevent Storing of IP Addresses" option in the "Security & Privacy" project settings on sentry.io can be used to control this instead
- The `DiagnosticLogger` signature for `LogWarning` changed to take the `exception` as the first parameter. That way it no longer gets mixed up with the TArgs. ([#2987](https://github.com/getsentry/sentry-dotnet/pull/2987))

### API breaking Changes

If you have compilation errors you can find the affected types or overloads missing in the changelog entries below.

#### Changed APIs

- Class renamed `Sentry.User` to `Sentry.SentryUser` ([#3015](https://github.com/getsentry/sentry-dotnet/pull/3015))
- Class renamed `Sentry.Runtime` to `Sentry.SentryRuntime` ([#3016](https://github.com/getsentry/sentry-dotnet/pull/3016))
- Class renamed `Sentry.Span` to `Sentry.SentrySpan` ([#3021](https://github.com/getsentry/sentry-dotnet/pull/3021))
- Class renamed `Sentry.Transaction` to `Sentry.SentryTransaction` ([#3023](https://github.com/getsentry/sentry-dotnet/pull/3023))
- Rename iOS and MacCatalyst platform-specific options from `Cocoa` to `Native` ([#2940](https://github.com/getsentry/sentry-dotnet/pull/2940))
- Rename iOS platform-specific options `EnableCocoaSdkTracing` to `EnableTracing` ([#2940](https://github.com/getsentry/sentry-dotnet/pull/2940))
- Rename Android platform-specific options from `Android` to `Native` ([#2940](https://github.com/getsentry/sentry-dotnet/pull/2940))
- Rename Android platform-specific options `EnableAndroidSdkTracing` and `EnableAndroidSdkBeforeSend` to `EnableTracing` and `EnableBeforeSend` respectively ([#2940](https://github.com/getsentry/sentry-dotnet/pull/2940))
- Rename iOS and MacCatalyst platform-specific options from `iOS` to `Cocoa` ([#2929](https://github.com/getsentry/sentry-dotnet/pull/2929))
- `ITransaction` has been renamed to `ITransactionTracer`. You will need to update any references to these interfaces in your code to use the new interface names ([#2731](https://github.com/getsentry/sentry-dotnet/pull/2731), [#2870](https://github.com/getsentry/sentry-dotnet/pull/2870))
- `DebugImage` and `DebugMeta` moved to `Sentry.Protocol` namespace. ([#2815](https://github.com/getsentry/sentry-dotnet/pull/2815))
- `SentryClient.Dispose` is no longer obsolete ([#2842](https://github.com/getsentry/sentry-dotnet/pull/2842))
- `ISentryClient.CaptureEvent` overloads have been replaced by a single method accepting optional `Hint` and `Scope` parameters. You will need to pass `hint` as a named parameter from code that calls `CaptureEvent` without passing a `scope` argument. ([#2749](https://github.com/getsentry/sentry-dotnet/pull/2749))
- `TransactionContext` and `SpanContext` constructors were updated. If you're constructing instances of these classes, you will need to adjust the order in which you pass parameters to these. ([#2694](https://github.com/getsentry/sentry-dotnet/pull/2694), [#2696](https://github.com/getsentry/sentry-dotnet/pull/2696))
- The `DiagnosticLogger` signature for `LogError` and `LogFatal` changed to take the `exception` as the first parameter. That way it no longer gets mixed up with the TArgs. The `DiagnosticLogger` now also receives an overload for `LogError` and `LogFatal` that accepts a message only. ([#2715](https://github.com/getsentry/sentry-dotnet/pull/2715))
- `Distribution` added to `IEventLike`. ([#2660](https://github.com/getsentry/sentry-dotnet/pull/2660))
- `StackFrame`'s `ImageAddress`, `InstructionAddress`, and `FunctionId` changed to `long?`. ([#2691](https://github.com/getsentry/sentry-dotnet/pull/2691))
- `DebugImage.ImageAddress` changed to `long?`. ([#2725](https://github.com/getsentry/sentry-dotnet/pull/2725))
- Contexts now inherit from `IDictionary` rather than `ConcurrentDictionary`. The specific dictionary being used is an implementation detail. ([#2729](https://github.com/getsentry/sentry-dotnet/pull/2729))
- The method used to configure a Sentry Sink for Serilog now has an additional overload. Calling `WriteTo.Sentry()` with no arguments will no longer attempt to initialize the SDK (it has optional arguments to configure the behavior of the Sink only). If you want to initialize Sentry at the same time you configure the Sentry Sink then you will need to use the overload of this method that accepts a DSN as the first parameter (e.g. `WriteTo.Sentry("https://d4d82fc1c2c4032a83f3a29aa3a3aff@fake-sentry.io:65535/2147483647")`). ([#2928](https://github.com/getsentry/sentry-dotnet/pull/2928))

#### Removed APIs

- SentrySinkExtensions.ConfigureSentrySerilogOptions is now internal. If you were using this method, please use one of the `SentrySinkExtensions.Sentry` extension methods instead. ([#2902](https://github.com/getsentry/sentry-dotnet/pull/2902))
- A number of `[Obsolete]` options have been removed ([#2841](https://github.com/getsentry/sentry-dotnet/pull/2841))
  - `BeforeSend` - use `SetBeforeSend` instead.
  - `BeforeSendTransaction` - use `SetBeforeSendTransaction` instead.
  - `BeforeBreadcrumb` - use `SetBeforeBreadcrumb` instead.
  - `CreateHttpClientHandler` - use `CreateHttpMessageHandler` instead.
  - `ReportAssemblies` - use `ReportAssembliesMode` instead.
  - `KeepAggregateException` - this property is no longer used and has no replacement.
  - `DisableTaskUnobservedTaskExceptionCapture` method has been renamed to `DisableUnobservedTaskExceptionCapture`.
  - `DebugDiagnosticLogger` - use `TraceDiagnosticLogger` instead.
- A number of iOS/Android-specific `[Obsolete]` options have been removed ([#2856](https://github.com/getsentry/sentry-dotnet/pull/2856))
  - `Distribution` - use `SentryOptions.Distribution` instead.
  - `EnableAutoPerformanceTracking` - use `SetBeforeSendTransaction` instead.
  - `EnableCoreDataTracking` - use `EnableCoreDataTracing` instead.
  - `EnableFileIOTracking` - use `EnableFileIOTracing` instead.
  - `EnableOutOfMemoryTracking` - use `EnableWatchdogTerminationTracking` instead.
  - `EnableUIViewControllerTracking` - use `EnableUIViewControllerTracing` instead.
  - `StitchAsyncCode` - no longer available.
  - `ProfilingTracesInterval` - no longer available.
  - `ProfilingEnabled` - use `ProfilesSampleRate` instead.
- Obsolete `SystemClock` constructor removed, use `SystemClock.Clock` instead. ([#2856](https://github.com/getsentry/sentry-dotnet/pull/2856))
- Obsolete `Runtime.Clone()` removed, this shouldn't have been public in the past and has no replacement. ([#2856](https://github.com/getsentry/sentry-dotnet/pull/2856))
- Obsolete `SentryException.Data` removed, use `SentryException.Mechanism.Data` instead. ([#2856](https://github.com/getsentry/sentry-dotnet/pull/2856))
- Obsolete `AssemblyExtensions` removed, this shouldn't have been public in the past and has no replacement. ([#2856](https://github.com/getsentry/sentry-dotnet/pull/2856))
- Obsolete `SentryDatabaseLogging.UseBreadcrumbs()` removed, it is called automatically and has no replacement. ([#2856](https://github.com/getsentry/sentry-dotnet/pull/2856))
- Obsolete `Scope.GetSpan()` removed, use `Span` property instead. ([#2856](https://github.com/getsentry/sentry-dotnet/pull/2856))
- Obsolete `IUserFactory` removed, use `ISentryUserFactory` instead. ([#2856](https://github.com/getsentry/sentry-dotnet/pull/2856), [#2840](https://github.com/getsentry/sentry-dotnet/pull/2840))
- `IHasMeasurements` has been removed, use `ISpanData` instead. ([#2659](https://github.com/getsentry/sentry-dotnet/pull/2659))
- `IHasBreadcrumbs` has been removed, use `IEventLike` instead. ([#2670](https://github.com/getsentry/sentry-dotnet/pull/2670))
- `ISpanContext` has been removed, use `ITraceContext` instead. ([#2668](https://github.com/getsentry/sentry-dotnet/pull/2668))
- `IHasTransactionNameSource` has been removed, use `ITransactionContext` instead. ([#2654](https://github.com/getsentry/sentry-dotnet/pull/2654))
- ([#2694](https://github.com/getsentry/sentry-dotnet/pull/2694))
- The unused `StackFrame.InstructionOffset` has been removed. ([#2691](https://github.com/getsentry/sentry-dotnet/pull/2691))
- The unused `Scope.Platform` property has been removed. ([#2695](https://github.com/getsentry/sentry-dotnet/pull/2695))
- The obsolete setter `Sentry.PlatformAbstractions.Runtime.Identifier` has been removed ([2764](https://github.com/getsentry/sentry-dotnet/pull/2764))
- `Sentry.Values<T>` is now internal as it is never exposed in the public API ([#2771](https://github.com/getsentry/sentry-dotnet/pull/2771))
- The `TracePropagationTarget` class has been removed, use the `SubstringOrRegexPattern` class instead. ([#2763](https://github.com/getsentry/sentry-dotnet/pull/2763))
- The `WithScope` and `WithScopeAsync` methods have been removed. We have discovered that these methods didn't work correctly in certain desktop contexts, especially when using a global scope. ([#2717](https://github.com/getsentry/sentry-dotnet/pull/2717))

  Replace your usage of `WithScope` with overloads of `Capture*` methods:

  - `SentrySdk.CaptureEvent(SentryEvent @event, Action<Scope> scopeCallback)`
  - `SentrySdk.CaptureMessage(string message, Action<Scope> scopeCallback)`
  - `SentrySdk.CaptureException(Exception exception, Action<Scope> scopeCallback)`

  ```c#
  // Before
  SentrySdk.WithScope(scope =>
  {
    scope.SetTag("key", "value");
    SentrySdk.CaptureEvent(new SentryEvent());
  });

  // After
  SentrySdk.CaptureEvent(new SentryEvent(), scope =>
  {
    // Configure your scope here
    scope.SetTag("key", "value");
  });
  ```

### Features

- Experimental pre-release availability of Metrics. We're exploring the use of Metrics in Sentry. The API will very likely change and we don't yet have any documentation. ([#2949](https://github.com/getsentry/sentry-dotnet/pull/2949))
  - `SentrySdk.Metrics.Set` now additionally accepts `string` as value ([#3092](https://github.com/getsentry/sentry-dotnet/pull/3092))
  - Timing metrics can now be captured with `SentrySdk.Metrics.StartTimer` ([#3075](https://github.com/getsentry/sentry-dotnet/pull/3075))
  - Added support for capturing built-in metrics from the `System.Diagnostics.Metrics` API ([#3052](https://github.com/getsentry/sentry-dotnet/pull/3052))
- `Sentry.Profiling` is now available as a package on [nuget](nuget.org). Be aware that profiling is in alpha and on servers the overhead could be high. Improving the experience for ASP.NET Core is tracked on [this issue](https://github.com/getsentry/sentry-dotnet/issues/2316) ([#2800](https://github.com/getsentry/sentry-dotnet/pull/2800))
  - iOS profiling support (alpha). ([#2930](https://github.com/getsentry/sentry-dotnet/pull/2930))
- Native crash reporting on NativeAOT published apps (Windows, Linux, macOS). ([#2887](https://github.com/getsentry/sentry-dotnet/pull/2887))
- Support for [Spotlight](https://spotlightjs.com/), a debug tool for local development. ([#2961](https://github.com/getsentry/sentry-dotnet/pull/2961))
  - Enable it with the option `EnableSpotlight`
  - Optionally configure the URL to connect via `SpotlightUrl`. Defaults to `http://localhost:8969/stream`.

### MAUI

- Added screenshot capture support for errors. You can opt-in via `SentryMauiOptions.AttachScreenshots` ([#2965](https://github.com/getsentry/sentry-dotnet/pull/2965))
  - Supports Android and iOS only. Windows is not supported.
- App context now has `in_foreground`, indicating whether the app was in the foreground or the background. ([#2983](https://github.com/getsentry/sentry-dotnet/pull/2983))
- Android: When capturing unhandled exceptions, the SDK now can automatically attach `LogCat` to the event. You can opt-in via `SentryOptions.Android.LogCatIntegration` and configure `SentryOptions.Android.LogCatMaxLines`. ([#2926](https://github.com/getsentry/sentry-dotnet/pull/2926))
  - Available when targeting `net7.0-android` or later, on API level 23 or later.

#### Native AOT

Native AOT publishing support for .NET 8 has been added to Sentry for the following platforms:

- Windows
- Linux
- macOS
- Mac Catalyst
- iOS

There are some functional differences when publishing Native AOT:

- `StackTraceMode.Enhanced` is ignored because it's not available when publishing Native AOT. The mechanism to generate these enhanced stack traces relies heavily on reflection which isn't compatible with trimming.
- Reflection cannot be leveraged for JSON Serialization and you may need to use `SentryOptions.AddJsonSerializerContext` to supply a serialization context for types that you'd like to send to Sentry (e.g. in the `Span.Context`). ([#2732](https://github.com/getsentry/sentry-dotnet/pull/2732), [#2793](https://github.com/getsentry/sentry-dotnet/pull/2793))
- `Ben.Demystifier` is not available as it only runs in JIT mode.
- WinUI applications: When publishing Native AOT, Sentry isn't able to automatically register an unhandled exception handler because that relies on reflection. You'll need to [register the unhandled event handler manually](https://github.com/getsentry/sentry-dotnet/issues/2778) instead.
- For Azure Functions Workers, when AOT/Trimming is enabled we can't use reflection to read route data from the HttpTrigger so the route name will always be `/api/<FUNCTION_NAME>` ([#2920](https://github.com/getsentry/sentry-dotnet/pull/2920))

### Fixes

- Native integration logging on macOS ([#3079](https://github.com/getsentry/sentry-dotnet/pull/3079))
- The scope transaction is now correctly set for Otel transactions ([#3072](https://github.com/getsentry/sentry-dotnet/pull/3072))
- Fixed an issue with tag values in metrics not being properly serialized ([#3065](https://github.com/getsentry/sentry-dotnet/pull/3065))
- Moved the binding to MAUI events for breadcrumb creation from `WillFinishLaunching` to `FinishedLaunching`. This delays the initial instantiation of `app`. ([#3057](https://github.com/getsentry/sentry-dotnet/pull/3057))
- The SDK no longer adds the `WinUIUnhandledExceptionIntegration` on non-Windows platforms ([#3055](https://github.com/getsentry/sentry-dotnet/pull/3055))
- Stop Sentry for MacCatalyst from creating `default.profraw` in the app bundle using xcodebuild archive to build sentry-cocoa ([#2960](https://github.com/getsentry/sentry-dotnet/pull/2960))
- Workaround a .NET 8 NativeAOT crash on transaction finish. ([#2943](https://github.com/getsentry/sentry-dotnet/pull/2943))
- Reworked automatic breadcrumb creation for MAUI. ([#2900](https://github.com/getsentry/sentry-dotnet/pull/2900))
  - The SDK no longer uses reflection to bind to all public element events. This also fixes issues where the SDK would consume third-party events.
  - Added `CreateElementEventsBreadcrumbs` to the SentryMauiOptions to allow users to opt-in automatic breadcrumb creation for `BindingContextChanged`, `ChildAdded`, `ChildRemoved`, and `ParentChanged` on `Element`.
  - Reduced amount of automatic breadcrumbs by limiting the number of bindings created in `VisualElement`, `Window`, `Shell`, `Page`, and `Button`.
- Fixed Sentry SDK has not been initialized when using ASP.NET Core, Serilog, and OpenTelemetry ([#2911](https://github.com/getsentry/sentry-dotnet/pull/2911))
- Android native symbol upload ([#2876](https://github.com/getsentry/sentry-dotnet/pull/2876))
- `Sentry.Serilog` no longer throws if a disabled DSN is provided when initializing Sentry via the Serilog integration ([#2883](https://github.com/getsentry/sentry-dotnet/pull/2883))
- Don't add WinUI exception integration on mobile platforms ([#2821](https://github.com/getsentry/sentry-dotnet/pull/2821))
- `Transactions` are now getting enriched by the client instead of the hub ([#2838](https://github.com/getsentry/sentry-dotnet/pull/2838))
- Fixed an issue when using the SDK together with OpenTelemetry `1.5.0` and newer where the SDK would create transactions for itself. The fix is backward compatible. ([#3001](https://github.com/getsentry/sentry-dotnet/pull/3001))

### Dependencies

- Upgraded to NLog version 5. ([#2697](https://github.com/getsentry/sentry-dotnet/pull/2697))
- Integrate `sentry-native` as a static library in Native AOT builds to enable symbolication. ([#2704](https://github.com/getsentry/sentry-dotnet/pull/2704))

- Bump Cocoa SDK from v8.16.1 to v8.19.0 ([#2910](https://github.com/getsentry/sentry-dotnet/pull/2910), [#2936](https://github.com/getsentry/sentry-dotnet/pull/2936), [#2972](https://github.com/getsentry/sentry-dotnet/pull/2972), [#3005](https://github.com/getsentry/sentry-dotnet/pull/3005), [#3084](https://github.com/getsentry/sentry-dotnet/pull/3084))
  - [changelog](https://github.com/getsentry/sentry-cocoa/blob/main/CHANGELOG.md#8190)
  - [diff](https://github.com/getsentry/sentry-cocoa/compare/8.16.1...8.19.0)
- Bump Java SDK from v6.34.0 to v7.3.0 ([#2932](https://github.com/getsentry/sentry-dotnet/pull/2932), [#2979](https://github.com/getsentry/sentry-dotnet/pull/2979), [#3049](https://github.com/getsentry/sentry-dotnet/pull/3049), (https://github.com/getsentry/sentry-dotnet/pull/3098))
  - [changelog](https://github.com/getsentry/sentry-java/blob/main/CHANGELOG.md#730)
  - [diff](https://github.com/getsentry/sentry-java/compare/6.34.0...7.3.0)
- Bump Native SDK from v0.6.5 to v0.6.7 ([#2914](https://github.com/getsentry/sentry-dotnet/pull/2914), [#3029](https://github.com/getsentry/sentry-dotnet/pull/3029))
  - [changelog](https://github.com/getsentry/sentry-native/blob/master/CHANGELOG.md#070)
  - [diff](https://github.com/getsentry/sentry-native/compare/0.6.5...0.7.0)
- Bump CLI from v2.21.5 to v2.27.0 ([#2901](https://github.com/getsentry/sentry-dotnet/pull/2901), [#2915](https://github.com/getsentry/sentry-dotnet/pull/2915), [#2956](https://github.com/getsentry/sentry-dotnet/pull/2956), [#2985](https://github.com/getsentry/sentry-dotnet/pull/2985), [#2999](https://github.com/getsentry/sentry-dotnet/pull/2999), [#3012](https://github.com/getsentry/sentry-dotnet/pull/3012), [#3030](https://github.com/getsentry/sentry-dotnet/pull/3030), [#3059](https://github.com/getsentry/sentry-dotnet/pull/3059), [#3062](https://github.com/getsentry/sentry-dotnet/pull/3062), [#3073](https://github.com/getsentry/sentry-dotnet/pull/3073), [#3099](https://github.com/getsentry/sentry-dotnet/pull/3099))
  - [changelog](https://github.com/getsentry/sentry-cli/blob/master/CHANGELOG.md#2270)
  - [diff](https://github.com/getsentry/sentry-cli/compare/2.21.5...2.27.0)

## 3.41.4

### Fixes

- Fixed an issue when using the SDK together with Open Telemetry `1.5.0` and newer where the SDK would create transactions for itself. The fix is backward compatible. ([#3001](https://github.com/getsentry/sentry-dotnet/pull/3001))

## 3.41.3

### Fixes

- Fixed Sentry SDK has not been initialised when using ASP.NET Core, Serilog, and OpenTelemetry ([#2918](https://github.com/getsentry/sentry-dotnet/pull/2918))

## 3.41.2

### Fixes

- The SDK no longer fails to finish sessions while capturing an event. This fixes broken crash-free rates ([#2895](https://github.com/getsentry/sentry-dotnet/pull/2895))
- Ignore UnobservedTaskException for QUIC exceptions. See: https://github.com/dotnet/runtime/issues/80111 ([#2894](https://github.com/getsentry/sentry-dotnet/pull/2894))

### Dependencies

- Bump Cocoa SDK from v8.16.0 to v8.16.1 ([#2891](https://github.com/getsentry/sentry-dotnet/pull/2891))
  - [changelog](https://github.com/getsentry/sentry-cocoa/blob/main/CHANGELOG.md#8161)
  - [diff](https://github.com/getsentry/sentry-cocoa/compare/8.16.0...8.16.1)

## 3.41.1

### Fixes

- `CaptureFailedRequests` and `FailedRequestStatusCodes` are now getting respected by the Cocoa SDK. This is relevant for MAUI apps where requests are getting handled natively. ([#2826](https://github.com/getsentry/sentry-dotnet/issues/2826))
- Added `SentryOptions.AutoRegisterTracing` for users who need to control registration of Sentry's tracing middleware ([#2871](https://github.com/getsentry/sentry-dotnet/pull/2871))

### Dependencies

- Bump Cocoa SDK from v8.15.0 to v8.16.0 ([#2812](https://github.com/getsentry/sentry-dotnet/pull/2812), [#2816](https://github.com/getsentry/sentry-dotnet/pull/2816), [#2882](https://github.com/getsentry/sentry-dotnet/pull/2882))
  - [changelog](https://github.com/getsentry/sentry-cocoa/blob/main/CHANGELOG.md#8160)
  - [diff](https://github.com/getsentry/sentry-cocoa/compare/8.15.0...8.16.0)
- Bump CLI from v2.21.2 to v2.21.5 ([#2811](https://github.com/getsentry/sentry-dotnet/pull/2811), [#2834](https://github.com/getsentry/sentry-dotnet/pull/2834), [#2851](https://github.com/getsentry/sentry-dotnet/pull/2851))
  - [changelog](https://github.com/getsentry/sentry-cli/blob/master/CHANGELOG.md#2215)
  - [diff](https://github.com/getsentry/sentry-cli/compare/2.21.2...2.21.5)
- Bump Java SDK from v6.33.1 to v6.34.0 ([#2874](https://github.com/getsentry/sentry-dotnet/pull/2874))
  - [changelog](https://github.com/getsentry/sentry-java/blob/main/CHANGELOG.md#6340)
  - [diff](https://github.com/getsentry/sentry-java/compare/6.33.1...6.34.0)

## 3.41.0

### Features

- Speed up SDK init ([#2784](https://github.com/getsentry/sentry-dotnet/pull/2784))

### Fixes

- Fixed chaining on the IApplicationBuilder for methods like UseRouting and UseEndpoints ([#2726](https://github.com/getsentry/sentry-dotnet/pull/2726))

### Dependencies

- Bump Cocoa SDK from v8.13.0 to v8.15.0 ([#2722](https://github.com/getsentry/sentry-dotnet/pull/2722), [#2740](https://github.com/getsentry/sentry-dotnet/pull/2740), [#2746](https://github.com/getsentry/sentry-dotnet/pull/2746), [#2801](https://github.com/getsentry/sentry-dotnet/pull/2801))
  - [changelog](https://github.com/getsentry/sentry-cocoa/blob/main/CHANGELOG.md#8150)
  - [diff](https://github.com/getsentry/sentry-cocoa/compare/8.13.0...8.15.0)
- Bump Java SDK from v6.30.0 to v6.33.1 ([#2723](https://github.com/getsentry/sentry-dotnet/pull/2723), [#2741](https://github.com/getsentry/sentry-dotnet/pull/2741), [#2783](https://github.com/getsentry/sentry-dotnet/pull/2783), [#2803](https://github.com/getsentry/sentry-dotnet/pull/2803))
  - [changelog](https://github.com/getsentry/sentry-java/blob/main/CHANGELOG.md#6331)
  - [diff](https://github.com/getsentry/sentry-java/compare/6.30.0...6.33.1)

## 3.40.1

### Fixes

- ISentryUserFactory is now public so users can register their own implementations via DI ([#2719](https://github.com/getsentry/sentry-dotnet/pull/2719))

## 3.40.0

### Obsoletion

- `WithScope` and `WithScopeAsync` have been proven to not work correctly in desktop contexts when using a global scope. They are now deprecated in favor of the overloads of `CaptureEvent`, `CaptureMessage`, and `CaptureException`. Those methods provide a callback to a configurable scope. ([#2677](https://github.com/getsentry/sentry-dotnet/pull/2677))
- `StackFrame.InstructionOffset` has not been used in the SDK and has been ignored on the server for years. ([#2689](https://github.com/getsentry/sentry-dotnet/pull/2689))

### Features

- Release of Azure Functions (Isolated Worker/Out-of-Process) support ([#2686](https://github.com/getsentry/sentry-dotnet/pull/2686))

### Fixes

- Scope is now correctly applied to Transactions when using OpenTelemetry on ASP.NET Core ([#2690](https://github.com/getsentry/sentry-dotnet/pull/2690))

### Dependencies

- Bump CLI from v2.20.7 to v2.21.2 ([#2645](https://github.com/getsentry/sentry-dotnet/pull/2645), [#2647](https://github.com/getsentry/sentry-dotnet/pull/2647), [#2698](https://github.com/getsentry/sentry-dotnet/pull/2698))
  - [changelog](https://github.com/getsentry/sentry-cli/blob/master/CHANGELOG.md#2212)
  - [diff](https://github.com/getsentry/sentry-cli/compare/2.20.7...2.21.2)
- Bump Cocoa SDK from v8.12.0 to v8.13.0 ([#2653](https://github.com/getsentry/sentry-dotnet/pull/2653))
  - [changelog](https://github.com/getsentry/sentry-cocoa/blob/main/CHANGELOG.md#8130)
  - [diff](https://github.com/getsentry/sentry-cocoa/compare/8.12.0...8.13.0)
- Bump Java SDK from v6.29.0 to v6.30.0 ([#2685](https://github.com/getsentry/sentry-dotnet/pull/2685))
  - [changelog](https://github.com/getsentry/sentry-java/blob/main/CHANGELOG.md#6300)
  - [diff](https://github.com/getsentry/sentry-java/compare/6.29.0...6.30.0)

## 3.40.0-beta.0

### Features

- Reduced the memory footprint of `SpanId` by refactoring the ID generation ([#2619](https://github.com/getsentry/sentry-dotnet/pull/2619))
- Reduced the memory footprint of `SpanTracer` by initializing the tags lazily ([#2636](https://github.com/getsentry/sentry-dotnet/pull/2636))
- Added distributed tracing without performance for Azure Function Workers ([#2630](https://github.com/getsentry/sentry-dotnet/pull/2630))
- The SDK now provides and overload of `ContinueTrace` that accepts headers as `string` ([#2601](https://github.com/getsentry/sentry-dotnet/pull/2601))
- Sentry tracing middleware now gets configured automatically ([#2602](https://github.com/getsentry/sentry-dotnet/pull/2602))
- Added memory optimisations for GetLastActiveSpan ([#2642](https://github.com/getsentry/sentry-dotnet/pull/2642))

### Fixes

- Resolved issue identifying users with OpenTelemetry ([#2618](https://github.com/getsentry/sentry-dotnet/pull/2618))

### Azure Functions Beta

- Package name changed from `Sentry.AzureFunctions.Worker` to `Sentry.Azure.Functions.Worker`. Note AzureFunctions now is split by a `.`. ([#2637](https://github.com/getsentry/sentry-dotnet/pull/2637))

### Dependencies

- Bump CLI from v2.20.6 to v2.20.7 ([#2604](https://github.com/getsentry/sentry-dotnet/pull/2604))
  - [changelog](https://github.com/getsentry/sentry-cli/blob/master/CHANGELOG.md#2207)
  - [diff](https://github.com/getsentry/sentry-cli/compare/2.20.6...2.20.7)
- Bump Cocoa SDK from v8.11.0 to v8.12.0 ([#2640](https://github.com/getsentry/sentry-dotnet/pull/2640))
  - [changelog](https://github.com/getsentry/sentry-cocoa/blob/main/CHANGELOG.md#8120)
  - [diff](https://github.com/getsentry/sentry-cocoa/compare/8.11.0...8.12.0)

## 3.39.1

### Fixes

- Added Sentry.AspNet.csproj back to Sentry-CI-Build-macOS.slnf ([#2612](https://github.com/getsentry/sentry-dotnet/pull/2612))

## 3.39.0

### Features

- Added additional `DB` attributes to automatically generated spans like `name` and `provider` ([#2583](https://github.com/getsentry/sentry-dotnet/pull/2583))
- `Hints` now accept attachments provided as a file path via `AddAttachment` method ([#2585](https://github.com/getsentry/sentry-dotnet/pull/2585))

### Fixes

- Resolved an issue where the SDK would throw an exception while attempting to set the DynamicSamplingContext but the context exists already. ([#2592](https://github.com/getsentry/sentry-dotnet/pull/2592))

### Dependencies

- Bump CLI from v2.20.5 to v2.20.6 ([#2590](https://github.com/getsentry/sentry-dotnet/pull/2590))
  - [changelog](https://github.com/getsentry/sentry-cli/blob/master/CHANGELOG.md#2206)
  - [diff](https://github.com/getsentry/sentry-cli/compare/2.20.5...2.20.6)
- Bump Cocoa SDK from v8.10.0 to v8.11.0 ([#2594](https://github.com/getsentry/sentry-dotnet/pull/2594))
  - [changelog](https://github.com/getsentry/sentry-cocoa/blob/main/CHANGELOG.md#8110)
  - [diff](https://github.com/getsentry/sentry-cocoa/compare/8.10.0...8.11.0)
- Bump Java SDK from v6.28.0 to v6.29.0 ([#2599](https://github.com/getsentry/sentry-dotnet/pull/2599))
  - [changelog](https://github.com/getsentry/sentry-java/blob/main/CHANGELOG.md#6290)
  - [diff](https://github.com/getsentry/sentry-java/compare/6.28.0...6.29.0)

## 3.36.0

### Features

- Graphql client ([#2538](https://github.com/getsentry/sentry-dotnet/pull/2538))

### Fixes

- Android: Fix proguard/r8 mapping file upload ([#2574](https://github.com/getsentry/sentry-dotnet/pull/2574))

### Dependencies

- Bump Cocoa SDK from v8.9.5 to v8.10.0 ([#2546](https://github.com/getsentry/sentry-dotnet/pull/2546), [#2550](https://github.com/getsentry/sentry-dotnet/pull/2550))
  - [changelog](https://github.com/getsentry/sentry-cocoa/blob/main/CHANGELOG.md#8100)
  - [diff](https://github.com/getsentry/sentry-cocoa/compare/8.9.5...8.10.0)
- Bump gradle/gradle-build-action from 2.7.0 to 2.7.1 ([#2564](https://github.com/getsentry/sentry-dotnet/pull/2564))
  - [diff](https://github.com/gradle/gradle-build-action/compare/v2.7.0...v2.7.1)

## 3.35.1

### Fixes

- The SDK no longer creates transactions with their start date set to `Jan 01, 001` ([#2544](https://github.com/getsentry/sentry-dotnet/pull/2544))

### Dependencies

- Bump CLI from v2.20.4 to v2.20.5 ([#2539](https://github.com/getsentry/sentry-dotnet/pull/2539))
  - [changelog](https://github.com/getsentry/sentry-cli/blob/master/CHANGELOG.md#2205)
  - [diff](https://github.com/getsentry/sentry-cli/compare/2.20.4...2.20.5)
- Bump Cocoa SDK from v8.9.4 to v8.9.5 ([#2542](https://github.com/getsentry/sentry-dotnet/pull/2542))
  - [changelog](https://github.com/getsentry/sentry-cocoa/blob/main/CHANGELOG.md#895)
  - [diff](https://github.com/getsentry/sentry-cocoa/compare/8.9.4...8.9.5)

## 3.35.0

### Features

- Distributed tracing now works independently of the performance feature. This allows you to connect errors to other Sentry instrumented applications ([#2493](https://github.com/getsentry/sentry-dotnet/pull/2493))
- Added Sampling Decision to Trace Envelope Header ([#2495](https://github.com/getsentry/sentry-dotnet/pull/2495))
- Add MinimumEventLevel to Sentry.Log4Net and convert events below it to breadcrumbs ([#2505](https://github.com/getsentry/sentry-dotnet/pull/2505))
- Support transaction finishing automatically with 'idle timeout' (#2452)

### Fixes

- Fixed baggage propagation when an exception is thrown from middleware ([#2487](https://github.com/getsentry/sentry-dotnet/pull/2487))
- Fix Durable Functions preventing orchestrators from completing ([#2491](https://github.com/getsentry/sentry-dotnet/pull/2491))
- Re-enable HubTests.FlushOnDispose_SendsEnvelope ([#2492](https://github.com/getsentry/sentry-dotnet/pull/2492))
- Fixed SDK not sending exceptions via Blazor WebAssembly due to a `PlatformNotSupportedException` ([#2506](https://github.com/getsentry/sentry-dotnet/pull/2506))
- Align SDK with docs regarding session update for dropped events ([#2496](https://github.com/getsentry/sentry-dotnet/pull/2496))
- Introduced `HttpMessageHandler` in favor of the now deprecated `HttpClientHandler` on the options. This allows the SDK to support NSUrlSessionHandler on iOS ([#2503](https://github.com/getsentry/sentry-dotnet/pull/2503))
- Using `Activity.RecordException` now correctly updates the error status of OpenTelemetry Spans ([#2515](https://github.com/getsentry/sentry-dotnet/pull/2515))
- Fixed Transaction name not reporting correctly when using UseExceptionHandler ([#2511](https://github.com/getsentry/sentry-dotnet/pull/2511))
- log4net logging Level.All now maps to SentryLevel.Debug ([#2522](<[url](https://github.com/getsentry/sentry-dotnet/pull/2522)>))

### Dependencies

- Bump Java SDK from v6.25.1 to v6.28.0 ([#2484](https://github.com/getsentry/sentry-dotnet/pull/2484), [#2498](https://github.com/getsentry/sentry-dotnet/pull/2498), [#2517](https://github.com/getsentry/sentry-dotnet/pull/2517), [#2533](https://github.com/getsentry/sentry-dotnet/pull/2533))
  - [changelog](https://github.com/getsentry/sentry-java/blob/main/CHANGELOG.md#6280)
  - [diff](https://github.com/getsentry/sentry-java/compare/6.25.1...6.28.0)
- Bump CLI from v2.19.4 to v2.20.4 ([#2509](https://github.com/getsentry/sentry-dotnet/pull/2509), [#2518](https://github.com/getsentry/sentry-dotnet/pull/2518), [#2527](https://github.com/getsentry/sentry-dotnet/pull/2527), [#2530](https://github.com/getsentry/sentry-dotnet/pull/2530))
  - [changelog](https://github.com/getsentry/sentry-cli/blob/master/CHANGELOG.md#2204)
  - [diff](https://github.com/getsentry/sentry-cli/compare/2.19.4...2.20.4)
- Bump Cocoa SDK from v8.8.0 to v8.9.4 ([#2479](https://github.com/getsentry/sentry-dotnet/pull/2479), [#2483](https://github.com/getsentry/sentry-dotnet/pull/2483), [#2500](https://github.com/getsentry/sentry-dotnet/pull/2500), [#2510](https://github.com/getsentry/sentry-dotnet/pull/2510), [#2531](https://github.com/getsentry/sentry-dotnet/pull/2531))
  - [changelog](https://github.com/getsentry/sentry-cocoa/blob/main/CHANGELOG.md#894)
  - [diff](https://github.com/getsentry/sentry-cocoa/compare/8.8.0...8.9.4)

## 3.34.0

### Features

- OpenTelemetry Support ([#2453](https://github.com/getsentry/sentry-dotnet/pull/2453))
- Added a MSBuild property `SentryUploadAndroidProguardMapping` to automatically upload the Proguard mapping file when targeting Android ([#2455](https://github.com/getsentry/sentry-dotnet/pull/2455))
- Symbolication for Single File Apps ([#2425](https://github.com/getsentry/sentry-dotnet/pull/2425))
- Add binding to `SwiftAsyncStacktraces` on iOS ([#2436](https://github.com/getsentry/sentry-dotnet/pull/2436))

### Fixes

- Builds targeting Android with `r8` enabled no longer crash during SDK init. The package now contains the required proguard rules ([#2450](https://github.com/getsentry/sentry-dotnet/pull/2450))
- Fix Sentry logger options for MAUI and Azure Functions ([#2423](https://github.com/getsentry/sentry-dotnet/pull/2423))

### Dependencies

- Bump Cocoa SDK from v8.7.3 to v8.8.0 ([#2427](https://github.com/getsentry/sentry-dotnet/pull/2427), [#2430](https://github.com/getsentry/sentry-dotnet/pull/2430))
  - [changelog](https://github.com/getsentry/sentry-cocoa/blob/main/CHANGELOG.md#880)
  - [diff](https://github.com/getsentry/sentry-cocoa/compare/8.7.3...8.8.0)
- Bump CLI from v2.18.1 to v2.19.4 ([#2428](https://github.com/getsentry/sentry-dotnet/pull/2428), [#2431](https://github.com/getsentry/sentry-dotnet/pull/2431), [#2451](https://github.com/getsentry/sentry-dotnet/pull/2451), [#2454](https://github.com/getsentry/sentry-dotnet/pull/2454))
  - [changelog](https://github.com/getsentry/sentry-cli/blob/master/CHANGELOG.md#2194)
  - [diff](https://github.com/getsentry/sentry-cli/compare/2.18.1...2.19.4)
- Bump Java SDK from v6.22.0 to v6.25.1 ([#2429](https://github.com/getsentry/sentry-dotnet/pull/2429), [#2440](https://github.com/getsentry/sentry-dotnet/pull/2440), [#2458](https://github.com/getsentry/sentry-dotnet/pull/2458), [#2476](https://github.com/getsentry/sentry-dotnet/pull/2476))
  - [changelog](https://github.com/getsentry/sentry-java/blob/main/CHANGELOG.md#6251)
  - [diff](https://github.com/getsentry/sentry-java/compare/6.22.0...6.25.1)

## 3.33.1

### Fixes

- SentryHttpMessageHandler added when AddHttpClient is before UseSentry ([#2390](https://github.com/getsentry/sentry-dotnet/pull/2390))
- Set the native sdk name for Android ([#2389](https://github.com/getsentry/sentry-dotnet/pull/2389))
- Fix db connection spans not finishing ([#2398](https://github.com/getsentry/sentry-dotnet/pull/2398))
- Various .NET MAUI fixes / improvements ([#2403](https://github.com/getsentry/sentry-dotnet/pull/2403))
  - The battery level was being reported incorrectly due to percentage multiplier.
  - The device architecture (x64, arm64, etc.) is now reported
  - On Windows, the OS type is now reported as "Windows" instead of "WinUI". Additionally, the OS display version (ex, "22H2") is now included.
  - `UIKit`, `ABI.Microsoft` and `WinRT` frames are now marked "system" instead of "in app".
- Reduce debug files uploaded ([#2404](https://github.com/getsentry/sentry-dotnet/pull/2404))
- Fix system frames being marked as "in-app" ([#2408](https://github.com/getsentry/sentry-dotnet/pull/2408))
  - NOTE: This important fix corrects a value that is used during issue grouping, so you may receive new alerts for existing issues after deploying this update.
- DB Connection spans presented poorly ([#2409](https://github.com/getsentry/sentry-dotnet/pull/2409))
- Populate scope's Cookies property ([#2411](https://github.com/getsentry/sentry-dotnet/pull/2411))
- Fix UWP GateKeeper errors ([#2415](https://github.com/getsentry/sentry-dotnet/pull/2415))
- Fix sql client db name ([#2418](https://github.com/getsentry/sentry-dotnet/pull/2418))

### Dependencies

- Bump Cocoa SDK from v8.7.2 to v8.7.3 ([#2394](https://github.com/getsentry/sentry-dotnet/pull/2394))
  - [changelog](https://github.com/getsentry/sentry-cocoa/blob/main/CHANGELOG.md#873)
  - [diff](https://github.com/getsentry/sentry-cocoa/compare/8.7.2...8.7.3)
- Bump Java SDK from v6.19.1 to v6.22.0 ([#2395](https://github.com/getsentry/sentry-dotnet/pull/2395), [#2405](https://github.com/getsentry/sentry-dotnet/pull/2405), [#2417](https://github.com/getsentry/sentry-dotnet/pull/2417))
  - [changelog](https://github.com/getsentry/sentry-java/blob/main/CHANGELOG.md#6220)
  - [diff](https://github.com/getsentry/sentry-java/compare/6.19.1...6.22.0)

## 3.33.0

### Features

- .NET SDK changes for exception groups ([#2287](https://github.com/getsentry/sentry-dotnet/pull/2287))
  - This changes how `AggregateException` is handled. Instead of filtering them out client-side, the SDK marks them as an "exception group",
    and adds includes data that represents the hierarchical structure of inner exceptions. Sentry now recognizes this server-side,
    improving the accuracy of the issue detail page.
  - Accordingly, the `KeepAggregateException` option is now obsolete and does nothing. Please remove any usages of `KeepAggregateException`.
  - NOTE: If running Self-Hosted Sentry, you should wait to adopt this SDK update until after updating to the 23.6.0 (est. June 2023) release of Sentry.
    The effect of updating the SDK early will be as if `KeepAggregateException = true` was set. That will not break anything, but may affect issue grouping and alerts.

### Fixes

- Status messages when uploading symbols or sources are improved. ([#2307](https://github.com/getsentry/sentry-dotnet/issues/2307))

### Dependencies

- Bump CLI from v2.18.0 to v2.18.1 ([#2386](https://github.com/getsentry/sentry-dotnet/pull/2386))
  - [changelog](https://github.com/getsentry/sentry-cli/blob/master/CHANGELOG.md#2181)
  - [diff](https://github.com/getsentry/sentry-cli/compare/2.18.0...2.18.1)

## 3.32.0

### Features

- Azure Functions (Isolated Worker/Out-of-Process) support ([#2346](https://github.com/getsentry/sentry-dotnet/pull/2346))

  - Initial `beta.1` release. Please give it a try and let us know how it goes!
  - Documentation is TBD. For now, see `/samples/Sentry.Samples.Azure.Functions.Worker`.

- Add `Hint` support ([#2351](https://github.com/getsentry/sentry-dotnet/pull/2351))

  - Currently, this allows you to manipulate attachments in the various "before" event delegates.
  - Hints can also be used in event and transaction processors by implementing `ISentryEventProcessorWithHint` or `ISentryTransactionProcessorWithHint`, instead of `ISentryEventProcessor` or `ISentryTransactionProcessor`.
  - Note: Obsoletes the `BeforeSend`, `BeforeSendTransaction`, and `BeforeBreadcrumb` properties on the `SentryOptions` class. They have been replaced with `SetBeforeSend`, `SetBeforeSendTransaction`, and `SetBeforeBreadcrumb` respectively. Each one provides overloads both with and without a `Hint` object.

- Allow setting the active span on the scope ([#2364](https://github.com/getsentry/sentry-dotnet/pull/2364))

  - Note: Obsoletes the `Scope.GetSpan` method in favor of a `Scope.Span` property (which now has a setter as well).

- Remove authority from URLs sent to Sentry ([#2365](https://github.com/getsentry/sentry-dotnet/pull/2365))
- Add tag filters to `SentryOptions` ([#2367](https://github.com/getsentry/sentry-dotnet/pull/2367))

### Fixes

- Fix `EnableTracing` option conflict with `TracesSampleRate` ([#2368](https://github.com/getsentry/sentry-dotnet/pull/2368))

  - NOTE: This is a potentially breaking change, as the `TracesSampleRate` property has been made nullable.
    Though extremely uncommon, if you are _retrieving_ the `TracesSampleRate` property for some reason, you will need to account for nulls.
    However, there is no change to the behavior or _typical_ usage of either of these properties.

- CachedTransport gracefully handles malformed envelopes during processing ([#2371](https://github.com/getsentry/sentry-dotnet/pull/2371))
- Remove extraneous iOS simulator resources when building MAUI apps using Visual Studio "Hot Restart" mode, to avoid hitting Windows max path ([#2384](https://github.com/getsentry/sentry-dotnet/pull/2384))

### Dependencies

- Bump Cocoa SDK from v8.6.0 to v8.7.1 ([#2359](https://github.com/getsentry/sentry-dotnet/pull/2359), [#2370](https://github.com/getsentry/sentry-dotnet/pull/2370))
  - [changelog](https://github.com/getsentry/sentry-cocoa/blob/main/CHANGELOG.md#871)
  - [diff](https://github.com/getsentry/sentry-cocoa/compare/8.6.0...8.7.1)
- Bump Java SDK from v6.18.1 to v6.19.1 ([#2374](https://github.com/getsentry/sentry-dotnet/pull/2374), [#2381](https://github.com/getsentry/sentry-dotnet/pull/2381))
  - [changelog](https://github.com/getsentry/sentry-java/blob/main/CHANGELOG.md#6191)
  - [diff](https://github.com/getsentry/sentry-java/compare/6.18.1...6.19.1)
- Bump Cocoa SDK from v8.6.0 to v8.7.2 ([#2359](https://github.com/getsentry/sentry-dotnet/pull/2359), [#2370](https://github.com/getsentry/sentry-dotnet/pull/2370), [#2375](https://github.com/getsentry/sentry-dotnet/pull/2375))
  - [changelog](https://github.com/getsentry/sentry-cocoa/blob/main/CHANGELOG.md#872)
  - [diff](https://github.com/getsentry/sentry-cocoa/compare/8.6.0...8.7.2)
- Bump CLI from v2.17.5 to v2.18.0 ([#2380](https://github.com/getsentry/sentry-dotnet/pull/2380))
  - [changelog](https://github.com/getsentry/sentry-cli/blob/master/CHANGELOG.md#2180)
  - [diff](https://github.com/getsentry/sentry-cli/compare/2.17.5...2.18.0)

## 3.31.0

### Features

- Initial work to support profiling in a future release. ([#2206](https://github.com/getsentry/sentry-dotnet/pull/2206))
- Create a Sentry event for failed HTTP requests ([#2320](https://github.com/getsentry/sentry-dotnet/pull/2320))
- Improve `WithScope` and add `WithScopeAsync` ([#2303](https://github.com/getsentry/sentry-dotnet/pull/2303)) ([#2309](https://github.com/getsentry/sentry-dotnet/pull/2309))
- Build .NET Standard 2.1 for Unity ([#2328](https://github.com/getsentry/sentry-dotnet/pull/2328))
- Add `RemoveExceptionFilter`, `RemoveEventProcessor` and `RemoveTransactionProcessor` extension methods on `SentryOptions` ([#2331](https://github.com/getsentry/sentry-dotnet/pull/2331))
- Include Dynamic Sampling Context with error events, when there's a transaction ([#2332](https://github.com/getsentry/sentry-dotnet/pull/2332))

### Fixes

- Buffer payloads asynchronously when appropriate ([#2297](https://github.com/getsentry/sentry-dotnet/pull/2297))
- Restore `System.Reflection.Metadata` dependency for .NET Core 3 ([#2302](https://github.com/getsentry/sentry-dotnet/pull/2302))
- Capture open transactions on disabled hubs ([#2319](https://github.com/getsentry/sentry-dotnet/pull/2319))
- Remove session breadcrumbs ([#2333](https://github.com/getsentry/sentry-dotnet/pull/2333))
- Support synchronous `HttpClient.Send` in `SentryHttpMessageHandler` ([#2336](https://github.com/getsentry/sentry-dotnet/pull/2336))
- Fix ASP.NET Core issue with missing context when using capture methods that configure scope ([#2339](https://github.com/getsentry/sentry-dotnet/pull/2339))
- Improve debug file upload handling ([#2349](https://github.com/getsentry/sentry-dotnet/pull/2349))

### Dependencies

- Bump CLI from v2.17.0 to v2.17.5 ([#2298](https://github.com/getsentry/sentry-dotnet/pull/2298), [#2318](https://github.com/getsentry/sentry-dotnet/pull/2318), [#2321](https://github.com/getsentry/sentry-dotnet/pull/2321), [#2345](https://github.com/getsentry/sentry-dotnet/pull/2345))
  - [changelog](https://github.com/getsentry/sentry-cli/blob/master/CHANGELOG.md#2175)
  - [diff](https://github.com/getsentry/sentry-cli/compare/2.17.0...2.17.5)
- Bump Cocoa SDK from v8.4.0 to v8.6.0 ([#2310](https://github.com/getsentry/sentry-dotnet/pull/2310), [#2344](https://github.com/getsentry/sentry-dotnet/pull/2344))
  - [changelog](https://github.com/getsentry/sentry-cocoa/blob/main/CHANGELOG.md#860)
  - [diff](https://github.com/getsentry/sentry-cocoa/compare/8.4.0...8.6.0)
- Bump Java SDK from v6.17.0 to v6.18.1 ([#2338](https://github.com/getsentry/sentry-dotnet/pull/2338), [#2343](https://github.com/getsentry/sentry-dotnet/pull/2343))
  - [changelog](https://github.com/getsentry/sentry-java/blob/main/CHANGELOG.md#6181)
  - [diff](https://github.com/getsentry/sentry-java/compare/6.17.0...6.18.1)

## 3.30.0

### Features

- Add `FileDiagnosticLogger` to assist with debugging the SDK ([#2242](https://github.com/getsentry/sentry-dotnet/pull/2242))
- Attach stack trace when events have captured an exception without a stack trace ([#2266](https://github.com/getsentry/sentry-dotnet/pull/2266))
- Add `Scope.Clear` and `Scope.ClearBreadcrumbs` methods ([#2284](https://github.com/getsentry/sentry-dotnet/pull/2284))
- Improvements to exception mechanism data ([#2294](https://github.com/getsentry/sentry-dotnet/pull/2294))

### Fixes

- Normalize StackFrame in-app resolution for modules & function prefixes ([#2234](https://github.com/getsentry/sentry-dotnet/pull/2234))
- Calling `AddAspNet` more than once should not block all errors from being sent ([#2253](https://github.com/getsentry/sentry-dotnet/pull/2253))
- Fix Sentry CLI arguments when using custom URL or auth token parameters ([#2259](https://github.com/getsentry/sentry-dotnet/pull/2259))
- Sentry.AspNetCore fix transaction name when path base is used and route starts with a slash ([#2265](https://github.com/getsentry/sentry-dotnet/pull/2265))
- Fix Baggage header parsing in ASP.NET (Framework) ([#2293](https://github.com/getsentry/sentry-dotnet/pull/2293))

### Dependencies

- Bump Cocoa SDK from v8.3.0 to v8.4.0 ([#2237](https://github.com/getsentry/sentry-dotnet/pull/2237), [#2248](https://github.com/getsentry/sentry-dotnet/pull/2248), [#2251](https://github.com/getsentry/sentry-dotnet/pull/2251), [#2285](https://github.com/getsentry/sentry-dotnet/pull/2285))

  - [changelog](https://github.com/getsentry/sentry-cocoa/blob/main/CHANGELOG.md#840)
  - [diff](https://github.com/getsentry/sentry-cocoa/compare/8.3.0...8.4.0)

- Bump CLI from v2.14.4 to v2.17.0 ([#2238](https://github.com/getsentry/sentry-dotnet/pull/2238), [#2244](https://github.com/getsentry/sentry-dotnet/pull/2244), [#2252](https://github.com/getsentry/sentry-dotnet/pull/2252), [#2264](https://github.com/getsentry/sentry-dotnet/pull/2264), [#2292](https://github.com/getsentry/sentry-dotnet/pull/2292))

  - [changelog](https://github.com/getsentry/sentry-cli/blob/master/CHANGELOG.md#2170)
  - [diff](https://github.com/getsentry/sentry-cli/compare/2.14.4...2.17.0)

- Bump Java SDK from v6.15.0 to v6.17.0 ([#2243](https://github.com/getsentry/sentry-dotnet/pull/2243), [#2277](https://github.com/getsentry/sentry-dotnet/pull/2277))
  - [changelog](https://github.com/getsentry/sentry-java/blob/main/CHANGELOG.md#6170)
  - [diff](https://github.com/getsentry/sentry-java/compare/6.15.0...6.17.0)

## 3.29.1

### Fixes

- Get debug image for Full PDB format on Windows ([#2222](https://github.com/getsentry/sentry-dotnet/pull/2222))
- Fix debug files not uploading for `packages.config` nuget ([#2224](https://github.com/getsentry/sentry-dotnet/pull/2224))

### Dependencies

- Bump Cocoa SDK from v8.2.0 to v8.3.0 ([#2220](https://github.com/getsentry/sentry-dotnet/pull/2220))
  - [changelog](https://github.com/getsentry/sentry-cocoa/blob/main/CHANGELOG.md#830)
  - [diff](https://github.com/getsentry/sentry-cocoa/compare/8.2.0...8.3.0)

## 3.29.0

**Notice:** The `<SentryUploadSymbols>` MSBuild property previously defaulted to `true` for projects compiled in `Release` configuration.
It is now `false` by default. To continue uploading symbols, you must opt-in by setting it to `true`.
See the [MSBuild Setup](https://docs.sentry.io/platforms/dotnet/configuration/msbuild/) docs for further details.

### Features

- Added basic functionality to support `View Hierarchy` ([#2163](https://github.com/getsentry/sentry-dotnet/pull/2163))
- Allow `SentryUploadSources` to work even when not uploading symbols ([#2197](https://github.com/getsentry/sentry-dotnet/pull/2197))
- Add support for `BeforeSendTransaction` ([#2188](https://github.com/getsentry/sentry-dotnet/pull/2188))
- Add `EnableTracing` option to simplify enabling tracing ([#2201](https://github.com/getsentry/sentry-dotnet/pull/2201))
- Make `SentryUploadSymbols` strictly opt-in ([#2216](https://github.com/getsentry/sentry-dotnet/pull/2216))

### Fixes

- Fix assembly not found on Android in Debug configuration ([#2175](https://github.com/getsentry/sentry-dotnet/pull/2175))
- Fix context object with circular reference prevents event from being sent ([#2210](https://github.com/getsentry/sentry-dotnet/pull/2210))

### Dependencies

- Bump Java SDK from v6.13.1 to v6.15.0 ([#2185](https://github.com/getsentry/sentry-dotnet/pull/2185), [#2207](https://github.com/getsentry/sentry-dotnet/pull/2207))
  - [changelog](https://github.com/getsentry/sentry-java/blob/main/CHANGELOG.md#6150)
  - [diff](https://github.com/getsentry/sentry-java/compare/6.13.1...6.15.0)
- Bump CLI from v2.12.0 to v2.14.4 ([#2187](https://github.com/getsentry/sentry-dotnet/pull/2187), [#2215](https://github.com/getsentry/sentry-dotnet/pull/2215))
  - [changelog](https://github.com/getsentry/sentry-cli/blob/master/CHANGELOG.md#2144)
  - [diff](https://github.com/getsentry/sentry-cli/compare/2.12.0...2.14.4)
- Bump Java SDK from v6.13.1 to v6.14.0 ([#2185](https://github.com/getsentry/sentry-dotnet/pull/2185))
  - [changelog](https://github.com/getsentry/sentry-java/blob/main/CHANGELOG.md#6140)
  - [diff](https://github.com/getsentry/sentry-java/compare/6.13.1...6.14.0)
- Bump CLI from v2.12.0 to v2.14.3 ([#2187](https://github.com/getsentry/sentry-dotnet/pull/2187), [#2208](https://github.com/getsentry/sentry-dotnet/pull/2208))
  - [changelog](https://github.com/getsentry/sentry-cli/blob/master/CHANGELOG.md#2143)
  - [diff](https://github.com/getsentry/sentry-cli/compare/2.12.0...2.14.3)
- Bump Cocoa SDK from v7.31.5 to v8.2.0 ([#2203](https://github.com/getsentry/sentry-dotnet/pull/2203))
  - [changelog](https://github.com/getsentry/sentry-cocoa/blob/main/CHANGELOG.md#820)
  - [diff](https://github.com/getsentry/sentry-cocoa/compare/7.31.5...8.2.0)

## 3.28.1

### Fixes

- Fix MAUI missing breadcrumbs for lifecycle and UI events ([#2170](https://github.com/getsentry/sentry-dotnet/pull/2170))
- Fix hybrid sdk names ([#2171](https://github.com/getsentry/sentry-dotnet/pull/2171))
- Fix ASP.NET sdk name ([#2172](https://github.com/getsentry/sentry-dotnet/pull/2172))

## 3.28.0

### Features

- Added `instruction_addr_adjustment` attribute to SentryStackTrace ([#2151](https://github.com/getsentry/sentry-dotnet/pull/2151))

### Fixes

- Workaround Visual Studio "Pair to Mac" issue (on Windows), and Update bundled Cocoa SDK to version 7.31.5 ([#2164](https://github.com/getsentry/sentry-dotnet/pull/2164))
- Sentry SDK assemblies no longer have PDBs embedded. Debug symbols are uploaded to `nuget.org` as `snupkg` packages ([#2166](https://github.com/getsentry/sentry-dotnet/pull/2166))

### Dependencies

- Bump Java SDK from v6.13.0 to v6.13.1 ([#2168](https://github.com/getsentry/sentry-dotnet/pull/2168))
  - [changelog](https://github.com/getsentry/sentry-java/blob/main/CHANGELOG.md#6131)
  - [diff](https://github.com/getsentry/sentry-java/compare/6.13.0...6.13.1)

## 3.27.1

### Fixes

- Fix Sentry CLI MSBuild for Xamarin and NetFX ([#2154](https://github.com/getsentry/sentry-dotnet/pull/2154))
- Log aborted HTTP requests as debug instead of error ([#2155](https://github.com/getsentry/sentry-dotnet/pull/2155))

## 3.27.0

### Features

- Publish `Sentry.Android.AssemblyReader` as a separate nuget package (for reuse by `Sentry.Xamarin`) ([#2127](https://github.com/getsentry/sentry-dotnet/pull/2127))
- Improvements for Sentry CLI integration ([#2145](https://github.com/getsentry/sentry-dotnet/pull/2145))
- Update bundled Android SDK to version 6.13.0 ([#2147](https://github.com/getsentry/sentry-dotnet/pull/2147))

## 3.26.2

### Fixes

- Fix Sentry CLI integration on Windows ([#2123](https://github.com/getsentry/sentry-dotnet/pull/2123)) ([#2124](https://github.com/getsentry/sentry-dotnet/pull/2124))

## 3.26.1

### Fixes

- Fix issue with Sentry CLI msbuild properties ([#2119](https://github.com/getsentry/sentry-dotnet/pull/2119))

## 3.26.0

### Features

- Use Sentry CLI after build to upload symbols ([#2107](https://github.com/getsentry/sentry-dotnet/pull/2107))

### Fixes

- Logging info instead of warning when skipping debug images ([#2101](https://github.com/getsentry/sentry-dotnet/pull/2101))
- Fix unhandled exception not captured when hub disabled ([#2103](https://github.com/getsentry/sentry-dotnet/pull/2103))
- Fix Android support for Portable PDB format when app uses split APKs ([#2108](https://github.com/getsentry/sentry-dotnet/pull/2108))
- Fix session ending as crashed for unobserved task exceptions ([#2112](https://github.com/getsentry/sentry-dotnet/pull/2112))
- Set absolute path when stripping project path on stack frame ([#2117](https://github.com/getsentry/sentry-dotnet/pull/2117))

## 3.25.0

### Features

- Add support for Portable PDB format ([#2050](https://github.com/getsentry/sentry-dotnet/pull/2050))
- Update bundled Android SDK to version 6.10.0([#2095](https://github.com/getsentry/sentry-dotnet/pull/2095))
- Update bundled Cocoa SDK to version 7.31.4 ([#2096](https://github.com/getsentry/sentry-dotnet/pull/2096))

### Fixes

- Fix db warnings caused by transaction sampled out ([#2097](https://github.com/getsentry/sentry-dotnet/pull/2097))

## 3.24.1

### Fixes

- Fix missing stack trace on UnobservedTaskException ([#2067](https://github.com/getsentry/sentry-dotnet/pull/2067))
- Fix warning caused by db connection span closed prematurely ([#2068](https://github.com/getsentry/sentry-dotnet/pull/2068))
- Attach db connections to child spans correctly ([#2071](https://github.com/getsentry/sentry-dotnet/pull/2071))
- Improve MAUI event bindings ([#2089](https://github.com/getsentry/sentry-dotnet/pull/2089))

## 3.24.0

### Features

- Simplify API for flushing events ([#2030](https://github.com/getsentry/sentry-dotnet/pull/2030))
- Update bundled Cocoa SDK to version 7.31.1 ([#2053](https://github.com/getsentry/sentry-dotnet/pull/2053))
- Update bundled Android SDK to version 6.7.1 ([#2058](https://github.com/getsentry/sentry-dotnet/pull/2058))

### Fixes

- Update unobserved task exception integration ([#2034](https://github.com/getsentry/sentry-dotnet/pull/2034))
- Fix trace propagation targets setter ([#2035](https://github.com/getsentry/sentry-dotnet/pull/2035))
- Fix DiagnosticSource integration disabled incorrectly with TracesSampler ([#2039](https://github.com/getsentry/sentry-dotnet/pull/2039))
- Update transitive dependencies to resolve security warnings ([#2045](https://github.com/getsentry/sentry-dotnet/pull/2045))
- Fix issue with Hot Restart for iOS ([#2047](https://github.com/getsentry/sentry-dotnet/pull/2047))
- Fix `CacheDirectoryPath` option on MAUI ([#2055](https://github.com/getsentry/sentry-dotnet/pull/2055))

## 3.23.1

### Fixes

- Fix concurrency bug in caching transport ([#2026](https://github.com/getsentry/sentry-dotnet/pull/2026))

## 3.23.0

### Features

- Update bundled Android SDK to version 6.5.0 ([#1984](https://github.com/getsentry/sentry-dotnet/pull/1984))
- Update bundled Cocoa SDK to version 7.28.0 ([#1988](https://github.com/getsentry/sentry-dotnet/pull/1988))
- Allow custom processors to be added as a scoped dependency ([#1979](https://github.com/getsentry/sentry-dotnet/pull/1979))
- Support DI for custom transaction processors ([#1993](https://github.com/getsentry/sentry-dotnet/pull/1993))
- Mark Transaction as aborted when unhandled exception occurs ([#1996](https://github.com/getsentry/sentry-dotnet/pull/1996))
- Build Windows and Tizen targets for `Sentry.Maui` ([#2005](https://github.com/getsentry/sentry-dotnet/pull/2005))
- Add Custom Measurements API ([#2013](https://github.com/getsentry/sentry-dotnet/pull/2013))
- Add `ISpan.GetTransaction` convenience method ([#2014](https://github.com/getsentry/sentry-dotnet/pull/2014))

### Fixes

- Split Android and Cocoa bindings into separate projects ([#1983](https://github.com/getsentry/sentry-dotnet/pull/1983))
  - NuGet package `Sentry` now depends on `Sentry.Bindings.Android` for `net6.0-android` targets.
  - NuGet package `Sentry` now depends on `Sentry.Bindings.Cocoa` for `net6.0-ios` and `net6.0-maccatalyst` targets.
- Exclude EF error message from logging ([#1980](https://github.com/getsentry/sentry-dotnet/pull/1980))
- Ensure logs with lower levels are captured by `Sentry.Extensions.Logging` ([#1992](https://github.com/getsentry/sentry-dotnet/pull/1992))
- Fix bug with pre-formatted strings passed to diagnostic loggers ([#2004](https://github.com/getsentry/sentry-dotnet/pull/2004))
- Fix DI issue by binding to MAUI using lifecycle events ([#2006](https://github.com/getsentry/sentry-dotnet/pull/2006))
- Unhide `SentryEvent.Exception` ([#2011](https://github.com/getsentry/sentry-dotnet/pull/2011))
- Bump `Google.Cloud.Functions.Hosting` to version 1.1.0 ([#2015](https://github.com/getsentry/sentry-dotnet/pull/2015))
- Fix default host issue for the Sentry Tunnel middleware ([#2019](https://github.com/getsentry/sentry-dotnet/pull/2019))

## 3.22.0

### Features

- `SentryOptions.AttachStackTrace` is now enabled by default. ([#1907](https://github.com/getsentry/sentry-dotnet/pull/1907))
- Update Sentry Android SDK to version 6.4.1 ([#1911](https://github.com/getsentry/sentry-dotnet/pull/1911))
- Update Sentry Cocoa SDK to version 7.24.1 ([#1912](https://github.com/getsentry/sentry-dotnet/pull/1912))
- Add `TransactionNameSource` annotation ([#1910](https://github.com/getsentry/sentry-dotnet/pull/1910))
- Use URL path in transaction names instead of "Unknown Route" ([#1919](https://github.com/getsentry/sentry-dotnet/pull/1919))
  - NOTE: This change effectively ungroups transactions that were previously grouped together under "Unkown Route".
- Add `User.Segment` property ([#1920](https://github.com/getsentry/sentry-dotnet/pull/1920))
- Add support for custom `JsonConverter`s ([#1934](https://github.com/getsentry/sentry-dotnet/pull/1934))
- Support more types for message template tags in SentryLogger ([#1945](https://github.com/getsentry/sentry-dotnet/pull/1945))
- Support Dynamic Sampling ([#1953](https://github.com/getsentry/sentry-dotnet/pull/1953))

### Fixes

- Reduce lock contention when sampling ([#1915](https://github.com/getsentry/sentry-dotnet/pull/1915))
- Dont send transaction for OPTIONS web request ([#1921](https://github.com/getsentry/sentry-dotnet/pull/1921))
- Fix missing details when aggregate exception is filtered out ([#1922](https://github.com/getsentry/sentry-dotnet/pull/1922))
- Exception filters should consider child exceptions of an `AggregateException` ([#1924](https://github.com/getsentry/sentry-dotnet/pull/1924))
- Add Blazor WASM detection to set IsGlobalModeEnabled to true ([#1931](https://github.com/getsentry/sentry-dotnet/pull/1931))
- Respect Transaction.IsSampled in SqlListener ([#1933](https://github.com/getsentry/sentry-dotnet/pull/1933))
- Ignore null Context values ([#1942](https://github.com/getsentry/sentry-dotnet/pull/1942))
- Tags should not differ based on current culture ([#1949](https://github.com/getsentry/sentry-dotnet/pull/1949))
- Always recalculate payload length ([#1957](https://github.com/getsentry/sentry-dotnet/pull/1957))
- Fix issues with envelope deserialization ([#1965](https://github.com/getsentry/sentry-dotnet/pull/1965))
- Set default trace status to `ok` instead of `unknown_error` ([#1970](https://github.com/getsentry/sentry-dotnet/pull/1970))
- Fix reported error count on a crashed session update ([#1972](https://github.com/getsentry/sentry-dotnet/pull/1972))

## 3.21.0

Includes Sentry.Maui Preview 3

### Features

- Add ISentryTransactionProcessor ([#1862](https://github.com/getsentry/sentry-dotnet/pull/1862))
- Added 'integrations' to SdkVersion ([#1820](https://github.com/getsentry/sentry-dotnet/pull/1820))
- Updated Sentry Android SDK to version 6.3.0 ([#1826](https://github.com/getsentry/sentry-dotnet/pull/1826))
- Add the Sentry iOS SDK ([#1829](https://github.com/getsentry/sentry-dotnet/pull/1829))
- Enable Scope Sync for iOS ([#1834](https://github.com/getsentry/sentry-dotnet/pull/1834))
- Add API for deliberately crashing an app ([#1842](https://github.com/getsentry/sentry-dotnet/pull/1842))
- Add Mac Catalyst target ([#1848](https://github.com/getsentry/sentry-dotnet/pull/1848))
- Add `Distribution` properties ([#1851](https://github.com/getsentry/sentry-dotnet/pull/1851))
- Add and configure options for the iOS SDK ([#1849](https://github.com/getsentry/sentry-dotnet/pull/1849))
- Set default `Release` and `Distribution` for iOS and Android ([#1856](https://github.com/getsentry/sentry-dotnet/pull/1856))
- Apply WinUI 3 exception handler in Sentry core ([#1863](https://github.com/getsentry/sentry-dotnet/pull/1863))
- Copy context info from iOS ([#1884](https://github.com/getsentry/sentry-dotnet/pull/1884))

### Fixes

- Parse "Mono Unity IL2CPP" correctly in platform runtime name ([#1742](https://github.com/getsentry/sentry-dotnet/pull/1742))
- Fix logging loop with NLog sentry ([#1824](https://github.com/getsentry/sentry-dotnet/pull/1824))
- Fix logging loop with Serilog sentry ([#1828](https://github.com/getsentry/sentry-dotnet/pull/1828))
- Skip attachment if stream is empty ([#1854](https://github.com/getsentry/sentry-dotnet/pull/1854))
- Allow some mobile options to be modified from defaults ([#1857](https://github.com/getsentry/sentry-dotnet/pull/1857))
- Fix environment name casing issue ([#1861](https://github.com/getsentry/sentry-dotnet/pull/1861))
- Null check HttpContext in SystemWebVersionLocator ([#1881](https://github.com/getsentry/sentry-dotnet/pull/1881))
- Fix detection of .NET Framework 4.8.1 ([#1885](https://github.com/getsentry/sentry-dotnet/pull/1885))
- Flush caching transport with main flush ([#1890](https://github.com/getsentry/sentry-dotnet/pull/1890))
- Fix Sentry interfering with MAUI's focus events ([#1891](https://github.com/getsentry/sentry-dotnet/pull/1891))
- Stop using `server-os` and `server-runtime` ([#1893](https://github.com/getsentry/sentry-dotnet/pull/1893))

## 3.20.1

### Fixes

- URGENT: Fix events rejected due to duplicate `sent_at` header when offline caching is enabled through `CacheDirectoryPath` ([#1818](https://github.com/getsentry/sentry-dotnet/pull/1818))
- Fix null ref in aspnet TryGetTraceHeader ([#1807](https://github.com/getsentry/sentry-dotnet/pull/1807))

## 3.20.0

### Features

- Use `sent_at` instead of `sentry_timestamp` to reduce clock skew ([#1690](https://github.com/getsentry/sentry-dotnet/pull/1690))
- Send project root path with events ([#1739](https://github.com/getsentry/sentry-dotnet/pull/1739))

### Fixes

- Detect MVC versioning in route ([#1731](https://github.com/getsentry/sentry-dotnet/pull/1731))
- Fix error with `ConcurrentHashMap` on Android <= 9 ([#1761](https://github.com/getsentry/sentry-dotnet/pull/1761))
- Minor improvements to `BackgroundWorker` ([#1773](https://github.com/getsentry/sentry-dotnet/pull/1773))
- Make GzipRequestBodyHandler respect async ([#1776](https://github.com/getsentry/sentry-dotnet/pull/1776))
- Fix race condition in handling of `InitCacheFlushTimeout` ([#1784](https://github.com/getsentry/sentry-dotnet/pull/1784))
- Fix exceptions on background thread not reported in Unity ([#1794](https://github.com/getsentry/sentry-dotnet/pull/1794))

## 3.19.0

Includes Sentry.Maui Preview 2

### Features

- Expose `EnumerateChainedExceptions` ([#1733](https://github.com/getsentry/sentry-dotnet/pull/1733))
- Android Scope Sync ([#1737](https://github.com/getsentry/sentry-dotnet/pull/1737))
- Enable logging in MAUI ([#1738](https://github.com/getsentry/sentry-dotnet/pull/1738))
- Support `IntPtr` and `UIntPtr` serialization ([#1746](https://github.com/getsentry/sentry-dotnet/pull/1746))
- Log Warning when secret is detected in DSN ([#1749](https://github.com/getsentry/sentry-dotnet/pull/1749))
- Catch permission exceptions on Android ([#1750](https://github.com/getsentry/sentry-dotnet/pull/1750))
- Enable offline caching in MAUI ([#1753](https://github.com/getsentry/sentry-dotnet/pull/1753))
- Send client report when flushing queue ([#1757](https://github.com/getsentry/sentry-dotnet/pull/1757))

### Fixes

- Set MAUI minimum version ([#1728](https://github.com/getsentry/sentry-dotnet/pull/1728))
- Don't allow `SentryDiagnosticListenerIntegration` to be added multiple times ([#1748](https://github.com/getsentry/sentry-dotnet/pull/1748))
- Catch permission exceptions for MAUI ([#1750](https://github.com/getsentry/sentry-dotnet/pull/1750))
- Don't allow newlines in diagnostic logger messages ([#1756](https://github.com/getsentry/sentry-dotnet/pull/1756))

## 3.18.0

Includes Sentry.Maui Preview 1

### Features

- Move tunnel functionality into Sentry.AspNetCore ([#1645](https://github.com/getsentry/sentry-dotnet/pull/1645))
- Make `HttpContext` available for sampling decisions ([#1682](https://github.com/getsentry/sentry-dotnet/pull/1682))
- Send the .NET Runtime Identifier to Sentry ([#1708](https://github.com/getsentry/sentry-dotnet/pull/1708))
- Added a new `net6.0-android` target for the `Sentry` core library, which bundles the [Sentry Android SDK](https://docs.sentry.io/platforms/android/):
  - Initial .NET 6 Android support ([#1288](https://github.com/getsentry/sentry-dotnet/pull/1288))
  - Update Android Support ([#1669](https://github.com/getsentry/sentry-dotnet/pull/1669))
  - Update Sentry-Android to 6.0.0-rc.1 ([#1686](https://github.com/getsentry/sentry-dotnet/pull/1686))
  - Update Sentry-Android to 6.0.0 ([#1697](https://github.com/getsentry/sentry-dotnet/pull/1697))
  - Set Java/Android SDK options ([#1694](https://github.com/getsentry/sentry-dotnet/pull/1694))
  - Refactor and update Android options ([#1705](https://github.com/getsentry/sentry-dotnet/pull/1705))
  - Add Android OS information to the event context ([#1716](https://github.com/getsentry/sentry-dotnet/pull/1716))
- Added a new `Sentry.Maui` integration library for the [.NET MAUI](https://dotnet.microsoft.com/apps/maui) platform:
  - Initial MAUI support ([#1663](https://github.com/getsentry/sentry-dotnet/pull/1663))
  - Continue with adding MAUI support ([#1670](https://github.com/getsentry/sentry-dotnet/pull/1670))
  - MAUI events become extra context in Sentry events ([#1706](https://github.com/getsentry/sentry-dotnet/pull/1706))
  - Add options for PII breadcrumbs from MAUI events ([#1709](https://github.com/getsentry/sentry-dotnet/pull/1709))
  - Add device information to the event context ([#1713](https://github.com/getsentry/sentry-dotnet/pull/1713))
  - Add platform OS information to the event context ([#1717](https://github.com/getsentry/sentry-dotnet/pull/1717))

### Fixes

- Remove IInternalSdkIntegration ([#1656](https://github.com/getsentry/sentry-dotnet/pull/1656))
- On async Main, dont unregister unhandled exception before capturing crash ([#321](https://github.com/getsentry/sentry-dotnet/issues/321))
- Handle BadHttpRequestException from Kestrel inside SentryTunnelMiddleware ([#1673](https://github.com/getsentry/sentry-dotnet/pull/1673))
- Improve timestamp precision of transactions and spans ([#1680](https://github.com/getsentry/sentry-dotnet/pull/1680))
- Flatten AggregateException ([#1672](https://github.com/getsentry/sentry-dotnet/pull/1672))
  - NOTE: This can affect grouping. You can keep the original behavior by setting the option `KeepAggregateException` to `true`.
- Serialize stack frame addresses as strings. ([#1692](https://github.com/getsentry/sentry-dotnet/pull/1692))
- Improve serialization perf and fix memory leak in `SentryEvent` ([#1693](https://github.com/getsentry/sentry-dotnet/pull/1693))
- Add type checking in contexts TryGetValue ([#1700](https://github.com/getsentry/sentry-dotnet/pull/1700))
- Restore serialization of the `Platform` name ([#1702](https://github.com/getsentry/sentry-dotnet/pull/1702))

## 3.17.1

### Fixes

- Rework how the `InitCacheFlushTimeout` option is implemented. ([#1644](https://github.com/getsentry/sentry-dotnet/pull/1644))
- Add retry logic to the caching transport when moving files back from the processing folder. ([#1649](https://github.com/getsentry/sentry-dotnet/pull/1649))

## 3.17.0

**Notice:** If you are using self-hosted Sentry, this version and forward requires either Sentry version >= [21.9.0](https://github.com/getsentry/relay/blob/master/CHANGELOG.md#2190), or you must manually disable sending client reports via the `SendClientReports` option.

### Features

- Collect and send Client Reports to Sentry, which contain counts of discarded events. ([#1556](https://github.com/getsentry/sentry-dotnet/pull/1556))
- Expose `ITransport` and `SentryOptions.Transport` public, to support using custom transports ([#1602](https://github.com/getsentry/sentry-dotnet/pull/1602))
- Android native crash support ([#1288](https://github.com/getsentry/sentry-dotnet/pull/1288))

### Fixes

- Workaround `System.Text.Json` issue with Unity IL2CPP. ([#1583](https://github.com/getsentry/sentry-dotnet/pull/1583))
- Demystify stack traces for exceptions that fire in a `BeforeSend` callback. ([#1587](https://github.com/getsentry/sentry-dotnet/pull/1587))
- Obsolete `Platform` and always write `csharp` ([#1610](https://github.com/getsentry/sentry-dotnet/pull/1610))
- Fix a minor issue in the caching transport related to recovery of files from previous session. ([#1617](https://github.com/getsentry/sentry-dotnet/pull/1617))
- Better DisableAppDomainProcessExitFlush docs ([#1634](https://github.com/getsentry/sentry-dotnet/pull/1634))

## 3.16.0

### Features

- Use a default value of 60 seconds if a `Retry-After` header is not present. ([#1537](https://github.com/getsentry/sentry-dotnet/pull/1537))
- Add new Protocol definitions for DebugImages and AddressMode ([#1513](https://github.com/getsentry/sentry-dotnet/pull/1513))
- Add `HttpTransport` extensibility and synchronous serialization support ([#1560](https://github.com/getsentry/sentry-dotnet/pull/1560))
- Add `UseAsyncFileIO` to Sentry options (enabled by default) ([#1564](https://github.com/getsentry/sentry-dotnet/pull/1564))

### Fixes

- Fix event dropped by bad attachment when no logger is set. ([#1557](https://github.com/getsentry/sentry-dotnet/pull/1557))
- Ignore zero properties for MemoryInfo ([#1531](https://github.com/getsentry/sentry-dotnet/pull/1531))
- Cleanup diagnostic source ([#1529](https://github.com/getsentry/sentry-dotnet/pull/1529))
- Remove confusing message Successfully sent cached envelope ([#1542](https://github.com/getsentry/sentry-dotnet/pull/1542))
- Fix infinite loop in SentryDatabaseLogging.UseBreadcrumbs ([#1543](https://github.com/getsentry/sentry-dotnet/pull/1543))
- GetFromRuntimeInformation() in try-catch ([#1554](https://github.com/getsentry/sentry-dotnet/pull/1554))
- Make `Contexts` properties more thread-safe ([#1571](https://github.com/getsentry/sentry-dotnet/pull/1571))
- Fix `PlatformNotSupportedException` exception on `net6.0-maccatalyst` targets ([#1567](https://github.com/getsentry/sentry-dotnet/pull/1567))
- In ASP.Net Core, make sure that `SentrySdk.LastEventId` is accessible from exception handler pages ([#1573](https://github.com/getsentry/sentry-dotnet/pull/1573))

## 3.15.0

### Features

- Expose ConfigureAppFrame as a public static function. ([#1493](https://github.com/getsentry/sentry-dotnet/pull/1493))

### Fixes

- Make `SentryDiagnosticSubscriber._disposableListeners` thread safe ([#1506](https://github.com/getsentry/sentry-dotnet/pull/1506))
- Adjust database span names by replacing `_` to `.`. `db.query_compiler` becomes `db.query.compile`. ([#1502](https://github.com/getsentry/sentry-dotnet/pull/1502))

## 3.14.1

### Fixes

- Fix caching transport with attachments ([#1489](https://github.com/getsentry/sentry-dotnet/pull/1489))
- Revert Sentry in implicit usings ([#1490](https://github.com/getsentry/sentry-dotnet/pull/1490))

## 3.14.0

### Features

- Add the delegate TransactionNameProvider to allow the name definition from Unknown transactions on ASP.NET Core ([#1421](https://github.com/getsentry/sentry-dotnet/pull/1421))
- SentrySDK.WithScope is now obsolete in favour of overloads of CaptureEvent, CaptureMessage, CaptureException ([#1412](https://github.com/getsentry/sentry-dotnet/pull/1412))
- Add Sentry to global usings when ImplicitUsings is enabled (`<ImplicitUsings>true</ImplicitUsings>`) ([#1398](https://github.com/getsentry/sentry-dotnet/pull/1398))
- The implementation of the background worker can now be changed ([#1450](https://github.com/getsentry/sentry-dotnet/pull/1450))
- Map reg key 528449 to net48 ([#1465](https://github.com/getsentry/sentry-dotnet/pull/1465))
- Improve logging for failed JSON serialization ([#1473](https://github.com/getsentry/sentry-dotnet/pull/1473))

### Fixes

- Handle exception from crashedLastRun callback ([#1328](https://github.com/getsentry/sentry-dotnet/pull/1328))
- Reduced the logger noise from EF when not using Performance Monitoring ([#1441](https://github.com/getsentry/sentry-dotnet/pull/1441))
- Create CachingTransport directories in constructor to avoid DirectoryNotFoundException ([#1432](https://github.com/getsentry/sentry-dotnet/pull/1432))
- UnobservedTaskException is now considered as Unhandled ([#1447](https://github.com/getsentry/sentry-dotnet/pull/1447))
- Avoid calls the Thread.CurrentThread where possible ([#1466](https://github.com/getsentry/sentry-dotnet/pull/1466))
- Rename thread pool protocol keys to snake case ([#1472](https://github.com/getsentry/sentry-dotnet/pull/1472))
- Treat IOException as a network issue ([#1476](https://github.com/getsentry/sentry-dotnet/pull/1476))
- Fix incorrect sdk name in envelope header ([#1474](https://github.com/getsentry/sentry-dotnet/pull/1474))
- Use Trace.WriteLine for TraceDiagnosticLogger ([#1475](https://github.com/getsentry/sentry-dotnet/pull/1475))
- Remove Exception filters to work around Unity bug on 2019.4.35f IL2CPP ([#1486](https://github.com/getsentry/sentry-dotnet/pull/1486))

## 3.13.0

### Features

- Add CaptureLastError as an extension method to the Server class on ASP.NET ([#1411](https://github.com/getsentry/sentry-dotnet/pull/1411))
- Add IsDynamicCode\* to events ([#1418](https://github.com/getsentry/sentry-dotnet/pull/1418))

### Fixes

- Dispose of client should only flush ([#1354](https://github.com/getsentry/sentry-dotnet/pull/1354))

## 3.12.3

### Fixes

- Events no longer get dropped because of non-serializable contexts or attachments ([#1401](https://github.com/getsentry/sentry-dotnet/pull/1401))
- Add MemoryInfo to sentry event ([#1337](https://github.com/getsentry/sentry-dotnet/pull/1337))
- Report ThreadPool stats ([#1399](https://github.com/getsentry/sentry-dotnet/pull/1399))

## 3.12.2

### Fixes

- log through serialization ([#1388](https://github.com/getsentry/sentry-dotnet/pull/1388))
- Attaching byte arrays to the scope no longer leads to ObjectDisposedException ([#1384](https://github.com/getsentry/sentry-dotnet/pull/1384))
- Operation cancel while flushing cache no longer logs an errors ([#1352](https://github.com/getsentry/sentry-dotnet/pull/1352))
- Dont fail for attachment read error ([#1378](https://github.com/getsentry/sentry-dotnet/pull/1378))
- Fix file locking in attachments ([#1377](https://github.com/getsentry/sentry-dotnet/pull/1377))

## 3.12.1

### Features

- Dont log "Ignoring request with Size" when null ([#1348](https://github.com/getsentry/sentry-dotnet/pull/1348))
- Move to stable v6 for `Microsoft.Extensions.*` packages ([#1347](https://github.com/getsentry/sentry-dotnet/pull/1347))
- bump Ben.Demystifier adding support for Microsoft.Bcl.AsyncInterfaces([#1349](https://github.com/getsentry/sentry-dotnet/pull/1349))

### Fixes

- Fix EF Core garbage collected messages and ordering ([#1368](https://github.com/getsentry/sentry-dotnet/pull/1368))
- Update X-Sentry-Auth header to include correct sdk name and version ([#1333](https://github.com/getsentry/sentry-dotnet/pull/1333))

## 3.12.0

### Features

- Add automatic spans to Entity Framework operations ([#1107](https://github.com/getsentry/sentry-dotnet/pull/1107))

### Fixes

- Avoid using the same connection Span for the same ConnectionId ([#1317](https://github.com/getsentry/sentry-dotnet/pull/1317))
- Finish unfinished Spans on Transaction completion ([#1296](https://github.com/getsentry/sentry-dotnet/pull/1296))

## 3.12.0-alpha.1

### Features

- .NET 6 specific targets ([#939](https://github.com/getsentry/sentry-dotnet/pull/939))

## 3.11.1

### Fixes

- Forward the IP of the client with whe tunnel middleware ([#1310](getsentry/sentry-dotnet/pull/1310))

## 3.11.0

### Features

- Sentry Sessions status as Breadcrumbs ([#1263](https://github.com/getsentry/sentry-dotnet/pull/1263))
- Enhance GCP Integraction with performance monitoring and revision number ([#1286](https://github.com/getsentry/sentry-dotnet/pull/1286))
- Bump Ben.Demystifier to support .NET 6 ([#1290](https://github.com/getsentry/sentry-dotnet/pull/1290))

### Fixes

- ASP.NET Core: Data from Scope in options should be applied on each request ([#1270](https://github.com/getsentry/sentry-dotnet/pull/1270))
- Add missing `ConfigureAwaits(false)` for `async using` ([#1276](https://github.com/getsentry/sentry-dotnet/pull/1276))
- Fix missing handled tag when events are logged via an ASP.NET Core pipeline logger ([#1284](getsentry/sentry-dotnet/pull/1284))

## 3.10.0

### Features

- Add additional primitive values as tags on SentryLogger ([#1246](https://github.com/getsentry/sentry-dotnet/pull/1246))

### Fixes

- Events are now sent on Google Gloud Functions Integration ([#1249](https://github.com/getsentry/sentry-dotnet/pull/1249))
- Cache envelope headers ([#1242](https://github.com/getsentry/sentry-dotnet/pull/1242))
- Avoid replacing Transaction Name on ASP.NET Core by null or empty ([#1215](https://github.com/getsentry/sentry-dotnet/pull/1215))
- Ignore DiagnosticSource Integration if no Sampling available ([#1238](https://github.com/getsentry/sentry-dotnet/pull/1238))

## 3.9.4

### Fixes

- Unity Android support: check for native crashes before closing session as Abnormal ([#1222](https://github.com/getsentry/sentry-dotnet/pull/1222))

## 3.9.3

### Fixes

- Add missing PathBase from ASP.NET Core ([#1198](https://github.com/getsentry/sentry-dotnet/pull/1198))
- Use fallback if route pattern is MVC ([#1188](https://github.com/getsentry/sentry-dotnet/pull/1188))
- Move UseSentryTracing to different namespace ([#1200](https://github.com/getsentry/sentry-dotnet/pull/1200))
- Prevent duplicate package reporting ([#1197](https://github.com/getsentry/sentry-dotnet/pull/1197))

## 3.9.2

### Fixes

- Exceptions from UnhandledExceptionIntegration were not marking sessions as crashed ([#1193](https://github.com/getsentry/sentry-dotnet/pull/1193))

## 3.9.1

### Fixes

- Removed braces from tag keys on DefaultSentryScopeStateProcessor ([#1183](https://github.com/getsentry/sentry-dotnet/pull/1183))
- Fix SQLClient unplanned behaviors ([#1179](https://github.com/getsentry/sentry-dotnet/pull/1179))
- Add fallback to Scope Stack from AspNet ([#1180](https://github.com/getsentry/sentry-dotnet/pull/1180))

## 3.9.0

### Features

- EF Core and SQLClient performance monitoring integration ([#1154](https://github.com/getsentry/sentry-dotnet/pull/1154))
- Improved SDK diagnostic logs ([#1161](https://github.com/getsentry/sentry-dotnet/pull/1161))
- Add Scope observer to SentryOptions ([#1153](https://github.com/getsentry/sentry-dotnet/pull/1153))

### Fixes

- Fix end session from Hub adapter not being passed to SentrySDK ([#1158](https://github.com/getsentry/sentry-dotnet/pull/1158))
- Installation id catches dir not exist([#1159](https://github.com/getsentry/sentry-dotnet/pull/1159))
- Set error status to transaction if http has exception and ok status ([#1143](https://github.com/getsentry/sentry-dotnet/pull/1143))
- Fix max breadcrumbs limit when MaxBreadcrumbs is zero or lower ([#1145](https://github.com/getsentry/sentry-dotnet/pull/1145))

## 3.8.3

### Features

- New package Sentry.Tunnel to proxy Sentry events ([#1133](https://github.com/getsentry/sentry-dotnet/pull/1133))

### Fixes

- Avoid serializing dangerous types ([#1134](https://github.com/getsentry/sentry-dotnet/pull/1134))
- Don't cancel cache flushing on init ([#1139](https://github.com/getsentry/sentry-dotnet/pull/1139))

## 3.8.2

### Fixes

- Add IsParentSampled to ITransactionContext ([#1128](https://github.com/getsentry/sentry-dotnet/pull/1128)
- Avoid warn in global mode ([#1132](https://github.com/getsentry/sentry-dotnet/pull/1132))
- Fix `ParentSampledId` being reset on `Transaction` ([#1130](https://github.com/getsentry/sentry-dotnet/pull/1130))

## 3.8.1

### Fixes

- Persisted Sessions logging ([#1125](https://github.com/getsentry/sentry-dotnet/pull/1125))
- Don't log an error when attempting to recover a persisted session but none exists ([#1123](https://github.com/getsentry/sentry-dotnet/pull/1123))

### Features

- Introduce scope stack abstraction to support global scope on desktop and mobile applications and `HttpContext`-backed scoped on legacy ASP.NET ([#1124](https://github.com/getsentry/sentry-dotnet/pull/1124))

## 3.8.0

### Fixes

- ASP.NET Core: fix handled not being set for Handled exceptions ([#1111](https://github.com/getsentry/sentry-dotnet/pull/1111))

### Features

- File system persistence for sessions ([#1105](https://github.com/getsentry/sentry-dotnet/pull/1105))

## 3.7.0

### Features

- Add HTTP request breadcrumb ([#1113](https://github.com/getsentry/sentry-dotnet/pull/1113))
- Integration for Google Cloud Functions ([#1085](https://github.com/getsentry/sentry-dotnet/pull/1085))
- Add ClearAttachments to Scope ([#1104](https://github.com/getsentry/sentry-dotnet/pull/1104))
- Add additional logging and additional fallback for installation ID ([#1103](https://github.com/getsentry/sentry-dotnet/pull/1103))

### Fixes

- Avoid Unhandled Exception on .NET 461 if the Registry Access threw an exception ([#1101](https://github.com/getsentry/sentry-dotnet/pull/1101))

## 3.6.1

### Fixes

- `IHub.ResumeSession()`: don't start a new session if pause wasn't called or if there is no active session ([#1089](https://github.com/getsentry/sentry-dotnet/pull/1089))
- Fixed incorrect order when getting the last active span ([#1094](https://github.com/getsentry/sentry-dotnet/pull/1094))
- Fix logger call in BackgroundWorker that caused a formatting exception in runtime ([#1092](https://github.com/getsentry/sentry-dotnet/pull/1092))

## 3.6.0

### Features

- Implement pause & resume session ([#1069](https://github.com/getsentry/sentry-dotnet/pull/1069))
- Add auto session tracking ([#1068](https://github.com/getsentry/sentry-dotnet/pull/1068))
- Add SDK information to envelope ([#1084](https://github.com/getsentry/sentry-dotnet/pull/1084))
- Add ReportAssembliesMode in favor of ReportAssemblies ([#1079](https://github.com/getsentry/sentry-dotnet/pull/1079))

### Fixes

- System.Text.Json 5.0.2 ([#1078](https://github.com/getsentry/sentry-dotnet/pull/1078))

## 3.6.0-alpha.2

### Features

- Extended Device and GPU protocol; public IJsonSerializable ([#1063](https://github.com/getsentry/sentry-dotnet/pull/1063))
- ASP.NET Core: Option `AdjustStandardEnvironmentNameCasing` to opt-out from lower casing env name. [#1057](https://github.com/getsentry/sentry-dotnet/pull/1057)
- Sessions: Improve exception check in `CaptureEvent(...)` for the purpose of reporting errors in session ([#1058](https://github.com/getsentry/sentry-dotnet/pull/1058))
- Introduce TraceDiagnosticLogger and obsolete DebugDiagnosticLogger ([#1048](https://github.com/getsentry/sentry-dotnet/pull/1048))

### Fixes

- Handle error thrown while trying to get `BootTime` on PS4 with IL2CPP ([#1062](https://github.com/getsentry/sentry-dotnet/pull/1062))
- Use SentryId for ISession.Id ([#1052](https://github.com/getsentry/sentry-dotnet/pull/1052))
- Add System.Reflection.Metadata as a dependency for netcoreapp3.0 target([#1064](https://github.com/getsentry/sentry-dotnet/pull/1064))

## 3.6.0-alpha.1

### Features

- Implemented client-mode release health ([#1013](https://github.com/getsentry/sentry-dotnet/pull/1013))

### Fixes

- Report lowercase staging environment for ASP.NET Core ([#1046](https://github.com/getsentry/sentry-unity/pull/1046))

## 3.5.0

### Features

- Report user IP address for ASP.NET Core ([#1045](https://github.com/getsentry/sentry-unity/pull/1045))

### Fixes

- Connect middleware exceptions to transactions ([#1043](https://github.com/getsentry/sentry-dotnet/pull/1043))
- Hub.IsEnabled set to false when Hub disposed ([#1021](https://github.com/getsentry/sentry-dotnet/pull/1021))

## 3.4.0

### Features

- Sentry.EntityFramework moved to this repository ([#1017](https://github.com/getsentry/sentry-dotnet/pull/1017))
- Additional `netstandard2.1` target added. Sample with .NET Core 3.1 console app.
- `UseBreadcrumbs` is called automatically by `AddEntityFramework`

### Fixes

- Normalize line breaks ([#1016](https://github.com/getsentry/sentry-dotnet/pull/1016))
- Finish span with exception in SentryHttpMessageHandler ([#1037](https://github.com/getsentry/sentry-dotnet/pull/1037))

## 3.4.0-beta.0

### Features

- Serilog: Add support for Serilog.Formatting.ITextFormatter ([#998](https://github.com/getsentry/sentry-dotnet/pull/998))
- simplify ifdef ([#1010](https://github.com/getsentry/sentry-dotnet/pull/1010))
- Use `DebugDiagnosticLogger` as the default logger for legacy ASP.NET ([#1012](https://github.com/getsentry/sentry-dotnet/pull/1012))
- Adjust parameter type in `AddBreadcrumb` to use `IReadOnlyDictionary<...>` instead of `Dictionary<...>` ([#1000](https://github.com/getsentry/sentry-dotnet/pull/1000))
- await dispose everywhere ([#1009](https://github.com/getsentry/sentry-dotnet/pull/1009))
- Further simplify transaction integration from legacy ASP.NET ([#1011](https://github.com/getsentry/sentry-dotnet/pull/1011))

## 3.3.5-beta.0

### Features

- Default environment to "debug" if running with debugger attached (#978)
- ASP.NET Classic: `HttpContext.StartSentryTransaction()` extension method (#996)

### Fixes

- Unity can have negative line numbers ([#994](https://github.com/getsentry/sentry-dotnet/pull/994))
- Fixed an issue where an attempt to deserialize `Device` with a non-system time zone failed ([#993](https://github.com/getsentry/sentry-dotnet/pull/993))

## 3.3.4

### Features

- Env var to keep large envelopes if they are rejected by Sentry (#957)

### Fixes

- serialize parent_span_id in contexts.trace (#958)

## 3.3.3

### Fixes

- boot time detection can fail in some cases (#955)

## 3.3.2

### Fixes

- Don't override Span/Transaction status on Finish(...) if status was not provided explicitly (#928) @Tyrrrz
- Fix startup time shows incorrect value on macOS/Linux. Opt-out available for IL2CPP. (#948)

## 3.3.1

### Fixes

- Move Description field from Transaction to Trace context (#924) @Tyrrrz
- Drop unfinished spans from transaction (#923) @Tyrrrz
- Don't dispose the SDK when UnobservedTaskException is captured (#925) @bruno-garcia
- Fix spans not inheriting TraceId from transaction (#922) @Tyrrrz

## 3.3.0

### Features

- Add StartupTime and Device.BootTime (#887) @lucas-zimerman
- Link events to currently active span (#909) @Tyrrrz
- Add useful contextual data to TransactionSamplingContext in ASP.NET Core integration (#910) @Tyrrrz

### Changes

- Limit max spans in transaction to 1000 (#908) @Tyrrrz

## 3.2.0

### Changes

- Changed the underlying implementation of `ITransaction` and `ISpan`. `IHub.CaptureTransaction` now takes a `Transaction` instead of `ITransaction`. (#880) @Tyrrrz
- Add IsParentSampled to TransactionContext (#885) @Tyrrrz
- Retrieve CurrentVersion for ASP.NET applications (#884) @lucas-zimerman
- Make description parameter nullable on `ISpan.StartChild(...)` and related methods (#900) @Tyrrrz
- Add Platform to Transaction, mimicking the same property on SentryEvent (#901) @Tyrrrz

## 3.1.0

### Features

- Adding TaskUnobservedTaskExceptionIntegration to default integrations and method to remove it (#870) @FilipNemec
- Enrich transactions with more data (#875) @Tyrrrz

### Fixes

- Don't add version prefix in release if it's already set (#877) @Tyrrrz

## 3.0.8

### Features

- Add AddSentryTag and AddSentryContext Extensions for exception class (#834) @lucas-zimerman
- Associate span exceptions with event exceptions (#848) @Tyrrrz
- MaxCacheItems option to control files on disk (#846) @Tyrrrz
- Move SentryHttpMessageHandlerBuilderFilter to Sentry.Extensions.Logging (#845) @Tyrrrz

### Fixes

- Fix CachingTransport throwing an exception when it can't move the files from the previous session (#871) @Tyrrrz

## 3.0.7

### Changes

- Don't write timezone_display_name if it's the same as the ID (#837) @Tyrrrz
- Serialize arbitrary objects in contexts (#838) @Tyrrrz

## 3.0.6

### Fixes

- Fix serialization of transactions when filesystem caching is enabled. (#815) @Tyrrrz
- Fix UWP not registering exceptions (#821) @lucas-zimerman
- Fix tracing middleware (#813) @Tyrrrz

## 3.0.5

### Changes

- Fix transaction sampling (#810) @Tyrrrz

## 3.0.4

### Changes

- Don't add logs coming from Sentry as breadcrumbs (fixes stack overflow exception) (#797) @Tyrrrz
- Consolidate logic for resolving hub (fixes bug "SENTRY_DSN is not defined") (#795) @Tyrrrz
- Add SetFingerprint overload that takes `params string[]` (#796) @Tyrrrz
- Create spans for outgoing HTTP requests (#802) @Tyrrrz
- Finish span on exception in SentryHttpMessageHandler (#806) @Tyrrrz
- Fix ObjectDisposedException caused by object reuse in RetryAfterHandler (#807) @Tyrrrz

## 3.0.3

### Changes

- Fix DI issues in ASP.NET Core + SentryHttpMessageHandlerBuilderFilter (#789) @Tyrrrz
- Fix incorrect NRT on SpanContext.ctor (#788) @Tyrrrz
- Remove the `Evaluate` error from the breadcrumb list (#790) @Tyrrrz
- Set default tracing sample rate to 0.0 (#791) @Tyrrrz

## 3.0.2

### Changes

- Add GetSpan() to IHub and SentrySdk (#782) @Tyrrrz
- Automatically start transactions from incoming trace in ASP.NET Core (#783) @Tyrrrz
- Automatically inject 'sentry-trace' on outgoing requests in ASP.NET Core (#784) @Tyrrrz

## 3.0.1

### Changes

- bump log4net 2.0.12 (#781) @bruno-garcia
- Fix Serilog version (#780) @bruno-garcia
- Move main Protocol types to Sentry namespace (#779) @bruno-garcia

## 3.0.0

### Changes

- Add support for dynamic transaction sampling. (#753) @Tyrrrz
- Integrate trace headers. (#758) @Tyrrrz
- Renamed Option `DiagnosticsLevel` to `DiagnosticLevel` (#759) @bruno-garcia
- Add additional data to transactions (#763) @Tyrrrz
- Improve transaction instrumentation on ASP.NET Core (#766) @Tyrrrz
- Add `Release` to `Scope` (#765) @Tyrrrz
- Don't fallback to `HttpContext.RequestPath` if a route is unknown (#767 #769) @kanadaj @Tyrrrz

## 3.0.0-beta.0

### Changes

- Add instruction_addr to SentryStackFrame. (#744) @lucas-zimerman
- Default stack trace format: Ben.Demystifier (#732) @bruno-garcia

## 3.0.0-alpha.11

### Changed

- Limit attachment size (#705)
- Separate tracing middleware (#737)
- Bring Transaction a bit more inline with Java SDK (#741)
- Sync transaction and transaction name on scope (#740)

## 3.0.0-alpha.10

- Disabled Mono StackTrace Factory. (#709) @lucas-zimerman
- Adds to the existing User Other dict rather than replacing (#729) @brettjenkins

## 3.0.0-alpha.9

- Handle non-json error response messages on HttpTransport. (#690) @lucas-zimerman
- Fix deadlock on missing ConfigureAwait into foreach loops. (#694) @lucas-zimerman
- Report gRPC sdk name (#700) @bruno-garcia

## 3.0.0-alpha.8

- Include parameters in stack frames. (#662) @Tyrrrz
- Remove CultureUIInfo if value is even with CultureInfo. (#671) @lucas-zimerman
- Make all fields on UserFeedback optional. (#660) @Tyrrrz
- Align transaction names with Java. (#659) @Tyrrrz
- Include assembly name in default release. (#682) @Tyrrrz
- Add support for attachments. (#670) @Tyrrrz
- Improve logging for relay errors. (#683) @Tyrrrz
- Report sentry.dotnet.aspnet on the new Sentry.AspNet package. (#681) @Tyrrrz
- Always send a default release. (#695) @Tyrrrz

## 3.0.0-alpha.7

- Ref moved SentryId from namespace Sentry.Protocol to Sentry (#643) @lucas-zimerman
- Ref renamed `CacheFlushTimeout` to `InitCacheFlushTimeout` (#638) @lucas-zimerman
- Add support for performance. ([#633](https://github.com/getsentry/sentry-dotnet/pull/633))
- Transaction (of type `string`) on Scope and Event now is called TransactionName. ([#633](https://github.com/getsentry/sentry-dotnet/pull/633))

## 3.0.0-alpha.6

- Abandon ValueTask #611
- Fix Cache deleted on HttpTransport exception. (#610) @lucas-zimerman
- Add `SentryScopeStateProcessor` #603
- Add net5.0 TFM to libraries #606
- Add more logging to CachingTransport #619
- Bump Microsoft.Bcl.AsyncInterfaces to 5.0.0 #618
- Bump `Microsoft.Bcl.AsyncInterfaces` to 5.0.0 #618
- `DefaultTags` moved from `SentryLoggingOptions` to `SentryOptions` (#637) @PureKrome
- `Sentry.Serilog` can accept DefaultTags (#637) @PureKrome

## 3.0.0-alpha.5

- Replaced `BaseScope` with `IScope`. (#590) @Tyrrrz
- Removed code coverage report from the test folder. (#592) @lucas-zimerman
- Add target framework NET5.0 on Sentry.csproj. Change the type of `Extra` where value parameter become nullable. @lucas-zimerman
- Implement envelope caching. (#576) @Tyrrrz
- Add a list of .NET Frameworks installed when available. (#531) @lucas-zimerman
- Parse Mono and IL2CPP stacktraces for Unity and Xamarin (#578) @bruno-garcia
- Update TFMs and dependency min version (#580) @bruno-garcia
- Run all tests on .NET 5 (#583) @bruno-garcia

## 3.0.0-alpha.4

- Add the client user ip if both SendDefaultPii and IsEnvironmentUser are set. (#1015) @lucas-zimerman
- Replace Task with ValueTask where possible. (#564) @Tyrrrz
- Add support for ASP.NET Core gRPC (#563) @Mitch528
- Push API docs to GitHub Pages GH Actions (#570) @bruno-garcia
- Refactor envelopes

## 3.0.0-alpha.3

- Add support for user feedback. (#559) @lucas-zimerman
- Add support for envelope deserialization (#558) @Tyrrrz
- Add package description and tags to Sentry.AspNet @Tyrrrz
- Fix internal url references for the new Sentry documentation. (#562) @lucas-zimerman

## 3.0.0-alpha.2

- Set the Environment setting to 'production' if none was provided. (#550) @PureKrome
- ASPNET.Core hosting environment is set to 'production' / 'development' (notice lower casing) if no custom options.Enviroment is set. (#554) @PureKrome
- Add most popular libraries to InAppExclude #555 (@bruno-garcia)
- Add support for individual rate limits.
- Extend `SentryOptions.BeforeBreadcrumb` signature to accept returning nullable values.
- Add support for envelope deserialization.

## 3.0.0-alpha.1

- Rename `LogEntry` to `SentryMessage`. Change type of `SentryEvent.Message` from `string` to `SentryMessage`.
- Change the type of `Gpu.VendorId` from `int` to `string`.
- Add support for envelopes.
- Publishing symbols package (snupkg) to nuget.org with sourcelink

## 3.0.0-alpha.0

- Move aspnet-classic integration to Sentry.AspNet (#528) @Tyrrrz
- Merge Sentry.Protocol into Sentry (#527) @Tyrrrz
- Framework and runtime info (#526) @bruno-garcia
- Add NRTS to Sentry.Extensions.Logging (#524) @Tyrrrz
- Add NRTs to Sentry.Serilog, Sentry.NLog, Sentry.Log4Net (#521) @Tyrrrz
- Add NRTs to Sentry.AspNetCore (#520) @Tyrrrz
- Fix CI build on GitHub Actions (#523) @Tyrrrz
- Add GitHubActionsTestLogger (#511) @Tyrrrz

We'd love to get feedback.

## 2.2.0-alpha

Add nullable reference types support (Sentry, Sentry.Protocol) (#509)
fix: Use ASP.NET Core endpoint FQDN (#485)
feat: Add integration to TaskScheduler.UnobservedTaskException (#481)

## 2.1.6

fix: aspnet fqdn (#485) @bruno-garcia
ref: wait on test the time needed (#484) @bruno-garcia
feat: Add integration to TaskScheduler.UnobservedTaskException (#481) @lucas-zimerman
build(deps): bump Serilog.AspNetCore from 3.2.0 to 3.4.0 (#477) @dependabot-preview
Fix README typo (#480) @AndreasLangberg
build(deps): bump coverlet.msbuild from 2.8.1 to 2.9.0 (#462) @dependabot-preview
build(deps): bump Microsoft.Extensions.Logging.Debug @dependabot-preview
fix some spelling (#475) @SimonCropp
build(deps): bump Microsoft.Extensions.Configuration.Json (#467) @dependabot-preview

## 2.1.5

- fix: MEL don't init if enabled (#460) @bruno-garcia
- feat: Device Calendar, Timezone, CultureInfo (#457) @bruno-garcia
- ref: Log out debug disabled (#459) @bruno-garcia
- dep: Bump PlatformAbstractions (#458) @bruno-garcia
- feat: Exception filter (#456) @bruno-garcia

## 2.1.5-beta

- fix: MEL don't init if enabled (#460) @bruno-garcia
- feat: Device Calendar, Timezone, CultureInfo (#457) @bruno-garcia
- ref: Log out debug disabled (#459) @bruno-garcia
- dep: Bump PlatformAbstractions (#458) @bruno-garcia
- feat: Exception filter (#456) @bruno-garcia

## 2.1.4

- NLog SentryTarget - NLogDiagnosticLogger for writing to NLog InternalLogger (#450) @snakefoot
- fix: SentryScopeManager dispose message (#449) @bruno-garcia
- fix: dont use Sentry namespace on sample (#447) @bruno-garcia
- Remove obsolete API from benchmarks (#445) @bruno-garcia
- build(deps): bump Microsoft.Extensions.Logging.Debug from 2.1.1 to 3.1.4 (#421) @dependabot-preview
- build(deps): bump Microsoft.AspNetCore.Diagnostics from 2.1.1 to 2.2.0 (#431) @dependabot-preview
- build(deps): bump Microsoft.CodeAnalysis.CSharp.Workspaces from 3.1.0 to 3.6.0 (#437) @dependabot-preview

## 2.1.3

- SentryScopeManager - Fixed clone of Stack so it does not reverse order (#420) @snakefoot
- build(deps): bump Serilog.AspNetCore from 2.1.1 to 3.2.0 (#411) @dependabot-preview
- Removed dependency on System.Collections.Immutable (#405) @snakefoot
- Fix Sentry.Microsoft.Logging Filter now drops also breadcrumbs (#440)

## 2.1.2-beta5

Fix Background worker dispose logs error message (#408)
Fix sentry serilog extension method collapsing (#406)
Fix Sentry.Samples.NLog so NLog.config is valid (#404)

Thanks @snakefoot and @JimHume for the fixes

Add MVC route data extraction to ScopeExtensions.Populate() (#401)

## 2.1.2-beta3

Fixed ASP.NET System.Web catch HttpException to prevent the request processor from being unable to submit #397 (#398)

## 2.1.2-beta2

- Ignore WCF error and capture (#391)

### 2.1.2-beta

- Serilog Sentry sink does not load all options from IConfiguration (#380)
- UnhandledException sets Handled=false (#382)

## 2.1.1

Bug fix: Don't overwrite server name set via configuration with machine name on ASP.NET Core #372

## 2.1.0

- Set score url to fully constructed url #367 Thanks @christopher-taormina-zocdoc
- Don't dedupe from inner exception #363 - Note this might change groupings. It's opt-in.
- Expose FlushAsync to intellisense #362
- Protocol monorepo #325 - new protocol version whenever there's a new SDK release

## 2.0.3

Expose httpHandler creation (#359)
NLog: possibility to override fingerprint using AdditionalGroupingKey (#358) @Shtannikov
Take ServerName from options (#356)

## 2.0.2

Add logger and category from Serilog SourceContext. (#316) @krisztiankocsis
Set DateFormatHandling.IsoDateFormat for serializer. Fixes #351 (#353) @olsh

## 2.0.1

Removed `-beta` from dependencies.

## 2.0.0

- SentryTarget - GetTagsFromLogEvent with null check (#326)
- handled process corrupted (#328)
- sourcelink GA (#330)
- Adds ability to specify user values via NLog configuration (#336)
- Add option to ASP.NET Core to flush events after response complete (#288)
- Fixed race on `BackgroundWorker` (#293)
- Exclude `Sentry.` frames from InApp (#272)
- NLog SentryTarget with less overhead for breadcrumb (#273)
- Logging on body not extracted (#246)
- Add support to DefaultTags for ASP.NET Core and M.E.Logging (#268)
- Don't use ValueTuple (#263)
- All public members were documented: #252
- Use EnableBuffering to keep request payload around: #250
- Serilog default levels: #237
- Removed dev dependency from external dependencies 4d92ab0
- Use new `Sentry.Protocol` 836fb07e
- Use new `Sentry.PlatformAbsrtractions` #226
- Debug logging for ASP.NET Classic #209
- Reading request body throws on ASP.NET Core 3 (#324)
- NLog: null check contextProp.Value during IncludeEventDataOnBreadcrumbs (#323)
- JsonSerializerSettings - ReferenceLoopHandling.Ignore (#312)
- Fixed error when reading request body affects collecting other request data (#299)
- `Microsoft.Extensions.Logging` `ConfigureScope` invocation. #208, #210, #224 Thanks @dbraillon
- `Sentry.Serilog` Verbose level. #213, #217. Thanks @kanadaj
- AppDomain.ProcessExit will close the SDK: #242
- Adds PublicApiAnalyzers to public projects: #234
- NLog: Utilizes Flush functionality in NLog target: #228
- NLog: Set the logger via the log event info in SentryTarget.Write, #227
- Multi-target .NET Core 3.0 (#308)

Major version bumped due to these breaking changes:

1. `Sentry.Protocol` version 2.0.0
   - Remove StackTrace from SentryEvent [#38](https://github.com/getsentry/sentry-dotnet-protocol/pull/38) - StackTrace is either part of Thread or SentryException.
2. Removed `ContextLine` #223
3. Use `StackTrace` from `Threads` #222
4. `FlushAsync` added to `ISentryClient` #214

## 2.0.0-beta8

- SentryTarget - GetTagsFromLogEvent with null check (#326)
- handled process corrupted (#328)
- sourcelink GA (#330)
- Adds ability to specify user values via NLog configuration (#336)

## 2.0.0-beta7

Fixes:

- Reading request body throws on ASP.NET Core 3 (#324)
- NLog: null check contextProp.Value during IncludeEventDataOnBreadcrumbs (#323)
- JsonSerializerSettings - ReferenceLoopHandling.Ignore (#312)

Features:

- Multi-target .NET Core 3.0 (#308)

## 2.0.0-beta6

- Fixed error when reading request body affects collecting other request data (#299)

## 2.0.0-beta5

- Add option to ASP.NET Core to flush events after response complete (#288)
- Fixed race on `BackgroundWorker` (#293)
- Exclude `Sentry.` frames from InApp (#272)
- NLog SentryTarget with less overhead for breadcrumb (#273)

## 2.0.0-beta4

- Logging on body not extracted (#246)
- Add support to DefaultTags for ASP.NET Core and M.E.Logging (#268)
- Don't use ValueTuple (#263)

## 2.0.0-beta3

- All public members were documented: #252
- Use EnableBuffering to keep request payload around: #250
- Serilog default levels: #237

Thanks @josh-degraw for:

- AppDomain.ProcessExit will close the SDK: #242
- Adds PublicApiAnalyzers to public projects: #234
- NLog: Utilizes Flush functionality in NLog target: #228
- NLog: Set the logger via the log event info in SentryTarget.Write, #227

## 2.0.0-beta2

- Removed dev dependency from external dependencies 4d92ab0
- Use new `Sentry.Protocol` 836fb07e
- Use new `Sentry.PlatformAbsrtractions` #226

## 2.0.0-beta

Major version bumped due to these breaking changes:

1. `Sentry.Protocol` version 2.0.0
   - Remove StackTrace from SentryEvent [#38](https://github.com/getsentry/sentry-dotnet-protocol/pull/38) - StackTrace is either part of Thread or SentryException.
2. Removed `ContextLine` #223
3. Use `StackTrace` from `Threads` #222
4. `FlushAsync` added to `ISentryClient` #214

Other Features:

- Debug logging for ASP.NET Classic #209

Fixes:

- `Microsoft.Extensions.Logging` `ConfigureScope` invocation. #208, #210, #224 Thanks @dbraillon
- `Sentry.Serilog` Verbose level. #213, #217. Thanks @kanadaj

## 1.2.1-beta

Fixes and improvements to the NLog integration: #207 by @josh-degraw

## 1.2.0

### Features

- Optionally skip module registrations #202 - (Thanks @josh-degraw)
- First NLog integration release #188 (Thanks @josh-degraw)
- Extensible stack trace #184 (Thanks @pengweiqhca)
- MaxRequestSize for ASP.NET and ASP.NET Core #174
- InAppInclude #171
- Overload to AddSentry #163 by (Thanks @f1nzer)
- ASP.NET Core AddSentry has now ConfigureScope: #160

### Bug fixes

- Don't override user #199
- Read the hub to take latest Client: 8f4b5ba

## 1.1.3-beta4

Bug fix: Don't override user #199

## 1.1.3-beta3

- First NLog integration release #188 (Thanks @josh-degraw)
- Extensible stack trace #184 (Thanks @pengweiqhca)

## 1.1.3-beta2

Feature:

- MaxRequestSize for ASP.NET and ASP.NET Core #174
- InAppInclude #171

Fix: Diagnostic log order: #173 by @scolestock

## 1.1.3-beta

Fixed:

- Read the hub to take latest Client: 8f4b5ba1a3
- Uses Sentry.Protocol 1.0.4 4035e25

Feature

- Overload to `AddSentry` #163 by @F1nZeR
- ASP.NET Core `AddSentry` has now `ConfigureScope`: #160

## 1.1.2

Using [new version of the protocol with fixes and features](https://github.com/getsentry/sentry-dotnet-protocol/releases/tag/1.0.3).

Fixed:

ASP.NET Core integration issue when containers are built on the ServiceCollection after SDK is initialized (#157, #103 )

## 1.1.2-beta

Fixed:

- ASP.NET Core integration issue when containers are built on the ServiceCollection after SDK is initialized (#157, #103 )

## 1.1.1

Fixed:

- Serilog bug that self log would recurse #156

Feature:

- log4net environment via xml configuration #150 (Thanks Sébastien Pierre)

## 1.1.0

Includes all features and bug fixes of previous beta releases:

Features:

- Use log entry to improve grouping #125
- Use .NET Core SDK 2.1.401
- Make AddProcessors extension methods on Options public #115
- Format InternalsVisibleTo to avoid iOS issue: 94e28b3
- Serilog Integration #118, #145
- Capture methods return SentryId #139, #140
- MEL integration keeps properties as tags #146
- Sentry package Includes net461 target #135

Bug fixes:

- Disabled SDK throws on shutdown: #124
- Log4net only init if current hub is disabled #119

Thanks to our growing list of [contributors](https://github.com/getsentry/sentry-dotnet/graphs/contributors).

## 1.0.1-beta5

- Added `net461` target to Serilog package #148

## 1.0.1-beta4

- Serilog Integration #118, #145
- `Capture` methods return `SentryId` #139, #140
- MEL integration keeps properties as tags #146
- Revert reducing Json.NET requirements <https://github.com/getsentry/sentry-dotnet/commit/1aed4a5c76ead2f4d39f1c2979eda02d068bfacd>

Thanks to our growing [list of contributors](https://github.com/getsentry/sentry-dotnet/graphs/contributors).

## 1.0.1-beta3

Lowering Newtonsoft.Json requirements; #138

## 1.0.1-beta2

`Sentry` package Includes `net461` target #135

## 1.0.1-beta

Features:

- Use log entry to improve grouping #125
- Use .NET Core SDK 2.1.401
- Make `AddProcessors` extension methods on Options public #115
- Format InternalsVisibleTo to avoid iOS issue: 94e28b3

Bug fixes:

- Disabled SDK throws on shutdown: #124
- Log4net only init if current hub is disabled #119

## 1.0.0

### First major release of the new .NET SDK

#### Main features

##### Sentry package

- Automatic Captures global unhandled exceptions (AppDomain)
- Scope management
- Duplicate events automatically dropped
- Events from the same exception automatically dropped
- Web proxy support
- HttpClient/HttpClientHandler configuration callback
- Compress request body
- Event sampling opt-in
- Event flooding protection (429 retry-after and internal bound queue)
- Release automatically set (AssemblyInformationalVersionAttribute, AssemblyVersion or env var)
- DSN discovered via environment variable
- Release (version) reported automatically
- CLS Compliant
- Strong named
- BeforeSend and BeforeBreadcrumb callbacks
- Event and Exception processors
- SourceLink (including PDB in nuget package)
- Device OS info sent
- Device Runtime info sent
- Enable SDK debug mode (opt-in)
- Attach stack trace for captured messages (opt-in)

##### Sentry.Extensions.Logging

- Includes all features from the `Sentry` package.
- BeginScope data added to Sentry scope, sent with events
- LogInformation or higher added as breadcrumb, sent with next events.
- LogError or higher automatically captures an event
- Minimal levels are configurable.

##### Sentry.AspNetCore

- Includes all features from the `Sentry` package.
- Includes all features from the `Sentry.Extensions.Logging` package.
- Easy ASP.NET Core integration, single line: `UseSentry`.
- Captures unhandled exceptions in the middleware pipeline
- Captures exceptions handled by the framework `UseExceptionHandler` and Error page display.
- Any event sent will include relevant application log messages
- RequestId as tag
- URL as tag
- Environment is automatically set (`IHostingEnvironment`)
- Request payload can be captured if opt-in
- Support for EventProcessors registered with DI
- Support for ExceptionProcessors registered with DI
- Captures logs from the request (using Microsoft.Extensions.Logging)
- Supports configuration system (e.g: appsettings.json)
- Server OS info sent
- Server Runtime info sent
- Request headers sent
- Request body compressed

All packages are:

- Strong named
- Tested on Windows, Linux and macOS
- Tested on .NET Core, .NET Framework and Mono

##### Learn more

- [Code samples](https://github.com/getsentry/sentry-dotnet/tree/master/samples)
- [Sentry docs](https://docs.sentry.io/quickstart/?platform=csharp)

Sample event using the log4net integration:
![Sample event in Sentry](https://github.com/getsentry/sentry-dotnet/blob/master/samples/Sentry.Samples.Log4Net/.assets/log4net-sample.gif?raw=true)

Download it directly from GitHub or using NuGet:

| Integrations                  |                                                                                                                                 NuGet |
| ----------------------------- | ------------------------------------------------------------------------------------------------------------------------------------: |
| **Sentry**                    |                                       [![NuGet](https://img.shields.io/nuget/vpre/Sentry.svg)](https://www.nuget.org/packages/Sentry) |
| **Sentry.AspNetCore**         |                 [![NuGet](https://img.shields.io/nuget/vpre/Sentry.AspNetCore.svg)](https://www.nuget.org/packages/Sentry.AspNetCore) |
| **Sentry.Extensions.Logging** | [![NuGet](https://img.shields.io/nuget/vpre/Sentry.Extensions.Logging.svg)](https://www.nuget.org/packages/Sentry.Extensions.Logging) |
| **Sentry.Log4Net**            |                       [![NuGet](https://img.shields.io/nuget/vpre/Sentry.Log4Net.svg)](https://www.nuget.org/packages/Sentry.Log4Net) |

## 1.0.0-rc2

Features and improvements:

- `SentrySdk.LastEventId` to get scoped id
- `BeforeBreadcrumb` to allow dropping or modifying a breadcrumb
- Event processors on scope #58
- Event processor as `Func<SentryEvent,SentryEvent>`

Bug fixes:

- #97 Sentry environment takes precedence over ASP.NET Core

Download it directly below from GitHub or using NuGet:

| Integrations                  |                                                                                                                                 NuGet |
| ----------------------------- | ------------------------------------------------------------------------------------------------------------------------------------: |
| **Sentry**                    |                                       [![NuGet](https://img.shields.io/nuget/vpre/Sentry.svg)](https://www.nuget.org/packages/Sentry) |
| **Sentry.AspNetCore**         |                 [![NuGet](https://img.shields.io/nuget/vpre/Sentry.AspNetCore.svg)](https://www.nuget.org/packages/Sentry.AspNetCore) |
| **Sentry.Extensions.Logging** | [![NuGet](https://img.shields.io/nuget/vpre/Sentry.Extensions.Logging.svg)](https://www.nuget.org/packages/Sentry.Extensions.Logging) |
| **Sentry.Log4Net**            |                       [![NuGet](https://img.shields.io/nuget/vpre/Sentry.Log4Net.svg)](https://www.nuget.org/packages/Sentry.Log4Net) |

## 1.0.0-rc

Features and improvements:

- Microsoft.Extensions.Logging (MEL) use framework configuration system #79 (Thanks @pengweiqhca)
- Use IOptions on Logging and ASP.NET Core integrations #81
- Send PII (personal identifier info, opt-in `SendDefaultPii`): #83
- When SDK is disabled SentryMiddleware passes through to next in pipeline: #84
- SDK diagnostic logging (option: `Debug`): #85
- Sending Stack trace for events without exception (like CaptureMessage, opt-in `AttachStackTrace`) #86

Bug fixes:

- MEL: Only call Init if DSN was provided <https://github.com/getsentry/sentry-dotnet/commit/097c6a9c6f4348d87282c92d9267879d90879e2a>
- Correct namespace for `AddSentry` <https://github.com/getsentry/sentry-dotnet/commit/2498ab4081f171dc78e7f74e4f1f781a557c5d4f>

Breaking changes:

The settings for HTTP and Worker have been moved to `SentryOptions`. There's no need to call `option.Http(h => h...)` anymore.
`option.Proxy` was renamed to `option.HttpProxy`.

[New sample](https://github.com/getsentry/sentry-dotnet/tree/master/samples/Sentry.Samples.GenericHost) using [GenericHost](https://docs.microsoft.com/en-us/aspnet/core/fundamentals/host/generic-host?view=aspnetcore-2.1)

Download it directly below from GitHub or using NuGet:

| Integrations                  |                                                                                                                                 NuGet |
| ----------------------------- | ------------------------------------------------------------------------------------------------------------------------------------: |
| **Sentry**                    |                                       [![NuGet](https://img.shields.io/nuget/vpre/Sentry.svg)](https://www.nuget.org/packages/Sentry) |
| **Sentry.AspNetCore**         |                 [![NuGet](https://img.shields.io/nuget/vpre/Sentry.AspNetCore.svg)](https://www.nuget.org/packages/Sentry.AspNetCore) |
| **Sentry.Extensions.Logging** | [![NuGet](https://img.shields.io/nuget/vpre/Sentry.Extensions.Logging.svg)](https://www.nuget.org/packages/Sentry.Extensions.Logging) |
| **Sentry.Log4Net**            |                       [![NuGet](https://img.shields.io/nuget/vpre/Sentry.Log4Net.svg)](https://www.nuget.org/packages/Sentry.Log4Net) |

## 0.0.1-preview5

Features:

- Support buffered gzip request #73
- Reduced dependencies from the ASP.NET Core integraiton
- InAppExclude configurable #75
- Duplicate event detects inner exceptions #76
- HttpClientHandler configuration callback #72
- Event sampling opt-in
- ASP.NET Core sends server name

Bug fixes:

- On-prem without chuncked support for gzip #71
- Exception.Data key is not string #77

**[Watch on youtube](https://www.youtube.com/watch?v=xK6a1goK_w0) how to use the ASP.NET Core integration**

Download it directly below from GitHub or using NuGet:

| Integrations                  |                                                                                                                                 NuGet |
| ----------------------------- | ------------------------------------------------------------------------------------------------------------------------------------: |
| **Sentry**                    |                                       [![NuGet](https://img.shields.io/nuget/vpre/Sentry.svg)](https://www.nuget.org/packages/Sentry) |
| **Sentry.AspNetCore**         |                 [![NuGet](https://img.shields.io/nuget/vpre/Sentry.AspNetCore.svg)](https://www.nuget.org/packages/Sentry.AspNetCore) |
| **Sentry.Extensions.Logging** | [![NuGet](https://img.shields.io/nuget/vpre/Sentry.Extensions.Logging.svg)](https://www.nuget.org/packages/Sentry.Extensions.Logging) |
| **Sentry.Log4Net**            |                       [![NuGet](https://img.shields.io/nuget/vpre/Sentry.Log4Net.svg)](https://www.nuget.org/packages/Sentry.Log4Net) |

## 0.0.1-preview4

Features:

- Using [Sentry Protocol](https://github.com/getsentry/sentry-dotnet-protocol) as a dependency
- Environment can be set via `SentryOptions` #49
- Compress request body (configurable: Fastest, Optimal, Off) #63
- log4net integration
- SDK honors Sentry's 429 HTTP Status with Retry After header #61

Bug fixes:

- `Init` pushes the first scope #55, #54
- `Exception.Data` copied to `SentryEvent.Data` while storing the index of originating error.
- Demangling code ensures Function name available #64
- ASP.NET Core integration throws when Serilog added #65, #68, #67

Improvements to [the docs](https://getsentry.github.io/sentry-dotnet) like:

- Release discovery
- `ConfigureScope` clarifications
- Documenting samples

### [Watch on youtube](https://www.youtube.com/watch?v=xK6a1goK_w0) how to use the ASP.NET Core integration

Download it directly from GitHub or using NuGet:

| Integrations                  |                                                                                                                                 NuGet |
| ----------------------------- | ------------------------------------------------------------------------------------------------------------------------------------: |
| **Sentry**                    |                                       [![NuGet](https://img.shields.io/nuget/vpre/Sentry.svg)](https://www.nuget.org/packages/Sentry) |
| **Sentry.AspNetCore**         |                 [![NuGet](https://img.shields.io/nuget/vpre/Sentry.AspNetCore.svg)](https://www.nuget.org/packages/Sentry.AspNetCore) |
| **Sentry.Extensions.Logging** | [![NuGet](https://img.shields.io/nuget/vpre/Sentry.Extensions.Logging.svg)](https://www.nuget.org/packages/Sentry.Extensions.Logging) |
| **Sentry.Log4Net**            |                       [![NuGet](https://img.shields.io/nuget/vpre/Sentry.Log4Net.svg)](https://www.nuget.org/packages/Sentry.Log4Net) |

## 0.0.1-preview3

This third preview includes bug fixes and more features. Test coverage increased to 96%

Features and improvements:

- Filter duplicate events/exceptions #43
- EventProcessors can be added (sample [1](https://github.com/getsentry/sentry-dotnet/blob/dbb5a3af054d0ca6f801de37fb7db3632ca2c65a/samples/Sentry.Samples.Console.Customized/Program.cs#L151), [2](https://github.com/getsentry/sentry-dotnet/blob/dbb5a3af054d0ca6f801de37fb7db3632ca2c65a/samples/Sentry.Samples.Console.Customized/Program.cs#L41))
- ExceptionProcessors can be added #36 (sample [1](https://github.com/getsentry/sentry-dotnet/blob/dbb5a3af054d0ca6f801de37fb7db3632ca2c65a/samples/Sentry.Samples.Console.Customized/Program.cs#L172), [2](https://github.com/getsentry/sentry-dotnet/blob/dbb5a3af054d0ca6f801de37fb7db3632ca2c65a/samples/Sentry.Samples.Console.Customized/Program.cs#L42))
- Release is automatically discovered/reported #35
- Contexts is a dictionary - allows custom data #37
- ASP.NET integration reports context as server: server-os, server-runtime #37
- Assemblies strong named #41
- Scope exposes IReadOnly members instead of Immutables
- Released a [documentation site](https://getsentry.github.io/sentry-dotnet/)

Bug fixes:

- Strong name
- Logger provider gets disposed/flushes events

[Watch on youtube](https://www.youtube.com/watch?v=xK6a1goK_w0) how to use the ASP.NET Core integration.

Download it directly from GitHub or using NuGet:

| Integrations                  |                                                                                                                                 NuGet |
| ----------------------------- | ------------------------------------------------------------------------------------------------------------------------------------: |
| **Sentry**                    |                                       [![NuGet](https://img.shields.io/nuget/vpre/Sentry.svg)](https://www.nuget.org/packages/Sentry) |
| **Sentry.AspNetCore**         |                 [![NuGet](https://img.shields.io/nuget/vpre/Sentry.AspNetCore.svg)](https://www.nuget.org/packages/Sentry.AspNetCore) |
| **Sentry.Extensions.Logging** | [![NuGet](https://img.shields.io/nuget/vpre/Sentry.Extensions.Logging.svg)](https://www.nuget.org/packages/Sentry.Extensions.Logging) |

## 0.0.1-preview2

This second release includes bug fixes and more features. Test coverage increased to 93%

Features and improvements:

- Added `CaptureMessage`
- `BeforeSend` callback errors are sent as breadcrumbs
- `ASP.NET Core` integration doesn't add tags added by `Microsoft.Extensions.Logging`
- SDK name is reported depending on the package added
- Integrations API allows user-defined SDK integration
- Unhandled exception handler can be configured via integrations
- Filter kestrel log eventid 13 (application error) when already captured by the middleware

Bugs fixed:

- Fixed #28
- HTTP Proxy set to HTTP message handler

Download it directly from GitHub or using NuGet:

| Integrations                  |                                                                                                                                 NuGet |
| ----------------------------- | ------------------------------------------------------------------------------------------------------------------------------------: |
| **Sentry**                    |                                       [![NuGet](https://img.shields.io/nuget/vpre/Sentry.svg)](https://www.nuget.org/packages/Sentry) |
| **Sentry.AspNetCore**         |                 [![NuGet](https://img.shields.io/nuget/vpre/Sentry.AspNetCore.svg)](https://www.nuget.org/packages/Sentry.AspNetCore) |
| **Sentry.Extensions.Logging** | [![NuGet](https://img.shields.io/nuget/vpre/Sentry.Extensions.Logging.svg)](https://www.nuget.org/packages/Sentry.Extensions.Logging) |

## 0.0.1-preview1

Our first preview of the SDK:

Main features:

- Easy ASP.NET Core integration, single line: `UseSentry`.
- Captures unhandled exceptions in the middleware pipeline
- Captures exceptions handled by the framework `UseExceptionHandler` and Error page display.
- Captures process-wide unhandled exceptions (AppDomain)
- Captures logger.Error or logger.Critical
- When an event is sent, data from the current request augments the event.
- Sends information about the server running the app (OS, Runtime, etc)
- Informational logs written by the app or framework augment events sent to Sentry
- Optional include of the request body
- HTTP Proxy configuration

Also available via NuGet:

[Sentry](https://www.nuget.org/packages/Sentry/0.0.1-preview1)
[Sentry.AspNetCore](https://www.nuget.org/packages/Sentry.AspNetCore/0.0.1-preview1)
[Sentry.Extensions.Logging](https://www.nuget.org/packages/Sentry.Extensions.Logging/0.0.1-preview1)<|MERGE_RESOLUTION|>--- conflicted
+++ resolved
@@ -7,11 +7,8 @@
 - Spans and Transactions now implement `IDisposable` so that they can be used with `using` statements/declarations that will automatically finish the span with a status of OK when it passes out of scope, if it has not already been finished, to be consistent with `Activity` classes when using OpenTelemetry ([#4627](https://github.com/getsentry/sentry-dotnet/pull/4627))
 - SpanTracer and TransactionTracer are still public but these are now `sealed` (see also [#4627](https://github.com/getsentry/sentry-dotnet/pull/4627))
 - CaptureFeedback now returns a `SentryId` and a `CaptureFeedbackResult` out parameter that indicate whether feedback was captured successfully and what the reason for failure was otherwise ([#4613](https://github.com/getsentry/sentry-dotnet/pull/4613))
-<<<<<<< HEAD
 - UWP support has been dropped. Future efforts will likely focus on WinUI 3, in line with Microsoft's recommendations for building Windows UI apps. ([#4686](https://github.com/getsentry/sentry-dotnet/pull/4686))
-=======
 - The _Structured Logs_ APIs are now stable: removed `Experimental` from `SentryOptions` ([#4699](https://github.com/getsentry/sentry-dotnet/pull/4699))
->>>>>>> dcb8bd7b
 
 ### Features
 
