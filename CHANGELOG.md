# Changelog

## Unreleased

<<<<<<< HEAD
### API Changes

- The `SentrySdk.Metrics` module is deprecated and will be removed in the next major release. 
  Sentry will reject all metrics sent after October 7, 2024.
  Learn more: https://sentry.zendesk.com/hc/en-us/articles/26369339769883-Upcoming-API-Changes-to-Metrics  ([#3619](https://github.com/getsentry/sentry-dotnet/pull/3619))
=======
### Dependencies

- Bump CLI from v2.36.1 to v2.36.2 ([#3624](https://github.com/getsentry/sentry-dotnet/pull/3624))
  - [changelog](https://github.com/getsentry/sentry-cli/blob/master/CHANGELOG.md#2362)
  - [diff](https://github.com/getsentry/sentry-cli/compare/2.36.1...2.36.2)

## 4.11.0
>>>>>>> 189662d7

### Features

- All exceptions are now added as breadcrumbs on future events. Previously this was only the case for exceptions captured via the `Sentry.SeriLog` or `Sentry.Extensions.Logging` integrations. ([#3584](https://github.com/getsentry/sentry-dotnet/pull/3584))

### Fixes
- On mobile devices, the SDK no longer throws a `FormatException` for `ProcessorFrequency` when trying to report native events ([#3541](https://github.com/getsentry/sentry-dotnet/pull/3541))
- Add missing org parameter to the CLI release operations ([#3600](https://github.com/getsentry/sentry-dotnet/pull/3600))

### API Changes
- When the Sentry SDK is disabled, `SentrySdk.StartTransaction()` now returns a `NoOpTransaction`, which avoids unnecessary memory allocations ([#3581](https://github.com/getsentry/sentry-dotnet/pull/3581))

### Dependencies

- Bump Cocoa SDK from v8.35.0 to v8.36.0 ([#3570](https://github.com/getsentry/sentry-dotnet/pull/3570), [#3575](https://github.com/getsentry/sentry-dotnet/pull/3575))
  - [changelog](https://github.com/getsentry/sentry-cocoa/blob/main/CHANGELOG.md#8360)
  - [diff](https://github.com/getsentry/sentry-cocoa/compare/8.35.0...8.36.0)
- Bump CLI from v2.33.1 to v2.36.1 ([#3578](https://github.com/getsentry/sentry-dotnet/pull/3578), [#3599](https://github.com/getsentry/sentry-dotnet/pull/3599), [#3603](https://github.com/getsentry/sentry-dotnet/pull/3603), [#3606](https://github.com/getsentry/sentry-dotnet/pull/3606))
  - [changelog](https://github.com/getsentry/sentry-cli/blob/master/CHANGELOG.md#2361)
  - [diff](https://github.com/getsentry/sentry-cli/compare/2.33.1...2.36.1)
- Bump Native SDK from v0.7.8 to v0.7.9 ([#3577](https://github.com/getsentry/sentry-dotnet/pull/3577))
  - [changelog](https://github.com/getsentry/sentry-native/blob/master/CHANGELOG.md#079)
  - [diff](https://github.com/getsentry/sentry-native/compare/0.7.8...0.7.9)

## 4.10.2

### Various fixes & improvements

- fix: Prevent deadlock in `Hub.Dispose` (#3539) by @bitsandfoxes
- build(deps): bump github/codeql-action from 3.26.0 to 3.26.2 (#3543) by @dependabot

### Dependencies

- Bump Cocoa SDK from v8.34.0 to v8.35.0 ([#3548](https://github.com/getsentry/sentry-dotnet/pull/3548))
  - [changelog](https://github.com/getsentry/sentry-cocoa/blob/main/CHANGELOG.md#8350)
  - [diff](https://github.com/getsentry/sentry-cocoa/compare/8.34.0...8.35.0)

## Fixes

- Resolved a potential deadlock during SDK shutdown ([#3539](https://github.com/getsentry/sentry-dotnet/pull/3539))

## 4.10.1

### Fixes

- Unfinished spans are now correctly stored and retrieved by the CachingTransport ([#3533](https://github.com/getsentry/sentry-dotnet/pull/3533))

### Dependencies

- Bump Cocoa SDK from v8.33.0 to v8.34.0 ([#3535](https://github.com/getsentry/sentry-dotnet/pull/3535))
  - [changelog](https://github.com/getsentry/sentry-cocoa/blob/main/CHANGELOG.md#8340)
  - [diff](https://github.com/getsentry/sentry-cocoa/compare/8.33.0...8.34.0)

## 4.10.0

### Features

- Users can now automatically create releases and associated commits via sentry-cli and MSBuild properties ([#3462](https://github.com/getsentry/sentry-dotnet/pull/3462))
- `Sentry.AspNetCore.Blazor.WebAssembly` now targets .NET 8 specifically, allowing for proper dependency resolution ([#3501](https://github.com/getsentry/sentry-dotnet/pull/3501))

### Fixes

- When targeting `WPF`, `WinForms` or `Avalonia` with `PublishAot` enabled, the SDK no longers throws a `DllNotFoundException` trying to initialize `sentry-native` ([#3411](https://github.com/getsentry/sentry-dotnet/pull/3411))
Unable to load DLL sentry-native or one of its dependencies
- On mobile devices, the SDK no longer throws a `FormatException` when trying to report native events ([#3485](https://github.com/getsentry/sentry-dotnet/pull/3485))
- Race condition in `SentryMessageHandler` ([#3477](https://github.com/getsentry/sentry-dotnet/pull/3477))
- Decrease runtime diagnostics circular buffer when profiling, reducing memory usage ([#3491](https://github.com/getsentry/sentry-dotnet/pull/3491))
- The InstallationId is now resolved only once per application execution and any issues are logged as warnings instead of errors ([#3529](https://github.com/getsentry/sentry-dotnet/pull/3529))
- DisplayInfo now captured correctly on iOS and Mac Catalyst on non-UI threads ([#3521](https://github.com/getsentry/sentry-dotnet/pull/3521))

### Dependencies

- Bump CLI from v2.32.1 to v2.33.1 ([#3489](https://github.com/getsentry/sentry-dotnet/pull/3489), [#3497](https://github.com/getsentry/sentry-dotnet/pull/3497), [#3520](https://github.com/getsentry/sentry-dotnet/pull/3520))
  - [changelog](https://github.com/getsentry/sentry-cli/blob/master/CHANGELOG.md#2331)
  - [diff](https://github.com/getsentry/sentry-cli/compare/2.32.1...2.33.1)
- Bump Java SDK from v7.11.0 to v7.14.0 ([#3503](https://github.com/getsentry/sentry-dotnet/pull/3503), [#3532](https://github.com/getsentry/sentry-dotnet/pull/3532))
  - [changelog](https://github.com/getsentry/sentry-java/blob/main/CHANGELOG.md#7140)
  - [diff](https://github.com/getsentry/sentry-java/compare/7.11.0...7.14.0)
- Bump Cocoa SDK from v8.30.0 to v8.32.0 ([#3499](https://github.com/getsentry/sentry-dotnet/pull/3499))
  - [changelog](https://github.com/getsentry/sentry-cocoa/blob/main/CHANGELOG.md#8320)
  - [diff](https://github.com/getsentry/sentry-cocoa/compare/8.30.0...8.32.0)
- Bump Native SDK from v0.7.6 to v0.7.8 ([#3502](https://github.com/getsentry/sentry-dotnet/pull/3502), [#3527](https://github.com/getsentry/sentry-dotnet/pull/3527))
  - [changelog](https://github.com/getsentry/sentry-native/blob/master/CHANGELOG.md#078)
  - [diff](https://github.com/getsentry/sentry-native/compare/0.7.6...0.7.8)
- Bump Cocoa SDK from v8.30.0 to v8.33.0 ([#3499](https://github.com/getsentry/sentry-dotnet/pull/3499), [#3528](https://github.com/getsentry/sentry-dotnet/pull/3528))
  - [changelog](https://github.com/getsentry/sentry-cocoa/blob/main/CHANGELOG.md#8330)
  - [diff](https://github.com/getsentry/sentry-cocoa/compare/8.30.0...8.33.0)
- Bump Native SDK from v0.7.6 to v0.7.7 ([#3502](https://github.com/getsentry/sentry-dotnet/pull/3502))
  - [changelog](https://github.com/getsentry/sentry-native/blob/master/CHANGELOG.md#077)
  - [diff](https://github.com/getsentry/sentry-native/compare/0.7.6...0.7.7)
- Bump Java SDK from v7.11.0 to v7.13.0 ([#3515](https://github.com/getsentry/sentry-dotnet/pull/3515))
  - [changelog](https://github.com/getsentry/sentry-java/blob/main/CHANGELOG.md#7130)
  - [diff](https://github.com/getsentry/sentry-java/compare/7.11.0...7.13.0)

## 4.9.0

### Fixes

- Fixed envelopes getting stuck in processing when losing network connectivity ([#3438](https://github.com/getsentry/sentry-dotnet/pull/3438))

### Features

- Client reports now include dropped spans ([#3463](https://github.com/getsentry/sentry-dotnet/pull/3463))

### API Changes

- Removed SentrySdk.RunAsyncVoid ([#3466](https://github.com/getsentry/sentry-dotnet/pull/3466))

## 4.8.1

### Fixes

- The SDK no longer fails to create a trace root ([#3453](https://github.com/getsentry/sentry-dotnet/pull/3453))
- Removed `FirstChanceException` workaround for WinUI ([#3411](https://github.com/getsentry/sentry-dotnet/pull/3411))

### Dependencies

- Bump Java SDK from v7.10.0 to v7.11.0 ([#3459](https://github.com/getsentry/sentry-dotnet/pull/3459))
  - [changelog](https://github.com/getsentry/sentry-java/blob/main/CHANGELOG.md#7110)
  - [diff](https://github.com/getsentry/sentry-java/compare/7.10.0...7.11.0)

## 4.8.0

### Obsoletion

- Marked SentryUser.Segment as deprecated ([#3437](https://github.com/getsentry/sentry-dotnet/pull/3437))

### Features

- Added a new package `Sentry.AspNetCore.Blazor.WebAssembly`. This packages provides you with an extension to `WebAssemblyHostBuilder` to allow SDK configuration via the builder pattern. This package gives us an entry point and the ability to extend the SDKs support and out-of-the-box offering. You can follow the progress and leave feedback either ([here](https://github.com/getsentry/sentry-dotnet/issues/2329)) for extending the support for Blazor Server or ([here](https://github.com/getsentry/sentry-dotnet/issues/2021)) for Blazor WebAssembly support ([#3386](https://github.com/getsentry/sentry-dotnet/pull/3386))

### Fixes

- Debug logs are now visible for MAUI apps in Visual Studio when using Sentry's default DiagnosticLogger ([#3373](https://github.com/getsentry/sentry-dotnet/pull/3373))
- Fixed Monitor duration calculation ([#3420]https://github.com/getsentry/sentry-dotnet/pull/3420)
- Fixed null IServiceProvider in anonymous routes with OpenTelemetry ([#3401](https://github.com/getsentry/sentry-dotnet/pull/3401))
- Fixed Trim warnings in Sentry.DiagnosticSource and WinUIUnhandledException integrations ([#3410](https://github.com/getsentry/sentry-dotnet/pull/3410))
- Fixed memory leak when tracing is enabled ([#3432](https://github.com/getsentry/sentry-dotnet/pull/3432))
- `Scope.User.Id` now correctly defaults to the InstallationId unless it has been set otherwise ([#3425](https://github.com/getsentry/sentry-dotnet/pull/3425))

### Dependencies

- Bump CLI from v2.31.2 to v2.32.1 ([#3398](https://github.com/getsentry/sentry-dotnet/pull/3398))
  - [changelog](https://github.com/getsentry/sentry-cli/blob/master/CHANGELOG.md#2321)
  - [diff](https://github.com/getsentry/sentry-cli/compare/2.31.2...2.32.1)
- Bump Native SDK from v0.7.4 to v0.7.6 ([#3399](https://github.com/getsentry/sentry-dotnet/pull/3399), [#3418](https://github.com/getsentry/sentry-dotnet/pull/3418))
  - [changelog](https://github.com/getsentry/sentry-native/blob/master/CHANGELOG.md#076)
  - [diff](https://github.com/getsentry/sentry-native/compare/0.7.4...0.7.6)
- Bump Cocoa SDK from v8.26.0 to v8.30.0 ([#3408](https://github.com/getsentry/sentry-dotnet/pull/3408), [#3412](https://github.com/getsentry/sentry-dotnet/pull/3412), [#3430](https://github.com/getsentry/sentry-dotnet/pull/3430), [#3450](https://github.com/getsentry/sentry-dotnet/pull/3450))
  - [changelog](https://github.com/getsentry/sentry-cocoa/blob/main/CHANGELOG.md#8300)
  - [diff](https://github.com/getsentry/sentry-cocoa/compare/8.26.0...8.30.0)
- Bump Java SDK from v7.9.0 to v7.10.0 ([#3413](https://github.com/getsentry/sentry-dotnet/pull/3413))
  - [changelog](https://github.com/getsentry/sentry-java/blob/main/CHANGELOG.md#7100)
  - [diff](https://github.com/getsentry/sentry-java/compare/7.9.0...7.10.0)

## 4.7.0

### API Changes

- SentryOptions.EnableTracing has been marked as Obsolete ([#3381](https://github.com/getsentry/sentry-dotnet/pull/3381))

### Features

- The SDK now supports monitor upserting. You can programmatically set up your monitors via the options callback in `SentrySdk.CaptureCheckIn` ([#3330](https://github.com/getsentry/sentry-dotnet/pull/3330))
- Added an `SentrySdk.RunAsyncVoid` helper method that lets you capture exceptions from `async void` methods ([#3379](https://github.com/getsentry/sentry-dotnet/pull/3379))

### Fixes

- P/Invoke warning for GetWindowThreadProcessId no longer shows when using Sentry in UWP applications ([#3372](https://github.com/getsentry/sentry-dotnet/pull/3372))
- Fixed InvalidOperationException when pulling the HttpRequestUrl from Uri's with DangerousDisablePathAndQueryCanonicalization set to true ([#3393](https://github.com/getsentry/sentry-dotnet/pull/3393))

### Dependencies

- Update Perfview/TraceEvent to v3.1.10 (patched) ([#3382](https://github.com/getsentry/sentry-dotnet/pull/3382))
- Bump Native SDK from v0.7.2 to v0.7.4 ([#3385](https://github.com/getsentry/sentry-dotnet/pull/3385))
  - [changelog](https://github.com/getsentry/sentry-native/blob/master/CHANGELOG.md#074)
  - [diff](https://github.com/getsentry/sentry-native/compare/0.7.2...0.7.4)
- Bump Cocoa SDK from v8.25.2 to v8.26.0 ([#3364](https://github.com/getsentry/sentry-dotnet/pull/3364))
  - [changelog](https://github.com/getsentry/sentry-cocoa/blob/main/CHANGELOG.md#8260)
  - [diff](https://github.com/getsentry/sentry-cocoa/compare/8.25.2...8.26.0)

## 4.6.2

### Fixes

- Reverted changes to the SentryHttpMessageHandler and SentryGraphQLHttpMessageHandler to automatically create transactions for each request as this could negatively affect users' quota ([#3367](https://github.com/getsentry/sentry-dotnet/pull/3367))

## 4.6.1

### Fixes

- Fixed SentryHttpMessageHandler and SentryGraphQLHttpMessageHandler not creating spans when there is no active Transaction on the scope ([#3360](https://github.com/getsentry/sentry-dotnet/pull/3360))
- The SDK no longer (wrongly) initializes sentry-native on Blazor WASM builds with `RunAOTCompilation` enabled. ([#3363](https://github.com/getsentry/sentry-dotnet/pull/3363))
- HttpClient requests now show on the Requests dashboard in Sentry ([#3357](https://github.com/getsentry/sentry-dotnet/pull/3357))

### Dependencies

- Bump Hangfire from v1.8.7 to v1.8.12 ([#3361](https://github.com/getsentry/sentry-dotnet/pull/3361))

## 4.6.0

### Features

- Hints now accept `byte[]` as attachment ([#3352](https://github.com/getsentry/sentry-dotnet/pull/3352))
- InApp includes/excludes can now be configured using regular expressions ([#3321](https://github.com/getsentry/sentry-dotnet/pull/3321))

### Fixes

- Fixed memory leak in BackgroundWorker observed when using Sentry with Quartz and MySql ([#3355](https://github.com/getsentry/sentry-dotnet/pull/3355))

### Dependencies

- Bump CLI from v2.31.0 to v2.31.2 ([#3342](https://github.com/getsentry/sentry-dotnet/pull/3342), [#3345](https://github.com/getsentry/sentry-dotnet/pull/3345))
  - [changelog](https://github.com/getsentry/sentry-cli/blob/master/CHANGELOG.md#2312)
  - [diff](https://github.com/getsentry/sentry-cli/compare/2.31.0...2.31.2)
- Bump Cocoa SDK from v8.25.0 to v8.25.2 ([#3356](https://github.com/getsentry/sentry-dotnet/pull/3356))
  - [changelog](https://github.com/getsentry/sentry-cocoa/blob/main/CHANGELOG.md#8252)
  - [diff](https://github.com/getsentry/sentry-cocoa/compare/8.25.0...8.25.2)
- Bump Java SDK from v7.8.0 to v7.9.0 ([#3358](https://github.com/getsentry/sentry-dotnet/pull/3358))
  - [changelog](https://github.com/getsentry/sentry-java/blob/main/CHANGELOG.md#790)
  - [diff](https://github.com/getsentry/sentry-java/compare/7.8.0...7.9.0)

## 4.5.0

### Features

- Extended the SDK's CheckIn support by adding Release, Environment and Trace ID to the event. CheckIns created via the Hangfire integration now also automatically report their duration ([#3320](https://github.com/getsentry/sentry-dotnet/pull/3320))
- The SDK's performance API now works in conjunction with OpenTelemetry's instrumentation. This means that SentrySpans and OTel spans now show up in the same span-tree. ([#3288](https://github.com/getsentry/sentry-dotnet/pull/3288))

### Fixes

- `HttpResponse.Content` is no longer disposed by when using `SentryHttpFailedRequestHandler` on .NET Framework, which was causing an ObjectDisposedException when using Sentry with NSwag ([#3306](https://github.com/getsentry/sentry-dotnet/pull/3306))
- Fix BackgroundWorker exiting when OperationCanceledException is not from shutdown request ([3284](https://github.com/getsentry/sentry-dotnet/pull/3284))
- Envelopes with large attachments no longer get stuck in the queue when using `CacheDirectoryPath` ([#3328](https://github.com/getsentry/sentry-dotnet/pull/3328))

### Dependencies

- Bump Cocoa SDK from v8.21.0 to v8.25.0 ([#3339](https://github.com/getsentry/sentry-dotnet/pull/3339))
  - [changelog](https://github.com/getsentry/sentry-cocoa/blob/main/CHANGELOG.md#8250)
  - [diff](https://github.com/getsentry/sentry-cocoa/compare/8.21.0...8.25.0)

## 4.4.0

### Features

- Metrics now honor any Rate Limits set in HTTP headers returned by Sentry ([#3276](https://github.com/getsentry/sentry-dotnet/pull/3276))

### Fixes

- Fixed normalization for metric tag values for carriage return, line feed and tab characters ([#3281](https://github.com/getsentry/sentry-dotnet/pull/3281))

### Dependencies

- Bump Java SDK from v7.7.0 to v7.8.0 ([#3275](https://github.com/getsentry/sentry-dotnet/pull/3275))
  - [changelog](https://github.com/getsentry/sentry-java/blob/main/CHANGELOG.md#780)
  - [diff](https://github.com/getsentry/sentry-java/compare/7.7.0...7.8.0)

## 4.3.0

### Features

- EnableNetworkEventBreadcrumbs can now be set on the Native Android options ([#3267](https://github.com/getsentry/sentry-dotnet/pull/3267))
- Update normalization of metrics keys, tags and values ([#3271](https://github.com/getsentry/sentry-dotnet/pull/3271))

### Fixes

- Fix missing exception StackTraces in some situations ([#3215](https://github.com/getsentry/sentry-dotnet/pull/3215))
- Scopes now get applied to OTEL spans in ASP.NET Core ([#3221](https://github.com/getsentry/sentry-dotnet/pull/3221))
- Fixed InvalidCastException when setting the SampleRate on Android ([#3258](https://github.com/getsentry/sentry-dotnet/pull/3258))
- Fixed MAUI iOS build issue related to `SentryVersionNumber` and `SentryVersionString` ([#3278](https://github.com/getsentry/sentry-dotnet/pull/3278))

### API changes

- Removed `SentryOptionsExtensions` class - all the public methods moved directly to `SentryOptions` ([#3195](https://github.com/getsentry/sentry-dotnet/pull/3195))

### Dependencies

- Bump CLI from v2.30.0 to v2.31.0 ([#3214](https://github.com/getsentry/sentry-dotnet/pull/3214), [#3218](https://github.com/getsentry/sentry-dotnet/pull/3218), [#3242](https://github.com/getsentry/sentry-dotnet/pull/3242), [#3247](https://github.com/getsentry/sentry-dotnet/pull/3247))
  - [changelog](https://github.com/getsentry/sentry-cli/blob/master/CHANGELOG.md#2310)
  - [diff](https://github.com/getsentry/sentry-cli/compare/2.30.0...2.31.0)
- Bump Native SDK from v0.7.0 to v0.7.2 ([#3237](https://github.com/getsentry/sentry-dotnet/pull/3237), [#3256](https://github.com/getsentry/sentry-dotnet/pull/3256))
  - [changelog](https://github.com/getsentry/sentry-native/blob/master/CHANGELOG.md#072)
  - [diff](https://github.com/getsentry/sentry-native/compare/0.7.0...0.7.2)
- Bump Java SDK from v7.6.0 to v7.7.0 ([#3268](https://github.com/getsentry/sentry-dotnet/pull/3268))
  - [changelog](https://github.com/getsentry/sentry-java/blob/main/CHANGELOG.md#770)
  - [diff](https://github.com/getsentry/sentry-java/compare/7.6.0...7.7.0)

## 4.2.1

### Fixes

- Dynamic Sampling Context not propagated correctly for HttpClient spans ([#3208](https://github.com/getsentry/sentry-dotnet/pull/3208))

## 4.2.0

### Features

- ASP.NET Core: Blocking call detection. An event with the stack trace of the blocking call will be captured as event. ([#2709](https://github.com/getsentry/sentry-dotnet/pull/2709))
    - IMPORTANT: Verify this in test/staging before prod! Blocking calls in hot paths could create a lot of events for your Sentry project.
    - Opt-in via `options.CaptureBlockingCalls = true`
    - Disabled for specific code blocks with `using (new SuppressBlockingDetection())`
    - Doesn't detect everything. See original [Caveats described by Ben Adams](https://github.com/benaadams/Ben.BlockingDetector?tab=readme-ov-file#caveats).
- Added Crons support via `SentrySdk.CaptureCheckIn` and an integration with Hangfire ([#3128](https://github.com/getsentry/sentry-dotnet/pull/3128))
- Common tags set automatically for metrics and metrics summaries are attached to Spans ([#3191](https://github.com/getsentry/sentry-dotnet/pull/3191))

### API changes

- Removed `ScopeExtensions` class - all the public methods moved directly to `Scope` ([#3186](https://github.com/getsentry/sentry-dotnet/pull/3186))

### Fixes

- The Sentry Middleware on ASP.NET Core no longer throws an exception after having been initialized multiple times ([#3185](https://github.com/getsentry/sentry-dotnet/pull/3185))
- Empty strings are used instead of underscores to replace invalid metric tag values ([#3176](https://github.com/getsentry/sentry-dotnet/pull/3176))
- Filtered OpenTelemetry spans are garbage collected correctly ([#3198](https://github.com/getsentry/sentry-dotnet/pull/3198))

### Dependencies

- Bump Java SDK from v7.3.0 to v7.6.0 ([#3164](https://github.com/getsentry/sentry-dotnet/pull/3164), [#3204](https://github.com/getsentry/sentry-dotnet/pull/3204))
  - [changelog](https://github.com/getsentry/sentry-java/blob/main/CHANGELOG.md#760)
  - [diff](https://github.com/getsentry/sentry-java/compare/7.3.0...7.6.0)
- Bump Cocoa SDK from v8.20.0 to v8.21.0 ([#3194](https://github.com/getsentry/sentry-dotnet/pull/3194))
  - [changelog](https://github.com/getsentry/sentry-cocoa/blob/main/CHANGELOG.md#8210)
  - [diff](https://github.com/getsentry/sentry-cocoa/compare/8.20.0...8.21.0)
- Bump CLI from v2.28.6 to v2.30.0 ([#3193](https://github.com/getsentry/sentry-dotnet/pull/3193), [#3203](https://github.com/getsentry/sentry-dotnet/pull/3203))
  - [changelog](https://github.com/getsentry/sentry-cli/blob/master/CHANGELOG.md#2300)
  - [diff](https://github.com/getsentry/sentry-cli/compare/2.28.6...2.30.0)

## 4.1.2

### Fixes

- Metric unit names are now sanitized correctly. This was preventing some built in metrics from showing in the Sentry dashboard ([#3151](https://github.com/getsentry/sentry-dotnet/pull/3151))
- The Sentry OpenTelemetry integration no longer throws an exception with the SDK disabled ([#3156](https://github.com/getsentry/sentry-dotnet/pull/3156))

## 4.1.1

### Fixes

- The SDK can be disabled by setting `options.Dsn = "";` By convention, the SDK allows the DSN set to `string.Empty` to be overwritten by the environment. ([#3147](https://github.com/getsentry/sentry-dotnet/pull/3147))

### Dependencies

- Bump CLI from v2.28.0 to v2.28.6 ([#3145](https://github.com/getsentry/sentry-dotnet/pull/3145), [#3148](https://github.com/getsentry/sentry-dotnet/pull/3148))
  - [changelog](https://github.com/getsentry/sentry-cli/blob/master/CHANGELOG.md#2286)
  - [diff](https://github.com/getsentry/sentry-cli/compare/2.28.0...2.28.6)

## 4.1.0

### Features

- The SDK now automatically collects metrics coming from `OpenTelemetry.Instrumentation.Runtime` ([#3133](https://github.com/getsentry/sentry-dotnet/pull/3133))

### Fixes

- "No service for type 'Sentry.IHub' has been registered" exception when using OpenTelemetry and initializing Sentry via `SentrySdk.Init` ([#3129](https://github.com/getsentry/sentry-dotnet/pull/3129))

## 4.0.3

### Fixes

- To resolve conflicting types due to the SDK adding itself to the global usings:
  - The class `Sentry.Constants` has been renamed to `Sentry.SentryConstants` ([#3125](https://github.com/getsentry/sentry-dotnet/pull/3125))

## 4.0.2

### Fixes

- To resolve conflicting types due to the SDK adding itself to the global usings:
  - The class `Sentry.Context` has been renamed to `Sentry.SentryContext` ([#3121](https://github.com/getsentry/sentry-dotnet/pull/3121))
  - The class `Sentry.Package` has been renamed to `Sentry.SentryPackage` ([#3121](https://github.com/getsentry/sentry-dotnet/pull/3121))
  - The class `Sentry.Request` has been renamed to `Sentry.SentryRequest` ([#3121](https://github.com/getsentry/sentry-dotnet/pull/3121))

### Dependencies

- Bump CLI from v2.27.0 to v2.28.0 ([#3119](https://github.com/getsentry/sentry-dotnet/pull/3119))
  - [changelog](https://github.com/getsentry/sentry-cli/blob/master/CHANGELOG.md#2280)
  - [diff](https://github.com/getsentry/sentry-cli/compare/2.27.0...2.28.0)

## 4.0.1

### Fixes

- To resolve conflicting types due to the SDK adding itself to the global usings:
  - The interface `Sentry.ISession` has been renamed to `Sentry.ISentrySession` ([#3110](https://github.com/getsentry/sentry-dotnet/pull/3110))
  - The interface `Sentry.IJsonSerializable` has been renamed to `Sentry.ISentryJsonSerializable` ([#3116](https://github.com/getsentry/sentry-dotnet/pull/3116))
  - The class `Sentry.Session` has been renamed to `Sentry.SentrySession` ([#3110](https://github.com/getsentry/sentry-dotnet/pull/3110))
  - The class `Sentry.Attachment` has been renamed to `Sentry.SentryAttachment` ([#3116](https://github.com/getsentry/sentry-dotnet/pull/3116))
  - The class `Sentry.Hint` has been renamed to `Sentry.SentryHint` ([#3116](https://github.com/getsentry/sentry-dotnet/pull/3116))

### Dependencies

- Bump Cocoa SDK from v8.19.0 to v8.20.0 ([#3107](https://github.com/getsentry/sentry-dotnet/pull/3107))
  - [changelog](https://github.com/getsentry/sentry-cocoa/blob/main/CHANGELOG.md#8200)
  - [diff](https://github.com/getsentry/sentry-cocoa/compare/8.19.0...8.20.0)

## 4.0.0

This major release includes many exciting new features including support for [Profiling](https://docs.sentry.io/platforms/dotnet/profiling/) and [Metrics](https://docs.sentry.io/platforms/dotnet/metrics/)(preview), [AOT](https://sentry.engineering/blog/should-you-could-you-aot) with [Native Crash Reporting](https://github.com/getsentry/sentry-dotnet/issues/2770), [Spotlight](https://spotlightjs.com/), Screenshots on MAUI and much more. Details about these features and other changes are below.

### .NET target framework changes

We're dropping support for some of the old target frameworks, please check this [GitHub Discussion](https://github.com/getsentry/sentry-dotnet/discussions/2776) for details on why.

- **Replace support for .NET Framework 4.6.1 with 4.6.2** ([#2786](https://github.com/getsentry/sentry-dotnet/pull/2786))

  .NET Framework 4.6.1 was announced on Nov 30, 2015. And went out of support over a year ago, on Apr 26, 2022.

- **Drop .NET Core 3.1 and .NET 5 support** ([#2787](https://github.com/getsentry/sentry-dotnet/pull/2787))

- **Dropped netstandard2.0 support for Sentry.AspNetCore** ([#2807](https://github.com/getsentry/sentry-dotnet/pull/2807))

- **Replace support for .NET 6 on mobile (e.g: `net6.0-android`) with .NET 7** ([#2624](https://github.com/getsentry/sentry-dotnet/pull/2604))

  .NET 6 on mobile has been out of support since May 2023 and with .NET 8, it's no longer possible to build .NET 6 Mobile specific targets.
  For that reason, we're moving the mobile-specific TFMs from `net6.0-platform` to `net7.0-platform`.

  Mobile apps still work on .NET 6 will pull the `Sentry` .NET 6, which offers the .NET-only features,
  without native/platform-specific bindings and SDKs. See [this ticket for more details](https://github.com/getsentry/sentry-dotnet/issues/2623).

- **MAUI dropped Tizen support** ([#2734](https://github.com/getsentry/sentry-dotnet/pull/2734))

### Sentry Self-hosted Compatibility

If you're using `sentry.io` this change does not affect you.
This SDK version is compatible with a self-hosted version of Sentry `22.12.0` or higher. If you are using an older version of [self-hosted Sentry](https://develop.sentry.dev/self-hosted/) (aka on-premise), you will need to [upgrade](https://develop.sentry.dev/self-hosted/releases/).

### Significant change in behavior

- Transaction names for ASP.NET Core are now consistently named `HTTP-VERB /path` (e.g. `GET /home`). Previously, the leading forward slash was missing for some endpoints. ([#2808](https://github.com/getsentry/sentry-dotnet/pull/2808))
- Setting `SentryOptions.Dsn` to `null` now throws `ArgumentNullException` during initialization. ([#2655](https://github.com/getsentry/sentry-dotnet/pull/2655))
- Enable `CaptureFailedRequests` by default ([#2688](https://github.com/getsentry/sentry-dotnet/pull/2688))
- Added `Sentry` namespace to global usings when `ImplicitUsings` is enabled ([#3043](https://github.com/getsentry/sentry-dotnet/pull/3043))
If you have conflicts, you can opt out by adding the following to your `csproj`:
```
<PropertyGroup>
  <SentryImplicitUsings>false</SentryImplicitUsings>
</PropertyGroup>
```
- Transactions' spans are no longer automatically finished with the status `deadline_exceeded` by the transaction. This is now handled by the [Relay](https://github.com/getsentry/relay).
  - Customers self hosting Sentry must use verion 22.12.0 or later ([#3013](https://github.com/getsentry/sentry-dotnet/pull/3013))
- The `User.IpAddress` is now set to `{{auto}}` by default, even when sendDefaultPII is disabled ([#2981](https://github.com/getsentry/sentry-dotnet/pull/2981))
  - The "Prevent Storing of IP Addresses" option in the "Security & Privacy" project settings on sentry.io can be used to control this instead
- The `DiagnosticLogger` signature for `LogWarning` changed to take the `exception` as the first parameter. That way it no longer gets mixed up with the TArgs. ([#2987](https://github.com/getsentry/sentry-dotnet/pull/2987))

### API breaking Changes

If you have compilation errors you can find the affected types or overloads missing in the changelog entries below.

#### Changed APIs

- Class renamed `Sentry.User` to `Sentry.SentryUser` ([#3015](https://github.com/getsentry/sentry-dotnet/pull/3015))
- Class renamed `Sentry.Runtime` to `Sentry.SentryRuntime` ([#3016](https://github.com/getsentry/sentry-dotnet/pull/3016))
- Class renamed `Sentry.Span` to `Sentry.SentrySpan` ([#3021](https://github.com/getsentry/sentry-dotnet/pull/3021))
- Class renamed `Sentry.Transaction` to `Sentry.SentryTransaction` ([#3023](https://github.com/getsentry/sentry-dotnet/pull/3023))
- Rename iOS and MacCatalyst platform-specific options from `Cocoa` to `Native` ([#2940](https://github.com/getsentry/sentry-dotnet/pull/2940))
- Rename iOS platform-specific options `EnableCocoaSdkTracing` to `EnableTracing` ([#2940](https://github.com/getsentry/sentry-dotnet/pull/2940))
- Rename Android platform-specific options from `Android` to `Native` ([#2940](https://github.com/getsentry/sentry-dotnet/pull/2940))
- Rename Android platform-specific options `EnableAndroidSdkTracing` and `EnableAndroidSdkBeforeSend` to `EnableTracing` and `EnableBeforeSend` respectively ([#2940](https://github.com/getsentry/sentry-dotnet/pull/2940))
- Rename iOS and MacCatalyst platform-specific options from `iOS` to `Cocoa` ([#2929](https://github.com/getsentry/sentry-dotnet/pull/2929))
- `ITransaction` has been renamed to `ITransactionTracer`. You will need to update any references to these interfaces in your code to use the new interface names ([#2731](https://github.com/getsentry/sentry-dotnet/pull/2731), [#2870](https://github.com/getsentry/sentry-dotnet/pull/2870))
- `DebugImage` and `DebugMeta` moved to `Sentry.Protocol` namespace. ([#2815](https://github.com/getsentry/sentry-dotnet/pull/2815))
- `SentryClient.Dispose` is no longer obsolete ([#2842](https://github.com/getsentry/sentry-dotnet/pull/2842))
- `ISentryClient.CaptureEvent` overloads have been replaced by a single method accepting optional `Hint` and `Scope` parameters. You will need to pass `hint` as a named parameter from code that calls `CaptureEvent` without passing a `scope` argument. ([#2749](https://github.com/getsentry/sentry-dotnet/pull/2749))
- `TransactionContext` and `SpanContext` constructors were updated. If you're constructing instances of these classes, you will need to adjust the order in which you pass parameters to these. ([#2694](https://github.com/getsentry/sentry-dotnet/pull/2694), [#2696](https://github.com/getsentry/sentry-dotnet/pull/2696))
- The `DiagnosticLogger` signature for `LogError` and `LogFatal` changed to take the `exception` as the first parameter. That way it no longer gets mixed up with the TArgs. The `DiagnosticLogger` now also receives an overload for `LogError` and `LogFatal` that accepts a message only. ([#2715](https://github.com/getsentry/sentry-dotnet/pull/2715))
- `Distribution` added to `IEventLike`. ([#2660](https://github.com/getsentry/sentry-dotnet/pull/2660))
- `StackFrame`'s `ImageAddress`, `InstructionAddress`, and `FunctionId` changed to `long?`. ([#2691](https://github.com/getsentry/sentry-dotnet/pull/2691))
- `DebugImage.ImageAddress` changed to `long?`. ([#2725](https://github.com/getsentry/sentry-dotnet/pull/2725))
- Contexts now inherit from `IDictionary` rather than `ConcurrentDictionary`. The specific dictionary being used is an implementation detail. ([#2729](https://github.com/getsentry/sentry-dotnet/pull/2729))
- The method used to configure a Sentry Sink for Serilog now has an additional overload. Calling `WriteTo.Sentry()` with no arguments will no longer attempt to initialize the SDK (it has optional arguments to configure the behavior of the Sink only). If you want to initialize Sentry at the same time you configure the Sentry Sink then you will need to use the overload of this method that accepts a DSN as the first parameter (e.g. `WriteTo.Sentry("https://d4d82fc1c2c4032a83f3a29aa3a3aff@fake-sentry.io:65535/2147483647")`). ([#2928](https://github.com/getsentry/sentry-dotnet/pull/2928))

#### Removed APIs

- SentrySinkExtensions.ConfigureSentrySerilogOptions is now internal. If you were using this method, please use one of the `SentrySinkExtensions.Sentry` extension methods instead. ([#2902](https://github.com/getsentry/sentry-dotnet/pull/2902))
- A number of `[Obsolete]` options have been removed ([#2841](https://github.com/getsentry/sentry-dotnet/pull/2841))
  - `BeforeSend` - use `SetBeforeSend` instead.
  - `BeforeSendTransaction` - use `SetBeforeSendTransaction` instead.
  - `BeforeBreadcrumb` - use `SetBeforeBreadcrumb` instead.
  - `CreateHttpClientHandler` - use `CreateHttpMessageHandler` instead.
  - `ReportAssemblies` - use `ReportAssembliesMode` instead.
  - `KeepAggregateException` - this property is no longer used and has no replacement.
  - `DisableTaskUnobservedTaskExceptionCapture` method has been renamed to `DisableUnobservedTaskExceptionCapture`.
  - `DebugDiagnosticLogger` - use `TraceDiagnosticLogger` instead.
- A number of iOS/Android-specific `[Obsolete]` options have been removed ([#2856](https://github.com/getsentry/sentry-dotnet/pull/2856))
  - `Distribution` - use `SentryOptions.Distribution` instead.
  - `EnableAutoPerformanceTracking` - use `SetBeforeSendTransaction` instead.
  - `EnableCoreDataTracking` - use `EnableCoreDataTracing` instead.
  - `EnableFileIOTracking` - use `EnableFileIOTracing` instead.
  - `EnableOutOfMemoryTracking` - use `EnableWatchdogTerminationTracking` instead.
  - `EnableUIViewControllerTracking` - use `EnableUIViewControllerTracing` instead.
  - `StitchAsyncCode` - no longer available.
  - `ProfilingTracesInterval` - no longer available.
  - `ProfilingEnabled` - use `ProfilesSampleRate` instead.
- Obsolete `SystemClock` constructor removed, use `SystemClock.Clock` instead. ([#2856](https://github.com/getsentry/sentry-dotnet/pull/2856))
- Obsolete `Runtime.Clone()` removed, this shouldn't have been public in the past and has no replacement. ([#2856](https://github.com/getsentry/sentry-dotnet/pull/2856))
- Obsolete `SentryException.Data` removed, use `SentryException.Mechanism.Data` instead. ([#2856](https://github.com/getsentry/sentry-dotnet/pull/2856))
- Obsolete `AssemblyExtensions` removed, this shouldn't have been public in the past and has no replacement. ([#2856](https://github.com/getsentry/sentry-dotnet/pull/2856))
- Obsolete `SentryDatabaseLogging.UseBreadcrumbs()` removed, it is called automatically and has no replacement. ([#2856](https://github.com/getsentry/sentry-dotnet/pull/2856))
- Obsolete `Scope.GetSpan()` removed, use `Span` property instead. ([#2856](https://github.com/getsentry/sentry-dotnet/pull/2856))
- Obsolete `IUserFactory` removed, use `ISentryUserFactory` instead. ([#2856](https://github.com/getsentry/sentry-dotnet/pull/2856), [#2840](https://github.com/getsentry/sentry-dotnet/pull/2840))
- `IHasMeasurements` has been removed, use `ISpanData` instead. ([#2659](https://github.com/getsentry/sentry-dotnet/pull/2659))
- `IHasBreadcrumbs` has been removed, use `IEventLike` instead. ([#2670](https://github.com/getsentry/sentry-dotnet/pull/2670))
- `ISpanContext` has been removed, use `ITraceContext` instead. ([#2668](https://github.com/getsentry/sentry-dotnet/pull/2668))
- `IHasTransactionNameSource` has been removed, use `ITransactionContext` instead. ([#2654](https://github.com/getsentry/sentry-dotnet/pull/2654))
- ([#2694](https://github.com/getsentry/sentry-dotnet/pull/2694))
- The unused `StackFrame.InstructionOffset` has been removed. ([#2691](https://github.com/getsentry/sentry-dotnet/pull/2691))
- The unused `Scope.Platform` property has been removed. ([#2695](https://github.com/getsentry/sentry-dotnet/pull/2695))
- The obsolete setter `Sentry.PlatformAbstractions.Runtime.Identifier` has been removed ([2764](https://github.com/getsentry/sentry-dotnet/pull/2764))
- `Sentry.Values<T>` is now internal as it is never exposed in the public API ([#2771](https://github.com/getsentry/sentry-dotnet/pull/2771))
- The `TracePropagationTarget` class has been removed, use the `SubstringOrRegexPattern` class instead. ([#2763](https://github.com/getsentry/sentry-dotnet/pull/2763))
- The `WithScope` and `WithScopeAsync` methods have been removed. We have discovered that these methods didn't work correctly in certain desktop contexts, especially when using a global scope. ([#2717](https://github.com/getsentry/sentry-dotnet/pull/2717))

  Replace your usage of `WithScope` with overloads of `Capture*` methods:

  - `SentrySdk.CaptureEvent(SentryEvent @event, Action<Scope> scopeCallback)`
  - `SentrySdk.CaptureMessage(string message, Action<Scope> scopeCallback)`
  - `SentrySdk.CaptureException(Exception exception, Action<Scope> scopeCallback)`

  ```c#
  // Before
  SentrySdk.WithScope(scope =>
  {
    scope.SetTag("key", "value");
    SentrySdk.CaptureEvent(new SentryEvent());
  });

  // After
  SentrySdk.CaptureEvent(new SentryEvent(), scope =>
  {
    // Configure your scope here
    scope.SetTag("key", "value");
  });
  ```

### Features

- Experimental pre-release availability of Metrics. We're exploring the use of Metrics in Sentry. The API will very likely change and we don't yet have any documentation. ([#2949](https://github.com/getsentry/sentry-dotnet/pull/2949))
  - `SentrySdk.Metrics.Set` now additionally accepts `string` as value ([#3092](https://github.com/getsentry/sentry-dotnet/pull/3092))
  - Timing metrics can now be captured with `SentrySdk.Metrics.StartTimer` ([#3075](https://github.com/getsentry/sentry-dotnet/pull/3075))
  - Added support for capturing built-in metrics from the `System.Diagnostics.Metrics` API ([#3052](https://github.com/getsentry/sentry-dotnet/pull/3052))
- `Sentry.Profiling` is now available as a package on [nuget](nuget.org). Be aware that profiling is in alpha and on servers the overhead could be high. Improving the experience for ASP.NET Core is tracked on [this issue](
https://github.com/getsentry/sentry-dotnet/issues/2316) ([#2800](https://github.com/getsentry/sentry-dotnet/pull/2800))
  - iOS profiling support (alpha). ([#2930](https://github.com/getsentry/sentry-dotnet/pull/2930))
- Native crash reporting on NativeAOT published apps (Windows, Linux, macOS). ([#2887](https://github.com/getsentry/sentry-dotnet/pull/2887))
- Support for [Spotlight](https://spotlightjs.com/), a debug tool for local development. ([#2961](https://github.com/getsentry/sentry-dotnet/pull/2961))
  - Enable it with the option `EnableSpotlight`
  - Optionally configure the URL to connect via `SpotlightUrl`. Defaults to `http://localhost:8969/stream`.

### MAUI

- Added screenshot capture support for errors. You can opt-in via `SentryMauiOptions.AttachScreenshots` ([#2965](https://github.com/getsentry/sentry-dotnet/pull/2965))
  - Supports Android and iOS only. Windows is not supported.
- App context now has `in_foreground`, indicating whether the app was in the foreground or the background. ([#2983](https://github.com/getsentry/sentry-dotnet/pull/2983))
- Android: When capturing unhandled exceptions, the SDK now can automatically attach `LogCat` to the event. You can opt-in via `SentryOptions.Android.LogCatIntegration` and configure `SentryOptions.Android.LogCatMaxLines`. ([#2926](https://github.com/getsentry/sentry-dotnet/pull/2926))
  - Available when targeting `net7.0-android` or later, on API level 23 or later.

#### Native AOT

Native AOT publishing support for .NET 8 has been added to Sentry for the following platforms:

- Windows
- Linux
- macOS
- Mac Catalyst
- iOS

There are some functional differences when publishing Native AOT:

- `StackTraceMode.Enhanced` is ignored because it's not available when publishing Native AOT. The mechanism to generate these enhanced stack traces relies heavily on reflection which isn't compatible with trimming.
- Reflection cannot be leveraged for JSON Serialization and you may need to use `SentryOptions.AddJsonSerializerContext` to supply a serialization context for types that you'd like to send to Sentry (e.g. in the `Span.Context`). ([#2732](https://github.com/getsentry/sentry-dotnet/pull/2732), [#2793](https://github.com/getsentry/sentry-dotnet/pull/2793))
- `Ben.Demystifier` is not available as it only runs in JIT mode.
- WinUI applications: When publishing Native AOT, Sentry isn't able to automatically register an unhandled exception handler because that relies on reflection. You'll need to [register the unhandled event handler manually](https://github.com/getsentry/sentry-dotnet/issues/2778) instead.
- For Azure Functions Workers, when AOT/Trimming is enabled we can't use reflection to read route data from the HttpTrigger so the route name will always be `/api/<FUNCTION_NAME>` ([#2920](https://github.com/getsentry/sentry-dotnet/pull/2920))

### Fixes

- Native integration logging on macOS ([#3079](https://github.com/getsentry/sentry-dotnet/pull/3079))
- The scope transaction is now correctly set for Otel transactions ([#3072](https://github.com/getsentry/sentry-dotnet/pull/3072))
- Fixed an issue with tag values in metrics not being properly serialized ([#3065](https://github.com/getsentry/sentry-dotnet/pull/3065))
- Moved the binding to MAUI events for breadcrumb creation from `WillFinishLaunching` to `FinishedLaunching`. This delays the initial instantiation of `app`. ([#3057](https://github.com/getsentry/sentry-dotnet/pull/3057))
- The SDK no longer adds the `WinUIUnhandledExceptionIntegration` on non-Windows platforms ([#3055](https://github.com/getsentry/sentry-dotnet/pull/3055))
- Stop Sentry for MacCatalyst from creating `default.profraw` in the app bundle using xcodebuild archive to build sentry-cocoa ([#2960](https://github.com/getsentry/sentry-dotnet/pull/2960))
- Workaround a .NET 8 NativeAOT crash on transaction finish. ([#2943](https://github.com/getsentry/sentry-dotnet/pull/2943))
- Reworked automatic breadcrumb creation for MAUI. ([#2900](https://github.com/getsentry/sentry-dotnet/pull/2900))
  - The SDK no longer uses reflection to bind to all public element events. This also fixes issues where the SDK would consume third-party events.
  - Added `CreateElementEventsBreadcrumbs` to the SentryMauiOptions to allow users to opt-in automatic breadcrumb creation for `BindingContextChanged`, `ChildAdded`, `ChildRemoved`, and `ParentChanged` on `Element`.
  - Reduced amount of automatic breadcrumbs by limiting the number of bindings created in `VisualElement`, `Window`, `Shell`, `Page`, and `Button`.
- Fixed Sentry SDK has not been initialized when using ASP.NET Core, Serilog, and OpenTelemetry ([#2911](https://github.com/getsentry/sentry-dotnet/pull/2911))
- Android native symbol upload ([#2876](https://github.com/getsentry/sentry-dotnet/pull/2876))
- `Sentry.Serilog` no longer throws if a disabled DSN is provided when initializing Sentry via the Serilog integration ([#2883](https://github.com/getsentry/sentry-dotnet/pull/2883))
- Don't add WinUI exception integration on mobile platforms ([#2821](https://github.com/getsentry/sentry-dotnet/pull/2821))
- `Transactions` are now getting enriched by the client instead of the hub ([#2838](https://github.com/getsentry/sentry-dotnet/pull/2838))
- Fixed an issue when using the SDK together with OpenTelemetry `1.5.0` and newer where the SDK would create transactions for itself. The fix is backward compatible. ([#3001](https://github.com/getsentry/sentry-dotnet/pull/3001))

### Dependencies

- Upgraded to NLog version 5. ([#2697](https://github.com/getsentry/sentry-dotnet/pull/2697))
- Integrate `sentry-native` as a static library in Native AOT builds to enable symbolication. ([#2704](https://github.com/getsentry/sentry-dotnet/pull/2704))


- Bump Cocoa SDK from v8.16.1 to v8.19.0 ([#2910](https://github.com/getsentry/sentry-dotnet/pull/2910), [#2936](https://github.com/getsentry/sentry-dotnet/pull/2936), [#2972](https://github.com/getsentry/sentry-dotnet/pull/2972), [#3005](https://github.com/getsentry/sentry-dotnet/pull/3005), [#3084](https://github.com/getsentry/sentry-dotnet/pull/3084))
  - [changelog](https://github.com/getsentry/sentry-cocoa/blob/main/CHANGELOG.md#8190)
  - [diff](https://github.com/getsentry/sentry-cocoa/compare/8.16.1...8.19.0)
- Bump Java SDK from v6.34.0 to v7.3.0 ([#2932](https://github.com/getsentry/sentry-dotnet/pull/2932), [#2979](https://github.com/getsentry/sentry-dotnet/pull/2979), [#3049](https://github.com/getsentry/sentry-dotnet/pull/3049), (https://github.com/getsentry/sentry-dotnet/pull/3098))
  - [changelog](https://github.com/getsentry/sentry-java/blob/main/CHANGELOG.md#730)
  - [diff](https://github.com/getsentry/sentry-java/compare/6.34.0...7.3.0)
- Bump Native SDK from v0.6.5 to v0.6.7 ([#2914](https://github.com/getsentry/sentry-dotnet/pull/2914), [#3029](https://github.com/getsentry/sentry-dotnet/pull/3029))
  - [changelog](https://github.com/getsentry/sentry-native/blob/master/CHANGELOG.md#070)
  - [diff](https://github.com/getsentry/sentry-native/compare/0.6.5...0.7.0)
- Bump CLI from v2.21.5 to v2.27.0 ([#2901](https://github.com/getsentry/sentry-dotnet/pull/2901), [#2915](https://github.com/getsentry/sentry-dotnet/pull/2915), [#2956](https://github.com/getsentry/sentry-dotnet/pull/2956), [#2985](https://github.com/getsentry/sentry-dotnet/pull/2985), [#2999](https://github.com/getsentry/sentry-dotnet/pull/2999), [#3012](https://github.com/getsentry/sentry-dotnet/pull/3012), [#3030](https://github.com/getsentry/sentry-dotnet/pull/3030), [#3059](https://github.com/getsentry/sentry-dotnet/pull/3059), [#3062](https://github.com/getsentry/sentry-dotnet/pull/3062), [#3073](https://github.com/getsentry/sentry-dotnet/pull/3073), [#3099](https://github.com/getsentry/sentry-dotnet/pull/3099))
  - [changelog](https://github.com/getsentry/sentry-cli/blob/master/CHANGELOG.md#2270)
  - [diff](https://github.com/getsentry/sentry-cli/compare/2.21.5...2.27.0)

## 3.41.4

### Fixes

- Fixed an issue when using the SDK together with Open Telemetry `1.5.0` and newer where the SDK would create transactions for itself. The fix is backward compatible. ([#3001](https://github.com/getsentry/sentry-dotnet/pull/3001))

## 3.41.3

### Fixes

- Fixed Sentry SDK has not been initialised when using ASP.NET Core, Serilog, and OpenTelemetry ([#2918](https://github.com/getsentry/sentry-dotnet/pull/2918))

## 3.41.2

### Fixes

- The SDK no longer fails to finish sessions while capturing an event. This fixes broken crash-free rates ([#2895](https://github.com/getsentry/sentry-dotnet/pull/2895))
- Ignore UnobservedTaskException for QUIC exceptions. See: https://github.com/dotnet/runtime/issues/80111 ([#2894](https://github.com/getsentry/sentry-dotnet/pull/2894))

### Dependencies

- Bump Cocoa SDK from v8.16.0 to v8.16.1 ([#2891](https://github.com/getsentry/sentry-dotnet/pull/2891))
  - [changelog](https://github.com/getsentry/sentry-cocoa/blob/main/CHANGELOG.md#8161)
  - [diff](https://github.com/getsentry/sentry-cocoa/compare/8.16.0...8.16.1)

## 3.41.1

### Fixes

- `CaptureFailedRequests` and `FailedRequestStatusCodes` are now getting respected by the Cocoa SDK. This is relevant for MAUI apps where requests are getting handled natively. ([#2826](https://github.com/getsentry/sentry-dotnet/issues/2826))
- Added `SentryOptions.AutoRegisterTracing` for users who need to control registration of Sentry's tracing middleware ([#2871](https://github.com/getsentry/sentry-dotnet/pull/2871))

### Dependencies

- Bump Cocoa SDK from v8.15.0 to v8.16.0 ([#2812](https://github.com/getsentry/sentry-dotnet/pull/2812), [#2816](https://github.com/getsentry/sentry-dotnet/pull/2816), [#2882](https://github.com/getsentry/sentry-dotnet/pull/2882))
  - [changelog](https://github.com/getsentry/sentry-cocoa/blob/main/CHANGELOG.md#8160)
  - [diff](https://github.com/getsentry/sentry-cocoa/compare/8.15.0...8.16.0)
- Bump CLI from v2.21.2 to v2.21.5 ([#2811](https://github.com/getsentry/sentry-dotnet/pull/2811), [#2834](https://github.com/getsentry/sentry-dotnet/pull/2834), [#2851](https://github.com/getsentry/sentry-dotnet/pull/2851))
  - [changelog](https://github.com/getsentry/sentry-cli/blob/master/CHANGELOG.md#2215)
  - [diff](https://github.com/getsentry/sentry-cli/compare/2.21.2...2.21.5)
- Bump Java SDK from v6.33.1 to v6.34.0 ([#2874](https://github.com/getsentry/sentry-dotnet/pull/2874))
  - [changelog](https://github.com/getsentry/sentry-java/blob/main/CHANGELOG.md#6340)
  - [diff](https://github.com/getsentry/sentry-java/compare/6.33.1...6.34.0)

## 3.41.0

### Features

- Speed up SDK init ([#2784](https://github.com/getsentry/sentry-dotnet/pull/2784))

### Fixes

- Fixed chaining on the IApplicationBuilder for methods like UseRouting and UseEndpoints ([#2726](https://github.com/getsentry/sentry-dotnet/pull/2726))

### Dependencies

- Bump Cocoa SDK from v8.13.0 to v8.15.0 ([#2722](https://github.com/getsentry/sentry-dotnet/pull/2722), [#2740](https://github.com/getsentry/sentry-dotnet/pull/2740), [#2746](https://github.com/getsentry/sentry-dotnet/pull/2746), [#2801](https://github.com/getsentry/sentry-dotnet/pull/2801))
  - [changelog](https://github.com/getsentry/sentry-cocoa/blob/main/CHANGELOG.md#8150)
  - [diff](https://github.com/getsentry/sentry-cocoa/compare/8.13.0...8.15.0)
- Bump Java SDK from v6.30.0 to v6.33.1 ([#2723](https://github.com/getsentry/sentry-dotnet/pull/2723), [#2741](https://github.com/getsentry/sentry-dotnet/pull/2741), [#2783](https://github.com/getsentry/sentry-dotnet/pull/2783), [#2803](https://github.com/getsentry/sentry-dotnet/pull/2803))
  - [changelog](https://github.com/getsentry/sentry-java/blob/main/CHANGELOG.md#6331)
  - [diff](https://github.com/getsentry/sentry-java/compare/6.30.0...6.33.1)

## 3.40.1

### Fixes

- ISentryUserFactory is now public so users can register their own implementations via DI ([#2719](https://github.com/getsentry/sentry-dotnet/pull/2719))

## 3.40.0

### Obsoletion

- `WithScope` and `WithScopeAsync` have been proven to not work correctly in desktop contexts when using a global scope. They are now deprecated in favor of the overloads of `CaptureEvent`, `CaptureMessage`, and `CaptureException`. Those methods provide a callback to a configurable scope. ([#2677](https://github.com/getsentry/sentry-dotnet/pull/2677))
- `StackFrame.InstructionOffset` has not been used in the SDK and has been ignored on the server for years. ([#2689](https://github.com/getsentry/sentry-dotnet/pull/2689))

### Features

- Release of Azure Functions (Isolated Worker/Out-of-Process) support ([#2686](https://github.com/getsentry/sentry-dotnet/pull/2686))

### Fixes

- Scope is now correctly applied to Transactions when using OpenTelemetry on ASP.NET Core ([#2690](https://github.com/getsentry/sentry-dotnet/pull/2690))

### Dependencies

- Bump CLI from v2.20.7 to v2.21.2 ([#2645](https://github.com/getsentry/sentry-dotnet/pull/2645), [#2647](https://github.com/getsentry/sentry-dotnet/pull/2647), [#2698](https://github.com/getsentry/sentry-dotnet/pull/2698))
  - [changelog](https://github.com/getsentry/sentry-cli/blob/master/CHANGELOG.md#2212)
  - [diff](https://github.com/getsentry/sentry-cli/compare/2.20.7...2.21.2)
- Bump Cocoa SDK from v8.12.0 to v8.13.0 ([#2653](https://github.com/getsentry/sentry-dotnet/pull/2653))
  - [changelog](https://github.com/getsentry/sentry-cocoa/blob/main/CHANGELOG.md#8130)
  - [diff](https://github.com/getsentry/sentry-cocoa/compare/8.12.0...8.13.0)
- Bump Java SDK from v6.29.0 to v6.30.0 ([#2685](https://github.com/getsentry/sentry-dotnet/pull/2685))
  - [changelog](https://github.com/getsentry/sentry-java/blob/main/CHANGELOG.md#6300)
  - [diff](https://github.com/getsentry/sentry-java/compare/6.29.0...6.30.0)

## 3.40.0-beta.0

### Features

- Reduced the memory footprint of `SpanId` by refactoring the ID generation ([#2619](https://github.com/getsentry/sentry-dotnet/pull/2619))
- Reduced the memory footprint of `SpanTracer` by initializing the tags lazily ([#2636](https://github.com/getsentry/sentry-dotnet/pull/2636))
- Added distributed tracing without performance for Azure Function Workers ([#2630](https://github.com/getsentry/sentry-dotnet/pull/2630))
- The SDK now provides and overload of `ContinueTrace` that accepts headers as `string` ([#2601](https://github.com/getsentry/sentry-dotnet/pull/2601))
- Sentry tracing middleware now gets configured automatically ([#2602](https://github.com/getsentry/sentry-dotnet/pull/2602))
- Added memory optimisations for GetLastActiveSpan ([#2642](https://github.com/getsentry/sentry-dotnet/pull/2642))

### Fixes

- Resolved issue identifying users with OpenTelemetry ([#2618](https://github.com/getsentry/sentry-dotnet/pull/2618))

### Azure Functions Beta

- Package name changed from `Sentry.AzureFunctions.Worker` to `Sentry.Azure.Functions.Worker`. Note AzureFunctions now is split by a `.`. ([#2637](https://github.com/getsentry/sentry-dotnet/pull/2637))

### Dependencies

- Bump CLI from v2.20.6 to v2.20.7 ([#2604](https://github.com/getsentry/sentry-dotnet/pull/2604))
  - [changelog](https://github.com/getsentry/sentry-cli/blob/master/CHANGELOG.md#2207)
  - [diff](https://github.com/getsentry/sentry-cli/compare/2.20.6...2.20.7)
- Bump Cocoa SDK from v8.11.0 to v8.12.0 ([#2640](https://github.com/getsentry/sentry-dotnet/pull/2640))
  - [changelog](https://github.com/getsentry/sentry-cocoa/blob/main/CHANGELOG.md#8120)
  - [diff](https://github.com/getsentry/sentry-cocoa/compare/8.11.0...8.12.0)

## 3.39.1

### Fixes

- Added Sentry.AspNet.csproj back to Sentry-CI-Build-macOS.slnf ([#2612](https://github.com/getsentry/sentry-dotnet/pull/2612))

## 3.39.0

### Features

- Added additional `DB` attributes to automatically generated spans like `name` and `provider` ([#2583](https://github.com/getsentry/sentry-dotnet/pull/2583))
- `Hints` now accept attachments provided as a file path via `AddAttachment` method ([#2585](https://github.com/getsentry/sentry-dotnet/pull/2585))

### Fixes

- Resolved an isse where the SDK would throw an exception while attempting to set the DynamicSamplingContext but the context exists already. ([#2592](https://github.com/getsentry/sentry-dotnet/pull/2592))

### Dependencies

- Bump CLI from v2.20.5 to v2.20.6 ([#2590](https://github.com/getsentry/sentry-dotnet/pull/2590))
  - [changelog](https://github.com/getsentry/sentry-cli/blob/master/CHANGELOG.md#2206)
  - [diff](https://github.com/getsentry/sentry-cli/compare/2.20.5...2.20.6)
- Bump Cocoa SDK from v8.10.0 to v8.11.0 ([#2594](https://github.com/getsentry/sentry-dotnet/pull/2594))
  - [changelog](https://github.com/getsentry/sentry-cocoa/blob/main/CHANGELOG.md#8110)
  - [diff](https://github.com/getsentry/sentry-cocoa/compare/8.10.0...8.11.0)
- Bump Java SDK from v6.28.0 to v6.29.0 ([#2599](https://github.com/getsentry/sentry-dotnet/pull/2599))
  - [changelog](https://github.com/getsentry/sentry-java/blob/main/CHANGELOG.md#6290)
  - [diff](https://github.com/getsentry/sentry-java/compare/6.28.0...6.29.0)

## 3.36.0

### Features

- Graphql client ([#2538](https://github.com/getsentry/sentry-dotnet/pull/2538))

### Fixes

- Android: Fix proguard/r8 mapping file upload ([#2574](https://github.com/getsentry/sentry-dotnet/pull/2574))

### Dependencies

- Bump Cocoa SDK from v8.9.5 to v8.10.0 ([#2546](https://github.com/getsentry/sentry-dotnet/pull/2546), [#2550](https://github.com/getsentry/sentry-dotnet/pull/2550))
  - [changelog](https://github.com/getsentry/sentry-cocoa/blob/main/CHANGELOG.md#8100)
  - [diff](https://github.com/getsentry/sentry-cocoa/compare/8.9.5...8.10.0)
- Bump gradle/gradle-build-action from 2.7.0 to 2.7.1 ([#2564](https://github.com/getsentry/sentry-dotnet/pull/2564))
  - [diff](https://github.com/gradle/gradle-build-action/compare/v2.7.0...v2.7.1)

## 3.35.1

### Fixes

- The SDK no longer creates transactions with their start date set to `Jan 01, 001` ([#2544](https://github.com/getsentry/sentry-dotnet/pull/2544))

### Dependencies

- Bump CLI from v2.20.4 to v2.20.5 ([#2539](https://github.com/getsentry/sentry-dotnet/pull/2539))
  - [changelog](https://github.com/getsentry/sentry-cli/blob/master/CHANGELOG.md#2205)
  - [diff](https://github.com/getsentry/sentry-cli/compare/2.20.4...2.20.5)
- Bump Cocoa SDK from v8.9.4 to v8.9.5 ([#2542](https://github.com/getsentry/sentry-dotnet/pull/2542))
  - [changelog](https://github.com/getsentry/sentry-cocoa/blob/main/CHANGELOG.md#895)
  - [diff](https://github.com/getsentry/sentry-cocoa/compare/8.9.4...8.9.5)

## 3.35.0

### Features

- Distributed tracing now works independently of the performance feature. This allows you to connect errors to other Sentry instrumented applications ([#2493](https://github.com/getsentry/sentry-dotnet/pull/2493))
- Added Sampling Decision to Trace Envelope Header ([#2495](https://github.com/getsentry/sentry-dotnet/pull/2495))
- Add MinimumEventLevel to Sentry.Log4Net and convert events below it to breadcrumbs ([#2505](https://github.com/getsentry/sentry-dotnet/pull/2505))
- Support transaction finishing automatically with 'idle timeout' (#2452)

### Fixes

- Fixed baggage propagation when an exception is thrown from middleware ([#2487](https://github.com/getsentry/sentry-dotnet/pull/2487))
- Fix Durable Functions preventing orchestrators from completing ([#2491](https://github.com/getsentry/sentry-dotnet/pull/2491))
- Re-enable HubTests.FlushOnDispose_SendsEnvelope ([#2492](https://github.com/getsentry/sentry-dotnet/pull/2492))
- Fixed SDK not sending exceptions via Blazor WebAssembly due to a `PlatformNotSupportedException` ([#2506](https://github.com/getsentry/sentry-dotnet/pull/2506))
- Align SDK with docs regarding session update for dropped events ([#2496](https://github.com/getsentry/sentry-dotnet/pull/2496))
- Introduced `HttpMessageHandler` in favor of the now deprecated `HttpClientHandler` on the options. This allows the SDK to support NSUrlSessionHandler on iOS ([#2503](https://github.com/getsentry/sentry-dotnet/pull/2503))
- Using `Activity.RecordException` now correctly updates the error status of OpenTelemetry Spans ([#2515](https://github.com/getsentry/sentry-dotnet/pull/2515))
- Fixed Transaction name not reporting correctly when using UseExceptionHandler ([#2511](https://github.com/getsentry/sentry-dotnet/pull/2511))
- log4net logging Level.All now maps to SentryLevel.Debug ([#2522]([url](https://github.com/getsentry/sentry-dotnet/pull/2522)))

### Dependencies

- Bump Java SDK from v6.25.1 to v6.28.0 ([#2484](https://github.com/getsentry/sentry-dotnet/pull/2484), [#2498](https://github.com/getsentry/sentry-dotnet/pull/2498), [#2517](https://github.com/getsentry/sentry-dotnet/pull/2517), [#2533](https://github.com/getsentry/sentry-dotnet/pull/2533))
  - [changelog](https://github.com/getsentry/sentry-java/blob/main/CHANGELOG.md#6280)
  - [diff](https://github.com/getsentry/sentry-java/compare/6.25.1...6.28.0)
- Bump CLI from v2.19.4 to v2.20.4 ([#2509](https://github.com/getsentry/sentry-dotnet/pull/2509), [#2518](https://github.com/getsentry/sentry-dotnet/pull/2518), [#2527](https://github.com/getsentry/sentry-dotnet/pull/2527), [#2530](https://github.com/getsentry/sentry-dotnet/pull/2530))
  - [changelog](https://github.com/getsentry/sentry-cli/blob/master/CHANGELOG.md#2204)
  - [diff](https://github.com/getsentry/sentry-cli/compare/2.19.4...2.20.4)
- Bump Cocoa SDK from v8.8.0 to v8.9.4 ([#2479](https://github.com/getsentry/sentry-dotnet/pull/2479), [#2483](https://github.com/getsentry/sentry-dotnet/pull/2483), [#2500](https://github.com/getsentry/sentry-dotnet/pull/2500), [#2510](https://github.com/getsentry/sentry-dotnet/pull/2510), [#2531](https://github.com/getsentry/sentry-dotnet/pull/2531))
  - [changelog](https://github.com/getsentry/sentry-cocoa/blob/main/CHANGELOG.md#894)
  - [diff](https://github.com/getsentry/sentry-cocoa/compare/8.8.0...8.9.4)

## 3.34.0

### Features

- OpenTelemetry Support ([#2453](https://github.com/getsentry/sentry-dotnet/pull/2453))
- Added a MSBuild property `SentryUploadAndroidProguardMapping` to automatically upload the Proguard mapping file when targeting Android ([#2455](https://github.com/getsentry/sentry-dotnet/pull/2455))
- Symbolication for Single File Apps ([#2425](https://github.com/getsentry/sentry-dotnet/pull/2425))
- Add binding to `SwiftAsyncStacktraces` on iOS ([#2436](https://github.com/getsentry/sentry-dotnet/pull/2436))

### Fixes

- Builds targeting Android with `r8` enabled no longer crash during SDK init. The package now contains the required proguard rules ([#2450](https://github.com/getsentry/sentry-dotnet/pull/2450))
- Fix Sentry logger options for MAUI and Azure Functions ([#2423](https://github.com/getsentry/sentry-dotnet/pull/2423))

### Dependencies

- Bump Cocoa SDK from v8.7.3 to v8.8.0 ([#2427](https://github.com/getsentry/sentry-dotnet/pull/2427), [#2430](https://github.com/getsentry/sentry-dotnet/pull/2430))
  - [changelog](https://github.com/getsentry/sentry-cocoa/blob/main/CHANGELOG.md#880)
  - [diff](https://github.com/getsentry/sentry-cocoa/compare/8.7.3...8.8.0)
- Bump CLI from v2.18.1 to v2.19.4 ([#2428](https://github.com/getsentry/sentry-dotnet/pull/2428), [#2431](https://github.com/getsentry/sentry-dotnet/pull/2431), [#2451](https://github.com/getsentry/sentry-dotnet/pull/2451), [#2454](https://github.com/getsentry/sentry-dotnet/pull/2454))
  - [changelog](https://github.com/getsentry/sentry-cli/blob/master/CHANGELOG.md#2194)
  - [diff](https://github.com/getsentry/sentry-cli/compare/2.18.1...2.19.4)
- Bump Java SDK from v6.22.0 to v6.25.1 ([#2429](https://github.com/getsentry/sentry-dotnet/pull/2429), [#2440](https://github.com/getsentry/sentry-dotnet/pull/2440), [#2458](https://github.com/getsentry/sentry-dotnet/pull/2458), [#2476](https://github.com/getsentry/sentry-dotnet/pull/2476))
  - [changelog](https://github.com/getsentry/sentry-java/blob/main/CHANGELOG.md#6251)
  - [diff](https://github.com/getsentry/sentry-java/compare/6.22.0...6.25.1)

## 3.33.1

### Fixes

- SentryHttpMessageHandler added when AddHttpClient is before UseSentry ([#2390](https://github.com/getsentry/sentry-dotnet/pull/2390))
- Set the native sdk name for Android ([#2389](https://github.com/getsentry/sentry-dotnet/pull/2389))
- Fix db connection spans not finishing ([#2398](https://github.com/getsentry/sentry-dotnet/pull/2398))
- Various .NET MAUI fixes / improvements ([#2403](https://github.com/getsentry/sentry-dotnet/pull/2403))
  - The battery level was being reported incorrectly due to percentage multiplier.
  - The device architecture (x64, arm64, etc.) is now reported
  - On Windows, the OS type is now reported as "Windows" instead of "WinUI".  Additionally, the OS display version (ex, "22H2") is now included.
  - `UIKit`, `ABI.Microsoft` and `WinRT`  frames are now marked "system" instead of "in app".
- Reduce debug files uploaded ([#2404](https://github.com/getsentry/sentry-dotnet/pull/2404))
- Fix system frames being marked as "in-app" ([#2408](https://github.com/getsentry/sentry-dotnet/pull/2408))
  - NOTE: This important fix corrects a value that is used during issue grouping, so you may receive new alerts for existing issues after deploying this update.
- DB Connection spans presented poorly ([#2409](https://github.com/getsentry/sentry-dotnet/pull/2409))
- Populate scope's Cookies property ([#2411](https://github.com/getsentry/sentry-dotnet/pull/2411))
- Fix UWP GateKeeper errors ([#2415](https://github.com/getsentry/sentry-dotnet/pull/2415))
- Fix sql client db name ([#2418](https://github.com/getsentry/sentry-dotnet/pull/2418))

### Dependencies

- Bump Cocoa SDK from v8.7.2 to v8.7.3 ([#2394](https://github.com/getsentry/sentry-dotnet/pull/2394))
  - [changelog](https://github.com/getsentry/sentry-cocoa/blob/main/CHANGELOG.md#873)
  - [diff](https://github.com/getsentry/sentry-cocoa/compare/8.7.2...8.7.3)
- Bump Java SDK from v6.19.1 to v6.22.0 ([#2395](https://github.com/getsentry/sentry-dotnet/pull/2395), [#2405](https://github.com/getsentry/sentry-dotnet/pull/2405), [#2417](https://github.com/getsentry/sentry-dotnet/pull/2417))
  - [changelog](https://github.com/getsentry/sentry-java/blob/main/CHANGELOG.md#6220)
  - [diff](https://github.com/getsentry/sentry-java/compare/6.19.1...6.22.0)

## 3.33.0

### Features

- .NET SDK changes for exception groups ([#2287](https://github.com/getsentry/sentry-dotnet/pull/2287))
  - This changes how `AggregateException` is handled.  Instead of filtering them out client-side, the SDK marks them as an "exception group",
    and adds includes data that represents the hierarchical structure of inner exceptions. Sentry now recognizes this server-side,
    improving the accuracy of the issue detail page.
  - Accordingly, the `KeepAggregateException` option is now obsolete and does nothing.  Please remove any usages of `KeepAggregateException`.
  - NOTE: If running Self-Hosted Sentry, you should wait to adopt this SDK update until after updating to the 23.6.0 (est. June 2023) release of Sentry.
    The effect of updating the SDK early will be as if `KeepAggregateException = true` was set.  That will not break anything, but may affect issue grouping and alerts.

### Fixes

- Status messages when uploading symbols or sources are improved. ([#2307](https://github.com/getsentry/sentry-dotnet/issues/2307))

### Dependencies

- Bump CLI from v2.18.0 to v2.18.1 ([#2386](https://github.com/getsentry/sentry-dotnet/pull/2386))
  - [changelog](https://github.com/getsentry/sentry-cli/blob/master/CHANGELOG.md#2181)
  - [diff](https://github.com/getsentry/sentry-cli/compare/2.18.0...2.18.1)

## 3.32.0

### Features

- Azure Functions (Isolated Worker/Out-of-Process) support ([#2346](https://github.com/getsentry/sentry-dotnet/pull/2346))
  - Initial `beta.1` release.  Please give it a try and let us know how it goes!
  - Documentation is TBD.  For now, see `/samples/Sentry.Samples.Azure.Functions.Worker`.

- Add `Hint` support  ([#2351](https://github.com/getsentry/sentry-dotnet/pull/2351))
  - Currently, this allows you to manipulate attachments in the various "before" event delegates.
  - Hints can also be used in event and transaction processors by implementing `ISentryEventProcessorWithHint` or `ISentryTransactionProcessorWithHint`, instead of `ISentryEventProcessor` or `ISentryTransactionProcessor`.
  - Note: Obsoletes the `BeforeSend`, `BeforeSendTransaction`, and `BeforeBreadcrumb` properties on the `SentryOptions` class.  They have been replaced with `SetBeforeSend`, `SetBeforeSendTransaction`, and `SetBeforeBreadcrumb` respectively.  Each one provides overloads both with and without a `Hint` object.

- Allow setting the active span on the scope ([#2364](https://github.com/getsentry/sentry-dotnet/pull/2364))
  - Note: Obsoletes the `Scope.GetSpan` method in favor of a `Scope.Span` property (which now has a setter as well).

- Remove authority from URLs sent to Sentry ([#2365](https://github.com/getsentry/sentry-dotnet/pull/2365))
- Add tag filters to `SentryOptions` ([#2367](https://github.com/getsentry/sentry-dotnet/pull/2367))

### Fixes

- Fix `EnableTracing` option conflict with `TracesSampleRate` ([#2368](https://github.com/getsentry/sentry-dotnet/pull/2368))
  - NOTE: This is a potentially breaking change, as the `TracesSampleRate` property has been made nullable.
    Though extremely uncommon, if you are _retrieving_ the `TracesSampleRate` property for some reason, you will need to account for nulls.
    However, there is no change to the behavior or _typical_ usage of either of these properties.

- CachedTransport gracefully handles malformed envelopes during processing  ([#2371](https://github.com/getsentry/sentry-dotnet/pull/2371))
- Remove extraneous iOS simulator resources when building MAUI apps using Visual Studio "Hot Restart" mode, to avoid hitting Windows max path  ([#2384](https://github.com/getsentry/sentry-dotnet/pull/2384))

### Dependencies

- Bump Cocoa SDK from v8.6.0 to v8.7.1 ([#2359](https://github.com/getsentry/sentry-dotnet/pull/2359), [#2370](https://github.com/getsentry/sentry-dotnet/pull/2370))
  - [changelog](https://github.com/getsentry/sentry-cocoa/blob/main/CHANGELOG.md#871)
  - [diff](https://github.com/getsentry/sentry-cocoa/compare/8.6.0...8.7.1)
- Bump Java SDK from v6.18.1 to v6.19.1 ([#2374](https://github.com/getsentry/sentry-dotnet/pull/2374), [#2381](https://github.com/getsentry/sentry-dotnet/pull/2381))
  - [changelog](https://github.com/getsentry/sentry-java/blob/main/CHANGELOG.md#6191)
  - [diff](https://github.com/getsentry/sentry-java/compare/6.18.1...6.19.1)
- Bump Cocoa SDK from v8.6.0 to v8.7.2 ([#2359](https://github.com/getsentry/sentry-dotnet/pull/2359), [#2370](https://github.com/getsentry/sentry-dotnet/pull/2370), [#2375](https://github.com/getsentry/sentry-dotnet/pull/2375))
  - [changelog](https://github.com/getsentry/sentry-cocoa/blob/main/CHANGELOG.md#872)
  - [diff](https://github.com/getsentry/sentry-cocoa/compare/8.6.0...8.7.2)
- Bump CLI from v2.17.5 to v2.18.0 ([#2380](https://github.com/getsentry/sentry-dotnet/pull/2380))
  - [changelog](https://github.com/getsentry/sentry-cli/blob/master/CHANGELOG.md#2180)
  - [diff](https://github.com/getsentry/sentry-cli/compare/2.17.5...2.18.0)

## 3.31.0

### Features

- Initial work to support profiling in a future release. ([#2206](https://github.com/getsentry/sentry-dotnet/pull/2206))
- Create a Sentry event for failed HTTP requests ([#2320](https://github.com/getsentry/sentry-dotnet/pull/2320))
- Improve `WithScope` and add `WithScopeAsync` ([#2303](https://github.com/getsentry/sentry-dotnet/pull/2303)) ([#2309](https://github.com/getsentry/sentry-dotnet/pull/2309))
- Build .NET Standard 2.1 for Unity ([#2328](https://github.com/getsentry/sentry-dotnet/pull/2328))
- Add `RemoveExceptionFilter`, `RemoveEventProcessor` and `RemoveTransactionProcessor` extension methods on `SentryOptions` ([#2331](https://github.com/getsentry/sentry-dotnet/pull/2331))
- Include Dynamic Sampling Context with error events, when there's a transaction ([#2332](https://github.com/getsentry/sentry-dotnet/pull/2332))

### Fixes

- Buffer payloads asynchronously when appropriate ([#2297](https://github.com/getsentry/sentry-dotnet/pull/2297))
- Restore `System.Reflection.Metadata` dependency for .NET Core 3 ([#2302](https://github.com/getsentry/sentry-dotnet/pull/2302))
- Capture open transactions on disabled hubs ([#2319](https://github.com/getsentry/sentry-dotnet/pull/2319))
- Remove session breadcrumbs ([#2333](https://github.com/getsentry/sentry-dotnet/pull/2333))
- Support synchronous `HttpClient.Send` in `SentryHttpMessageHandler` ([#2336](https://github.com/getsentry/sentry-dotnet/pull/2336))
- Fix ASP.NET Core issue with missing context when using capture methods that configure scope ([#2339](https://github.com/getsentry/sentry-dotnet/pull/2339))
- Improve debug file upload handling ([#2349](https://github.com/getsentry/sentry-dotnet/pull/2349))

### Dependencies

- Bump CLI from v2.17.0 to v2.17.5 ([#2298](https://github.com/getsentry/sentry-dotnet/pull/2298), [#2318](https://github.com/getsentry/sentry-dotnet/pull/2318), [#2321](https://github.com/getsentry/sentry-dotnet/pull/2321), [#2345](https://github.com/getsentry/sentry-dotnet/pull/2345))
  - [changelog](https://github.com/getsentry/sentry-cli/blob/master/CHANGELOG.md#2175)
  - [diff](https://github.com/getsentry/sentry-cli/compare/2.17.0...2.17.5)
- Bump Cocoa SDK from v8.4.0 to v8.6.0 ([#2310](https://github.com/getsentry/sentry-dotnet/pull/2310), [#2344](https://github.com/getsentry/sentry-dotnet/pull/2344))
  - [changelog](https://github.com/getsentry/sentry-cocoa/blob/main/CHANGELOG.md#860)
  - [diff](https://github.com/getsentry/sentry-cocoa/compare/8.4.0...8.6.0)
- Bump Java SDK from v6.17.0 to v6.18.1 ([#2338](https://github.com/getsentry/sentry-dotnet/pull/2338), [#2343](https://github.com/getsentry/sentry-dotnet/pull/2343))
  - [changelog](https://github.com/getsentry/sentry-java/blob/main/CHANGELOG.md#6181)
  - [diff](https://github.com/getsentry/sentry-java/compare/6.17.0...6.18.1)

## 3.30.0

### Features

- Add `FileDiagnosticLogger` to assist with debugging the SDK ([#2242](https://github.com/getsentry/sentry-dotnet/pull/2242))
- Attach stack trace when events have captured an exception without a stack trace ([#2266](https://github.com/getsentry/sentry-dotnet/pull/2266))
- Add `Scope.Clear` and `Scope.ClearBreadcrumbs` methods ([#2284](https://github.com/getsentry/sentry-dotnet/pull/2284))
- Improvements to exception mechanism data ([#2294](https://github.com/getsentry/sentry-dotnet/pull/2294))

### Fixes

- Normalize StackFrame in-app resolution for modules & function prefixes ([#2234](https://github.com/getsentry/sentry-dotnet/pull/2234))
- Calling `AddAspNet` more than once should not block all errors from being sent ([#2253](https://github.com/getsentry/sentry-dotnet/pull/2253))
- Fix Sentry CLI arguments when using custom URL or auth token parameters ([#2259](https://github.com/getsentry/sentry-dotnet/pull/2259))
- Sentry.AspNetCore fix transaction name when path base is used and route starts with a slash ([#2265](https://github.com/getsentry/sentry-dotnet/pull/2265))
- Fix Baggage header parsing in ASP.NET (Framework) ([#2293](https://github.com/getsentry/sentry-dotnet/pull/2293))

### Dependencies

- Bump Cocoa SDK from v8.3.0 to v8.4.0 ([#2237](https://github.com/getsentry/sentry-dotnet/pull/2237), [#2248](https://github.com/getsentry/sentry-dotnet/pull/2248), [#2251](https://github.com/getsentry/sentry-dotnet/pull/2251), [#2285](https://github.com/getsentry/sentry-dotnet/pull/2285))
  - [changelog](https://github.com/getsentry/sentry-cocoa/blob/main/CHANGELOG.md#840)
  - [diff](https://github.com/getsentry/sentry-cocoa/compare/8.3.0...8.4.0)

- Bump CLI from v2.14.4 to v2.17.0 ([#2238](https://github.com/getsentry/sentry-dotnet/pull/2238), [#2244](https://github.com/getsentry/sentry-dotnet/pull/2244), [#2252](https://github.com/getsentry/sentry-dotnet/pull/2252), [#2264](https://github.com/getsentry/sentry-dotnet/pull/2264), [#2292](https://github.com/getsentry/sentry-dotnet/pull/2292))
  - [changelog](https://github.com/getsentry/sentry-cli/blob/master/CHANGELOG.md#2170)
  - [diff](https://github.com/getsentry/sentry-cli/compare/2.14.4...2.17.0)

- Bump Java SDK from v6.15.0 to v6.17.0 ([#2243](https://github.com/getsentry/sentry-dotnet/pull/2243), [#2277](https://github.com/getsentry/sentry-dotnet/pull/2277))
  - [changelog](https://github.com/getsentry/sentry-java/blob/main/CHANGELOG.md#6170)
  - [diff](https://github.com/getsentry/sentry-java/compare/6.15.0...6.17.0)

## 3.29.1

### Fixes

- Get debug image for Full PDB format on Windows ([#2222](https://github.com/getsentry/sentry-dotnet/pull/2222))
- Fix debug files not uploading for `packages.config` nuget ([#2224](https://github.com/getsentry/sentry-dotnet/pull/2224))

### Dependencies

- Bump Cocoa SDK from v8.2.0 to v8.3.0 ([#2220](https://github.com/getsentry/sentry-dotnet/pull/2220))
  - [changelog](https://github.com/getsentry/sentry-cocoa/blob/main/CHANGELOG.md#830)
  - [diff](https://github.com/getsentry/sentry-cocoa/compare/8.2.0...8.3.0)

## 3.29.0

**Notice:** The `<SentryUploadSymbols>` MSBuild property previously defaulted to `true` for projects compiled in `Release` configuration.
It is now `false` by default.  To continue uploading symbols, you must opt-in by setting it to `true`.
See the [MSBuild Setup](https://docs.sentry.io/platforms/dotnet/configuration/msbuild/) docs for further details.

### Features

- Added basic functionality to support `View Hierarchy` ([#2163](https://github.com/getsentry/sentry-dotnet/pull/2163))
- Allow `SentryUploadSources` to work even when not uploading symbols ([#2197](https://github.com/getsentry/sentry-dotnet/pull/2197))
- Add support for `BeforeSendTransaction` ([#2188](https://github.com/getsentry/sentry-dotnet/pull/2188))
- Add `EnableTracing` option to simplify enabling tracing ([#2201](https://github.com/getsentry/sentry-dotnet/pull/2201))
- Make `SentryUploadSymbols` strictly opt-in ([#2216](https://github.com/getsentry/sentry-dotnet/pull/2216))

### Fixes

- Fix assembly not found on Android in Debug configuration ([#2175](https://github.com/getsentry/sentry-dotnet/pull/2175))
- Fix context object with circular reference prevents event from being sent ([#2210](https://github.com/getsentry/sentry-dotnet/pull/2210))

### Dependencies

- Bump Java SDK from v6.13.1 to v6.15.0 ([#2185](https://github.com/getsentry/sentry-dotnet/pull/2185), [#2207](https://github.com/getsentry/sentry-dotnet/pull/2207))
  - [changelog](https://github.com/getsentry/sentry-java/blob/main/CHANGELOG.md#6150)
  - [diff](https://github.com/getsentry/sentry-java/compare/6.13.1...6.15.0)
- Bump CLI from v2.12.0 to v2.14.4 ([#2187](https://github.com/getsentry/sentry-dotnet/pull/2187), [#2215](https://github.com/getsentry/sentry-dotnet/pull/2215))
  - [changelog](https://github.com/getsentry/sentry-cli/blob/master/CHANGELOG.md#2144)
  - [diff](https://github.com/getsentry/sentry-cli/compare/2.12.0...2.14.4)
- Bump Java SDK from v6.13.1 to v6.14.0 ([#2185](https://github.com/getsentry/sentry-dotnet/pull/2185))
  - [changelog](https://github.com/getsentry/sentry-java/blob/main/CHANGELOG.md#6140)
  - [diff](https://github.com/getsentry/sentry-java/compare/6.13.1...6.14.0)
- Bump CLI from v2.12.0 to v2.14.3 ([#2187](https://github.com/getsentry/sentry-dotnet/pull/2187), [#2208](https://github.com/getsentry/sentry-dotnet/pull/2208))
  - [changelog](https://github.com/getsentry/sentry-cli/blob/master/CHANGELOG.md#2143)
  - [diff](https://github.com/getsentry/sentry-cli/compare/2.12.0...2.14.3)
- Bump Cocoa SDK from v7.31.5 to v8.2.0 ([#2203](https://github.com/getsentry/sentry-dotnet/pull/2203))
  - [changelog](https://github.com/getsentry/sentry-cocoa/blob/main/CHANGELOG.md#820)
  - [diff](https://github.com/getsentry/sentry-cocoa/compare/7.31.5...8.2.0)

## 3.28.1

### Fixes

- Fix MAUI missing breadcrumbs for lifecycle and UI events ([#2170](https://github.com/getsentry/sentry-dotnet/pull/2170))
- Fix hybrid sdk names ([#2171](https://github.com/getsentry/sentry-dotnet/pull/2171))
- Fix ASP.NET sdk name ([#2172](https://github.com/getsentry/sentry-dotnet/pull/2172))

## 3.28.0

### Features

- Added `instruction_addr_adjustment` attribute to SentryStackTrace ([#2151](https://github.com/getsentry/sentry-dotnet/pull/2151))

### Fixes

- Workaround Visual Studio "Pair to Mac" issue (on Windows), and Update bundled Cocoa SDK to version 7.31.5 ([#2164](https://github.com/getsentry/sentry-dotnet/pull/2164))
- Sentry SDK assemblies no longer have PDBs embedded. Debug symbols are uploaded to `nuget.org` as `snupkg` packages  ([#2166](https://github.com/getsentry/sentry-dotnet/pull/2166))

### Dependencies

- Bump Java SDK from v6.13.0 to v6.13.1 ([#2168](https://github.com/getsentry/sentry-dotnet/pull/2168))
  - [changelog](https://github.com/getsentry/sentry-java/blob/main/CHANGELOG.md#6131)
  - [diff](https://github.com/getsentry/sentry-java/compare/6.13.0...6.13.1)

## 3.27.1

### Fixes

- Fix Sentry CLI MSBuild for Xamarin and NetFX ([#2154](https://github.com/getsentry/sentry-dotnet/pull/2154))
- Log aborted HTTP requests as debug instead of error ([#2155](https://github.com/getsentry/sentry-dotnet/pull/2155))

## 3.27.0

### Features

- Publish `Sentry.Android.AssemblyReader` as a separate nuget package (for reuse by `Sentry.Xamarin`) ([#2127](https://github.com/getsentry/sentry-dotnet/pull/2127))
- Improvements for Sentry CLI integration ([#2145](https://github.com/getsentry/sentry-dotnet/pull/2145))
- Update bundled Android SDK to version 6.13.0 ([#2147](https://github.com/getsentry/sentry-dotnet/pull/2147))

## 3.26.2

### Fixes

- Fix Sentry CLI integration on Windows ([#2123](https://github.com/getsentry/sentry-dotnet/pull/2123)) ([#2124](https://github.com/getsentry/sentry-dotnet/pull/2124))

## 3.26.1

### Fixes

- Fix issue with Sentry CLI msbuild properties ([#2119](https://github.com/getsentry/sentry-dotnet/pull/2119))

## 3.26.0

### Features

- Use Sentry CLI after build to upload symbols ([#2107](https://github.com/getsentry/sentry-dotnet/pull/2107))

### Fixes

- Logging info instead of warning when skipping debug images ([#2101](https://github.com/getsentry/sentry-dotnet/pull/2101))
- Fix unhandled exception not captured when hub disabled ([#2103](https://github.com/getsentry/sentry-dotnet/pull/2103))
- Fix Android support for Portable PDB format when app uses split APKs ([#2108](https://github.com/getsentry/sentry-dotnet/pull/2108))
- Fix session ending as crashed for unobserved task exceptions ([#2112](https://github.com/getsentry/sentry-dotnet/pull/2112))
- Set absolute path when stripping project path on stack frame ([#2117](https://github.com/getsentry/sentry-dotnet/pull/2117))

## 3.25.0

### Features

- Add support for Portable PDB format ([#2050](https://github.com/getsentry/sentry-dotnet/pull/2050))
- Update bundled Android SDK to version 6.10.0([#2095](https://github.com/getsentry/sentry-dotnet/pull/2095))
- Update bundled Cocoa SDK to version 7.31.4 ([#2096](https://github.com/getsentry/sentry-dotnet/pull/2096))

### Fixes

- Fix db warnings caused by transaction sampled out ([#2097](https://github.com/getsentry/sentry-dotnet/pull/2097))

## 3.24.1

### Fixes

- Fix missing stack trace on UnobservedTaskException ([#2067](https://github.com/getsentry/sentry-dotnet/pull/2067))
- Fix warning caused by db connection span closed prematurely ([#2068](https://github.com/getsentry/sentry-dotnet/pull/2068))
- Attach db connections to child spans correctly ([#2071](https://github.com/getsentry/sentry-dotnet/pull/2071))
- Improve MAUI event bindings ([#2089](https://github.com/getsentry/sentry-dotnet/pull/2089))

## 3.24.0

### Features

- Simplify API for flushing events ([#2030](https://github.com/getsentry/sentry-dotnet/pull/2030))
- Update bundled Cocoa SDK to version 7.31.1 ([#2053](https://github.com/getsentry/sentry-dotnet/pull/2053))
- Update bundled Android SDK to version 6.7.1 ([#2058](https://github.com/getsentry/sentry-dotnet/pull/2058))

### Fixes

- Update unobserved task exception integration ([#2034](https://github.com/getsentry/sentry-dotnet/pull/2034))
- Fix trace propagation targets setter ([#2035](https://github.com/getsentry/sentry-dotnet/pull/2035))
- Fix DiagnosticSource integration disabled incorrectly with TracesSampler ([#2039](https://github.com/getsentry/sentry-dotnet/pull/2039))
- Update transitive dependencies to resolve security warnings ([#2045](https://github.com/getsentry/sentry-dotnet/pull/2045))
- Fix issue with Hot Restart for iOS ([#2047](https://github.com/getsentry/sentry-dotnet/pull/2047))
- Fix `CacheDirectoryPath` option on MAUI ([#2055](https://github.com/getsentry/sentry-dotnet/pull/2055))

## 3.23.1

### Fixes

- Fix concurrency bug in caching transport ([#2026](https://github.com/getsentry/sentry-dotnet/pull/2026))

## 3.23.0

### Features

- Update bundled Android SDK to version 6.5.0 ([#1984](https://github.com/getsentry/sentry-dotnet/pull/1984))
- Update bundled Cocoa SDK to version 7.28.0 ([#1988](https://github.com/getsentry/sentry-dotnet/pull/1988))
- Allow custom processors to be added as a scoped dependency ([#1979](https://github.com/getsentry/sentry-dotnet/pull/1979))
- Support DI for custom transaction processors ([#1993](https://github.com/getsentry/sentry-dotnet/pull/1993))
- Mark Transaction as aborted when unhandled exception occurs ([#1996](https://github.com/getsentry/sentry-dotnet/pull/1996))
- Build Windows and Tizen targets for `Sentry.Maui` ([#2005](https://github.com/getsentry/sentry-dotnet/pull/2005))
- Add Custom Measurements API ([#2013](https://github.com/getsentry/sentry-dotnet/pull/2013))
- Add `ISpan.GetTransaction` convenience method ([#2014](https://github.com/getsentry/sentry-dotnet/pull/2014))

### Fixes

- Split Android and Cocoa bindings into separate projects ([#1983](https://github.com/getsentry/sentry-dotnet/pull/1983))
  - NuGet package `Sentry` now depends on `Sentry.Bindings.Android` for `net6.0-android` targets.
  - NuGet package `Sentry` now depends on `Sentry.Bindings.Cocoa` for `net6.0-ios` and `net6.0-maccatalyst` targets.
- Exclude EF error message from logging ([#1980](https://github.com/getsentry/sentry-dotnet/pull/1980))
- Ensure logs with lower levels are captured by `Sentry.Extensions.Logging` ([#1992](https://github.com/getsentry/sentry-dotnet/pull/1992))
- Fix bug with pre-formatted strings passed to diagnostic loggers ([#2004](https://github.com/getsentry/sentry-dotnet/pull/2004))
- Fix DI issue by binding to MAUI using lifecycle events ([#2006](https://github.com/getsentry/sentry-dotnet/pull/2006))
- Unhide `SentryEvent.Exception` ([#2011](https://github.com/getsentry/sentry-dotnet/pull/2011))
- Bump `Google.Cloud.Functions.Hosting` to version 1.1.0 ([#2015](https://github.com/getsentry/sentry-dotnet/pull/2015))
- Fix default host issue for the Sentry Tunnel middleware ([#2019](https://github.com/getsentry/sentry-dotnet/pull/2019))

## 3.22.0

### Features

- `SentryOptions.AttachStackTrace` is now enabled by default. ([#1907](https://github.com/getsentry/sentry-dotnet/pull/1907))
- Update Sentry Android SDK to version 6.4.1 ([#1911](https://github.com/getsentry/sentry-dotnet/pull/1911))
- Update Sentry Cocoa SDK to version 7.24.1 ([#1912](https://github.com/getsentry/sentry-dotnet/pull/1912))
- Add `TransactionNameSource` annotation ([#1910](https://github.com/getsentry/sentry-dotnet/pull/1910))
- Use URL path in transaction names instead of "Unknown Route" ([#1919](https://github.com/getsentry/sentry-dotnet/pull/1919))
  - NOTE: This change effectively ungroups transactions that were previously grouped together under "Unkown Route".
- Add `User.Segment` property ([#1920](https://github.com/getsentry/sentry-dotnet/pull/1920))
- Add support for custom `JsonConverter`s ([#1934](https://github.com/getsentry/sentry-dotnet/pull/1934))
- Support more types for message template tags in SentryLogger ([#1945](https://github.com/getsentry/sentry-dotnet/pull/1945))
- Support Dynamic Sampling ([#1953](https://github.com/getsentry/sentry-dotnet/pull/1953))

### Fixes

- Reduce lock contention when sampling ([#1915](https://github.com/getsentry/sentry-dotnet/pull/1915))
- Dont send transaction for OPTIONS web request ([#1921](https://github.com/getsentry/sentry-dotnet/pull/1921))
- Fix missing details when aggregate exception is filtered out ([#1922](https://github.com/getsentry/sentry-dotnet/pull/1922))
- Exception filters should consider child exceptions of an `AggregateException` ([#1924](https://github.com/getsentry/sentry-dotnet/pull/1924))
- Add Blazor WASM detection to set IsGlobalModeEnabled to true ([#1931](https://github.com/getsentry/sentry-dotnet/pull/1931))
- Respect Transaction.IsSampled in SqlListener ([#1933](https://github.com/getsentry/sentry-dotnet/pull/1933))
- Ignore null Context values ([#1942](https://github.com/getsentry/sentry-dotnet/pull/1942))
- Tags should not differ based on current culture ([#1949](https://github.com/getsentry/sentry-dotnet/pull/1949))
- Always recalculate payload length ([#1957](https://github.com/getsentry/sentry-dotnet/pull/1957))
- Fix issues with envelope deserialization ([#1965](https://github.com/getsentry/sentry-dotnet/pull/1965))
- Set default trace status to `ok` instead of `unknown_error` ([#1970](https://github.com/getsentry/sentry-dotnet/pull/1970))
- Fix reported error count on a crashed session update ([#1972](https://github.com/getsentry/sentry-dotnet/pull/1972))

## 3.21.0

Includes Sentry.Maui Preview 3

### Features

- Add ISentryTransactionProcessor ([#1862](https://github.com/getsentry/sentry-dotnet/pull/1862))
- Added 'integrations' to SdkVersion ([#1820](https://github.com/getsentry/sentry-dotnet/pull/1820))
- Updated Sentry Android SDK to version 6.3.0 ([#1826](https://github.com/getsentry/sentry-dotnet/pull/1826))
- Add the Sentry iOS SDK ([#1829](https://github.com/getsentry/sentry-dotnet/pull/1829))
- Enable Scope Sync for iOS ([#1834](https://github.com/getsentry/sentry-dotnet/pull/1834))
- Add API for deliberately crashing an app ([#1842](https://github.com/getsentry/sentry-dotnet/pull/1842))
- Add Mac Catalyst target ([#1848](https://github.com/getsentry/sentry-dotnet/pull/1848))
- Add `Distribution` properties ([#1851](https://github.com/getsentry/sentry-dotnet/pull/1851))
- Add and configure options for the iOS SDK ([#1849](https://github.com/getsentry/sentry-dotnet/pull/1849))
- Set default `Release` and `Distribution` for iOS and Android ([#1856](https://github.com/getsentry/sentry-dotnet/pull/1856))
- Apply WinUI 3 exception handler in Sentry core ([#1863](https://github.com/getsentry/sentry-dotnet/pull/1863))
- Copy context info from iOS ([#1884](https://github.com/getsentry/sentry-dotnet/pull/1884))

### Fixes

- Parse "Mono Unity IL2CPP" correctly in platform runtime name ([#1742](https://github.com/getsentry/sentry-dotnet/pull/1742))
- Fix logging loop with NLog sentry ([#1824](https://github.com/getsentry/sentry-dotnet/pull/1824))
- Fix logging loop with Serilog sentry ([#1828](https://github.com/getsentry/sentry-dotnet/pull/1828))
- Skip attachment if stream is empty ([#1854](https://github.com/getsentry/sentry-dotnet/pull/1854))
- Allow some mobile options to be modified from defaults ([#1857](https://github.com/getsentry/sentry-dotnet/pull/1857))
- Fix environment name casing issue ([#1861](https://github.com/getsentry/sentry-dotnet/pull/1861))
- Null check HttpContext in SystemWebVersionLocator ([#1881](https://github.com/getsentry/sentry-dotnet/pull/1881))
- Fix detection of .NET Framework 4.8.1 ([#1885](https://github.com/getsentry/sentry-dotnet/pull/1885))
- Flush caching transport with main flush ([#1890](https://github.com/getsentry/sentry-dotnet/pull/1890))
- Fix Sentry interfering with MAUI's focus events ([#1891](https://github.com/getsentry/sentry-dotnet/pull/1891))
- Stop using `server-os` and `server-runtime` ([#1893](https://github.com/getsentry/sentry-dotnet/pull/1893))

## 3.20.1

### Fixes

- URGENT: Fix events rejected due to duplicate `sent_at` header when offline caching is enabled through `CacheDirectoryPath` ([#1818](https://github.com/getsentry/sentry-dotnet/pull/1818))
- Fix null ref in aspnet TryGetTraceHeader ([#1807](https://github.com/getsentry/sentry-dotnet/pull/1807))

## 3.20.0

### Features

- Use `sent_at` instead of `sentry_timestamp` to reduce clock skew ([#1690](https://github.com/getsentry/sentry-dotnet/pull/1690))
- Send project root path with events ([#1739](https://github.com/getsentry/sentry-dotnet/pull/1739))

### Fixes

- Detect MVC versioning in route ([#1731](https://github.com/getsentry/sentry-dotnet/pull/1731))
- Fix error with `ConcurrentHashMap` on Android <= 9 ([#1761](https://github.com/getsentry/sentry-dotnet/pull/1761))
- Minor improvements to `BackgroundWorker` ([#1773](https://github.com/getsentry/sentry-dotnet/pull/1773))
- Make GzipRequestBodyHandler respect async ([#1776](https://github.com/getsentry/sentry-dotnet/pull/1776))
- Fix race condition in handling of `InitCacheFlushTimeout` ([#1784](https://github.com/getsentry/sentry-dotnet/pull/1784))
- Fix exceptions on background thread not reported in Unity ([#1794](https://github.com/getsentry/sentry-dotnet/pull/1794))

## 3.19.0

Includes Sentry.Maui Preview 2

### Features

- Expose `EnumerateChainedExceptions` ([#1733](https://github.com/getsentry/sentry-dotnet/pull/1733))
- Android Scope Sync ([#1737](https://github.com/getsentry/sentry-dotnet/pull/1737))
- Enable logging in MAUI ([#1738](https://github.com/getsentry/sentry-dotnet/pull/1738))
- Support `IntPtr` and `UIntPtr` serialization ([#1746](https://github.com/getsentry/sentry-dotnet/pull/1746))
- Log Warning when secret is detected in DSN ([#1749](https://github.com/getsentry/sentry-dotnet/pull/1749))
- Catch permission exceptions on Android ([#1750](https://github.com/getsentry/sentry-dotnet/pull/1750))
- Enable offline caching in MAUI ([#1753](https://github.com/getsentry/sentry-dotnet/pull/1753))
- Send client report when flushing queue ([#1757](https://github.com/getsentry/sentry-dotnet/pull/1757))

### Fixes

- Set MAUI minimum version ([#1728](https://github.com/getsentry/sentry-dotnet/pull/1728))
- Don't allow `SentryDiagnosticListenerIntegration` to be added multiple times ([#1748](https://github.com/getsentry/sentry-dotnet/pull/1748))
- Catch permission exceptions for MAUI ([#1750](https://github.com/getsentry/sentry-dotnet/pull/1750))
- Don't allow newlines in diagnostic logger messages ([#1756](https://github.com/getsentry/sentry-dotnet/pull/1756))

## 3.18.0

Includes Sentry.Maui Preview 1

### Features

- Move tunnel functionality into Sentry.AspNetCore ([#1645](https://github.com/getsentry/sentry-dotnet/pull/1645))
- Make `HttpContext` available for sampling decisions ([#1682](https://github.com/getsentry/sentry-dotnet/pull/1682))
- Send the .NET Runtime Identifier to Sentry ([#1708](https://github.com/getsentry/sentry-dotnet/pull/1708))
- Added a new `net6.0-android` target for the `Sentry` core library, which bundles the [Sentry Android SDK](https://docs.sentry.io/platforms/android/):
  - Initial .NET 6 Android support ([#1288](https://github.com/getsentry/sentry-dotnet/pull/1288))
  - Update Android Support ([#1669](https://github.com/getsentry/sentry-dotnet/pull/1669))
  - Update Sentry-Android to 6.0.0-rc.1 ([#1686](https://github.com/getsentry/sentry-dotnet/pull/1686))
  - Update Sentry-Android to 6.0.0 ([#1697](https://github.com/getsentry/sentry-dotnet/pull/1697))
  - Set Java/Android SDK options ([#1694](https://github.com/getsentry/sentry-dotnet/pull/1694))
  - Refactor and update Android options ([#1705](https://github.com/getsentry/sentry-dotnet/pull/1705))
  - Add Android OS information to the event context ([#1716](https://github.com/getsentry/sentry-dotnet/pull/1716))
- Added a new `Sentry.Maui` integration library for the [.NET MAUI](https://dotnet.microsoft.com/apps/maui) platform:
  - Initial MAUI support ([#1663](https://github.com/getsentry/sentry-dotnet/pull/1663))
  - Continue with adding MAUI support ([#1670](https://github.com/getsentry/sentry-dotnet/pull/1670))
  - MAUI events become extra context in Sentry events ([#1706](https://github.com/getsentry/sentry-dotnet/pull/1706))
  - Add options for PII breadcrumbs from MAUI events ([#1709](https://github.com/getsentry/sentry-dotnet/pull/1709))
  - Add device information to the event context ([#1713](https://github.com/getsentry/sentry-dotnet/pull/1713))
  - Add platform OS information to the event context ([#1717](https://github.com/getsentry/sentry-dotnet/pull/1717))

### Fixes

- Remove IInternalSdkIntegration ([#1656](https://github.com/getsentry/sentry-dotnet/pull/1656))
- On async Main, dont unregister unhandled exception before capturing crash  ([#321](https://github.com/getsentry/sentry-dotnet/issues/321))
- Handle BadHttpRequestException from Kestrel inside SentryTunnelMiddleware ([#1673](https://github.com/getsentry/sentry-dotnet/pull/1673))
- Improve timestamp precision of transactions and spans ([#1680](https://github.com/getsentry/sentry-dotnet/pull/1680))
- Flatten AggregateException ([#1672](https://github.com/getsentry/sentry-dotnet/pull/1672))
  - NOTE: This can affect grouping. You can keep the original behavior by setting the option `KeepAggregateException` to `true`.
- Serialize stack frame addresses as strings. ([#1692](https://github.com/getsentry/sentry-dotnet/pull/1692))
- Improve serialization perf and fix memory leak in `SentryEvent` ([#1693](https://github.com/getsentry/sentry-dotnet/pull/1693))
- Add type checking in contexts TryGetValue ([#1700](https://github.com/getsentry/sentry-dotnet/pull/1700))
- Restore serialization of the `Platform` name ([#1702](https://github.com/getsentry/sentry-dotnet/pull/1702))

## 3.17.1

### Fixes

- Rework how the `InitCacheFlushTimeout` option is implemented. ([#1644](https://github.com/getsentry/sentry-dotnet/pull/1644))
- Add retry logic to the caching transport when moving files back from the processing folder. ([#1649](https://github.com/getsentry/sentry-dotnet/pull/1649))

## 3.17.0

**Notice:** If you are using self-hosted Sentry, this version and forward requires either Sentry version >= [21.9.0](https://github.com/getsentry/relay/blob/master/CHANGELOG.md#2190), or you must manually disable sending client reports via the `SendClientReports` option.

### Features

- Collect and send Client Reports to Sentry, which contain counts of discarded events. ([#1556](https://github.com/getsentry/sentry-dotnet/pull/1556))
- Expose `ITransport` and `SentryOptions.Transport` public, to support using custom transports ([#1602](https://github.com/getsentry/sentry-dotnet/pull/1602))
- Android native crash support ([#1288](https://github.com/getsentry/sentry-dotnet/pull/1288))

### Fixes

- Workaround `System.Text.Json` issue with Unity IL2CPP. ([#1583](https://github.com/getsentry/sentry-dotnet/pull/1583))
- Demystify stack traces for exceptions that fire in a `BeforeSend` callback. ([#1587](https://github.com/getsentry/sentry-dotnet/pull/1587))
- Obsolete `Platform` and always write `csharp` ([#1610](https://github.com/getsentry/sentry-dotnet/pull/1610))
- Fix a minor issue in the caching transport related to recovery of files from previous session. ([#1617](https://github.com/getsentry/sentry-dotnet/pull/1617))
- Better DisableAppDomainProcessExitFlush docs ([#1634](https://github.com/getsentry/sentry-dotnet/pull/1634))

## 3.16.0

### Features

- Use a default value of 60 seconds if a `Retry-After` header is not present. ([#1537](https://github.com/getsentry/sentry-dotnet/pull/1537))
- Add new Protocol definitions for DebugImages and AddressMode ([#1513](https://github.com/getsentry/sentry-dotnet/pull/1513))
- Add `HttpTransport` extensibility and synchronous serialization support ([#1560](https://github.com/getsentry/sentry-dotnet/pull/1560))
- Add `UseAsyncFileIO` to Sentry options (enabled by default) ([#1564](https://github.com/getsentry/sentry-dotnet/pull/1564))

### Fixes

- Fix event dropped by bad attachment when no logger is set. ([#1557](https://github.com/getsentry/sentry-dotnet/pull/1557))
- Ignore zero properties for MemoryInfo ([#1531](https://github.com/getsentry/sentry-dotnet/pull/1531))
- Cleanup diagnostic source ([#1529](https://github.com/getsentry/sentry-dotnet/pull/1529))
- Remove confusing message Successfully sent cached envelope ([#1542](https://github.com/getsentry/sentry-dotnet/pull/1542))
- Fix infinite loop in SentryDatabaseLogging.UseBreadcrumbs ([#1543](https://github.com/getsentry/sentry-dotnet/pull/1543))
- GetFromRuntimeInformation() in try-catch  ([#1554](https://github.com/getsentry/sentry-dotnet/pull/1554))
- Make `Contexts` properties more thread-safe ([#1571](https://github.com/getsentry/sentry-dotnet/pull/1571))
- Fix `PlatformNotSupportedException` exception on `net6.0-maccatalyst` targets ([#1567](https://github.com/getsentry/sentry-dotnet/pull/1567))
- In ASP.Net Core, make sure that `SentrySdk.LastEventId` is accessible from exception handler pages ([#1573](https://github.com/getsentry/sentry-dotnet/pull/1573))

## 3.15.0

### Features

- Expose ConfigureAppFrame as a public static function. ([#1493](https://github.com/getsentry/sentry-dotnet/pull/1493))

### Fixes

- Make `SentryDiagnosticSubscriber._disposableListeners` thread safe ([#1506](https://github.com/getsentry/sentry-dotnet/pull/1506))
- Adjust database span names by replacing `_` to `.`. `db.query_compiler` becomes `db.query.compile`. ([#1502](https://github.com/getsentry/sentry-dotnet/pull/1502))

## 3.14.1

### Fixes

- Fix caching transport with attachments ([#1489](https://github.com/getsentry/sentry-dotnet/pull/1489))
- Revert Sentry in implicit usings ([#1490](https://github.com/getsentry/sentry-dotnet/pull/1490))

## 3.14.0

### Features

- Add the delegate TransactionNameProvider to allow the name definition from Unknown transactions on ASP.NET Core ([#1421](https://github.com/getsentry/sentry-dotnet/pull/1421))
- SentrySDK.WithScope is now obsolete in favour of overloads of CaptureEvent, CaptureMessage, CaptureException ([#1412](https://github.com/getsentry/sentry-dotnet/pull/1412))
- Add Sentry to global usings when ImplicitUsings is enabled (`<ImplicitUsings>true</ImplicitUsings>`) ([#1398](https://github.com/getsentry/sentry-dotnet/pull/1398))
- The implementation of the background worker can now be changed ([#1450](https://github.com/getsentry/sentry-dotnet/pull/1450))
- Map reg key 528449 to net48 ([#1465](https://github.com/getsentry/sentry-dotnet/pull/1465))
- Improve logging for failed JSON serialization ([#1473](https://github.com/getsentry/sentry-dotnet/pull/1473))

### Fixes

- Handle exception from crashedLastRun callback ([#1328](https://github.com/getsentry/sentry-dotnet/pull/1328))
- Reduced the logger noise from EF when not using Performance Monitoring ([#1441](https://github.com/getsentry/sentry-dotnet/pull/1441))
- Create CachingTransport directories in constructor to avoid DirectoryNotFoundException ([#1432](https://github.com/getsentry/sentry-dotnet/pull/1432))
- UnobservedTaskException is now considered as Unhandled ([#1447](https://github.com/getsentry/sentry-dotnet/pull/1447))
- Avoid calls the Thread.CurrentThread where possible ([#1466](https://github.com/getsentry/sentry-dotnet/pull/1466))
- Rename thread pool protocol keys to snake case ([#1472](https://github.com/getsentry/sentry-dotnet/pull/1472))
- Treat IOException as a network issue ([#1476](https://github.com/getsentry/sentry-dotnet/pull/1476))
- Fix incorrect sdk name in envelope header ([#1474](https://github.com/getsentry/sentry-dotnet/pull/1474))
- Use Trace.WriteLine for TraceDiagnosticLogger ([#1475](https://github.com/getsentry/sentry-dotnet/pull/1475))
- Remove Exception filters to work around Unity bug on 2019.4.35f IL2CPP ([#1486](https://github.com/getsentry/sentry-dotnet/pull/1486))

## 3.13.0

### Features

- Add CaptureLastError as an extension method to the Server class on ASP.NET ([#1411](https://github.com/getsentry/sentry-dotnet/pull/1411))
- Add IsDynamicCode* to events ([#1418](https://github.com/getsentry/sentry-dotnet/pull/1418))

### Fixes

- Dispose of client should only flush ([#1354](https://github.com/getsentry/sentry-dotnet/pull/1354))

## 3.12.3

### Fixes

- Events no longer get dropped because of non-serializable contexts or attachments ([#1401](https://github.com/getsentry/sentry-dotnet/pull/1401))
- Add MemoryInfo to sentry event ([#1337](https://github.com/getsentry/sentry-dotnet/pull/1337))
- Report ThreadPool stats ([#1399](https://github.com/getsentry/sentry-dotnet/pull/1399))

## 3.12.2

### Fixes

- log through serialization ([#1388](https://github.com/getsentry/sentry-dotnet/pull/1388))
- Attaching byte arrays to the scope no longer leads to ObjectDisposedException ([#1384](https://github.com/getsentry/sentry-dotnet/pull/1384))
- Operation cancel while flushing cache no longer logs an errors ([#1352](https://github.com/getsentry/sentry-dotnet/pull/1352))
- Dont fail for attachment read error ([#1378](https://github.com/getsentry/sentry-dotnet/pull/1378))
- Fix file locking in attachments ([#1377](https://github.com/getsentry/sentry-dotnet/pull/1377))

## 3.12.1

### Features

- Dont log "Ignoring request with Size" when null ([#1348](https://github.com/getsentry/sentry-dotnet/pull/1348))
- Move to stable v6 for `Microsoft.Extensions.*` packages ([#1347](https://github.com/getsentry/sentry-dotnet/pull/1347))
- bump Ben.Demystifier adding support for Microsoft.Bcl.AsyncInterfaces([#1349](https://github.com/getsentry/sentry-dotnet/pull/1349))

### Fixes

- Fix EF Core garbage collected messages and ordering ([#1368](https://github.com/getsentry/sentry-dotnet/pull/1368))
- Update X-Sentry-Auth header to include correct sdk name and version ([#1333](https://github.com/getsentry/sentry-dotnet/pull/1333))

## 3.12.0

### Features

- Add automatic spans to Entity Framework operations ([#1107](https://github.com/getsentry/sentry-dotnet/pull/1107))

### Fixes

- Avoid using the same connection Span for the same ConnectionId ([#1317](https://github.com/getsentry/sentry-dotnet/pull/1317))
- Finish unfinished Spans on Transaction completion ([#1296](https://github.com/getsentry/sentry-dotnet/pull/1296))

## 3.12.0-alpha.1

### Features

- .NET 6 specific targets ([#939](https://github.com/getsentry/sentry-dotnet/pull/939))

## 3.11.1

### Fixes

- Forward the IP of the client with whe tunnel middleware ([#1310](getsentry/sentry-dotnet/pull/1310))

## 3.11.0

### Features

- Sentry Sessions status as Breadcrumbs ([#1263](https://github.com/getsentry/sentry-dotnet/pull/1263))
- Enhance GCP Integraction with performance monitoring and revision number ([#1286](https://github.com/getsentry/sentry-dotnet/pull/1286))
- Bump Ben.Demystifier to support .NET 6 ([#1290](https://github.com/getsentry/sentry-dotnet/pull/1290))

### Fixes

- ASP.NET Core: Data from Scope in options should be applied on each request ([#1270](https://github.com/getsentry/sentry-dotnet/pull/1270))
- Add missing `ConfigureAwaits(false)` for `async using` ([#1276](https://github.com/getsentry/sentry-dotnet/pull/1276))
- Fix missing handled tag when events are logged via an ASP.NET Core pipeline logger ([#1284](getsentry/sentry-dotnet/pull/1284))

## 3.10.0

### Features

- Add additional primitive values as tags on SentryLogger ([#1246](https://github.com/getsentry/sentry-dotnet/pull/1246))

### Fixes

- Events are now sent on Google Gloud Functions Integration ([#1249](https://github.com/getsentry/sentry-dotnet/pull/1249))
- Cache envelope headers ([#1242](https://github.com/getsentry/sentry-dotnet/pull/1242))
- Avoid replacing Transaction Name on ASP.NET Core by null or empty ([#1215](https://github.com/getsentry/sentry-dotnet/pull/1215))
- Ignore DiagnosticSource Integration if no Sampling available ([#1238](https://github.com/getsentry/sentry-dotnet/pull/1238))

## 3.9.4

### Fixes

- Unity Android support: check for native crashes before closing session as Abnormal ([#1222](https://github.com/getsentry/sentry-dotnet/pull/1222))

## 3.9.3

### Fixes

- Add missing PathBase from ASP.NET Core ([#1198](https://github.com/getsentry/sentry-dotnet/pull/1198))
- Use fallback if route pattern is MVC ([#1188](https://github.com/getsentry/sentry-dotnet/pull/1188))
- Move UseSentryTracing to different namespace ([#1200](https://github.com/getsentry/sentry-dotnet/pull/1200))
- Prevent duplicate package reporting ([#1197](https://github.com/getsentry/sentry-dotnet/pull/1197))

## 3.9.2

### Fixes

- Exceptions from UnhandledExceptionIntegration were not marking sessions as crashed ([#1193](https://github.com/getsentry/sentry-dotnet/pull/1193))

## 3.9.1

### Fixes

- Removed braces from tag keys on DefaultSentryScopeStateProcessor ([#1183](https://github.com/getsentry/sentry-dotnet/pull/1183))
- Fix SQLClient unplanned behaviors ([#1179](https://github.com/getsentry/sentry-dotnet/pull/1179))
- Add fallback to Scope Stack from AspNet ([#1180](https://github.com/getsentry/sentry-dotnet/pull/1180))

## 3.9.0

### Features

- EF Core and SQLClient performance monitoring integration ([#1154](https://github.com/getsentry/sentry-dotnet/pull/1154))
- Improved SDK diagnostic logs ([#1161](https://github.com/getsentry/sentry-dotnet/pull/1161))
- Add Scope observer to SentryOptions ([#1153](https://github.com/getsentry/sentry-dotnet/pull/1153))

### Fixes

- Fix end session from Hub adapter not being passed to SentrySDK ([#1158](https://github.com/getsentry/sentry-dotnet/pull/1158))
- Installation id catches dir not exist([#1159](https://github.com/getsentry/sentry-dotnet/pull/1159))
- Set error status to transaction if http has exception and ok status ([#1143](https://github.com/getsentry/sentry-dotnet/pull/1143))
- Fix max breadcrumbs limit when MaxBreadcrumbs is zero or lower ([#1145](https://github.com/getsentry/sentry-dotnet/pull/1145))

## 3.8.3

### Features

- New package Sentry.Tunnel to proxy Sentry events ([#1133](https://github.com/getsentry/sentry-dotnet/pull/1133))

### Fixes

- Avoid serializing dangerous types ([#1134](https://github.com/getsentry/sentry-dotnet/pull/1134))
- Don't cancel cache flushing on init ([#1139](https://github.com/getsentry/sentry-dotnet/pull/1139))

## 3.8.2

### Fixes

- Add IsParentSampled to ITransactionContext ([#1128](https://github.com/getsentry/sentry-dotnet/pull/1128)
- Avoid warn in global mode ([#1132](https://github.com/getsentry/sentry-dotnet/pull/1132))
- Fix `ParentSampledId` being reset on `Transaction` ([#1130](https://github.com/getsentry/sentry-dotnet/pull/1130))

## 3.8.1

### Fixes

- Persisted Sessions logging ([#1125](https://github.com/getsentry/sentry-dotnet/pull/1125))
- Don't log an error when attempting to recover a persisted session but none exists ([#1123](https://github.com/getsentry/sentry-dotnet/pull/1123))

### Features

- Introduce scope stack abstraction to support global scope on desktop and mobile applications and `HttpContext`-backed scoped on legacy ASP.NET ([#1124](https://github.com/getsentry/sentry-dotnet/pull/1124))

## 3.8.0

### Fixes

- ASP.NET Core: fix handled not being set for Handled exceptions ([#1111](https://github.com/getsentry/sentry-dotnet/pull/1111))

### Features

- File system persistence for sessions ([#1105](https://github.com/getsentry/sentry-dotnet/pull/1105))

## 3.7.0

### Features

- Add HTTP request breadcrumb ([#1113](https://github.com/getsentry/sentry-dotnet/pull/1113))
- Integration for Google Cloud Functions ([#1085](https://github.com/getsentry/sentry-dotnet/pull/1085))
- Add ClearAttachments to Scope ([#1104](https://github.com/getsentry/sentry-dotnet/pull/1104))
- Add additional logging and additional fallback for installation ID ([#1103](https://github.com/getsentry/sentry-dotnet/pull/1103))

### Fixes

- Avoid Unhandled Exception on .NET 461 if the Registry Access threw an exception ([#1101](https://github.com/getsentry/sentry-dotnet/pull/1101))

## 3.6.1

### Fixes

- `IHub.ResumeSession()`: don't start a new session if pause wasn't called or if there is no active session ([#1089](https://github.com/getsentry/sentry-dotnet/pull/1089))
- Fixed incorrect order when getting the last active span ([#1094](https://github.com/getsentry/sentry-dotnet/pull/1094))
- Fix logger call in BackgroundWorker that caused a formatting exception in runtime ([#1092](https://github.com/getsentry/sentry-dotnet/pull/1092))

## 3.6.0

### Features

- Implement pause & resume session ([#1069](https://github.com/getsentry/sentry-dotnet/pull/1069))
- Add auto session tracking ([#1068](https://github.com/getsentry/sentry-dotnet/pull/1068))
- Add SDK information to envelope ([#1084](https://github.com/getsentry/sentry-dotnet/pull/1084))
- Add ReportAssembliesMode in favor of ReportAssemblies ([#1079](https://github.com/getsentry/sentry-dotnet/pull/1079))

### Fixes

- System.Text.Json 5.0.2 ([#1078](https://github.com/getsentry/sentry-dotnet/pull/1078))

## 3.6.0-alpha.2

### Features

- Extended Device and GPU protocol; public IJsonSerializable ([#1063](https://github.com/getsentry/sentry-dotnet/pull/1063))
- ASP.NET Core: Option `AdjustStandardEnvironmentNameCasing` to opt-out from lower casing env name. [#1057](https://github.com/getsentry/sentry-dotnet/pull/1057)
- Sessions: Improve exception check in `CaptureEvent(...)` for the purpose of reporting errors in session ([#1058](https://github.com/getsentry/sentry-dotnet/pull/1058))
- Introduce TraceDiagnosticLogger and obsolete DebugDiagnosticLogger ([#1048](https://github.com/getsentry/sentry-dotnet/pull/1048))

### Fixes

- Handle error thrown while trying to get `BootTime` on PS4 with IL2CPP ([#1062](https://github.com/getsentry/sentry-dotnet/pull/1062))
- Use SentryId for ISession.Id ([#1052](https://github.com/getsentry/sentry-dotnet/pull/1052))
- Add System.Reflection.Metadata as a dependency for netcoreapp3.0 target([#1064](https://github.com/getsentry/sentry-dotnet/pull/1064))

## 3.6.0-alpha.1

### Features

- Implemented client-mode release health ([#1013](https://github.com/getsentry/sentry-dotnet/pull/1013))

### Fixes

- Report lowercase staging environment for ASP.NET Core ([#1046](https://github.com/getsentry/sentry-unity/pull/1046))

## 3.5.0

### Features

- Report user IP address for ASP.NET Core ([#1045](https://github.com/getsentry/sentry-unity/pull/1045))

### Fixes

- Connect middleware exceptions to transactions ([#1043](https://github.com/getsentry/sentry-dotnet/pull/1043))
- Hub.IsEnabled set to false when Hub disposed ([#1021](https://github.com/getsentry/sentry-dotnet/pull/1021))

## 3.4.0

### Features

- Sentry.EntityFramework moved to this repository ([#1017](https://github.com/getsentry/sentry-dotnet/pull/1017))
- Additional `netstandard2.1` target added. Sample with .NET Core 3.1 console app.
- `UseBreadcrumbs` is called automatically by `AddEntityFramework`

### Fixes

- Normalize line breaks ([#1016](https://github.com/getsentry/sentry-dotnet/pull/1016))
- Finish span with exception in SentryHttpMessageHandler ([#1037](https://github.com/getsentry/sentry-dotnet/pull/1037))

## 3.4.0-beta.0

### Features

- Serilog: Add support for Serilog.Formatting.ITextFormatter ([#998](https://github.com/getsentry/sentry-dotnet/pull/998))
- simplify ifdef ([#1010](https://github.com/getsentry/sentry-dotnet/pull/1010))
- Use `DebugDiagnosticLogger` as the default logger for legacy ASP.NET ([#1012](https://github.com/getsentry/sentry-dotnet/pull/1012))
- Adjust parameter type in `AddBreadcrumb` to use `IReadOnlyDictionary<...>` instead of `Dictionary<...>` ([#1000](https://github.com/getsentry/sentry-dotnet/pull/1000))
- await dispose everywhere ([#1009](https://github.com/getsentry/sentry-dotnet/pull/1009))
- Further simplify transaction integration from legacy ASP.NET ([#1011](https://github.com/getsentry/sentry-dotnet/pull/1011))

## 3.3.5-beta.0

### Features

- Default environment to "debug" if running with debugger attached (#978)
- ASP.NET Classic: `HttpContext.StartSentryTransaction()` extension method (#996)

### Fixes

- Unity can have negative line numbers ([#994](https://github.com/getsentry/sentry-dotnet/pull/994))
- Fixed an issue where an attempt to deserialize `Device` with a non-system time zone failed ([#993](https://github.com/getsentry/sentry-dotnet/pull/993))

## 3.3.4

### Features

- Env var to keep large envelopes if they are rejected by Sentry (#957)

### Fixes

- serialize parent_span_id in contexts.trace (#958)

## 3.3.3

### Fixes

- boot time detection can fail in some cases (#955)

## 3.3.2

### Fixes

- Don't override Span/Transaction status on Finish(...) if status was not provided explicitly (#928) @Tyrrrz
- Fix startup time shows incorrect value on macOS/Linux. Opt-out available for IL2CPP. (#948)

## 3.3.1

### Fixes

- Move Description field from Transaction to Trace context (#924) @Tyrrrz
- Drop unfinished spans from transaction (#923) @Tyrrrz
- Don't dispose the SDK when UnobservedTaskException is captured (#925) @bruno-garcia
- Fix spans not inheriting TraceId from transaction (#922) @Tyrrrz

## 3.3.0

### Features

- Add StartupTime and Device.BootTime (#887) @lucas-zimerman
- Link events to currently active span (#909) @Tyrrrz
- Add useful contextual data to TransactionSamplingContext in ASP.NET Core integration (#910) @Tyrrrz

### Changes

- Limit max spans in transaction to 1000 (#908) @Tyrrrz

## 3.2.0

### Changes

- Changed the underlying implementation of `ITransaction` and `ISpan`. `IHub.CaptureTransaction` now takes a `Transaction` instead of `ITransaction`. (#880) @Tyrrrz
- Add IsParentSampled to TransactionContext (#885) @Tyrrrz
- Retrieve CurrentVersion for ASP.NET applications (#884) @lucas-zimerman
- Make description parameter nullable on `ISpan.StartChild(...)` and related methods (#900) @Tyrrrz
- Add Platform to Transaction, mimicking the same property on SentryEvent (#901) @Tyrrrz

## 3.1.0

### Features

- Adding TaskUnobservedTaskExceptionIntegration to default integrations and method to remove it (#870) @FilipNemec
- Enrich transactions with more data (#875) @Tyrrrz

### Fixes

- Don't add version prefix in release if it's already set (#877) @Tyrrrz

## 3.0.8

### Features

- Add AddSentryTag and AddSentryContext Extensions for exception class (#834) @lucas-zimerman
- Associate span exceptions with event exceptions (#848) @Tyrrrz
- MaxCacheItems option to control files on disk (#846) @Tyrrrz
- Move SentryHttpMessageHandlerBuilderFilter to Sentry.Extensions.Logging (#845) @Tyrrrz

### Fixes

- Fix CachingTransport throwing an exception when it can't move the files from the previous session (#871) @Tyrrrz

## 3.0.7

### Changes

- Don't write timezone_display_name if it's the same as the ID (#837) @Tyrrrz
- Serialize arbitrary objects in contexts (#838) @Tyrrrz

## 3.0.6

### Fixes

- Fix serialization of transactions when filesystem caching is enabled. (#815) @Tyrrrz
- Fix UWP not registering exceptions (#821) @lucas-zimerman
- Fix tracing middleware (#813) @Tyrrrz

## 3.0.5

### Changes

- Fix transaction sampling (#810) @Tyrrrz

## 3.0.4

### Changes

- Don't add logs coming from Sentry as breadcrumbs (fixes stack overflow exception) (#797) @Tyrrrz
- Consolidate logic for resolving hub (fixes bug "SENTRY_DSN is not defined") (#795) @Tyrrrz
- Add SetFingerprint overload that takes `params string[]` (#796) @Tyrrrz
- Create spans for outgoing HTTP requests (#802) @Tyrrrz
- Finish span on exception in SentryHttpMessageHandler (#806) @Tyrrrz
- Fix ObjectDisposedException caused by object reuse in RetryAfterHandler (#807) @Tyrrrz

## 3.0.3

### Changes

- Fix DI issues in ASP.NET Core + SentryHttpMessageHandlerBuilderFilter (#789) @Tyrrrz
- Fix incorrect NRT on SpanContext.ctor (#788) @Tyrrrz
- Remove the `Evaluate` error from the breadcrumb list (#790) @Tyrrrz
- Set default tracing sample rate to 0.0 (#791) @Tyrrrz

## 3.0.2

### Changes

- Add GetSpan() to IHub and SentrySdk (#782) @Tyrrrz
- Automatically start transactions from incoming trace in ASP.NET Core (#783) @Tyrrrz
- Automatically inject 'sentry-trace' on outgoing requests in ASP.NET Core (#784) @Tyrrrz

## 3.0.1

### Changes

- bump log4net 2.0.12 (#781) @bruno-garcia
- Fix Serilog version (#780) @bruno-garcia
- Move main Protocol types to Sentry namespace (#779) @bruno-garcia

## 3.0.0

### Changes

- Add support for dynamic transaction sampling. (#753) @Tyrrrz
- Integrate trace headers. (#758) @Tyrrrz
- Renamed Option `DiagnosticsLevel` to `DiagnosticLevel` (#759) @bruno-garcia
- Add additional data to transactions (#763) @Tyrrrz
- Improve transaction instrumentation on ASP.NET Core (#766) @Tyrrrz
- Add `Release` to `Scope` (#765) @Tyrrrz
- Don't fallback to `HttpContext.RequestPath` if a route is unknown (#767 #769) @kanadaj @Tyrrrz

## 3.0.0-beta.0

### Changes

- Add instruction_addr to SentryStackFrame. (#744) @lucas-zimerman
- Default stack trace format: Ben.Demystifier (#732) @bruno-garcia

## 3.0.0-alpha.11

### Changed

- Limit attachment size (#705)
- Separate tracing middleware (#737)
- Bring Transaction a bit more inline with Java SDK (#741)
- Sync transaction and transaction name on scope (#740)

## 3.0.0-alpha.10

- Disabled Mono StackTrace Factory. (#709) @lucas-zimerman
- Adds to the existing User Other dict rather than replacing (#729) @brettjenkins

## 3.0.0-alpha.9

- Handle non-json error response messages on HttpTransport. (#690) @lucas-zimerman
- Fix deadlock on missing ConfigureAwait into foreach loops. (#694) @lucas-zimerman
- Report gRPC sdk name (#700) @bruno-garcia

## 3.0.0-alpha.8

- Include parameters in stack frames. (#662) @Tyrrrz
- Remove CultureUIInfo if value is even with CultureInfo. (#671) @lucas-zimerman
- Make all fields on UserFeedback optional. (#660) @Tyrrrz
- Align transaction names with Java. (#659) @Tyrrrz
- Include assembly name in default release. (#682) @Tyrrrz
- Add support for attachments. (#670) @Tyrrrz
- Improve logging for relay errors. (#683) @Tyrrrz
- Report sentry.dotnet.aspnet on the new Sentry.AspNet package. (#681) @Tyrrrz
- Always send a default release. (#695) @Tyrrrz

## 3.0.0-alpha.7

- Ref moved SentryId from namespace Sentry.Protocol to Sentry (#643) @lucas-zimerman
- Ref renamed `CacheFlushTimeout` to `InitCacheFlushTimeout` (#638) @lucas-zimerman
- Add support for performance. ([#633](https://github.com/getsentry/sentry-dotnet/pull/633))
- Transaction (of type `string`) on Scope and Event now is called TransactionName. ([#633](https://github.com/getsentry/sentry-dotnet/pull/633))

## 3.0.0-alpha.6

- Abandon ValueTask #611
- Fix Cache deleted on HttpTransport exception. (#610) @lucas-zimerman
- Add `SentryScopeStateProcessor` #603
- Add net5.0 TFM to libraries #606
- Add more logging to CachingTransport #619
- Bump Microsoft.Bcl.AsyncInterfaces to 5.0.0 #618
- Bump `Microsoft.Bcl.AsyncInterfaces` to 5.0.0 #618
- `DefaultTags` moved from `SentryLoggingOptions` to `SentryOptions` (#637) @PureKrome
- `Sentry.Serilog` can accept DefaultTags (#637) @PureKrome

## 3.0.0-alpha.5

- Replaced `BaseScope` with `IScope`. (#590) @Tyrrrz
- Removed code coverage report from the test folder. (#592) @lucas-zimerman
- Add target framework NET5.0 on Sentry.csproj. Change the type of `Extra` where value parameter become nullable. @lucas-zimerman
- Implement envelope caching. (#576) @Tyrrrz
- Add a list of .NET Frameworks installed when available. (#531) @lucas-zimerman
- Parse Mono and IL2CPP stacktraces for Unity and Xamarin (#578) @bruno-garcia
- Update TFMs and dependency min version (#580) @bruno-garcia
- Run all tests on .NET 5 (#583) @bruno-garcia

## 3.0.0-alpha.4

- Add the client user ip if both SendDefaultPii and IsEnvironmentUser are set. (#1015) @lucas-zimerman
- Replace Task with ValueTask where possible. (#564) @Tyrrrz
- Add support for ASP.NET Core gRPC (#563) @Mitch528
- Push API docs to GitHub Pages GH Actions (#570) @bruno-garcia
- Refactor envelopes

## 3.0.0-alpha.3

- Add support for user feedback. (#559) @lucas-zimerman
- Add support for envelope deserialization (#558) @Tyrrrz
- Add package description and tags to Sentry.AspNet @Tyrrrz
- Fix internal url references for the new Sentry documentation. (#562) @lucas-zimerman

## 3.0.0-alpha.2

- Set the Environment setting to 'production' if none was provided. (#550) @PureKrome
- ASPNET.Core hosting environment is set to 'production' / 'development' (notice lower casing) if no custom options.Enviroment is set. (#554) @PureKrome
- Add most popular libraries to InAppExclude #555 (@bruno-garcia)
- Add support for individual rate limits.
- Extend `SentryOptions.BeforeBreadcrumb` signature to accept returning nullable values.
- Add support for envelope deserialization.

## 3.0.0-alpha.1

- Rename `LogEntry` to `SentryMessage`. Change type of `SentryEvent.Message` from `string` to `SentryMessage`.
- Change the type of `Gpu.VendorId` from `int` to `string`.
- Add support for envelopes.
- Publishing symbols package (snupkg) to nuget.org with sourcelink

## 3.0.0-alpha.0

- Move aspnet-classic integration to Sentry.AspNet (#528) @Tyrrrz
- Merge Sentry.Protocol into Sentry (#527) @Tyrrrz
- Framework and runtime info (#526) @bruno-garcia
- Add NRTS to Sentry.Extensions.Logging (#524) @Tyrrrz
- Add NRTs to Sentry.Serilog, Sentry.NLog, Sentry.Log4Net (#521) @Tyrrrz
- Add NRTs to Sentry.AspNetCore (#520) @Tyrrrz
- Fix CI build on GitHub Actions (#523) @Tyrrrz
- Add GitHubActionsTestLogger (#511) @Tyrrrz

We'd love to get feedback.

## 2.2.0-alpha

Add nullable reference types support (Sentry, Sentry.Protocol) (#509)
fix: Use ASP.NET Core endpoint FQDN (#485)
feat: Add integration to TaskScheduler.UnobservedTaskException (#481)

## 2.1.6

fix: aspnet fqdn (#485) @bruno-garcia
ref: wait on test the time needed (#484) @bruno-garcia
feat: Add integration to TaskScheduler.UnobservedTaskException (#481) @lucas-zimerman
build(deps): bump Serilog.AspNetCore from 3.2.0 to 3.4.0 (#477)  @dependabot-preview
Fix README typo (#480) @AndreasLangberg
build(deps): bump coverlet.msbuild from 2.8.1 to 2.9.0 (#462) @dependabot-preview
build(deps): bump Microsoft.Extensions.Logging.Debug @dependabot-preview
fix some spelling (#475) @SimonCropp
build(deps): bump Microsoft.Extensions.Configuration.Json (#467) @dependabot-preview

## 2.1.5

- fix: MEL don't init if enabled (#460) @bruno-garcia
- feat: Device Calendar, Timezone, CultureInfo (#457) @bruno-garcia
- ref: Log out debug disabled (#459) @bruno-garcia
- dep: Bump PlatformAbstractions (#458) @bruno-garcia
- feat: Exception filter (#456) @bruno-garcia

## 2.1.5-beta

- fix: MEL don't init if enabled (#460) @bruno-garcia
- feat: Device Calendar, Timezone, CultureInfo (#457) @bruno-garcia
- ref: Log out debug disabled (#459) @bruno-garcia
- dep: Bump PlatformAbstractions (#458) @bruno-garcia
- feat: Exception filter (#456) @bruno-garcia

## 2.1.4

- NLog SentryTarget - NLogDiagnosticLogger for writing to NLog InternalLogger (#450) @snakefoot
- fix: SentryScopeManager dispose message (#449) @bruno-garcia
- fix: dont use Sentry namespace on sample (#447) @bruno-garcia
- Remove obsolete API from benchmarks (#445) @bruno-garcia
- build(deps): bump Microsoft.Extensions.Logging.Debug from 2.1.1 to 3.1.4 (#421) @dependabot-preview
- build(deps): bump Microsoft.AspNetCore.Diagnostics from 2.1.1 to 2.2.0 (#431) @dependabot-preview
- build(deps): bump Microsoft.CodeAnalysis.CSharp.Workspaces from 3.1.0 to 3.6.0 (#437) @dependabot-preview

## 2.1.3

- SentryScopeManager - Fixed clone of Stack so it does not reverse order (#420) @snakefoot
- build(deps): bump Serilog.AspNetCore from 2.1.1 to 3.2.0 (#411) @dependabot-preview
- Removed dependency on System.Collections.Immutable (#405) @snakefoot
- Fix Sentry.Microsoft.Logging Filter now drops also breadcrumbs (#440)

## 2.1.2-beta5

Fix Background worker dispose logs error message (#408)
Fix sentry serilog extension method collapsing (#406)
Fix Sentry.Samples.NLog so NLog.config is valid (#404)

Thanks @snakefoot and @JimHume for the fixes

Add MVC route data extraction to ScopeExtensions.Populate() (#401)

## 2.1.2-beta3

Fixed ASP.NET System.Web catch HttpException to prevent the request processor from being unable to submit #397 (#398)

## 2.1.2-beta2

- Ignore WCF error and capture (#391)

### 2.1.2-beta

- Serilog Sentry sink does not load all options from IConfiguration (#380)
- UnhandledException sets Handled=false (#382)

## 2.1.1

Bug fix:  Don't overwrite server name set via configuration with machine name on ASP.NET Core #372

## 2.1.0

- Set score url to fully constructed url #367 Thanks @christopher-taormina-zocdoc
- Don't dedupe from inner exception #363 - Note this might change groupings. It's opt-in.
- Expose FlushAsync to intellisense #362
- Protocol monorepo #325 - new protocol version whenever there's a new SDK release

## 2.0.3

Expose httpHandler creation (#359)
NLog: possibility to override fingerprint using AdditionalGroupingKey (#358) @Shtannikov
Take ServerName from options (#356)

## 2.0.2

Add logger and category from Serilog SourceContext. (#316) @krisztiankocsis
Set DateFormatHandling.IsoDateFormat for serializer. Fixes #351 (#353)  @olsh

## 2.0.1

Removed `-beta` from dependencies.

## 2.0.0

- SentryTarget - GetTagsFromLogEvent with null check (#326)
- handled process corrupted (#328)
- sourcelink GA (#330)
- Adds ability to specify user values via NLog configuration (#336)
- Add option to ASP.NET Core to flush events after response complete (#288)
- Fixed race on `BackgroundWorker`  (#293)
- Exclude `Sentry.` frames from InApp (#272)
- NLog SentryTarget with less overhead for breadcrumb (#273)
- Logging on body not extracted (#246)
- Add support to DefaultTags for ASP.NET Core and M.E.Logging (#268)
- Don't use ValueTuple (#263)
- All public members were documented: #252
- Use EnableBuffering to keep request payload around: #250
- Serilog default levels: #237
- Removed dev dependency from external dependencies 4d92ab0
- Use new `Sentry.Protocol` 836fb07e
- Use new `Sentry.PlatformAbsrtractions` #226
- Debug logging for ASP.NET Classic #209
- Reading request body throws on ASP.NET Core 3 (#324)
- NLog: null check contextProp.Value during IncludeEventDataOnBreadcrumbs (#323)
- JsonSerializerSettings - ReferenceLoopHandling.Ignore (#312)
- Fixed error when reading request body affects collecting other request data (#299)
- `Microsoft.Extensions.Logging` `ConfigureScope` invocation. #208, #210, #224 Thanks @dbraillon
- `Sentry.Serilog` Verbose level. #213, #217. Thanks @kanadaj
- AppDomain.ProcessExit will close the SDK: #242
- Adds PublicApiAnalyzers to public projects: #234
- NLog: Utilizes Flush functionality in NLog target: #228
- NLog: Set the logger via the log event info in SentryTarget.Write, #227
- Multi-target .NET Core 3.0 (#308)

Major version bumped due to these breaking changes:

1. `Sentry.Protocol` version 2.0.0
   - Remove StackTrace from SentryEvent [#38](https://github.com/getsentry/sentry-dotnet-protocol/pull/38) - StackTrace is  either part of Thread or SentryException.
2. Removed `ContextLine` #223
3. Use `StackTrace` from `Threads` #222
4. `FlushAsync` added to `ISentryClient` #214

## 2.0.0-beta8

- SentryTarget - GetTagsFromLogEvent with null check (#326)
- handled process corrupted (#328)
- sourcelink GA (#330)
- Adds ability to specify user values via NLog configuration (#336)

## 2.0.0-beta7

Fixes:

- Reading request body throws on ASP.NET Core 3 (#324)
- NLog: null check contextProp.Value during IncludeEventDataOnBreadcrumbs (#323)
- JsonSerializerSettings - ReferenceLoopHandling.Ignore (#312)

Features:

- Multi-target .NET Core 3.0 (#308)

## 2.0.0-beta6

- Fixed error when reading request body affects collecting other request data (#299)

## 2.0.0-beta5

- Add option to ASP.NET Core to flush events after response complete (#288)
- Fixed race on `BackgroundWorker`  (#293)
- Exclude `Sentry.` frames from InApp (#272)
- NLog SentryTarget with less overhead for breadcrumb (#273)

## 2.0.0-beta4

- Logging on body not extracted (#246)
- Add support to DefaultTags for ASP.NET Core and M.E.Logging (#268)
- Don't use ValueTuple (#263)

## 2.0.0-beta3

- All public members were documented: #252
- Use EnableBuffering to keep request payload around: #250
- Serilog default levels: #237

Thanks @josh-degraw for:

- AppDomain.ProcessExit will close the SDK: #242
- Adds PublicApiAnalyzers to public projects: #234
- NLog: Utilizes Flush functionality in NLog target: #228
- NLog: Set the logger via the log event info in SentryTarget.Write, #227

## 2.0.0-beta2

- Removed dev dependency from external dependencies 4d92ab0
- Use new `Sentry.Protocol` 836fb07e
- Use new `Sentry.PlatformAbsrtractions` #226

## 2.0.0-beta

Major version bumped due to these breaking changes:

1. `Sentry.Protocol` version 2.0.0
   - Remove StackTrace from SentryEvent [#38](https://github.com/getsentry/sentry-dotnet-protocol/pull/38) - StackTrace is either part of Thread or SentryException.
2. Removed `ContextLine` #223
3. Use `StackTrace` from `Threads` #222
4. `FlushAsync` added to `ISentryClient` #214

Other Features:

- Debug logging for ASP.NET Classic #209

Fixes:

- `Microsoft.Extensions.Logging` `ConfigureScope` invocation. #208, #210, #224 Thanks @dbraillon
- `Sentry.Serilog` Verbose level. #213, #217. Thanks @kanadaj

## 1.2.1-beta

Fixes and improvements to the NLog integration: #207 by @josh-degraw

## 1.2.0

### Features

- Optionally skip module registrations #202 - (Thanks @josh-degraw)
- First NLog integration release #188 (Thanks @josh-degraw)
- Extensible stack trace #184 (Thanks @pengweiqhca)
- MaxRequestSize for ASP.NET and ASP.NET Core #174
- InAppInclude #171
- Overload to AddSentry #163 by (Thanks @f1nzer)
- ASP.NET Core AddSentry has now ConfigureScope: #160

### Bug fixes

- Don't override user #199
- Read the hub to take latest Client: 8f4b5ba

## 1.1.3-beta4

Bug fix: Don't override user  #199

## 1.1.3-beta3

- First NLog integration release #188 (Thanks @josh-degraw)
- Extensible stack trace #184 (Thanks @pengweiqhca)

## 1.1.3-beta2

Feature:

- MaxRequestSize for ASP.NET and ASP.NET Core #174
- InAppInclude #171

Fix: Diagnostic log order: #173 by @scolestock

## 1.1.3-beta

Fixed:

- Read the hub to take latest Client: 8f4b5ba1a3
- Uses Sentry.Protocol 1.0.4 4035e25

Feature

- Overload to `AddSentry` #163 by @F1nZeR
- ASP.NET Core `AddSentry` has now `ConfigureScope`: #160

## 1.1.2

Using [new version of the protocol with fixes and features](https://github.com/getsentry/sentry-dotnet-protocol/releases/tag/1.0.3).

Fixed:

ASP.NET Core integration issue when containers are built on the ServiceCollection after SDK is initialized (#157, #103 )

## 1.1.2-beta

Fixed:

- ASP.NET Core integration issue when containers are built on the ServiceCollection after SDK is initialized (#157, #103 )

## 1.1.1

Fixed:

- Serilog bug that self log would recurse #156

Feature:

- log4net environment via xml configuration #150 (Thanks Sébastien Pierre)

## 1.1.0

Includes all features and bug fixes of previous beta releases:

Features:

- Use log entry to improve grouping #125
- Use .NET Core SDK 2.1.401
- Make AddProcessors extension methods on Options public #115
- Format InternalsVisibleTo to avoid iOS issue: 94e28b3
- Serilog Integration #118, #145
- Capture methods return SentryId #139, #140
- MEL integration keeps properties as tags #146
- Sentry package Includes net461 target #135

Bug fixes:

- Disabled SDK throws on shutdown: #124
- Log4net only init if current hub is disabled #119

Thanks to our growing list of [contributors](https://github.com/getsentry/sentry-dotnet/graphs/contributors).

## 1.0.1-beta5

- Added `net461` target to Serilog package #148

## 1.0.1-beta4

- Serilog Integration #118, #145
- `Capture` methods return `SentryId` #139, #140
- MEL integration keeps properties as tags #146
- Revert reducing Json.NET requirements <https://github.com/getsentry/sentry-dotnet/commit/1aed4a5c76ead2f4d39f1c2979eda02d068bfacd>

Thanks to our growing [list of contributors](https://github.com/getsentry/sentry-dotnet/graphs/contributors).

## 1.0.1-beta3

Lowering Newtonsoft.Json requirements; #138

## 1.0.1-beta2

`Sentry` package Includes `net461` target #135

## 1.0.1-beta

Features:

- Use log entry to improve grouping #125
- Use .NET Core SDK 2.1.401
- Make `AddProcessors` extension methods on Options public  #115
- Format InternalsVisibleTo to avoid iOS issue: 94e28b3

Bug fixes:

- Disabled SDK throws on shutdown: #124
- Log4net only init if current hub is disabled #119

## 1.0.0

### First major release of the new .NET SDK

#### Main features

##### Sentry package

- Automatic Captures global unhandled exceptions (AppDomain)
- Scope management
- Duplicate events automatically dropped
- Events from the same exception automatically dropped
- Web proxy support
- HttpClient/HttpClientHandler configuration callback
- Compress request body
- Event sampling opt-in
- Event flooding protection (429 retry-after and internal bound queue)
- Release automatically set (AssemblyInformationalVersionAttribute, AssemblyVersion or env var)
- DSN discovered via environment variable
- Release (version) reported automatically
- CLS Compliant
- Strong named
- BeforeSend and BeforeBreadcrumb callbacks
- Event and Exception processors
- SourceLink (including PDB in nuget package)
- Device OS info sent
- Device Runtime info sent
- Enable SDK debug mode (opt-in)
- Attach stack trace for captured messages (opt-in)

##### Sentry.Extensions.Logging

- Includes all features from the `Sentry` package.
- BeginScope data added to Sentry scope, sent with events
- LogInformation or higher added as breadcrumb, sent with next events.
- LogError or higher automatically captures an event
- Minimal levels are configurable.

##### Sentry.AspNetCore

- Includes all features from the `Sentry` package.
- Includes all features from the `Sentry.Extensions.Logging` package.
- Easy ASP.NET Core integration, single line: `UseSentry`.
- Captures unhandled exceptions in the middleware pipeline
- Captures exceptions handled by the framework `UseExceptionHandler` and Error page display.
- Any event sent will include relevant application log messages
- RequestId as tag
- URL as tag
- Environment is automatically set (`IHostingEnvironment`)
- Request payload can be captured if opt-in
- Support for EventProcessors registered with DI
- Support for ExceptionProcessors registered with DI
- Captures logs from the request (using Microsoft.Extensions.Logging)
- Supports configuration system (e.g: appsettings.json)
- Server OS info sent
- Server Runtime info sent
- Request headers sent
- Request body compressed

All packages are:

- Strong named
- Tested on Windows, Linux and macOS
- Tested on .NET Core, .NET Framework and Mono

##### Learn more

- [Code samples](https://github.com/getsentry/sentry-dotnet/tree/master/samples)
- [Sentry docs](https://docs.sentry.io/quickstart/?platform=csharp)

Sample event using the log4net integration:
![Sample event in Sentry](https://github.com/getsentry/sentry-dotnet/blob/master/samples/Sentry.Samples.Log4Net/.assets/log4net-sample.gif?raw=true)

Download it directly from GitHub or using NuGet:

|      Integrations                 |        NuGet         |
| ----------------------------- | -------------------: |
|         **Sentry**            |    [![NuGet](https://img.shields.io/nuget/vpre/Sentry.svg)](https://www.nuget.org/packages/Sentry)   |
|     **Sentry.AspNetCore**     |   [![NuGet](https://img.shields.io/nuget/vpre/Sentry.AspNetCore.svg)](https://www.nuget.org/packages/Sentry.AspNetCore)   |
| **Sentry.Extensions.Logging** | [![NuGet](https://img.shields.io/nuget/vpre/Sentry.Extensions.Logging.svg)](https://www.nuget.org/packages/Sentry.Extensions.Logging)   |
| **Sentry.Log4Net** | [![NuGet](https://img.shields.io/nuget/vpre/Sentry.Log4Net.svg)](https://www.nuget.org/packages/Sentry.Log4Net)   |

## 1.0.0-rc2

Features and improvements:

- `SentrySdk.LastEventId` to get scoped id
- `BeforeBreadcrumb` to allow dropping or modifying a breadcrumb
- Event processors on scope #58
- Event processor as `Func<SentryEvent,SentryEvent>`

Bug fixes:

- #97 Sentry environment takes precedence over ASP.NET Core

Download it directly below from GitHub or using NuGet:

|      Integrations                 |        NuGet         |
| ----------------------------- | -------------------: |
|         **Sentry**            |    [![NuGet](https://img.shields.io/nuget/vpre/Sentry.svg)](https://www.nuget.org/packages/Sentry)   |
|     **Sentry.AspNetCore**     |   [![NuGet](https://img.shields.io/nuget/vpre/Sentry.AspNetCore.svg)](https://www.nuget.org/packages/Sentry.AspNetCore)   |
| **Sentry.Extensions.Logging** | [![NuGet](https://img.shields.io/nuget/vpre/Sentry.Extensions.Logging.svg)](https://www.nuget.org/packages/Sentry.Extensions.Logging)   |
| **Sentry.Log4Net** | [![NuGet](https://img.shields.io/nuget/vpre/Sentry.Log4Net.svg)](https://www.nuget.org/packages/Sentry.Log4Net)   |

## 1.0.0-rc

Features and improvements:

- Microsoft.Extensions.Logging (MEL) use framework configuration system #79 (Thanks @pengweiqhca)
- Use IOptions on Logging and ASP.NET Core integrations #81
- Send PII (personal identifier info, opt-in `SendDefaultPii`): #83
- When SDK is disabled SentryMiddleware passes through to next in pipeline: #84
- SDK diagnostic logging (option: `Debug`): #85
- Sending Stack trace for events without exception (like CaptureMessage, opt-in `AttachStackTrace`) #86

Bug fixes:

- MEL: Only call Init if DSN was provided <https://github.com/getsentry/sentry-dotnet/commit/097c6a9c6f4348d87282c92d9267879d90879e2a>
- Correct namespace for `AddSentry` <https://github.com/getsentry/sentry-dotnet/commit/2498ab4081f171dc78e7f74e4f1f781a557c5d4f>

Breaking changes:

The settings for HTTP and Worker have been moved to `SentryOptions`. There's no need to call `option.Http(h => h...)` anymore.
`option.Proxy` was renamed to `option.HttpProxy`.

[New sample](https://github.com/getsentry/sentry-dotnet/tree/master/samples/Sentry.Samples.GenericHost) using [GenericHost](https://docs.microsoft.com/en-us/aspnet/core/fundamentals/host/generic-host?view=aspnetcore-2.1)

Download it directly below from GitHub or using NuGet:

|      Integrations                 |        NuGet         |
| ----------------------------- | -------------------: |
|         **Sentry**            |    [![NuGet](https://img.shields.io/nuget/vpre/Sentry.svg)](https://www.nuget.org/packages/Sentry)   |
|     **Sentry.AspNetCore**     |   [![NuGet](https://img.shields.io/nuget/vpre/Sentry.AspNetCore.svg)](https://www.nuget.org/packages/Sentry.AspNetCore)   |
| **Sentry.Extensions.Logging** | [![NuGet](https://img.shields.io/nuget/vpre/Sentry.Extensions.Logging.svg)](https://www.nuget.org/packages/Sentry.Extensions.Logging)   |
| **Sentry.Log4Net** | [![NuGet](https://img.shields.io/nuget/vpre/Sentry.Log4Net.svg)](https://www.nuget.org/packages/Sentry.Log4Net)   |

## 0.0.1-preview5

Features:

- Support buffered gzip request #73
- Reduced dependencies from the ASP.NET Core integraiton
- InAppExclude configurable #75
- Duplicate event detects inner exceptions #76
- HttpClientHandler configuration callback #72
- Event sampling opt-in
- ASP.NET Core sends server name

Bug fixes:

- On-prem without chuncked support for gzip #71
- Exception.Data key is not string #77

**[Watch on youtube](https://www.youtube.com/watch?v=xK6a1goK_w0) how to use the ASP.NET Core integration**

Download it directly below from GitHub or using NuGet:

|      Integrations                 |        NuGet         |
| ----------------------------- | -------------------: |
|         **Sentry**            |    [![NuGet](https://img.shields.io/nuget/vpre/Sentry.svg)](https://www.nuget.org/packages/Sentry)   |
|     **Sentry.AspNetCore**     |   [![NuGet](https://img.shields.io/nuget/vpre/Sentry.AspNetCore.svg)](https://www.nuget.org/packages/Sentry.AspNetCore)   |
| **Sentry.Extensions.Logging** | [![NuGet](https://img.shields.io/nuget/vpre/Sentry.Extensions.Logging.svg)](https://www.nuget.org/packages/Sentry.Extensions.Logging)   |
| **Sentry.Log4Net** | [![NuGet](https://img.shields.io/nuget/vpre/Sentry.Log4Net.svg)](https://www.nuget.org/packages/Sentry.Log4Net)   |

## 0.0.1-preview4

Features:

- Using [Sentry Protocol](https://github.com/getsentry/sentry-dotnet-protocol) as a dependency
- Environment can be set via `SentryOptions` #49
- Compress request body (configurable: Fastest, Optimal, Off) #63
- log4net integration
- SDK honors Sentry's 429 HTTP Status with Retry After header #61

Bug fixes:

- `Init` pushes the first scope #55, #54
- `Exception.Data` copied to `SentryEvent.Data` while storing the index of originating error.
- Demangling code ensures Function name available #64
- ASP.NET Core integration throws when Serilog added #65, #68, #67

Improvements to [the docs](https://getsentry.github.io/sentry-dotnet) like:

- Release discovery
- `ConfigureScope` clarifications
- Documenting samples

### [Watch on youtube](https://www.youtube.com/watch?v=xK6a1goK_w0) how to use the ASP.NET Core integration

Download it directly from GitHub or using NuGet:

|      Integrations                 |        NuGet         |
| ----------------------------- | -------------------: |
|         **Sentry**            |    [![NuGet](https://img.shields.io/nuget/vpre/Sentry.svg)](https://www.nuget.org/packages/Sentry)   |
|     **Sentry.AspNetCore**     |   [![NuGet](https://img.shields.io/nuget/vpre/Sentry.AspNetCore.svg)](https://www.nuget.org/packages/Sentry.AspNetCore)   |
| **Sentry.Extensions.Logging** | [![NuGet](https://img.shields.io/nuget/vpre/Sentry.Extensions.Logging.svg)](https://www.nuget.org/packages/Sentry.Extensions.Logging)   |
| **Sentry.Log4Net** | [![NuGet](https://img.shields.io/nuget/vpre/Sentry.Log4Net.svg)](https://www.nuget.org/packages/Sentry.Log4Net)   |

## 0.0.1-preview3

This third preview includes bug fixes and more features. Test coverage increased to 96%

Features and improvements:

- Filter duplicate events/exceptions #43
- EventProcessors can be added (sample [1](https://github.com/getsentry/sentry-dotnet/blob/dbb5a3af054d0ca6f801de37fb7db3632ca2c65a/samples/Sentry.Samples.Console.Customized/Program.cs#L151), [2](https://github.com/getsentry/sentry-dotnet/blob/dbb5a3af054d0ca6f801de37fb7db3632ca2c65a/samples/Sentry.Samples.Console.Customized/Program.cs#L41))
- ExceptionProcessors can be added #36 (sample [1](https://github.com/getsentry/sentry-dotnet/blob/dbb5a3af054d0ca6f801de37fb7db3632ca2c65a/samples/Sentry.Samples.Console.Customized/Program.cs#L172), [2](https://github.com/getsentry/sentry-dotnet/blob/dbb5a3af054d0ca6f801de37fb7db3632ca2c65a/samples/Sentry.Samples.Console.Customized/Program.cs#L42))
- Release is automatically discovered/reported #35
- Contexts is a dictionary - allows custom data #37
- ASP.NET integration reports context as server: server-os, server-runtime #37
- Assemblies strong named #41
- Scope exposes IReadOnly members instead of Immutables
- Released a [documentation site](https://getsentry.github.io/sentry-dotnet/)

Bug fixes:

- Strong name
- Logger provider gets disposed/flushes events

[Watch on youtube](https://www.youtube.com/watch?v=xK6a1goK_w0) how to use the ASP.NET Core integration.

Download it directly from GitHub or using NuGet:

|      Integrations                 |        NuGet         |
| ----------------------------- | -------------------: |
|         **Sentry**            |    [![NuGet](https://img.shields.io/nuget/vpre/Sentry.svg)](https://www.nuget.org/packages/Sentry)   |
|     **Sentry.AspNetCore**     |   [![NuGet](https://img.shields.io/nuget/vpre/Sentry.AspNetCore.svg)](https://www.nuget.org/packages/Sentry.AspNetCore)   |
| **Sentry.Extensions.Logging** | [![NuGet](https://img.shields.io/nuget/vpre/Sentry.Extensions.Logging.svg)](https://www.nuget.org/packages/Sentry.Extensions.Logging)   |

## 0.0.1-preview2

This second release includes bug fixes and more features. Test coverage increased to 93%

Features and improvements:

- Added `CaptureMessage`
- `BeforeSend` callback errors are sent as breadcrumbs
- `ASP.NET Core` integration doesn't add tags added by `Microsoft.Extensions.Logging`
- SDK name is reported depending on the package added
- Integrations API allows user-defined SDK integration
- Unhandled exception handler can be configured via integrations
- Filter kestrel log eventid 13 (application error) when already captured by the middleware

Bugs fixed:

- Fixed #28
- HTTP Proxy set to HTTP message handler

Download it directly from GitHub or using NuGet:

|      Integrations                 |        NuGet         |
| ----------------------------- | -------------------: |
|         **Sentry**            |    [![NuGet](https://img.shields.io/nuget/vpre/Sentry.svg)](https://www.nuget.org/packages/Sentry)   |
|     **Sentry.AspNetCore**     |   [![NuGet](https://img.shields.io/nuget/vpre/Sentry.AspNetCore.svg)](https://www.nuget.org/packages/Sentry.AspNetCore)   |
| **Sentry.Extensions.Logging** | [![NuGet](https://img.shields.io/nuget/vpre/Sentry.Extensions.Logging.svg)](https://www.nuget.org/packages/Sentry.Extensions.Logging)   |

## 0.0.1-preview1

Our first preview of the SDK:

Main features:

- Easy ASP.NET Core integration, single line: `UseSentry`.
- Captures unhandled exceptions in the middleware pipeline
- Captures exceptions handled by the framework `UseExceptionHandler` and Error page display.
- Captures process-wide unhandled exceptions (AppDomain)
- Captures logger.Error or logger.Critical
- When an event is sent, data from the current request augments the event.
- Sends information about the server running the app (OS, Runtime, etc)
- Informational logs written by the app or framework augment events sent to Sentry
- Optional include of the request body
- HTTP Proxy configuration

Also available via NuGet:

[Sentry](https://www.nuget.org/packages/Sentry/0.0.1-preview1)
[Sentry.AspNetCore](https://www.nuget.org/packages/Sentry.AspNetCore/0.0.1-preview1)
[Sentry.Extensions.Logging](https://www.nuget.org/packages/Sentry.Extensions.Logging/0.0.1-preview1)<|MERGE_RESOLUTION|>--- conflicted
+++ resolved
@@ -2,13 +2,12 @@
 
 ## Unreleased
 
-<<<<<<< HEAD
 ### API Changes
 
 - The `SentrySdk.Metrics` module is deprecated and will be removed in the next major release. 
   Sentry will reject all metrics sent after October 7, 2024.
   Learn more: https://sentry.zendesk.com/hc/en-us/articles/26369339769883-Upcoming-API-Changes-to-Metrics  ([#3619](https://github.com/getsentry/sentry-dotnet/pull/3619))
-=======
+
 ### Dependencies
 
 - Bump CLI from v2.36.1 to v2.36.2 ([#3624](https://github.com/getsentry/sentry-dotnet/pull/3624))
@@ -16,7 +15,6 @@
   - [diff](https://github.com/getsentry/sentry-cli/compare/2.36.1...2.36.2)
 
 ## 4.11.0
->>>>>>> 189662d7
 
 ### Features
 
