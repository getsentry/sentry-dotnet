--- conflicted
+++ resolved
@@ -2,15 +2,13 @@
 
 ## Unreleased
 
-<<<<<<< HEAD
-### Features
-
-- Crons support via `SentrySdk.CaptureCheckIn` and Hangfire integration ([#3128](https://github.com/getsentry/sentry-dotnet/pull/3128))
-=======
+### Features
+
+- Added Crons support via `SentrySdk.CaptureCheckIn` and an integration with Hangfire ([#3128](https://github.com/getsentry/sentry-dotnet/pull/3128))
+
 ### Fixes
 
 - Empty strings are used instead of underscores to replace invalid metric tag values ([#3176](https://github.com/getsentry/sentry-dotnet/pull/3176))
->>>>>>> 0ececa4f
 
 ### Dependencies
 
