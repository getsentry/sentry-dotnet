# Changelog

## Unreleased

### Features

<<<<<<< HEAD
- Azure Functions (Isolated Worker/Out-of-Process) support ([#2346](https://github.com/getsentry/sentry-dotnet/pull/2346))

=======
- Remove authority from URLs sent to Sentry ([#2365](https://github.com/getsentry/sentry-dotnet/pull/2365))
>>>>>>> 476f1c9e
- Add `Hint` support  ([#2351](https://github.com/getsentry/sentry-dotnet/pull/2351))
  - Currently, this allows you to manipulate attachments in the various "before" event delegates.
  - Hints can also be used in event and transaction processors by implementing `ISentryEventProcessorWithHint` or `ISentryTransactionProcessorWithHint`, instead of `ISentryEventProcessor` or `ISentryTransactionProcessor`.
  - Note: Obsoletes the `BeforeSend`, `BeforeSendTransaction`, and `BeforeBreadcrumb` properties on the `SentryOptions` class.  They have been replaced with `SetBeforeSend`, `SetBeforeSendTransaction`, and `SetBeforeBreadcrumb` respectively.  Each one provides overloads both with and without a `Hint` object.

- Allow setting the active span on the scope ([#2364](https://github.com/getsentry/sentry-dotnet/pull/2364))
  - Note: Obsoletes the `Scope.GetSpan` method in favor of a `Scope.Span` property (which now has a setter as well).

- Add tag filters to `SentryOptions` ([#2367](https://github.com/getsentry/sentry-dotnet/pull/2367))

### Fixes

- Fix `EnableTracing` option conflict with `TracesSampleRate` ([#2368](https://github.com/getsentry/sentry-dotnet/pull/2368))
 - NOTE: This is a potentially breaking change, as the `TracesSampleRate` property has been made nullable.
   Though extremely uncommon, if you are _retrieving_ the `TracesSampleRate` property for some reason, you will need to account for nulls.
   However, there is no change to the behavior or _typical_ usage of either of these properties.
- CachedTransport gracefully handles malformed envelopes during processing  ([#2371](https://github.com/getsentry/sentry-dotnet/pull/2371))

### Dependencies

- Bump Cocoa SDK from v8.6.0 to v8.7.0 ([#2359](https://github.com/getsentry/sentry-dotnet/pull/2359))
  - [changelog](https://github.com/getsentry/sentry-cocoa/blob/main/CHANGELOG.md#870)
  - [diff](https://github.com/getsentry/sentry-cocoa/compare/8.6.0...8.7.0)
- Bump Cocoa SDK from v8.6.0 to v8.7.1 ([#2359](https://github.com/getsentry/sentry-dotnet/pull/2359), [#2370](https://github.com/getsentry/sentry-dotnet/pull/2370))
  - [changelog](https://github.com/getsentry/sentry-cocoa/blob/main/CHANGELOG.md#871)
  - [diff](https://github.com/getsentry/sentry-cocoa/compare/8.6.0...8.7.1)
- Bump Java SDK from v6.18.1 to v6.19.0 ([#2374](https://github.com/getsentry/sentry-dotnet/pull/2374))
  - [changelog](https://github.com/getsentry/sentry-java/blob/main/CHANGELOG.md#6190)
  - [diff](https://github.com/getsentry/sentry-java/compare/6.18.1...6.19.0)
- Bump Cocoa SDK from v8.6.0 to v8.7.2 ([#2359](https://github.com/getsentry/sentry-dotnet/pull/2359), [#2370](https://github.com/getsentry/sentry-dotnet/pull/2370), [#2375](https://github.com/getsentry/sentry-dotnet/pull/2375))
  - [changelog](https://github.com/getsentry/sentry-cocoa/blob/main/CHANGELOG.md#872)
  - [diff](https://github.com/getsentry/sentry-cocoa/compare/8.6.0...8.7.2)

## 3.31.0

### Features

- Initial work to support profiling in a future release. ([#2206](https://github.com/getsentry/sentry-dotnet/pull/2206))
- Create a Sentry event for failed HTTP requests ([#2320](https://github.com/getsentry/sentry-dotnet/pull/2320))
- Improve `WithScope` and add `WithScopeAsync` ([#2303](https://github.com/getsentry/sentry-dotnet/pull/2303)) ([#2309](https://github.com/getsentry/sentry-dotnet/pull/2309))
- Build .NET Standard 2.1 for Unity ([#2328](https://github.com/getsentry/sentry-dotnet/pull/2328))
- Add `RemoveExceptionFilter`, `RemoveEventProcessor` and `RemoveTransactionProcessor` extension methods on `SentryOptions` ([#2331](https://github.com/getsentry/sentry-dotnet/pull/2331))
- Include Dynamic Sampling Context with error events, when there's a transaction ([#2332](https://github.com/getsentry/sentry-dotnet/pull/2332))

### Fixes

- Buffer payloads asynchronously when appropriate ([#2297](https://github.com/getsentry/sentry-dotnet/pull/2297))
- Restore `System.Reflection.Metadata` dependency for .NET Core 3 ([#2302](https://github.com/getsentry/sentry-dotnet/pull/2302))
- Capture open transactions on disabled hubs ([#2319](https://github.com/getsentry/sentry-dotnet/pull/2319))
- Remove session breadcrumbs ([#2333](https://github.com/getsentry/sentry-dotnet/pull/2333))
- Support synchronous `HttpClient.Send` in `SentryHttpMessageHandler` ([#2336](https://github.com/getsentry/sentry-dotnet/pull/2336))
- Fix ASP.NET Core issue with missing context when using capture methods that configure scope ([#2339](https://github.com/getsentry/sentry-dotnet/pull/2339))
- Improve debug file upload handling ([#2349](https://github.com/getsentry/sentry-dotnet/pull/2349))

### Dependencies

- Bump CLI from v2.17.0 to v2.17.5 ([#2298](https://github.com/getsentry/sentry-dotnet/pull/2298), [#2318](https://github.com/getsentry/sentry-dotnet/pull/2318), [#2321](https://github.com/getsentry/sentry-dotnet/pull/2321), [#2345](https://github.com/getsentry/sentry-dotnet/pull/2345))
  - [changelog](https://github.com/getsentry/sentry-cli/blob/master/CHANGELOG.md#2175)
  - [diff](https://github.com/getsentry/sentry-cli/compare/2.17.0...2.17.5)
- Bump Cocoa SDK from v8.4.0 to v8.6.0 ([#2310](https://github.com/getsentry/sentry-dotnet/pull/2310), [#2344](https://github.com/getsentry/sentry-dotnet/pull/2344))
  - [changelog](https://github.com/getsentry/sentry-cocoa/blob/main/CHANGELOG.md#860)
  - [diff](https://github.com/getsentry/sentry-cocoa/compare/8.4.0...8.6.0)
- Bump Java SDK from v6.17.0 to v6.18.1 ([#2338](https://github.com/getsentry/sentry-dotnet/pull/2338), [#2343](https://github.com/getsentry/sentry-dotnet/pull/2343))
  - [changelog](https://github.com/getsentry/sentry-java/blob/main/CHANGELOG.md#6181)
  - [diff](https://github.com/getsentry/sentry-java/compare/6.17.0...6.18.1)

## 3.30.0

### Features

- Add `FileDiagnosticLogger` to assist with debugging the SDK ([#2242](https://github.com/getsentry/sentry-dotnet/pull/2242))
- Attach stack trace when events have captured an exception without a stack trace ([#2266](https://github.com/getsentry/sentry-dotnet/pull/2266))
- Add `Scope.Clear` and `Scope.ClearBreadcrumbs` methods ([#2284](https://github.com/getsentry/sentry-dotnet/pull/2284))
- Improvements to exception mechanism data ([#2294](https://github.com/getsentry/sentry-dotnet/pull/2294))

### Fixes

- Normalize StackFrame in-app resolution for modules & function prefixes ([#2234](https://github.com/getsentry/sentry-dotnet/pull/2234))
- Calling `AddAspNet` more than once should not block all errors from being sent ([#2253](https://github.com/getsentry/sentry-dotnet/pull/2253))
- Fix Sentry CLI arguments when using custom URL or auth token parameters ([#2259](https://github.com/getsentry/sentry-dotnet/pull/2259))
- Sentry.AspNetCore fix transaction name when path base is used and route starts with a slash ([#2265](https://github.com/getsentry/sentry-dotnet/pull/2265))
- Fix Baggage header parsing in ASP.NET (Framework) ([#2293](https://github.com/getsentry/sentry-dotnet/pull/2293))

### Dependencies

- Bump Cocoa SDK from v8.3.0 to v8.4.0 ([#2237](https://github.com/getsentry/sentry-dotnet/pull/2237), [#2248](https://github.com/getsentry/sentry-dotnet/pull/2248), [#2251](https://github.com/getsentry/sentry-dotnet/pull/2251), [#2285](https://github.com/getsentry/sentry-dotnet/pull/2285))
  - [changelog](https://github.com/getsentry/sentry-cocoa/blob/main/CHANGELOG.md#840)
  - [diff](https://github.com/getsentry/sentry-cocoa/compare/8.3.0...8.4.0)

- Bump CLI from v2.14.4 to v2.17.0 ([#2238](https://github.com/getsentry/sentry-dotnet/pull/2238), [#2244](https://github.com/getsentry/sentry-dotnet/pull/2244), [#2252](https://github.com/getsentry/sentry-dotnet/pull/2252), [#2264](https://github.com/getsentry/sentry-dotnet/pull/2264), [#2292](https://github.com/getsentry/sentry-dotnet/pull/2292))
  - [changelog](https://github.com/getsentry/sentry-cli/blob/master/CHANGELOG.md#2170)
  - [diff](https://github.com/getsentry/sentry-cli/compare/2.14.4...2.17.0)

- Bump Java SDK from v6.15.0 to v6.17.0 ([#2243](https://github.com/getsentry/sentry-dotnet/pull/2243), [#2277](https://github.com/getsentry/sentry-dotnet/pull/2277))
  - [changelog](https://github.com/getsentry/sentry-java/blob/main/CHANGELOG.md#6170)
  - [diff](https://github.com/getsentry/sentry-java/compare/6.15.0...6.17.0)

## 3.29.1

### Fixes

- Get debug image for Full PDB format on Windows ([#2222](https://github.com/getsentry/sentry-dotnet/pull/2222))
- Fix debug files not uploading for `packages.config` nuget ([#2224](https://github.com/getsentry/sentry-dotnet/pull/2224))

### Dependencies

- Bump Cocoa SDK from v8.2.0 to v8.3.0 ([#2220](https://github.com/getsentry/sentry-dotnet/pull/2220))
  - [changelog](https://github.com/getsentry/sentry-cocoa/blob/main/CHANGELOG.md#830)
  - [diff](https://github.com/getsentry/sentry-cocoa/compare/8.2.0...8.3.0)

## 3.29.0

**Notice:** The `<SentryUploadSymbols>` MSBuild property previously defaulted to `true` for projects compiled in `Release` configuration.
It is now `false` by default.  To continue uploading symbols, you must opt-in by setting it to `true`.
See the [MSBuild Setup](https://docs.sentry.io/platforms/dotnet/configuration/msbuild/) docs for further details.

### Features

- Added basic functionality to support `View Hierarchy` ([#2163](https://github.com/getsentry/sentry-dotnet/pull/2163))
- Allow `SentryUploadSources` to work even when not uploading symbols ([#2197](https://github.com/getsentry/sentry-dotnet/pull/2197))
- Add support for `BeforeSendTransaction` ([#2188](https://github.com/getsentry/sentry-dotnet/pull/2188))
- Add `EnableTracing` option to simplify enabling tracing ([#2201](https://github.com/getsentry/sentry-dotnet/pull/2201))
- Make `SentryUploadSymbols` strictly opt-in ([#2216](https://github.com/getsentry/sentry-dotnet/pull/2216))

### Fixes

- Fix assembly not found on Android in Debug configuration ([#2175](https://github.com/getsentry/sentry-dotnet/pull/2175))
- Fix context object with circular reference prevents event from being sent ([#2210](https://github.com/getsentry/sentry-dotnet/pull/2210))

### Dependencies

- Bump Java SDK from v6.13.1 to v6.15.0 ([#2185](https://github.com/getsentry/sentry-dotnet/pull/2185), [#2207](https://github.com/getsentry/sentry-dotnet/pull/2207))
  - [changelog](https://github.com/getsentry/sentry-java/blob/main/CHANGELOG.md#6150)
  - [diff](https://github.com/getsentry/sentry-java/compare/6.13.1...6.15.0)
- Bump CLI from v2.12.0 to v2.14.4 ([#2187](https://github.com/getsentry/sentry-dotnet/pull/2187), [#2215](https://github.com/getsentry/sentry-dotnet/pull/2215))
  - [changelog](https://github.com/getsentry/sentry-cli/blob/master/CHANGELOG.md#2144)
  - [diff](https://github.com/getsentry/sentry-cli/compare/2.12.0...2.14.4)
- Bump Java SDK from v6.13.1 to v6.14.0 ([#2185](https://github.com/getsentry/sentry-dotnet/pull/2185))
  - [changelog](https://github.com/getsentry/sentry-java/blob/main/CHANGELOG.md#6140)
  - [diff](https://github.com/getsentry/sentry-java/compare/6.13.1...6.14.0)
- Bump CLI from v2.12.0 to v2.14.3 ([#2187](https://github.com/getsentry/sentry-dotnet/pull/2187), [#2208](https://github.com/getsentry/sentry-dotnet/pull/2208))
  - [changelog](https://github.com/getsentry/sentry-cli/blob/master/CHANGELOG.md#2143)
  - [diff](https://github.com/getsentry/sentry-cli/compare/2.12.0...2.14.3)
- Bump Cocoa SDK from v7.31.5 to v8.2.0 ([#2203](https://github.com/getsentry/sentry-dotnet/pull/2203))
  - [changelog](https://github.com/getsentry/sentry-cocoa/blob/main/CHANGELOG.md#820)
  - [diff](https://github.com/getsentry/sentry-cocoa/compare/7.31.5...8.2.0)

## 3.28.1

### Fixes

- Fix MAUI missing breadcrumbs for lifecycle and UI events ([#2170](https://github.com/getsentry/sentry-dotnet/pull/2170))
- Fix hybrid sdk names ([#2171](https://github.com/getsentry/sentry-dotnet/pull/2171))
- Fix ASP.NET sdk name ([#2172](https://github.com/getsentry/sentry-dotnet/pull/2172))

## 3.28.0

### Features

- Added `instruction_addr_adjustment` attribute to SentryStackTrace ([#2151](https://github.com/getsentry/sentry-dotnet/pull/2151))

### Fixes

- Workaround Visual Studio "Pair to Mac" issue (on Windows), and Update bundled Cocoa SDK to version 7.31.5 ([#2164](https://github.com/getsentry/sentry-dotnet/pull/2164))
- Sentry SDK assemblies no longer have PDBs embedded. Debug symbols are uploaded to `nuget.org` as `snupkg` packages  ([#2166](https://github.com/getsentry/sentry-dotnet/pull/2166))

### Dependencies

- Bump Java SDK from v6.13.0 to v6.13.1 ([#2168](https://github.com/getsentry/sentry-dotnet/pull/2168))
  - [changelog](https://github.com/getsentry/sentry-java/blob/main/CHANGELOG.md#6131)
  - [diff](https://github.com/getsentry/sentry-java/compare/6.13.0...6.13.1)

## 3.27.1

### Fixes

- Fix Sentry CLI MSBuild for Xamarin and NetFX ([#2154](https://github.com/getsentry/sentry-dotnet/pull/2154))
- Log aborted HTTP requests as debug instead of error ([#2155](https://github.com/getsentry/sentry-dotnet/pull/2155))

## 3.27.0

### Features

- Publish `Sentry.Android.AssemblyReader` as a separate nuget package (for reuse by `Sentry.Xamarin`) ([#2127](https://github.com/getsentry/sentry-dotnet/pull/2127))
- Improvements for Sentry CLI integration ([#2145](https://github.com/getsentry/sentry-dotnet/pull/2145))
- Update bundled Android SDK to version 6.13.0 ([#2147](https://github.com/getsentry/sentry-dotnet/pull/2147))

## 3.26.2

### Fixes

- Fix Sentry CLI integration on Windows ([#2123](https://github.com/getsentry/sentry-dotnet/pull/2123)) ([#2124](https://github.com/getsentry/sentry-dotnet/pull/2124))

## 3.26.1

### Fixes

- Fix issue with Sentry CLI msbuild properties ([#2119](https://github.com/getsentry/sentry-dotnet/pull/2119))

## 3.26.0

### Features

- Use Sentry CLI after build to upload symbols ([#2107](https://github.com/getsentry/sentry-dotnet/pull/2107))

### Fixes

- Logging info instead of warning when skipping debug images ([#2101](https://github.com/getsentry/sentry-dotnet/pull/2101))
- Fix unhandled exception not captured when hub disabled ([#2103](https://github.com/getsentry/sentry-dotnet/pull/2103))
- Fix Android support for Portable PDB format when app uses split APKs ([#2108](https://github.com/getsentry/sentry-dotnet/pull/2108))
- Fix session ending as crashed for unobserved task exceptions ([#2112](https://github.com/getsentry/sentry-dotnet/pull/2112))
- Set absolute path when stripping project path on stack frame ([#2117](https://github.com/getsentry/sentry-dotnet/pull/2117))

## 3.25.0

### Features

- Add support for Portable PDB format ([#2050](https://github.com/getsentry/sentry-dotnet/pull/2050))
- Update bundled Android SDK to version 6.10.0([#2095](https://github.com/getsentry/sentry-dotnet/pull/2095))
- Update bundled Cocoa SDK to version 7.31.4 ([#2096](https://github.com/getsentry/sentry-dotnet/pull/2096))

### Fixes

- Fix db warnings caused by transaction sampled out ([#2097](https://github.com/getsentry/sentry-dotnet/pull/2097))

## 3.24.1

### Fixes

- Fix missing stack trace on UnobservedTaskException ([#2067](https://github.com/getsentry/sentry-dotnet/pull/2067))
- Fix warning caused by db connection span closed prematurely ([#2068](https://github.com/getsentry/sentry-dotnet/pull/2068))
- Attach db connections to child spans correctly ([#2071](https://github.com/getsentry/sentry-dotnet/pull/2071))
- Improve MAUI event bindings ([#2089](https://github.com/getsentry/sentry-dotnet/pull/2089))

## 3.24.0

### Features

- Simplify API for flushing events ([#2030](https://github.com/getsentry/sentry-dotnet/pull/2030))
- Update bundled Cocoa SDK to version 7.31.1 ([#2053](https://github.com/getsentry/sentry-dotnet/pull/2053))
- Update bundled Android SDK to version 6.7.1 ([#2058](https://github.com/getsentry/sentry-dotnet/pull/2058))

### Fixes

- Update unobserved task exception integration ([#2034](https://github.com/getsentry/sentry-dotnet/pull/2034))
- Fix trace propagation targets setter ([#2035](https://github.com/getsentry/sentry-dotnet/pull/2035))
- Fix DiagnosticSource integration disabled incorrectly with TracesSampler ([#2039](https://github.com/getsentry/sentry-dotnet/pull/2039))
- Update transitive dependencies to resolve security warnings ([#2045](https://github.com/getsentry/sentry-dotnet/pull/2045))
- Fix issue with Hot Restart for iOS ([#2047](https://github.com/getsentry/sentry-dotnet/pull/2047))
- Fix `CacheDirectoryPath` option on MAUI ([#2055](https://github.com/getsentry/sentry-dotnet/pull/2055))

## 3.23.1

### Fixes

- Fix concurrency bug in caching transport ([#2026](https://github.com/getsentry/sentry-dotnet/pull/2026))

## 3.23.0

### Features

- Update bundled Android SDK to version 6.5.0 ([#1984](https://github.com/getsentry/sentry-dotnet/pull/1984))
- Update bundled Cocoa SDK to version 7.28.0 ([#1988](https://github.com/getsentry/sentry-dotnet/pull/1988))
- Allow custom processors to be added as a scoped dependency ([#1979](https://github.com/getsentry/sentry-dotnet/pull/1979))
- Support DI for custom transaction processors ([#1993](https://github.com/getsentry/sentry-dotnet/pull/1993))
- Mark Transaction as aborted when unhandled exception occurs ([#1996](https://github.com/getsentry/sentry-dotnet/pull/1996))
- Build Windows and Tizen targets for `Sentry.Maui` ([#2005](https://github.com/getsentry/sentry-dotnet/pull/2005))
- Add Custom Measurements API ([#2013](https://github.com/getsentry/sentry-dotnet/pull/2013))
- Add `ISpan.GetTransaction` convenience method ([#2014](https://github.com/getsentry/sentry-dotnet/pull/2014))

### Fixes

- Split Android and Cocoa bindings into separate projects ([#1983](https://github.com/getsentry/sentry-dotnet/pull/1983))
  - NuGet package `Sentry` now depends on `Sentry.Bindings.Android` for `net6.0-android` targets.
  - NuGet package `Sentry` now depends on `Sentry.Bindings.Cocoa` for `net6.0-ios` and `net6.0-maccatalyst` targets.
- Exclude EF error message from logging ([#1980](https://github.com/getsentry/sentry-dotnet/pull/1980))
- Ensure logs with lower levels are captured by `Sentry.Extensions.Logging` ([#1992](https://github.com/getsentry/sentry-dotnet/pull/1992))
- Fix bug with pre-formatted strings passed to diagnostic loggers ([#2004](https://github.com/getsentry/sentry-dotnet/pull/2004))
- Fix DI issue by binding to MAUI using lifecycle events ([#2006](https://github.com/getsentry/sentry-dotnet/pull/2006))
- Unhide `SentryEvent.Exception` ([#2011](https://github.com/getsentry/sentry-dotnet/pull/2011))
- Bump `Google.Cloud.Functions.Hosting` to version 1.1.0 ([#2015](https://github.com/getsentry/sentry-dotnet/pull/2015))
- Fix default host issue for the Sentry Tunnel middleware ([#2019](https://github.com/getsentry/sentry-dotnet/pull/2019))

## 3.22.0

### Features

- `SentryOptions.AttachStackTrace` is now enabled by default. ([#1907](https://github.com/getsentry/sentry-dotnet/pull/1907))
- Update Sentry Android SDK to version 6.4.1 ([#1911](https://github.com/getsentry/sentry-dotnet/pull/1911))
- Update Sentry Cocoa SDK to version 7.24.1 ([#1912](https://github.com/getsentry/sentry-dotnet/pull/1912))
- Add `TransactionNameSource` annotation ([#1910](https://github.com/getsentry/sentry-dotnet/pull/1910))
- Use URL path in transaction names instead of "Unknown Route" ([#1919](https://github.com/getsentry/sentry-dotnet/pull/1919))
  - NOTE: This change effectively ungroups transactions that were previously grouped together under "Unkown Route".
- Add `User.Segment` property ([#1920](https://github.com/getsentry/sentry-dotnet/pull/1920))
- Add support for custom `JsonConverter`s ([#1934](https://github.com/getsentry/sentry-dotnet/pull/1934))
- Support more types for message template tags in SentryLogger ([#1945](https://github.com/getsentry/sentry-dotnet/pull/1945))
- Support Dynamic Sampling ([#1953](https://github.com/getsentry/sentry-dotnet/pull/1953))

### Fixes

- Reduce lock contention when sampling ([#1915](https://github.com/getsentry/sentry-dotnet/pull/1915))
- Dont send transaction for OPTIONS web request ([#1921](https://github.com/getsentry/sentry-dotnet/pull/1921))
- Fix missing details when aggregate exception is filtered out ([#1922](https://github.com/getsentry/sentry-dotnet/pull/1922))
- Exception filters should consider child exceptions of an `AggregateException` ([#1924](https://github.com/getsentry/sentry-dotnet/pull/1924))
- Add Blazor WASM detection to set IsGlobalModeEnabled to true ([#1931](https://github.com/getsentry/sentry-dotnet/pull/1931))
- Respect Transaction.IsSampled in SqlListener ([#1933](https://github.com/getsentry/sentry-dotnet/pull/1933))
- Ignore null Context values ([#1942](https://github.com/getsentry/sentry-dotnet/pull/1942))
- Tags should not differ based on current culture ([#1949](https://github.com/getsentry/sentry-dotnet/pull/1949))
- Always recalculate payload length ([#1957](https://github.com/getsentry/sentry-dotnet/pull/1957))
- Fix issues with envelope deserialization ([#1965](https://github.com/getsentry/sentry-dotnet/pull/1965))
- Set default trace status to `ok` instead of `unknown_error` ([#1970](https://github.com/getsentry/sentry-dotnet/pull/1970))
- Fix reported error count on a crashed session update ([#1972](https://github.com/getsentry/sentry-dotnet/pull/1972))

## 3.21.0

_Includes Sentry.Maui Preview 3_

### Features

- Add ISentryTransactionProcessor ([#1862](https://github.com/getsentry/sentry-dotnet/pull/1862))
- Added 'integrations' to SdkVersion ([#1820](https://github.com/getsentry/sentry-dotnet/pull/1820))
- Updated Sentry Android SDK to version 6.3.0 ([#1826](https://github.com/getsentry/sentry-dotnet/pull/1826))
- Add the Sentry iOS SDK ([#1829](https://github.com/getsentry/sentry-dotnet/pull/1829))
- Enable Scope Sync for iOS ([#1834](https://github.com/getsentry/sentry-dotnet/pull/1834))
- Add API for deliberately crashing an app ([#1842](https://github.com/getsentry/sentry-dotnet/pull/1842))
- Add Mac Catalyst target ([#1848](https://github.com/getsentry/sentry-dotnet/pull/1848))
- Add `Distribution` properties ([#1851](https://github.com/getsentry/sentry-dotnet/pull/1851))
- Add and configure options for the iOS SDK ([#1849](https://github.com/getsentry/sentry-dotnet/pull/1849))
- Set default `Release` and `Distribution` for iOS and Android ([#1856](https://github.com/getsentry/sentry-dotnet/pull/1856))
- Apply WinUI 3 exception handler in Sentry core ([#1863](https://github.com/getsentry/sentry-dotnet/pull/1863))
- Copy context info from iOS ([#1884](https://github.com/getsentry/sentry-dotnet/pull/1884))

### Fixes

- Parse "Mono Unity IL2CPP" correctly in platform runtime name ([#1742](https://github.com/getsentry/sentry-dotnet/pull/1742))
- Fix logging loop with NLog sentry ([#1824](https://github.com/getsentry/sentry-dotnet/pull/1824))
- Fix logging loop with Serilog sentry ([#1828](https://github.com/getsentry/sentry-dotnet/pull/1828))
- Skip attachment if stream is empty ([#1854](https://github.com/getsentry/sentry-dotnet/pull/1854))
- Allow some mobile options to be modified from defaults ([#1857](https://github.com/getsentry/sentry-dotnet/pull/1857))
- Fix environment name casing issue ([#1861](https://github.com/getsentry/sentry-dotnet/pull/1861))
- Null check HttpContext in SystemWebVersionLocator ([#1881](https://github.com/getsentry/sentry-dotnet/pull/1881))
- Fix detection of .NET Framework 4.8.1 ([#1885](https://github.com/getsentry/sentry-dotnet/pull/1885))
- Flush caching transport with main flush ([#1890](https://github.com/getsentry/sentry-dotnet/pull/1890))
- Fix Sentry interfering with MAUI's focus events ([#1891](https://github.com/getsentry/sentry-dotnet/pull/1891))
- Stop using `server-os` and `server-runtime` ([#1893](https://github.com/getsentry/sentry-dotnet/pull/1893))

## 3.20.1

### Fixes

- URGENT: Fix events rejected due to duplicate `sent_at` header when offline caching is enabled through `CacheDirectoryPath` ([#1818](https://github.com/getsentry/sentry-dotnet/pull/1818))
- Fix null ref in aspnet TryGetTraceHeader ([#1807](https://github.com/getsentry/sentry-dotnet/pull/1807))

## 3.20.0

### Features

- Use `sent_at` instead of `sentry_timestamp` to reduce clock skew ([#1690](https://github.com/getsentry/sentry-dotnet/pull/1690))
- Send project root path with events ([#1739](https://github.com/getsentry/sentry-dotnet/pull/1739))

### Fixes

- Detect MVC versioning in route ([#1731](https://github.com/getsentry/sentry-dotnet/pull/1731))
- Fix error with `ConcurrentHashMap` on Android <= 9 ([#1761](https://github.com/getsentry/sentry-dotnet/pull/1761))
- Minor improvements to `BackgroundWorker` ([#1773](https://github.com/getsentry/sentry-dotnet/pull/1773))
- Make GzipRequestBodyHandler respect async ([#1776](https://github.com/getsentry/sentry-dotnet/pull/1776))
- Fix race condition in handling of `InitCacheFlushTimeout` ([#1784](https://github.com/getsentry/sentry-dotnet/pull/1784))
- Fix exceptions on background thread not reported in Unity ([#1794](https://github.com/getsentry/sentry-dotnet/pull/1794))

## 3.19.0

_Includes Sentry.Maui Preview 2_

### Features

- Expose `EnumerateChainedExceptions` ([#1733](https://github.com/getsentry/sentry-dotnet/pull/1733))
- Android Scope Sync ([#1737](https://github.com/getsentry/sentry-dotnet/pull/1737))
- Enable logging in MAUI ([#1738](https://github.com/getsentry/sentry-dotnet/pull/1738))
- Support `IntPtr` and `UIntPtr` serialization ([#1746](https://github.com/getsentry/sentry-dotnet/pull/1746))
- Log Warning when secret is detected in DSN ([#1749](https://github.com/getsentry/sentry-dotnet/pull/1749))
- Catch permission exceptions on Android ([#1750](https://github.com/getsentry/sentry-dotnet/pull/1750))
- Enable offline caching in MAUI ([#1753](https://github.com/getsentry/sentry-dotnet/pull/1753))
- Send client report when flushing queue ([#1757](https://github.com/getsentry/sentry-dotnet/pull/1757))

### Fixes

- Set MAUI minimum version ([#1728](https://github.com/getsentry/sentry-dotnet/pull/1728))
- Don't allow `SentryDiagnosticListenerIntegration` to be added multiple times ([#1748](https://github.com/getsentry/sentry-dotnet/pull/1748))
- Catch permission exceptions for MAUI ([#1750](https://github.com/getsentry/sentry-dotnet/pull/1750))
- Don't allow newlines in diagnostic logger messages ([#1756](https://github.com/getsentry/sentry-dotnet/pull/1756))

## 3.18.0

_Includes Sentry.Maui Preview 1_

### Features

- Move tunnel functionality into Sentry.AspNetCore ([#1645](https://github.com/getsentry/sentry-dotnet/pull/1645))
- Make `HttpContext` available for sampling decisions ([#1682](https://github.com/getsentry/sentry-dotnet/pull/1682))
- Send the .NET Runtime Identifier to Sentry ([#1708](https://github.com/getsentry/sentry-dotnet/pull/1708))
- Added a new `net6.0-android` target for the `Sentry` core library, which bundles the [Sentry Android SDK](https://docs.sentry.io/platforms/android/):
  - Initial .NET 6 Android support ([#1288](https://github.com/getsentry/sentry-dotnet/pull/1288))
  - Update Android Support ([#1669](https://github.com/getsentry/sentry-dotnet/pull/1669))
  - Update Sentry-Android to 6.0.0-rc.1 ([#1686](https://github.com/getsentry/sentry-dotnet/pull/1686))
  - Update Sentry-Android to 6.0.0 ([#1697](https://github.com/getsentry/sentry-dotnet/pull/1697))
  - Set Java/Android SDK options ([#1694](https://github.com/getsentry/sentry-dotnet/pull/1694))
  - Refactor and update Android options ([#1705](https://github.com/getsentry/sentry-dotnet/pull/1705))
  - Add Android OS information to the event context ([#1716](https://github.com/getsentry/sentry-dotnet/pull/1716))
- Added a new `Sentry.Maui` integration library for the [.NET MAUI](https://dotnet.microsoft.com/apps/maui) platform:
  - Initial MAUI support ([#1663](https://github.com/getsentry/sentry-dotnet/pull/1663))
  - Continue with adding MAUI support ([#1670](https://github.com/getsentry/sentry-dotnet/pull/1670))
  - MAUI events become extra context in Sentry events ([#1706](https://github.com/getsentry/sentry-dotnet/pull/1706))
  - Add options for PII breadcrumbs from MAUI events ([#1709](https://github.com/getsentry/sentry-dotnet/pull/1709))
  - Add device information to the event context ([#1713](https://github.com/getsentry/sentry-dotnet/pull/1713))
  - Add platform OS information to the event context ([#1717](https://github.com/getsentry/sentry-dotnet/pull/1717))

### Fixes

- Remove IInternalSdkIntegration ([#1656](https://github.com/getsentry/sentry-dotnet/pull/1656))
- On async Main, dont unregister unhandled exception before capturing crash  ([#321](https://github.com/getsentry/sentry-dotnet/issues/321))
- Handle BadHttpRequestException from Kestrel inside SentryTunnelMiddleware ([#1673](https://github.com/getsentry/sentry-dotnet/pull/1673))
- Improve timestamp precision of transactions and spans ([#1680](https://github.com/getsentry/sentry-dotnet/pull/1680))
- Flatten AggregateException ([#1672](https://github.com/getsentry/sentry-dotnet/pull/1672))
  - NOTE: This can affect grouping. You can keep the original behavior by setting the option `KeepAggregateException` to `true`.
- Serialize stack frame addresses as strings. ([#1692](https://github.com/getsentry/sentry-dotnet/pull/1692))
- Improve serialization perf and fix memory leak in `SentryEvent` ([#1693](https://github.com/getsentry/sentry-dotnet/pull/1693))
- Add type checking in contexts TryGetValue ([#1700](https://github.com/getsentry/sentry-dotnet/pull/1700))
- Restore serialization of the `Platform` name ([#1702](https://github.com/getsentry/sentry-dotnet/pull/1702))

## 3.17.1

### Fixes

- Rework how the `InitCacheFlushTimeout` option is implemented. ([#1644](https://github.com/getsentry/sentry-dotnet/pull/1644))
- Add retry logic to the caching transport when moving files back from the processing folder. ([#1649](https://github.com/getsentry/sentry-dotnet/pull/1649))

## 3.17.0

**Notice:** If you are using self-hosted Sentry, this version and forward requires either Sentry version >= [21.9.0](https://github.com/getsentry/relay/blob/master/CHANGELOG.md#2190), or you must manually disable sending client reports via the `SendClientReports` option.

### Features

- Collect and send Client Reports to Sentry, which contain counts of discarded events. ([#1556](https://github.com/getsentry/sentry-dotnet/pull/1556))
- Expose `ITransport` and `SentryOptions.Transport` public, to support using custom transports ([#1602](https://github.com/getsentry/sentry-dotnet/pull/1602))
- Android native crash support ([#1288](https://github.com/getsentry/sentry-dotnet/pull/1288))

### Fixes

- Workaround `System.Text.Json` issue with Unity IL2CPP. ([#1583](https://github.com/getsentry/sentry-dotnet/pull/1583))
- Demystify stack traces for exceptions that fire in a `BeforeSend` callback. ([#1587](https://github.com/getsentry/sentry-dotnet/pull/1587))
- Obsolete `Platform` and always write `csharp` ([#1610](https://github.com/getsentry/sentry-dotnet/pull/1610))
- Fix a minor issue in the caching transport related to recovery of files from previous session. ([#1617](https://github.com/getsentry/sentry-dotnet/pull/1617))
- Better DisableAppDomainProcessExitFlush docs ([#1634](https://github.com/getsentry/sentry-dotnet/pull/1634))

## 3.16.0

### Features

- Use a default value of 60 seconds if a `Retry-After` header is not present. ([#1537](https://github.com/getsentry/sentry-dotnet/pull/1537))
- Add new Protocol definitions for DebugImages and AddressMode ([#1513](https://github.com/getsentry/sentry-dotnet/pull/1513))
- Add `HttpTransport` extensibility and synchronous serialization support ([#1560](https://github.com/getsentry/sentry-dotnet/pull/1560))
- Add `UseAsyncFileIO` to Sentry options (enabled by default) ([#1564](https://github.com/getsentry/sentry-dotnet/pull/1564))

### Fixes

- Fix event dropped by bad attachment when no logger is set. ([#1557](https://github.com/getsentry/sentry-dotnet/pull/1557))
- Ignore zero properties for MemoryInfo ([#1531](https://github.com/getsentry/sentry-dotnet/pull/1531))
- Cleanup diagnostic source ([#1529](https://github.com/getsentry/sentry-dotnet/pull/1529))
- Remove confusing message Successfully sent cached envelope ([#1542](https://github.com/getsentry/sentry-dotnet/pull/1542))
- Fix infinite loop in SentryDatabaseLogging.UseBreadcrumbs ([#1543](https://github.com/getsentry/sentry-dotnet/pull/1543))
- GetFromRuntimeInformation() in try-catch  ([#1554](https://github.com/getsentry/sentry-dotnet/pull/1554))
- Make `Contexts` properties more thread-safe ([#1571](https://github.com/getsentry/sentry-dotnet/pull/1571))
- Fix `PlatformNotSupportedException` exception on `net6.0-maccatalyst` targets ([#1567](https://github.com/getsentry/sentry-dotnet/pull/1567))
- In ASP.Net Core, make sure that `SentrySdk.LastEventId` is accessible from exception handler pages ([#1573](https://github.com/getsentry/sentry-dotnet/pull/1573))

## 3.15.0

### Features

- Expose ConfigureAppFrame as a public static function. ([#1493](https://github.com/getsentry/sentry-dotnet/pull/1493))

### Fixes

- Make `SentryDiagnosticSubscriber._disposableListeners` thread safe ([#1506](https://github.com/getsentry/sentry-dotnet/pull/1506))
- Adjust database span names by replacing `_` to `.`. `db.query_compiler` becomes `db.query.compile`. ([#1502](https://github.com/getsentry/sentry-dotnet/pull/1502))

## 3.14.1

### Fixes

- Fix caching transport with attachments ([#1489](https://github.com/getsentry/sentry-dotnet/pull/1489))
- Revert Sentry in implicit usings ([#1490](https://github.com/getsentry/sentry-dotnet/pull/1490))

## 3.14.0

### Features

- Add the delegate TransactionNameProvider to allow the name definition from Unknown transactions on ASP.NET Core ([#1421](https://github.com/getsentry/sentry-dotnet/pull/1421))
- SentrySDK.WithScope is now obsolete in favour of overloads of CaptureEvent, CaptureMessage, CaptureException ([#1412](https://github.com/getsentry/sentry-dotnet/pull/1412))
- Add Sentry to global usings when ImplicitUsings is enabled (`<ImplicitUsings>true</ImplicitUsings>`) ([#1398](https://github.com/getsentry/sentry-dotnet/pull/1398))
- The implementation of the background worker can now be changed ([#1450](https://github.com/getsentry/sentry-dotnet/pull/1450))
- Map reg key 528449 to net48 ([#1465](https://github.com/getsentry/sentry-dotnet/pull/1465))
- Improve logging for failed JSON serialization ([#1473](https://github.com/getsentry/sentry-dotnet/pull/1473))

### Fixes

- Handle exception from crashedLastRun callback ([#1328](https://github.com/getsentry/sentry-dotnet/pull/1328))
- Reduced the logger noise from EF when not using Performance Monitoring ([#1441](https://github.com/getsentry/sentry-dotnet/pull/1441))
- Create CachingTransport directories in constructor to avoid DirectoryNotFoundException ([#1432](https://github.com/getsentry/sentry-dotnet/pull/1432))
- UnobservedTaskException is now considered as Unhandled ([#1447](https://github.com/getsentry/sentry-dotnet/pull/1447))
- Avoid calls the Thread.CurrentThread where possible ([#1466](https://github.com/getsentry/sentry-dotnet/pull/1466))
- Rename thread pool protocol keys to snake case ([#1472](https://github.com/getsentry/sentry-dotnet/pull/1472))
- Treat IOException as a network issue ([#1476](https://github.com/getsentry/sentry-dotnet/pull/1476))
- Fix incorrect sdk name in envelope header ([#1474](https://github.com/getsentry/sentry-dotnet/pull/1474))
- Use Trace.WriteLine for TraceDiagnosticLogger ([#1475](https://github.com/getsentry/sentry-dotnet/pull/1475))
- Remove Exception filters to work around Unity bug on 2019.4.35f IL2CPP ([#1486](https://github.com/getsentry/sentry-dotnet/pull/1486))

## 3.13.0

### Features

- Add CaptureLastError as an extension method to the Server class on ASP.NET ([#1411](https://github.com/getsentry/sentry-dotnet/pull/1411))
- Add IsDynamicCode* to events ([#1418](https://github.com/getsentry/sentry-dotnet/pull/1418))

### Fixes

- Dispose of client should only flush ([#1354](https://github.com/getsentry/sentry-dotnet/pull/1354))

## 3.12.3

### Fixes

- Events no longer get dropped because of non-serializable contexts or attachments ([#1401](https://github.com/getsentry/sentry-dotnet/pull/1401))
- Add MemoryInfo to sentry event ([#1337](https://github.com/getsentry/sentry-dotnet/pull/1337))
- Report ThreadPool stats ([#1399](https://github.com/getsentry/sentry-dotnet/pull/1399))

## 3.12.2

### Fixes

- log through serialization ([#1388](https://github.com/getsentry/sentry-dotnet/pull/1388))
- Attaching byte arrays to the scope no longer leads to ObjectDisposedException ([#1384](https://github.com/getsentry/sentry-dotnet/pull/1384))
- Operation cancel while flushing cache no longer logs an errors ([#1352](https://github.com/getsentry/sentry-dotnet/pull/1352))
- Dont fail for attachment read error ([#1378](https://github.com/getsentry/sentry-dotnet/pull/1378))
- Fix file locking in attachments ([#1377](https://github.com/getsentry/sentry-dotnet/pull/1377))

## 3.12.1

### Features

- Dont log "Ignoring request with Size" when null ([#1348](https://github.com/getsentry/sentry-dotnet/pull/1348))
- Move to stable v6 for `Microsoft.Extensions.*` packages ([#1347](https://github.com/getsentry/sentry-dotnet/pull/1347))
- bump Ben.Demystifier adding support for Microsoft.Bcl.AsyncInterfaces([#1349](https://github.com/getsentry/sentry-dotnet/pull/1349))

### Fixes

- Fix EF Core garbage collected messages and ordering ([#1368](https://github.com/getsentry/sentry-dotnet/pull/1368))
- Update X-Sentry-Auth header to include correct sdk name and version ([#1333](https://github.com/getsentry/sentry-dotnet/pull/1333))

## 3.12.0

### Features

- Add automatic spans to Entity Framework operations ([#1107](https://github.com/getsentry/sentry-dotnet/pull/1107))

### Fixes

- Avoid using the same connection Span for the same ConnectionId ([#1317](https://github.com/getsentry/sentry-dotnet/pull/1317))
- Finish unfinished Spans on Transaction completion ([#1296](https://github.com/getsentry/sentry-dotnet/pull/1296))

## 3.12.0-alpha.1

### Features

- .NET 6 specific targets ([#939](https://github.com/getsentry/sentry-dotnet/pull/939))

## 3.11.1

### Fixes

- Forward the IP of the client with whe tunnel middleware ([#1310](getsentry/sentry-dotnet/pull/1310))

## 3.11.0

### Features

- Sentry Sessions status as Breadcrumbs ([#1263](https://github.com/getsentry/sentry-dotnet/pull/1263))
- Enhance GCP Integraction with performance monitoring and revision number ([#1286](https://github.com/getsentry/sentry-dotnet/pull/1286))
- Bump Ben.Demystifier to support .NET 6 ([#1290](https://github.com/getsentry/sentry-dotnet/pull/1290))

### Fixes

- ASP.NET Core: Data from Scope in options should be applied on each request ([#1270](https://github.com/getsentry/sentry-dotnet/pull/1270))
- Add missing `ConfigureAwaits(false)` for `async using` ([#1276](https://github.com/getsentry/sentry-dotnet/pull/1276))
- Fix missing handled tag when events are logged via an ASP.NET Core pipeline logger ([#1284](getsentry/sentry-dotnet/pull/1284))

## 3.10.0

### Features

- Add additional primitive values as tags on SentryLogger ([#1246](https://github.com/getsentry/sentry-dotnet/pull/1246))

### Fixes

- Events are now sent on Google Gloud Functions Integration ([#1249](https://github.com/getsentry/sentry-dotnet/pull/1249))
- Cache envelope headers ([#1242](https://github.com/getsentry/sentry-dotnet/pull/1242))
- Avoid replacing Transaction Name on ASP.NET Core by null or empty ([#1215](https://github.com/getsentry/sentry-dotnet/pull/1215))
- Ignore DiagnosticSource Integration if no Sampling available ([#1238](https://github.com/getsentry/sentry-dotnet/pull/1238))

## 3.9.4

### Fixes

- Unity Android support: check for native crashes before closing session as Abnormal ([#1222](https://github.com/getsentry/sentry-dotnet/pull/1222))

## 3.9.3

### Fixes

- Add missing PathBase from ASP.NET Core ([#1198](https://github.com/getsentry/sentry-dotnet/pull/1198))
- Use fallback if route pattern is MVC ([#1188](https://github.com/getsentry/sentry-dotnet/pull/1188))
- Move UseSentryTracing to different namespace ([#1200](https://github.com/getsentry/sentry-dotnet/pull/1200))
- Prevent duplicate package reporting ([#1197](https://github.com/getsentry/sentry-dotnet/pull/1197))

## 3.9.2

### Fixes

- Exceptions from UnhandledExceptionIntegration were not marking sessions as crashed ([#1193](https://github.com/getsentry/sentry-dotnet/pull/1193))

## 3.9.1

### Fixes

- Removed braces from tag keys on DefaultSentryScopeStateProcessor ([#1183](https://github.com/getsentry/sentry-dotnet/pull/1183))
- Fix SQLClient unplanned behaviors ([#1179](https://github.com/getsentry/sentry-dotnet/pull/1179))
- Add fallback to Scope Stack from AspNet ([#1180](https://github.com/getsentry/sentry-dotnet/pull/1180))

## 3.9.0

### Features

- EF Core and SQLClient performance monitoring integration ([#1154](https://github.com/getsentry/sentry-dotnet/pull/1154))
- Improved SDK diagnostic logs ([#1161](https://github.com/getsentry/sentry-dotnet/pull/1161))
- Add Scope observer to SentryOptions ([#1153](https://github.com/getsentry/sentry-dotnet/pull/1153))

### Fixes

- Fix end session from Hub adapter not being passed to SentrySDK ([#1158](https://github.com/getsentry/sentry-dotnet/pull/1158))
- Installation id catches dir not exist([#1159](https://github.com/getsentry/sentry-dotnet/pull/1159))
- Set error status to transaction if http has exception and ok status ([#1143](https://github.com/getsentry/sentry-dotnet/pull/1143))
- Fix max breadcrumbs limit when MaxBreadcrumbs is zero or lower ([#1145](https://github.com/getsentry/sentry-dotnet/pull/1145))

## 3.8.3

### Features

- New package Sentry.Tunnel to proxy Sentry events ([#1133](https://github.com/getsentry/sentry-dotnet/pull/1133))

### Fixes

- Avoid serializing dangerous types ([#1134](https://github.com/getsentry/sentry-dotnet/pull/1134))
- Don't cancel cache flushing on init ([#1139](https://github.com/getsentry/sentry-dotnet/pull/1139))

## 3.8.2

### Fixes

- Add IsParentSampled to ITransactionContext ([#1128](https://github.com/getsentry/sentry-dotnet/pull/1128)
- Avoid warn in global mode ([#1132](https://github.com/getsentry/sentry-dotnet/pull/1132))
- Fix `ParentSampledId` being reset on `Transaction` ([#1130](https://github.com/getsentry/sentry-dotnet/pull/1130))

## 3.8.1

### Fixes

- Persisted Sessions logging ([#1125](https://github.com/getsentry/sentry-dotnet/pull/1125))
- Don't log an error when attempting to recover a persisted session but none exists ([#1123](https://github.com/getsentry/sentry-dotnet/pull/1123))

### Features

- Introduce scope stack abstraction to support global scope on desktop and mobile applications and `HttpContext`-backed scoped on legacy ASP.NET ([#1124](https://github.com/getsentry/sentry-dotnet/pull/1124))

## 3.8.0

### Fixes

- ASP.NET Core: fix handled not being set for Handled exceptions ([#1111](https://github.com/getsentry/sentry-dotnet/pull/1111))

### Features

- File system persistence for sessions ([#1105](https://github.com/getsentry/sentry-dotnet/pull/1105))

## 3.7.0

### Features

- Add HTTP request breadcrumb ([#1113](https://github.com/getsentry/sentry-dotnet/pull/1113))
- Integration for Google Cloud Functions ([#1085](https://github.com/getsentry/sentry-dotnet/pull/1085))
- Add ClearAttachments to Scope ([#1104](https://github.com/getsentry/sentry-dotnet/pull/1104))
- Add additional logging and additional fallback for installation ID ([#1103](https://github.com/getsentry/sentry-dotnet/pull/1103))

### Fixes

- Avoid Unhandled Exception on .NET 461 if the Registry Access threw an exception ([#1101](https://github.com/getsentry/sentry-dotnet/pull/1101))

## 3.6.1

### Fixes

- `IHub.ResumeSession()`: don't start a new session if pause wasn't called or if there is no active session ([#1089](https://github.com/getsentry/sentry-dotnet/pull/1089))
- Fixed incorrect order when getting the last active span ([#1094](https://github.com/getsentry/sentry-dotnet/pull/1094))
- Fix logger call in BackgroundWorker that caused a formatting exception in runtime ([#1092](https://github.com/getsentry/sentry-dotnet/pull/1092))

## 3.6.0

### Features

- Implement pause & resume session ([#1069](https://github.com/getsentry/sentry-dotnet/pull/1069))
- Add auto session tracking ([#1068](https://github.com/getsentry/sentry-dotnet/pull/1068))
- Add SDK information to envelope ([#1084](https://github.com/getsentry/sentry-dotnet/pull/1084))
- Add ReportAssembliesMode in favor of ReportAssemblies ([#1079](https://github.com/getsentry/sentry-dotnet/pull/1079))

### Fixes

- System.Text.Json 5.0.2 ([#1078](https://github.com/getsentry/sentry-dotnet/pull/1078))

## 3.6.0-alpha.2

### Features

- Extended Device and GPU protocol; public IJsonSerializable ([#1063](https://github.com/getsentry/sentry-dotnet/pull/1063))
- ASP.NET Core: Option `AdjustStandardEnvironmentNameCasing` to opt-out from lower casing env name. [#1057](https://github.com/getsentry/sentry-dotnet/pull/1057)
- Sessions: Improve exception check in `CaptureEvent(...)` for the purpose of reporting errors in session ([#1058](https://github.com/getsentry/sentry-dotnet/pull/1058))
- Introduce TraceDiagnosticLogger and obsolete DebugDiagnosticLogger ([#1048](https://github.com/getsentry/sentry-dotnet/pull/1048))

### Fixes

- Handle error thrown while trying to get `BootTime` on PS4 with IL2CPP ([#1062](https://github.com/getsentry/sentry-dotnet/pull/1062))
- Use SentryId for ISession.Id ([#1052](https://github.com/getsentry/sentry-dotnet/pull/1052))
- Add System.Reflection.Metadata as a dependency for netcoreapp3.0 target([#1064](https://github.com/getsentry/sentry-dotnet/pull/1064))

## 3.6.0-alpha.1

### Features

- Implemented client-mode release health ([#1013](https://github.com/getsentry/sentry-dotnet/pull/1013))

### Fixes

- Report lowercase staging environment for ASP.NET Core ([#1046](https://github.com/getsentry/sentry-unity/pull/1046))

## 3.5.0

### Features

- Report user IP address for ASP.NET Core ([#1045](https://github.com/getsentry/sentry-unity/pull/1045))

### Fixes

- Connect middleware exceptions to transactions ([#1043](https://github.com/getsentry/sentry-dotnet/pull/1043))
- Hub.IsEnabled set to false when Hub disposed ([#1021](https://github.com/getsentry/sentry-dotnet/pull/1021))

## 3.4.0

### Features

- Sentry.EntityFramework moved to this repository ([#1017](https://github.com/getsentry/sentry-dotnet/pull/1017))
- Additional `netstandard2.1` target added. Sample with .NET Core 3.1 console app.
- `UseBreadcrumbs` is called automatically by `AddEntityFramework`

### Fixes

- Normalize line breaks ([#1016](https://github.com/getsentry/sentry-dotnet/pull/1016))
- Finish span with exception in SentryHttpMessageHandler ([#1037](https://github.com/getsentry/sentry-dotnet/pull/1037))

## 3.4.0-beta.0

### Features

- Serilog: Add support for Serilog.Formatting.ITextFormatter ([#998](https://github.com/getsentry/sentry-dotnet/pull/998))
- simplify ifdef ([#1010](https://github.com/getsentry/sentry-dotnet/pull/1010))
- Use `DebugDiagnosticLogger` as the default logger for legacy ASP.NET ([#1012](https://github.com/getsentry/sentry-dotnet/pull/1012))
- Adjust parameter type in `AddBreadcrumb` to use `IReadOnlyDictionary<...>` instead of `Dictionary<...>` ([#1000](https://github.com/getsentry/sentry-dotnet/pull/1000))
- await dispose everywhere ([#1009](https://github.com/getsentry/sentry-dotnet/pull/1009))
- Further simplify transaction integration from legacy ASP.NET ([#1011](https://github.com/getsentry/sentry-dotnet/pull/1011))

## 3.3.5-beta.0

### Features

- Default environment to "debug" if running with debugger attached (#978)
- ASP.NET Classic: `HttpContext.StartSentryTransaction()` extension method (#996)

### Fixes

- Unity can have negative line numbers ([#994](https://github.com/getsentry/sentry-dotnet/pull/994))
- Fixed an issue where an attempt to deserialize `Device` with a non-system time zone failed ([#993](https://github.com/getsentry/sentry-dotnet/pull/993))

## 3.3.4

### Features

- Env var to keep large envelopes if they are rejected by Sentry (#957)

### Fixes

- serialize parent_span_id in contexts.trace (#958)

## 3.3.3

### Fixes

- boot time detection can fail in some cases (#955)

## 3.3.2

### Fixes

- Don't override Span/Transaction status on Finish(...) if status was not provided explicitly (#928) @Tyrrrz
- Fix startup time shows incorrect value on macOS/Linux. Opt-out available for IL2CPP. (#948)

## 3.3.1

### Fixes

- Move Description field from Transaction to Trace context (#924) @Tyrrrz
- Drop unfinished spans from transaction (#923) @Tyrrrz
- Don't dispose the SDK when UnobservedTaskException is captured (#925) @bruno-garcia
- Fix spans not inheriting TraceId from transaction (#922) @Tyrrrz

## 3.3.0

### Features

- Add StartupTime and Device.BootTime (#887) @lucas-zimerman
- Link events to currently active span (#909) @Tyrrrz
- Add useful contextual data to TransactionSamplingContext in ASP.NET Core integration (#910) @Tyrrrz

### Changes

- Limit max spans in transaction to 1000 (#908) @Tyrrrz

## 3.2.0

### Changes

- Changed the underlying implementation of `ITransaction` and `ISpan`. `IHub.CaptureTransaction` now takes a `Transaction` instead of `ITransaction`. (#880) @Tyrrrz
- Add IsParentSampled to TransactionContext (#885) @Tyrrrz
- Retrieve CurrentVersion for ASP.NET applications (#884) @lucas-zimerman
- Make description parameter nullable on `ISpan.StartChild(...)` and related methods (#900) @Tyrrrz
- Add Platform to Transaction, mimicking the same property on SentryEvent (#901) @Tyrrrz

## 3.1.0

### Features

- Adding TaskUnobservedTaskExceptionIntegration to default integrations and method to remove it (#870) @FilipNemec
- Enrich transactions with more data (#875) @Tyrrrz

### Fixes

- Don't add version prefix in release if it's already set (#877) @Tyrrrz

## 3.0.8

### Features

- Add AddSentryTag and AddSentryContext Extensions for exception class (#834) @lucas-zimerman
- Associate span exceptions with event exceptions (#848) @Tyrrrz
- MaxCacheItems option to control files on disk (#846) @Tyrrrz
- Move SentryHttpMessageHandlerBuilderFilter to Sentry.Extensions.Logging (#845) @Tyrrrz

### Fixes

- Fix CachingTransport throwing an exception when it can't move the files from the previous session (#871) @Tyrrrz

## 3.0.7

### Changes

- Don't write timezone_display_name if it's the same as the ID (#837) @Tyrrrz
- Serialize arbitrary objects in contexts (#838) @Tyrrrz

## 3.0.6

### Fixes

- Fix serialization of transactions when filesystem caching is enabled. (#815) @Tyrrrz
- Fix UWP not registering exceptions (#821) @lucas-zimerman
- Fix tracing middleware (#813) @Tyrrrz

## 3.0.5

### Changes

- Fix transaction sampling (#810) @Tyrrrz

## 3.0.4

### Changes

- Don't add logs coming from Sentry as breadcrumbs (fixes stack overflow exception) (#797) @Tyrrrz
- Consolidate logic for resolving hub (fixes bug "SENTRY_DSN is not defined") (#795) @Tyrrrz
- Add SetFingerprint overload that takes `params string[]` (#796) @Tyrrrz
- Create spans for outgoing HTTP requests (#802) @Tyrrrz
- Finish span on exception in SentryHttpMessageHandler (#806) @Tyrrrz
- Fix ObjectDisposedException caused by object reuse in RetryAfterHandler (#807) @Tyrrrz

## 3.0.3

### Changes

- Fix DI issues in ASP.NET Core + SentryHttpMessageHandlerBuilderFilter (#789) @Tyrrrz
- Fix incorrect NRT on SpanContext.ctor (#788) @Tyrrrz
- Remove the `Evaluate` error from the breadcrumb list (#790) @Tyrrrz
- Set default tracing sample rate to 0.0 (#791) @Tyrrrz

## 3.0.2

### Changes

- Add GetSpan() to IHub and SentrySdk (#782) @Tyrrrz
- Automatically start transactions from incoming trace in ASP.NET Core (#783) @Tyrrrz
- Automatically inject 'sentry-trace' on outgoing requests in ASP.NET Core (#784) @Tyrrrz

## 3.0.1

### Changes

- bump log4net 2.0.12 (#781) @bruno-garcia
- Fix Serilog version (#780) @bruno-garcia
- Move main Protocol types to Sentry namespace (#779) @bruno-garcia

## 3.0.0

### Changes

- Add support for dynamic transaction sampling. (#753) @Tyrrrz
- Integrate trace headers. (#758) @Tyrrrz
- Renamed Option `DiagnosticsLevel` to `DiagnosticLevel` (#759) @bruno-garcia
- Add additional data to transactions (#763) @Tyrrrz
- Improve transaction instrumentation on ASP.NET Core (#766) @Tyrrrz
- Add `Release` to `Scope` (#765) @Tyrrrz
- Don't fallback to `HttpContext.RequestPath` if a route is unknown (#767 #769) @kanadaj @Tyrrrz

## 3.0.0-beta.0

### Changes

- Add instruction_addr to SentryStackFrame. (#744) @lucas-zimerman
- Default stack trace format: Ben.Demystifier (#732) @bruno-garcia

## 3.0.0-alpha.11

### Changed

- Limit attachment size (#705)
- Separate tracing middleware (#737)
- Bring Transaction a bit more inline with Java SDK (#741)
- Sync transaction and transaction name on scope (#740)

## 3.0.0-alpha.10

- Disabled Mono StackTrace Factory. (#709) @lucas-zimerman
- Adds to the existing User Other dict rather than replacing (#729) @brettjenkins

## 3.0.0-alpha.9

- Handle non-json error response messages on HttpTransport. (#690) @lucas-zimerman
- Fix deadlock on missing ConfigureAwait into foreach loops. (#694) @lucas-zimerman
- Report gRPC sdk name (#700) @bruno-garcia

## 3.0.0-alpha.8

- Include parameters in stack frames. (#662) @Tyrrrz
- Remove CultureUIInfo if value is even with CultureInfo. (#671) @lucas-zimerman
- Make all fields on UserFeedback optional. (#660) @Tyrrrz
- Align transaction names with Java. (#659) @Tyrrrz
- Include assembly name in default release. (#682) @Tyrrrz
- Add support for attachments. (#670) @Tyrrrz
- Improve logging for relay errors. (#683) @Tyrrrz
- Report sentry.dotnet.aspnet on the new Sentry.AspNet package. (#681) @Tyrrrz
- Always send a default release. (#695) @Tyrrrz

## 3.0.0-alpha.7

- Ref moved SentryId from namespace Sentry.Protocol to Sentry (#643) @lucas-zimerman
- Ref renamed `CacheFlushTimeout` to `InitCacheFlushTimeout` (#638) @lucas-zimerman
- Add support for performance. ([#633](https://github.com/getsentry/sentry-dotnet/pull/633))
- Transaction (of type `string`) on Scope and Event now is called TransactionName. ([#633](https://github.com/getsentry/sentry-dotnet/pull/633))

## 3.0.0-alpha.6

- Abandon ValueTask #611
- Fix Cache deleted on HttpTransport exception. (#610) @lucas-zimerman
- Add `SentryScopeStateProcessor` #603
- Add net5.0 TFM to libraries #606
- Add more logging to CachingTransport #619
- Bump Microsoft.Bcl.AsyncInterfaces to 5.0.0 #618
- Bump `Microsoft.Bcl.AsyncInterfaces` to 5.0.0 #618
- `DefaultTags` moved from `SentryLoggingOptions` to `SentryOptions` (#637) @PureKrome
- `Sentry.Serilog` can accept DefaultTags (#637) @PureKrome

## 3.0.0-alpha.5

- Replaced `BaseScope` with `IScope`. (#590) @Tyrrrz
- Removed code coverage report from the test folder. (#592) @lucas-zimerman
- Add target framework NET5.0 on Sentry.csproj. Change the type of `Extra` where value parameter become nullable. @lucas-zimerman
- Implement envelope caching. (#576) @Tyrrrz
- Add a list of .NET Frameworks installed when available. (#531) @lucas-zimerman
- Parse Mono and IL2CPP stacktraces for Unity and Xamarin (#578) @bruno-garcia
- Update TFMs and dependency min version (#580) @bruno-garcia
- Run all tests on .NET 5 (#583) @bruno-garcia

## 3.0.0-alpha.4

- Add the client user ip if both SendDefaultPii and IsEnvironmentUser are set. (#1015) @lucas-zimerman
- Replace Task with ValueTask where possible. (#564) @Tyrrrz
- Add support for ASP.NET Core gRPC (#563) @Mitch528
- Push API docs to GitHub Pages GH Actions (#570) @bruno-garcia
- Refactor envelopes

## 3.0.0-alpha.3

- Add support for user feedback. (#559) @lucas-zimerman
- Add support for envelope deserialization (#558) @Tyrrrz
- Add package description and tags to Sentry.AspNet @Tyrrrz
- Fix internal url references for the new Sentry documentation. (#562) @lucas-zimerman

## 3.0.0-alpha.2

- Set the Environment setting to 'production' if none was provided. (#550) @PureKrome
- ASPNET.Core hosting environment is set to 'production' / 'development' (notice lower casing) if no custom options.Enviroment is set. (#554) @PureKrome
- Add most popular libraries to InAppExclude #555 (@bruno-garcia)
- Add support for individual rate limits.
- Extend `SentryOptions.BeforeBreadcrumb` signature to accept returning nullable values.
- Add support for envelope deserialization.

## 3.0.0-alpha.1

- Rename `LogEntry` to `SentryMessage`. Change type of `SentryEvent.Message` from `string` to `SentryMessage`.
- Change the type of `Gpu.VendorId` from `int` to `string`.
- Add support for envelopes.
- Publishing symbols package (snupkg) to nuget.org with sourcelink

## 3.0.0-alpha.0

- Move aspnet-classic integration to Sentry.AspNet (#528) @Tyrrrz
- Merge Sentry.Protocol into Sentry (#527) @Tyrrrz
- Framework and runtime info (#526) @bruno-garcia
- Add NRTS to Sentry.Extensions.Logging (#524) @Tyrrrz
- Add NRTs to Sentry.Serilog, Sentry.NLog, Sentry.Log4Net (#521) @Tyrrrz
- Add NRTs to Sentry.AspNetCore (#520) @Tyrrrz
- Fix CI build on GitHub Actions (#523) @Tyrrrz
- Add GitHubActionsTestLogger (#511) @Tyrrrz

We'd love to get feedback.

## 2.2.0-alpha

Add nullable reference types support (Sentry, Sentry.Protocol) (#509)
fix: Use ASP.NET Core endpoint FQDN (#485)
feat: Add integration to TaskScheduler.UnobservedTaskException (#481)

## 2.1.6

fix: aspnet fqdn (#485) @bruno-garcia
ref: wait on test the time needed (#484) @bruno-garcia
feat: Add integration to TaskScheduler.UnobservedTaskException (#481) @lucas-zimerman
build(deps): bump Serilog.AspNetCore from 3.2.0 to 3.4.0 (#477)  @dependabot-preview
Fix README typo (#480) @AndreasLangberg
build(deps): bump coverlet.msbuild from 2.8.1 to 2.9.0 (#462) @dependabot-preview
build(deps): bump Microsoft.Extensions.Logging.Debug @dependabot-preview
fix some spelling (#475) @SimonCropp
build(deps): bump Microsoft.Extensions.Configuration.Json (#467) @dependabot-preview

## 2.1.5

- fix: MEL don't init if enabled (#460) @bruno-garcia
- feat: Device Calendar, Timezone, CultureInfo (#457) @bruno-garcia
- ref: Log out debug disabled (#459) @bruno-garcia
- dep: Bump PlatformAbstractions (#458) @bruno-garcia
- feat: Exception filter (#456) @bruno-garcia

## 2.1.5-beta

- fix: MEL don't init if enabled (#460) @bruno-garcia
- feat: Device Calendar, Timezone, CultureInfo (#457) @bruno-garcia
- ref: Log out debug disabled (#459) @bruno-garcia
- dep: Bump PlatformAbstractions (#458) @bruno-garcia
- feat: Exception filter (#456) @bruno-garcia

## 2.1.4

- NLog SentryTarget - NLogDiagnosticLogger for writing to NLog InternalLogger (#450) @snakefoot
- fix: SentryScopeManager dispose message (#449) @bruno-garcia
- fix: dont use Sentry namespace on sample (#447) @bruno-garcia
- Remove obsolete API from benchmarks (#445) @bruno-garcia
- build(deps): bump Microsoft.Extensions.Logging.Debug from 2.1.1 to 3.1.4 (#421) @dependabot-preview
- build(deps): bump Microsoft.AspNetCore.Diagnostics from 2.1.1 to 2.2.0 (#431) @dependabot-preview
- build(deps): bump Microsoft.CodeAnalysis.CSharp.Workspaces from 3.1.0 to 3.6.0 (#437) @dependabot-preview

## 2.1.3

- SentryScopeManager - Fixed clone of Stack so it does not reverse order (#420) @snakefoot
- build(deps): bump Serilog.AspNetCore from 2.1.1 to 3.2.0 (#411) @dependabot-preview
- Removed dependency on System.Collections.Immutable (#405) @snakefoot
- Fix Sentry.Microsoft.Logging Filter now drops also breadcrumbs (#440)

## 2.1.2-beta5

Fix Background worker dispose logs error message (#408)
Fix sentry serilog extension method collapsing (#406)
Fix Sentry.Samples.NLog so NLog.config is valid (#404)

Thanks @snakefoot and @JimHume for the fixes

Add MVC route data extraction to ScopeExtensions.Populate() (#401)

## 2.1.2-beta3

Fixed ASP.NET System.Web catch HttpException to prevent the request processor from being unable to submit #397 (#398)

## 2.1.2-beta2

- Ignore WCF error and capture (#391)

### 2.1.2-beta

- Serilog Sentry sink does not load all options from IConfiguration (#380)
- UnhandledException sets Handled=false (#382)

## 2.1.1

Bug fix:  Don't overwrite server name set via configuration with machine name on ASP.NET Core #372

## 2.1.0

- Set score url to fully constructed url #367 Thanks @christopher-taormina-zocdoc
- Don't dedupe from inner exception #363 - Note this might change groupings. It's opt-in.
- Expose FlushAsync to intellisense #362
- Protocol monorepo #325 - new protocol version whenever there's a new SDK release

## 2.0.3

Expose httpHandler creation (#359)
NLog: possibility to override fingerprint using AdditionalGroupingKey (#358) @Shtannikov
Take ServerName from options (#356)

## 2.0.2

Add logger and category from Serilog SourceContext. (#316) @krisztiankocsis
Set DateFormatHandling.IsoDateFormat for serializer. Fixes #351 (#353)  @olsh

## 2.0.1

Removed `-beta` from dependencies.

## 2.0.0

- SentryTarget - GetTagsFromLogEvent with null check (#326)
- handled process corrupted (#328)
- sourcelink GA (#330)
- Adds ability to specify user values via NLog configuration (#336)
- Add option to ASP.NET Core to flush events after response complete (#288)
- Fixed race on `BackgroundWorker`  (#293)
- Exclude `Sentry.` frames from InApp (#272)
- NLog SentryTarget with less overhead for breadcrumb (#273)
- Logging on body not extracted (#246)
- Add support to DefaultTags for ASP.NET Core and M.E.Logging (#268)
- Don't use ValueTuple (#263)
- All public members were documented: #252
- Use EnableBuffering to keep request payload around: #250
- Serilog default levels: #237
- Removed dev dependency from external dependencies 4d92ab0
- Use new `Sentry.Protocol` 836fb07e
- Use new `Sentry.PlatformAbsrtractions` #226
- Debug logging for ASP.NET Classic #209
- Reading request body throws on ASP.NET Core 3 (#324)
- NLog: null check contextProp.Value during IncludeEventDataOnBreadcrumbs (#323)
- JsonSerializerSettings - ReferenceLoopHandling.Ignore (#312)
- Fixed error when reading request body affects collecting other request data (#299)
- `Microsoft.Extensions.Logging` `ConfigureScope` invocation. #208, #210, #224 Thanks @dbraillon
- `Sentry.Serilog` Verbose level. #213, #217. Thanks @kanadaj
- AppDomain.ProcessExit will close the SDK: #242
- Adds PublicApiAnalyzers to public projects: #234
- NLog: Utilizes Flush functionality in NLog target: #228
- NLog: Set the logger via the log event info in SentryTarget.Write, #227
- Multi-target .NET Core 3.0 (#308)

Major version bumped due to these breaking changes:

1. `Sentry.Protocol` version 2.0.0

* Remove StackTrace from SentryEvent [#38](https://github.com/getsentry/sentry-dotnet-protocol/pull/38) - StackTrace is either part of Thread or SentryException.

2. Removed `ContextLine` #223
3. Use `StackTrace` from `Threads` #222
4. `FlushAsync` added to `ISentryClient` #214

## 2.0.0-beta8

- SentryTarget - GetTagsFromLogEvent with null check (#326)
- handled process corrupted (#328)
- sourcelink GA (#330)
- Adds ability to specify user values via NLog configuration (#336)

## 2.0.0-beta7

Fixes:

- Reading request body throws on ASP.NET Core 3 (#324)
- NLog: null check contextProp.Value during IncludeEventDataOnBreadcrumbs (#323)
- JsonSerializerSettings - ReferenceLoopHandling.Ignore (#312)

Features:

- Multi-target .NET Core 3.0 (#308)

## 2.0.0-beta6

- Fixed error when reading request body affects collecting other request data (#299)

## 2.0.0-beta5

- Add option to ASP.NET Core to flush events after response complete (#288)
- Fixed race on `BackgroundWorker`  (#293)
- Exclude `Sentry.` frames from InApp (#272)
- NLog SentryTarget with less overhead for breadcrumb (#273)

## 2.0.0-beta4

- Logging on body not extracted (#246)
- Add support to DefaultTags for ASP.NET Core and M.E.Logging (#268)
- Don't use ValueTuple (#263)

## 2.0.0-beta3

- All public members were documented: #252
- Use EnableBuffering to keep request payload around: #250
- Serilog default levels: #237

Thanks @josh-degraw for:

- AppDomain.ProcessExit will close the SDK: #242
- Adds PublicApiAnalyzers to public projects: #234
- NLog: Utilizes Flush functionality in NLog target: #228
- NLog: Set the logger via the log event info in SentryTarget.Write, #227

## 2.0.0-beta2

- Removed dev dependency from external dependencies 4d92ab0
- Use new `Sentry.Protocol` 836fb07e
- Use new `Sentry.PlatformAbsrtractions` #226

## 2.0.0-beta

Major version bumped due to these breaking changes:

1. `Sentry.Protocol` version 2.0.0

* Remove StackTrace from SentryEvent [#38](https://github.com/getsentry/sentry-dotnet-protocol/pull/38) - StackTrace is either part of Thread or SentryException.

2. Removed `ContextLine` #223
3. Use `StackTrace` from `Threads` #222
4. `FlushAsync` added to `ISentryClient` #214

Other Features:

- Debug logging for ASP.NET Classic #209

Fixes:

- `Microsoft.Extensions.Logging` `ConfigureScope` invocation. #208, #210, #224 Thanks @dbraillon
- `Sentry.Serilog` Verbose level. #213, #217. Thanks @kanadaj

## 1.2.1-beta

Fixes and improvements to the NLog integration: #207 by @josh-degraw

## 1.2.0

### Features

- Optionally skip module registrations #202 - (Thanks @josh-degraw)
- First NLog integration release #188 (Thanks @josh-degraw)
- Extensible stack trace #184 (Thanks @pengweiqhca)
- MaxRequestSize for ASP.NET and ASP.NET Core #174
- InAppInclude #171
- Overload to AddSentry #163 by (Thanks @f1nzer)
- ASP.NET Core AddSentry has now ConfigureScope: #160

### Bug fixes

- Don't override user #199
- Read the hub to take latest Client: 8f4b5ba

## 1.1.3-beta4

Bug fix: Don't override user  #199

## 1.1.3-beta3

- First NLog integration release #188 (Thanks @josh-degraw)
- Extensible stack trace #184 (Thanks @pengweiqhca)

## 1.1.3-beta2

Feature:
- MaxRequestSize for ASP.NET and ASP.NET Core #174
- InAppInclude #171

Fix: Diagnostic log order: #173 by @scolestock

## 1.1.3-beta

Fixed:
- Read the hub to take latest Client: 8f4b5ba1a3
- Uses Sentry.Protocol 1.0.4 4035e25

Feature
- Overload to `AddSentry` #163 by @F1nZeR
- ASP.NET Core `AddSentry` has now `ConfigureScope`: #160

## 1.1.2

Using [new version of the protocol with fixes and features](https://github.com/getsentry/sentry-dotnet-protocol/releases/tag/1.0.3).

Fixed:

ASP.NET Core integration issue when containers are built on the ServiceCollection after SDK is initialized (#157, #103 )

## 1.1.2-beta

Fixed:
- ASP.NET Core integration issue when containers are built on the ServiceCollection after SDK is initialized (#157, #103 )

## 1.1.1

Fixed:
- Serilog bug that self log would recurse #156

Feature:
- log4net environment via xml configuration #150 (Thanks Sébastien Pierre)

## 1.1.0

Includes all features and bug fixes of previous beta releases:

Features:

- Use log entry to improve grouping #125
- Use .NET Core SDK 2.1.401
- Make AddProcessors extension methods on Options public #115
- Format InternalsVisibleTo to avoid iOS issue: 94e28b3
- Serilog Integration #118, #145
- Capture methods return SentryId #139, #140
- MEL integration keeps properties as tags #146
- Sentry package Includes net461 target #135

Bug fixes:

- Disabled SDK throws on shutdown: #124
- Log4net only init if current hub is disabled #119

Thanks to our growing list of [contributors](https://github.com/getsentry/sentry-dotnet/graphs/contributors).

## 1.0.1-beta5

- Added `net461` target to Serilog package #148

## 1.0.1-beta4

- Serilog Integration #118, #145
- `Capture` methods return `SentryId` #139, #140
- MEL integration keeps properties as tags #146
- Revert reducing Json.NET requirements <https://github.com/getsentry/sentry-dotnet/commit/1aed4a5c76ead2f4d39f1c2979eda02d068bfacd>

Thanks to our growing [list of contributors](https://github.com/getsentry/sentry-dotnet/graphs/contributors).

## 1.0.1-beta3

Lowering Newtonsoft.Json requirements; #138

## 1.0.1-beta2

`Sentry` package Includes `net461` target #135

## 1.0.1-beta

Features:
- Use log entry to improve grouping #125
- Use .NET Core SDK 2.1.401
- Make `AddProcessors` extension methods on Options public  #115
- Format InternalsVisibleTo to avoid iOS issue: 94e28b3

Bug fixes:
- Disabled SDK throws on shutdown: #124
- Log4net only init if current hub is disabled #119

## 1.0.0

### First major release of the new .NET SDK

#### Main features

##### Sentry package

- Automatic Captures global unhandled exceptions (AppDomain)
- Scope management
- Duplicate events automatically dropped
- Events from the same exception automatically dropped
- Web proxy support
- HttpClient/HttpClientHandler configuration callback
- Compress request body
- Event sampling opt-in
- Event flooding protection (429 retry-after and internal bound queue)
- Release automatically set (AssemblyInformationalVersionAttribute, AssemblyVersion or env var)
- DSN discovered via environment variable
- Release (version) reported automatically
- CLS Compliant
- Strong named
- BeforeSend and BeforeBreadcrumb callbacks
- Event and Exception processors
- SourceLink (including PDB in nuget package)
- Device OS info sent
- Device Runtime info sent
- Enable SDK debug mode (opt-in)
- Attach stack trace for captured messages (opt-in)

##### Sentry.Extensions.Logging

- Includes all features from the `Sentry` package.
- BeginScope data added to Sentry scope, sent with events
- LogInformation or higher added as breadcrumb, sent with next events.
- LogError or higher automatically captures an event
- Minimal levels are configurable.

##### Sentry.AspNetCore

- Includes all features from the `Sentry` package.
- Includes all features from the `Sentry.Extensions.Logging` package.
- Easy ASP.NET Core integration, single line: `UseSentry`.
- Captures unhandled exceptions in the middleware pipeline
- Captures exceptions handled by the framework `UseExceptionHandler` and Error page display.
- Any event sent will include relevant application log messages
- RequestId as tag
- URL as tag
- Environment is automatically set (`IHostingEnvironment`)
- Request payload can be captured if opt-in
- Support for EventProcessors registered with DI
- Support for ExceptionProcessors registered with DI
- Captures logs from the request (using Microsoft.Extensions.Logging)
- Supports configuration system (e.g: appsettings.json)
- Server OS info sent
- Server Runtime info sent
- Request headers sent
- Request body compressed

All packages are:
- Strong named
- Tested on Windows, Linux and macOS
- Tested on .NET Core, .NET Framework and Mono

##### Learn more

- [Code samples](https://github.com/getsentry/sentry-dotnet/tree/master/samples)
- [Sentry docs](https://docs.sentry.io/quickstart/?platform=csharp)

Sample event using the log4net integration:
![Sample event in Sentry](https://github.com/getsentry/sentry-dotnet/blob/master/samples/Sentry.Samples.Log4Net/.assets/log4net-sample.gif?raw=true)

Download it directly from GitHub or using NuGet:

|      Integrations                 |        NuGet         |
| ----------------------------- | -------------------: |
|         **Sentry**            |    [![NuGet](https://img.shields.io/nuget/vpre/Sentry.svg)](https://www.nuget.org/packages/Sentry)   |
|     **Sentry.AspNetCore**     |   [![NuGet](https://img.shields.io/nuget/vpre/Sentry.AspNetCore.svg)](https://www.nuget.org/packages/Sentry.AspNetCore)   |
| **Sentry.Extensions.Logging** | [![NuGet](https://img.shields.io/nuget/vpre/Sentry.Extensions.Logging.svg)](https://www.nuget.org/packages/Sentry.Extensions.Logging)   |
| **Sentry.Log4Net** | [![NuGet](https://img.shields.io/nuget/vpre/Sentry.Log4Net.svg)](https://www.nuget.org/packages/Sentry.Log4Net)   |

# 1.0.0-rc2

Features and improvements:

- `SentrySdk.LastEventId` to get scoped id
- `BeforeBreadcrumb` to allow dropping or modifying a breadcrumb
- Event processors on scope #58
- Event processor as `Func<SentryEvent,SentryEvent>`

Bug fixes:

- #97 Sentry environment takes precedence over ASP.NET Core

Download it directly below from GitHub or using NuGet:

|      Integrations                 |        NuGet         |
| ----------------------------- | -------------------: |
|         **Sentry**            |    [![NuGet](https://img.shields.io/nuget/vpre/Sentry.svg)](https://www.nuget.org/packages/Sentry)   |
|     **Sentry.AspNetCore**     |   [![NuGet](https://img.shields.io/nuget/vpre/Sentry.AspNetCore.svg)](https://www.nuget.org/packages/Sentry.AspNetCore)   |
| **Sentry.Extensions.Logging** | [![NuGet](https://img.shields.io/nuget/vpre/Sentry.Extensions.Logging.svg)](https://www.nuget.org/packages/Sentry.Extensions.Logging)   |
| **Sentry.Log4Net** | [![NuGet](https://img.shields.io/nuget/vpre/Sentry.Log4Net.svg)](https://www.nuget.org/packages/Sentry.Log4Net)   |

# 1.0.0-rc

Features and improvements:

- Microsoft.Extensions.Logging (MEL) use framework configuration system #79 (Thanks @pengweiqhca)
- Use IOptions on Logging and ASP.NET Core integrations #81
- Send PII (personal identifier info, opt-in `SendDefaultPii`): #83
- When SDK is disabled SentryMiddleware passes through to next in pipeline: #84
- SDK diagnostic logging (option: `Debug`): #85
- Sending Stack trace for events without exception (like CaptureMessage, opt-in `AttachStackTrace`) #86

Bug fixes:

- MEL: Only call Init if DSN was provided <https://github.com/getsentry/sentry-dotnet/commit/097c6a9c6f4348d87282c92d9267879d90879e2a>
- Correct namespace for `AddSentry` <https://github.com/getsentry/sentry-dotnet/commit/2498ab4081f171dc78e7f74e4f1f781a557c5d4f>

Breaking changes:

The settings for HTTP and Worker have been moved to `SentryOptions`. There's no need to call `option.Http(h => h...)` anymore.
`option.Proxy` was renamed to `option.HttpProxy`.

[New sample](https://github.com/getsentry/sentry-dotnet/tree/master/samples/Sentry.Samples.GenericHost) using [GenericHost](https://docs.microsoft.com/en-us/aspnet/core/fundamentals/host/generic-host?view=aspnetcore-2.1)

Download it directly below from GitHub or using NuGet:

|      Integrations                 |        NuGet         |
| ----------------------------- | -------------------: |
|         **Sentry**            |    [![NuGet](https://img.shields.io/nuget/vpre/Sentry.svg)](https://www.nuget.org/packages/Sentry)   |
|     **Sentry.AspNetCore**     |   [![NuGet](https://img.shields.io/nuget/vpre/Sentry.AspNetCore.svg)](https://www.nuget.org/packages/Sentry.AspNetCore)   |
| **Sentry.Extensions.Logging** | [![NuGet](https://img.shields.io/nuget/vpre/Sentry.Extensions.Logging.svg)](https://www.nuget.org/packages/Sentry.Extensions.Logging)   |
| **Sentry.Log4Net** | [![NuGet](https://img.shields.io/nuget/vpre/Sentry.Log4Net.svg)](https://www.nuget.org/packages/Sentry.Log4Net)   |

# 0.0.1-preview5

Features:

- Support buffered gzip request #73
- Reduced dependencies from the ASP.NET Core integraiton
- InAppExclude configurable #75
- Duplicate event detects inner exceptions #76
- HttpClientHandler configuration callback #72
- Event sampling opt-in
- ASP.NET Core sends server name

Bug fixes:

- On-prem without chuncked support for gzip #71
- Exception.Data key is not string #77

##### [Watch on youtube](https://www.youtube.com/watch?v=xK6a1goK_w0) how to use the ASP.NET Core integration

Download it directly below from GitHub or using NuGet:

|      Integrations                 |        NuGet         |
| ----------------------------- | -------------------: |
|         **Sentry**            |    [![NuGet](https://img.shields.io/nuget/vpre/Sentry.svg)](https://www.nuget.org/packages/Sentry)   |
|     **Sentry.AspNetCore**     |   [![NuGet](https://img.shields.io/nuget/vpre/Sentry.AspNetCore.svg)](https://www.nuget.org/packages/Sentry.AspNetCore)   |
| **Sentry.Extensions.Logging** | [![NuGet](https://img.shields.io/nuget/vpre/Sentry.Extensions.Logging.svg)](https://www.nuget.org/packages/Sentry.Extensions.Logging)   |
| **Sentry.Log4Net** | [![NuGet](https://img.shields.io/nuget/vpre/Sentry.Log4Net.svg)](https://www.nuget.org/packages/Sentry.Log4Net)   |

## 0.0.1-preview4

Features:

- Using [Sentry Protocol](https://github.com/getsentry/sentry-dotnet-protocol) as a dependency
- Environment can be set via `SentryOptions` #49
- Compress request body (configurable: Fastest, Optimal, Off) #63
- log4net integration
- SDK honors Sentry's 429 HTTP Status with Retry After header #61

Bug fixes:

- `Init` pushes the first scope #55, #54
- `Exception.Data` copied to `SentryEvent.Data` while storing the index of originating error.
- Demangling code ensures Function name available #64
- ASP.NET Core integration throws when Serilog added #65, #68, #67

Improvements to [the docs](https://getsentry.github.io/sentry-dotnet) like:
- Release discovery
- `ConfigureScope` clarifications
- Documenting samples

### [Watch on youtube](https://www.youtube.com/watch?v=xK6a1goK_w0) how to use the ASP.NET Core integration

Download it directly from GitHub or using NuGet:

|      Integrations                 |        NuGet         |
| ----------------------------- | -------------------: |
|         **Sentry**            |    [![NuGet](https://img.shields.io/nuget/vpre/Sentry.svg)](https://www.nuget.org/packages/Sentry)   |
|     **Sentry.AspNetCore**     |   [![NuGet](https://img.shields.io/nuget/vpre/Sentry.AspNetCore.svg)](https://www.nuget.org/packages/Sentry.AspNetCore)   |
| **Sentry.Extensions.Logging** | [![NuGet](https://img.shields.io/nuget/vpre/Sentry.Extensions.Logging.svg)](https://www.nuget.org/packages/Sentry.Extensions.Logging)   |
| **Sentry.Log4Net** | [![NuGet](https://img.shields.io/nuget/vpre/Sentry.Log4Net.svg)](https://www.nuget.org/packages/Sentry.Log4Net)   |

## 0.0.1-preview3

This third preview includes bug fixes and more features. Test coverage increased to 96%

Features and improvements:

- Filter duplicate events/exceptions #43
- EventProcessors can be added (sample [1](https://github.com/getsentry/sentry-dotnet/blob/dbb5a3af054d0ca6f801de37fb7db3632ca2c65a/samples/Sentry.Samples.Console.Customized/Program.cs#L151), [2](https://github.com/getsentry/sentry-dotnet/blob/dbb5a3af054d0ca6f801de37fb7db3632ca2c65a/samples/Sentry.Samples.Console.Customized/Program.cs#L41))
- ExceptionProcessors can be added #36 (sample [1](https://github.com/getsentry/sentry-dotnet/blob/dbb5a3af054d0ca6f801de37fb7db3632ca2c65a/samples/Sentry.Samples.Console.Customized/Program.cs#L172), [2](https://github.com/getsentry/sentry-dotnet/blob/dbb5a3af054d0ca6f801de37fb7db3632ca2c65a/samples/Sentry.Samples.Console.Customized/Program.cs#L42))
- Release is automatically discovered/reported #35
- Contexts is a dictionary - allows custom data #37
- ASP.NET integration reports context as server: server-os, server-runtime #37
- Assemblies strong named #41
- Scope exposes IReadOnly members instead of Immutables
- Released a [documentation site](https://getsentry.github.io/sentry-dotnet/)

Bug fixes:

# 46 Strong name
# 40 Logger provider gets disposed/flushes events

[Watch on youtube](https://www.youtube.com/watch?v=xK6a1goK_w0) how to use the ASP.NET Core integration.

Download it directly from GitHub or using NuGet:

|      Integrations                 |        NuGet         |
| ----------------------------- | -------------------: |
|         **Sentry**            |    [![NuGet](https://img.shields.io/nuget/vpre/Sentry.svg)](https://www.nuget.org/packages/Sentry)   |
|     **Sentry.AspNetCore**     |   [![NuGet](https://img.shields.io/nuget/vpre/Sentry.AspNetCore.svg)](https://www.nuget.org/packages/Sentry.AspNetCore)   |
| **Sentry.Extensions.Logging** | [![NuGet](https://img.shields.io/nuget/vpre/Sentry.Extensions.Logging.svg)](https://www.nuget.org/packages/Sentry.Extensions.Logging)   |

## 0.0.1-preview2

This second release includes bug fixes and more features. Test coverage increased to 93%

Features and improvements:
- Added `CaptureMessage`
- `BeforeSend` callback errors are sent as breadcrumbs
- `ASP.NET Core` integration doesn't add tags added by `Microsoft.Extensions.Logging`
- SDK name is reported depending on the package added
- Integrations API allows user-defined SDK integration
- Unhandled exception handler can be configured via integrations
- Filter kestrel log eventid 13 (application error) when already captured by the middleware

Bugs fixed:
- Fixed #28
- HTTP Proxy set to HTTP message handler

Download it directly from GitHub or using NuGet:

|      Integrations                 |        NuGet         |
| ----------------------------- | -------------------: |
|         **Sentry**            |    [![NuGet](https://img.shields.io/nuget/vpre/Sentry.svg)](https://www.nuget.org/packages/Sentry)   |
|     **Sentry.AspNetCore**     |   [![NuGet](https://img.shields.io/nuget/vpre/Sentry.AspNetCore.svg)](https://www.nuget.org/packages/Sentry.AspNetCore)   |
| **Sentry.Extensions.Logging** | [![NuGet](https://img.shields.io/nuget/vpre/Sentry.Extensions.Logging.svg)](https://www.nuget.org/packages/Sentry.Extensions.Logging)   |

## 0.0.1-preview1

Our first preview of the SDK:

Main features:
- Easy ASP.NET Core integration, single line: `UseSentry`.
- Captures unhandled exceptions in the middleware pipeline
- Captures exceptions handled by the framework `UseExceptionHandler` and Error page display.
- Captures process-wide unhandled exceptions (AppDomain)
- Captures logger.Error or logger.Critical
- When an event is sent, data from the current request augments the event.
- Sends information about the server running the app (OS, Runtime, etc)
- Informational logs written by the app or framework augment events sent to Sentry
- Optional include of the request body
- HTTP Proxy configuration

Also available via NuGet:

[Sentry](https://www.nuget.org/packages/Sentry/0.0.1-preview1)
[Sentry.AspNetCore](https://www.nuget.org/packages/Sentry.AspNetCore/0.0.1-preview1)
[Sentry.Extensions.Logging](https://www.nuget.org/packages/Sentry.Extensions.Logging/0.0.1-preview1)<|MERGE_RESOLUTION|>--- conflicted
+++ resolved
@@ -4,12 +4,9 @@
 
 ### Features
 
-<<<<<<< HEAD
 - Azure Functions (Isolated Worker/Out-of-Process) support ([#2346](https://github.com/getsentry/sentry-dotnet/pull/2346))
 
-=======
 - Remove authority from URLs sent to Sentry ([#2365](https://github.com/getsentry/sentry-dotnet/pull/2365))
->>>>>>> 476f1c9e
 - Add `Hint` support  ([#2351](https://github.com/getsentry/sentry-dotnet/pull/2351))
   - Currently, this allows you to manipulate attachments in the various "before" event delegates.
   - Hints can also be used in event and transaction processors by implementing `ISentryEventProcessorWithHint` or `ISentryTransactionProcessorWithHint`, instead of `ISentryEventProcessor` or `ISentryTransactionProcessor`.
