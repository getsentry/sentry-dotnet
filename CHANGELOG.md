# Changelog

## unreleased

<<<<<<< HEAD
* Add support for user feedback (#559) @lucas-zimerman
=======
* Fix internal url references for the new Sentry documentation. @lucas-zimerman
>>>>>>> 5259ffd4

## 3.0.0-alpha.2

* Set the Environment setting to 'production' if none was provided. (#550) @PureKrome
* ASPNET.Core hosting environment is set to 'production' / 'development' (notice lower casing) if no custom options.Enviroment is set. (#554) @PureKrome
* Add most popular libraries to InAppExclude #555 (@bruno-garcia)
* Add support for individual rate limits.
* Extend `SentryOptions.BeforeBreadcrumb` signature to accept returning nullable values.

## 3.0.0-alpha.1

* Rename `LogEntry` to `SentryMessage`. Change type of `SentryEvent.Message` from `string` to `SentryMessage`.
* Change the type of `Gpu.VendorId` from `int` to `string`.
* Add support for envelopes.
* Publishing symbols package (snupkg) to nuget.org with sourcelink

## 3.0.0-alpha.0

* Move aspnet-classic integration to Sentry.AspNet (#528) @Tyrrrz
* Merge Sentry.Protocol into Sentry (#527) @Tyrrrz
* Framework and runtime info (#526) @bruno-garcia
* Add NRTS to Sentry.Extensions.Logging (#524) @Tyrrrz
* Add NRTs to Sentry.Serilog, Sentry.NLog, Sentry.Log4Net (#521) @Tyrrrz
* Add NRTs to Sentry.AspNetCore (#520) @Tyrrrz
* Fix CI build on GitHub Actions (#523) @Tyrrrz
* Add GitHubActionsTestLogger (#511) @Tyrrrz

We'd love to get feedback.

## 2.2.0-alpha

Add nullable reference types support (Sentry, Sentry.Protocol) (#509) 
fix: Use ASP.NET Core endpoint FQDN (#485) 
feat: Add integration to TaskScheduler.UnobservedTaskException (#481) 

## 2.1.6

fix: aspnet fqdn (#485) @bruno-garcia 
ref: wait on test the time needed (#484) @bruno-garcia
feat: Add integration to TaskScheduler.UnobservedTaskException (#481) @lucas-zimerman
build(deps): bump Serilog.AspNetCore from 3.2.0 to 3.4.0 (#477)  @dependabot-preview
Fix README typo (#480) @AndreasLangberg
build(deps): bump coverlet.msbuild from 2.8.1 to 2.9.0 (#462) @dependabot-preview
build(deps): bump Microsoft.Extensions.Logging.Debug @dependabot-preview
fix some spelling (#475) @SimonCropp
build(deps): bump Microsoft.Extensions.Configuration.Json (#467) @dependabot-preview

## 2.1.5

* fix: MEL don't init if enabled (#460) @bruno-garcia
* feat: Device Calendar, Timezone, CultureInfo (#457) @bruno-garcia
* ref: Log out debug disabled (#459) @bruno-garcia
* dep: Bump PlatformAbstractions (#458) @bruno-garcia
* feat: Exception filter (#456) @bruno-garcia

## 2.1.5-beta

* fix: MEL don't init if enabled (#460) @bruno-garcia
* feat: Device Calendar, Timezone, CultureInfo (#457) @bruno-garcia
* ref: Log out debug disabled (#459) @bruno-garcia
* dep: Bump PlatformAbstractions (#458) @bruno-garcia
* feat: Exception filter (#456) @bruno-garcia

## 2.1.4

* NLog SentryTarget - NLogDiagnosticLogger for writing to NLog InternalLogger (#450) @snakefoot
* fix: SentryScopeManager dispose message (#449) @bruno-garcia
* fix: dont use Sentry namespace on sample (#447) @bruno-garcia
* Remove obsolete API from benchmarks (#445) @bruno-garcia
* build(deps): bump Microsoft.Extensions.Logging.Debug from 2.1.1 to 3.1.4 (#421) @dependabot-preview
* build(deps): bump Microsoft.AspNetCore.Diagnostics from 2.1.1 to 2.2.0 (#431) @dependabot-preview
* build(deps): bump Microsoft.CodeAnalysis.CSharp.Workspaces from 3.1.0 to 3.6.0 (#437) @dependabot-preview

## 2.1.3

* SentryScopeManager - Fixed clone of Stack so it does not reverse order (#420) @snakefoot
* build(deps): bump Serilog.AspNetCore from 2.1.1 to 3.2.0 (#411) @dependabot-preview
* Removed dependency on System.Collections.Immutable (#405) @snakefoot
* Fix Sentry.Microsoft.Logging Filter now drops also breadcrumbs (#440) 

## 2.1.2-beta5

Fix Background worker dispose logs error message (#408) 
Fix sentry serilog extension method collapsing (#406) 
Fix Sentry.Samples.NLog so NLog.config is valid (#404) 

Thanks @snakefoot and @JimHume for the fixes

Add MVC route data extraction to ScopeExtensions.Populate() (#401)

## 2.1.2-beta3

Fixed ASP.NET System.Web catch HttpException to prevent the request processor from being unable to submit #397 (#398)

## 2.1.2-beta2

* Ignore WCF error and capture (#391) 

### 2.1.2-beta

* Serilog Sentry sink does not load all options from IConfiguration (#380)
* UnhandledException sets Handled=false (#382)

## 2.1.1

Bug fix:  Don't overwrite server name set via configuration with machine name on ASP.NET Core #372
 
## 2.1.0

* Set score url to fully constructed url #367 Thanks @christopher-taormina-zocdoc 
* Don't dedupe from inner exception #363 - Note this might change groupings. It's opt-in.
* Expose FlushAsync to intellisense #362
* Protocol monorepo #325 - new protocol version whenever there's a new SDK release

## 2.0.3

Expose httpHandler creation (#359)
NLog: possibility to override fingerprint using AdditionalGroupingKey (#358) @Shtannikov
Take ServerName from options (#356) 

## 2.0.2

Add logger and category from Serilog SourceContext. (#316) @krisztiankocsis
Set DateFormatHandling.IsoDateFormat for serializer. Fixes #351 (#353)  @olsh

## 2.0.1

Removed `-beta` from dependencies.

## 2.0.0

* SentryTarget - GetTagsFromLogEvent with null check (#326) 
* handled process corrupted (#328)
* sourcelink GA (#330)
* Adds ability to specify user values via NLog configuration (#336) 
* Add option to ASP.NET Core to flush events after response complete (#288)
* Fixed race on `BackgroundWorker`  (#293)
* Exclude `Sentry.` frames from InApp (#272)
* NLog SentryTarget with less overhead for breadcrumb (#273)
* Logging on body not extracted (#246)
* Add support to DefaultTags for ASP.NET Core and M.E.Logging (#268)
* Don't use ValueTuple (#263)
* All public members were documented: #252 
* Use EnableBuffering to keep request payload around: #250
* Serilog default levels: #237 
* Removed dev dependency from external dependencies 4d92ab0
* Use new `Sentry.Protocol` 836fb07e
* Use new `Sentry.PlatformAbsrtractions` #226
* Debug logging for ASP.NET Classic #209 
* Reading request body throws on ASP.NET Core 3 (#324)
* NLog: null check contextProp.Value during IncludeEventDataOnBreadcrumbs (#323) 
* JsonSerializerSettings - ReferenceLoopHandling.Ignore (#312) 
* Fixed error when reading request body affects collecting other request data (#299) 
* `Microsoft.Extensions.Logging` `ConfigureScope` invocation. #208, #210, #224 Thanks @dbraillon 
* `Sentry.Serilog` Verbose level. #213, #217. Thanks @kanadaj 
* AppDomain.ProcessExit will close the SDK: #242
* Adds PublicApiAnalyzers to public projects: #234
* NLog: Utilizes Flush functionality in NLog target: #228
* NLog: Set the logger via the log event info in SentryTarget.Write, #227 
* Multi-target .NET Core 3.0 (#308)

Major version bumped due to these breaking changes:
1. `Sentry.Protocol` version 2.0.0
* Remove StackTrace from SentryEvent [#38](https://github.com/getsentry/sentry-dotnet-protocol/pull/38) - StackTrace is either part of Thread or SentryException.
2. Removed `ContextLine` #223 
3. Use `StackTrace` from `Threads` #222 
4. `FlushAsync` added to `ISentryClient` #214 

## 2.0.0-beta8

* SentryTarget - GetTagsFromLogEvent with null check (#326) 
* handled process corrupted (#328)
* sourcelink GA (#330)
* Adds ability to specify user values via NLog configuration (#336) 

## 2.0.0-beta7

Fixes:

* Reading request body throws on ASP.NET Core 3 (#324)
* NLog: null check contextProp.Value during IncludeEventDataOnBreadcrumbs (#323) 
* JsonSerializerSettings - ReferenceLoopHandling.Ignore (#312) 

Features:

* Multi-target .NET Core 3.0 (#308)

## 2.0.0-beta6

* Fixed error when reading request body affects collecting other request data (#299) 

## 2.0.0-beta5

* Add option to ASP.NET Core to flush events after response complete (#288)
* Fixed race on `BackgroundWorker`  (#293)
* Exclude `Sentry.` frames from InApp (#272)
* NLog SentryTarget with less overhead for breadcrumb (#273)

## 2.0.0-beta4

* Logging on body not extracted (#246)
* Add support to DefaultTags for ASP.NET Core and M.E.Logging (#268)
* Don't use ValueTuple (#263)

## 2.0.0-beta3

* All public members were documented: #252 
* Use EnableBuffering to keep request payload around: #250
* Serilog default levels: #237 

Thanks @josh-degraw for:

* AppDomain.ProcessExit will close the SDK: #242
* Adds PublicApiAnalyzers to public projects: #234
* NLog: Utilizes Flush functionality in NLog target: #228
* NLog: Set the logger via the log event info in SentryTarget.Write, #227 

## 2.0.0-beta2

* Removed dev dependency from external dependencies 4d92ab0
* Use new `Sentry.Protocol` 836fb07e
* Use new `Sentry.PlatformAbsrtractions` #226

## 2.0.0-beta

Major version bumped due to these breaking changes:

1. `Sentry.Protocol` version 2.0.0
* Remove StackTrace from SentryEvent [#38](https://github.com/getsentry/sentry-dotnet-protocol/pull/38) - StackTrace is either part of Thread or SentryException.
2. Removed `ContextLine` #223 
3. Use `StackTrace` from `Threads` #222 
4. `FlushAsync` added to `ISentryClient` #214 


Other Features:

* Debug logging for ASP.NET Classic #209 

Fixes:

* `Microsoft.Extensions.Logging` `ConfigureScope` invocation. #208, #210, #224 Thanks @dbraillon 
* `Sentry.Serilog` Verbose level. #213, #217. Thanks @kanadaj 

## 1.2.1-beta

Fixes and improvements to the NLog integration: #207 by @josh-degraw 

## 1.2.0

### Features

* Optionally skip module registrations #202 - (Thanks @josh-degraw)
* First NLog integration release #188 (Thanks @josh-degraw)
* Extensible stack trace #184 (Thanks @pengweiqhca)
* MaxRequestSize for ASP.NET and ASP.NET Core #174
* InAppInclude #171
* Overload to AddSentry #163 by (Thanks @f1nzer)
* ASP.NET Core AddSentry has now ConfigureScope: #160

### Bug fixes

* Don't override user #199
* Read the hub to take latest Client: 8f4b5ba

## 1.1.3-beta4

Bug fix: Don't override user  #199

## 1.1.3-beta3

* First NLog integration release #188 (Thanks @josh-degraw)
* Extensible stack trace #184 (Thanks @pengweiqhca) 

## 1.1.3-beta2

Feature: 
* MaxRequestSize for ASP.NET and ASP.NET Core #174
* InAppInclude #171

Fix: Diagnostic log order: #173 by @scolestock

## 1.1.3-beta

Fixed: 
* Read the hub to take latest Client: 8f4b5ba1a3
* Uses Sentry.Protocol 1.0.4 4035e25

Feature
* Overload to `AddSentry` #163 by @F1nZeR 
* ASP.NET Core `AddSentry` has now `ConfigureScope`: #160 

## 1.1.2

Using [new version of the protocol with fixes and features](https://github.com/getsentry/sentry-dotnet-protocol/releases/tag/1.0.3).

Fixed:

ASP.NET Core integration issue when containers are built on the ServiceCollection after SDK is initialized (#157, #103 )

## 1.1.2-beta

Fixed:
* ASP.NET Core integration issue when containers are built on the ServiceCollection after SDK is initialized (#157, #103 )

## 1.1.1

Fixed:
* Serilog bug that self log would recurse #156 

Feature:
* log4net environment via xml configuration #150 (Thanks Sébastien Pierre)

## 1.1.0

Includes all features and bug fixes of previous beta releases:

Features:

* Use log entry to improve grouping #125
* Use .NET Core SDK 2.1.401
* Make AddProcessors extension methods on Options public #115
* Format InternalsVisibleTo to avoid iOS issue: 94e28b3
* Serilog Integration #118, #145
* Capture methods return SentryId #139, #140
* MEL integration keeps properties as tags #146
* Sentry package Includes net461 target #135

Bug fixes:

* Disabled SDK throws on shutdown: #124
* Log4net only init if current hub is disabled #119

Thanks to our growing list of [contributors](https://github.com/getsentry/sentry-dotnet/graphs/contributors).

## 1.0.1-beta5

* Added `net461` target to Serilog package #148 

## 1.0.1-beta4

* Serilog Integration #118, #145
* `Capture` methods return `SentryId` #139, #140 
* MEL integration keeps properties as tags #146 
* Revert reducing Json.NET requirements https://github.com/getsentry/sentry-dotnet/commit/1aed4a5c76ead2f4d39f1c2979eda02d068bfacd

Thanks to our growing [list of contributors](https://github.com/getsentry/sentry-dotnet/graphs/contributors).

## 1.0.1-beta3

Lowering Newtonsoft.Json requirements; #138

## 1.0.1-beta2

`Sentry` package Includes `net461` target #135

## 1.0.1-beta

Features: 
* Use log entry to improve grouping #125 
* Use .NET Core SDK 2.1.401
* Make `AddProcessors` extension methods on Options public  #115
* Format InternalsVisibleTo to avoid iOS issue: 94e28b3

Bug fixes: 
* Disabled SDK throws on shutdown: #124 
* Log4net only init if current hub is disabled #119

## 1.0.0

### First major release of the new .NET SDK.

#### Main features

##### Sentry package

* Automatic Captures global unhandled exceptions (AppDomain)
* Scope management
* Duplicate events automatically dropped
* Events from the same exception automatically dropped
* Web proxy support
* HttpClient/HttpClientHandler configuration callback
* Compress request body
* Event sampling opt-in
* Event flooding protection (429 retry-after and internal bound queue)
* Release automatically set (AssemblyInformationalVersionAttribute, AssemblyVersion or env var)
* DSN discovered via environment variable
* Release (version) reported automatically
* CLS Compliant
* Strong named
* BeforeSend and BeforeBreadcrumb callbacks
* Event and Exception processors
* SourceLink (including PDB in nuget package)
* Device OS info sent
* Device Runtime info sent
* Enable SDK debug mode (opt-in)
* Attach stack trace for captured messages (opt-in)

##### Sentry.Extensions.Logging

* Includes all features from the `Sentry` package.
* BeginScope data added to Sentry scope, sent with events
* LogInformation or higher added as breadcrumb, sent with next events.
* LogError or higher automatically captures an event
* Minimal levels are configurable.

##### Sentry.AspNetCore

* Includes all features from the `Sentry` package.
* Includes all features from the `Sentry.Extensions.Logging` package.
* Easy ASP.NET Core integration, single line: `UseSentry`.
* Captures unhandled exceptions in the middleware pipeline
* Captures exceptions handled by the framework `UseExceptionHandler` and Error page display.
* Any event sent will include relevant application log messages
* RequestId as tag
* URL as tag
* Environment is automatically set (`IHostingEnvironment`)
* Request payload can be captured if opt-in
* Support for EventProcessors registered with DI
* Support for ExceptionProcessors registered with DI
* Captures logs from the request (using Microsoft.Extensions.Logging)
* Supports configuration system (e.g: appsettings.json)
* Server OS info sent
* Server Runtime info sent
* Request headers sent
* Request body compressed

All packages are:
* Strong named
* Tested on Windows, Linux and macOS
* Tested on .NET Core, .NET Framework and Mono

##### Learn more:

* [Code samples](https://github.com/getsentry/sentry-dotnet/tree/master/samples)
* [Sentry docs](https://docs.sentry.io/quickstart/?platform=csharp)

Sample event using the log4net integration:
![Sample event in Sentry](https://github.com/getsentry/sentry-dotnet/blob/master/samples/Sentry.Samples.Log4Net/.assets/log4net-sample.gif?raw=true)

Download it directly from GitHub or using NuGet:

|      Integrations                 |        NuGet         |
| ----------------------------- | -------------------: |
|         **Sentry**            |    [![NuGet](https://img.shields.io/nuget/vpre/Sentry.svg)](https://www.nuget.org/packages/Sentry)   |
|     **Sentry.AspNetCore**     |   [![NuGet](https://img.shields.io/nuget/vpre/Sentry.AspNetCore.svg)](https://www.nuget.org/packages/Sentry.AspNetCore)   |
| **Sentry.Extensions.Logging** | [![NuGet](https://img.shields.io/nuget/vpre/Sentry.Extensions.Logging.svg)](https://www.nuget.org/packages/Sentry.Extensions.Logging)   |
| **Sentry.Log4Net** | [![NuGet](https://img.shields.io/nuget/vpre/Sentry.Log4Net.svg)](https://www.nuget.org/packages/Sentry.Log4Net)   |
# 1.0.0-rc2

Features and improvements:

* `SentrySdk.LastEventId` to get scoped id
* `BeforeBreadcrumb` to allow dropping or modifying a breadcrumb
* Event processors on scope #58 
* Event processor as `Func<SentryEvent,SentryEvent>`

Bug fixes:

* #97 Sentry environment takes precedence over ASP.NET Core

Download it directly below from GitHub or using NuGet:

|      Integrations                 |        NuGet         |
| ----------------------------- | -------------------: |
|         **Sentry**            |    [![NuGet](https://img.shields.io/nuget/vpre/Sentry.svg)](https://www.nuget.org/packages/Sentry)   |
|     **Sentry.AspNetCore**     |   [![NuGet](https://img.shields.io/nuget/vpre/Sentry.AspNetCore.svg)](https://www.nuget.org/packages/Sentry.AspNetCore)   |
| **Sentry.Extensions.Logging** | [![NuGet](https://img.shields.io/nuget/vpre/Sentry.Extensions.Logging.svg)](https://www.nuget.org/packages/Sentry.Extensions.Logging)   |
| **Sentry.Log4Net** | [![NuGet](https://img.shields.io/nuget/vpre/Sentry.Log4Net.svg)](https://www.nuget.org/packages/Sentry.Log4Net)   |
# 1.0.0-rc

Features and improvements:

* Microsoft.Extensions.Logging (MEL) use framework configuration system #79 (Thanks @pengweiqhca)
* Use IOptions on Logging and ASP.NET Core integrations #81
* Send PII (personal identifier info, opt-in `SendDefaultPii`): #83
* When SDK is disabled SentryMiddleware passes through to next in pipeline: #84
* SDK diagnostic logging (option: `Debug`): #85
* Sending Stack trace for events without exception (like CaptureMessage, opt-in `AttachStackTrace`) #86

Bug fixes:

* MEL: Only call Init if DSN was provided https://github.com/getsentry/sentry-dotnet/commit/097c6a9c6f4348d87282c92d9267879d90879e2a
* Correct namespace for `AddSentry` https://github.com/getsentry/sentry-dotnet/commit/2498ab4081f171dc78e7f74e4f1f781a557c5d4f

Breaking changes:

The settings for HTTP and Worker have been moved to `SentryOptions`. There's no need to call `option.Http(h => h...)` anymore.
`option.Proxy` was renamed to `option.HttpProxy`.

[New sample](https://github.com/getsentry/sentry-dotnet/tree/master/samples/Sentry.Samples.GenericHost) using [GenericHost](https://docs.microsoft.com/en-us/aspnet/core/fundamentals/host/generic-host?view=aspnetcore-2.1)

Download it directly below from GitHub or using NuGet:

|      Integrations                 |        NuGet         |
| ----------------------------- | -------------------: |
|         **Sentry**            |    [![NuGet](https://img.shields.io/nuget/vpre/Sentry.svg)](https://www.nuget.org/packages/Sentry)   |
|     **Sentry.AspNetCore**     |   [![NuGet](https://img.shields.io/nuget/vpre/Sentry.AspNetCore.svg)](https://www.nuget.org/packages/Sentry.AspNetCore)   |
| **Sentry.Extensions.Logging** | [![NuGet](https://img.shields.io/nuget/vpre/Sentry.Extensions.Logging.svg)](https://www.nuget.org/packages/Sentry.Extensions.Logging)   |
| **Sentry.Log4Net** | [![NuGet](https://img.shields.io/nuget/vpre/Sentry.Log4Net.svg)](https://www.nuget.org/packages/Sentry.Log4Net)   |
# 0.0.1-preview5

Features:

* Support buffered gzip request #73 
* Reduced dependencies from the ASP.NET Core integraiton
* InAppExclude configurable #75
* Duplicate event detects inner exceptions #76 
* HttpClientHandler configuration callback #72
* Event sampling opt-in
* ASP.NET Core sends server name

Bug fixes:

* On-prem without chuncked support for gzip #71 
* Exception.Data key is not string #77 

##### [Watch on youtube](https://www.youtube.com/watch?v=xK6a1goK_w0) how to use the ASP.NET Core integration.

Download it directly below from GitHub or using NuGet:

|      Integrations                 |        NuGet         |
| ----------------------------- | -------------------: |
|         **Sentry**            |    [![NuGet](https://img.shields.io/nuget/vpre/Sentry.svg)](https://www.nuget.org/packages/Sentry)   |
|     **Sentry.AspNetCore**     |   [![NuGet](https://img.shields.io/nuget/vpre/Sentry.AspNetCore.svg)](https://www.nuget.org/packages/Sentry.AspNetCore)   |
| **Sentry.Extensions.Logging** | [![NuGet](https://img.shields.io/nuget/vpre/Sentry.Extensions.Logging.svg)](https://www.nuget.org/packages/Sentry.Extensions.Logging)   |
| **Sentry.Log4Net** | [![NuGet](https://img.shields.io/nuget/vpre/Sentry.Log4Net.svg)](https://www.nuget.org/packages/Sentry.Log4Net)   |

## 0.0.1-preview4

Features:

* Using [Sentry Protocol](https://github.com/getsentry/sentry-dotnet-protocol) as a dependency
* Environment can be set via `SentryOptions` #49
* Compress request body (configurable: Fastest, Optimal, Off) #63
* log4net integration
* SDK honors Sentry's 429 HTTP Status with Retry After header #61

Bug fixes:

* `Init` pushes the first scope #55, #54 
* `Exception.Data` copied to `SentryEvent.Data` while storing the index of originating error.
* Demangling code ensures Function name available #64 
* ASP.NET Core integration throws when Serilog added #65, #68, #67

Improvements to [the docs](https://getsentry.github.io/sentry-dotnet) like:
* Release discovery
* `ConfigureScope` clarifications
* Documenting samples

### [Watch on youtube](https://www.youtube.com/watch?v=xK6a1goK_w0) how to use the ASP.NET Core integration.

Download it directly from GitHub or using NuGet:

|      Integrations                 |        NuGet         |
| ----------------------------- | -------------------: |
|         **Sentry**            |    [![NuGet](https://img.shields.io/nuget/vpre/Sentry.svg)](https://www.nuget.org/packages/Sentry)   |
|     **Sentry.AspNetCore**     |   [![NuGet](https://img.shields.io/nuget/vpre/Sentry.AspNetCore.svg)](https://www.nuget.org/packages/Sentry.AspNetCore)   |
| **Sentry.Extensions.Logging** | [![NuGet](https://img.shields.io/nuget/vpre/Sentry.Extensions.Logging.svg)](https://www.nuget.org/packages/Sentry.Extensions.Logging)   |
| **Sentry.Log4Net** | [![NuGet](https://img.shields.io/nuget/vpre/Sentry.Log4Net.svg)](https://www.nuget.org/packages/Sentry.Log4Net)   |

## 0.0.1-preview3

This third preview includes bug fixes and more features. Test coverage increased to 96%

Features and improvements:

* Filter duplicate events/exceptions #43 
* EventProcessors can be added (sample [1](https://github.com/getsentry/sentry-dotnet/blob/dbb5a3af054d0ca6f801de37fb7db3632ca2c65a/samples/Sentry.Samples.Console.Customized/Program.cs#L151), [2](https://github.com/getsentry/sentry-dotnet/blob/dbb5a3af054d0ca6f801de37fb7db3632ca2c65a/samples/Sentry.Samples.Console.Customized/Program.cs#L41))
* ExceptionProcessors can be added #36 (sample [1](https://github.com/getsentry/sentry-dotnet/blob/dbb5a3af054d0ca6f801de37fb7db3632ca2c65a/samples/Sentry.Samples.Console.Customized/Program.cs#L172), [2](https://github.com/getsentry/sentry-dotnet/blob/dbb5a3af054d0ca6f801de37fb7db3632ca2c65a/samples/Sentry.Samples.Console.Customized/Program.cs#L42))
* Release is automatically discovered/reported #35
* Contexts is a dictionary - allows custom data #37
* ASP.NET integration reports context as server: server-os, server-runtime #37
* Assemblies strong named #41
* Scope exposes IReadOnly members instead of Immutables
* Released a [documentation site](https://getsentry.github.io/sentry-dotnet/)

Bug fixes:

#46 Strong name
#40 Logger provider gets disposed/flushes events

[Watch on youtube](https://www.youtube.com/watch?v=xK6a1goK_w0) how to use the ASP.NET Core integration.

Download it directly from GitHub or using NuGet:

|      Integrations                 |        NuGet         |
| ----------------------------- | -------------------: |
|         **Sentry**            |    [![NuGet](https://img.shields.io/nuget/vpre/Sentry.svg)](https://www.nuget.org/packages/Sentry)   |
|     **Sentry.AspNetCore**     |   [![NuGet](https://img.shields.io/nuget/vpre/Sentry.AspNetCore.svg)](https://www.nuget.org/packages/Sentry.AspNetCore)   |
| **Sentry.Extensions.Logging** | [![NuGet](https://img.shields.io/nuget/vpre/Sentry.Extensions.Logging.svg)](https://www.nuget.org/packages/Sentry.Extensions.Logging)   |
## 0.0.1-preview2

This second release includes bug fixes and more features. Test coverage increased to 93%

Features and improvements:
* Added `CaptureMessage`
* `BeforeSend` callback errors are sent as breadcrumbs
* `ASP.NET Core` integration doesn't add tags added by `Microsoft.Extensions.Logging`
* SDK name is reported depending on the package added
* Integrations API allows user-defined SDK integration
* Unhandled exception handler can be configured via integrations
* Filter kestrel log eventid 13 (application error) when already captured by the middleware

Bugs fixed:
* Fixed #28
* HTTP Proxy set to HTTP message handler

Download it directly from GitHub or using NuGet:

|      Integrations                 |        NuGet         |
| ----------------------------- | -------------------: |
|         **Sentry**            |    [![NuGet](https://img.shields.io/nuget/vpre/Sentry.svg)](https://www.nuget.org/packages/Sentry)   |
|     **Sentry.AspNetCore**     |   [![NuGet](https://img.shields.io/nuget/vpre/Sentry.AspNetCore.svg)](https://www.nuget.org/packages/Sentry.AspNetCore)   |
| **Sentry.Extensions.Logging** | [![NuGet](https://img.shields.io/nuget/vpre/Sentry.Extensions.Logging.svg)](https://www.nuget.org/packages/Sentry.Extensions.Logging)   |

## 0.0.1-preview1

Our first preview of the SDK:

Main features:
* Easy ASP.NET Core integration, single line: `UseSentry`.
* Captures unhandled exceptions in the middleware pipeline
* Captures exceptions handled by the framework `UseExceptionHandler` and Error page display.
* Captures process-wide unhandled exceptions (AppDomain)
* Captures logger.Error or logger.Critical 
* When an event is sent, data from the current request augments the event.
* Sends information about the server running the app (OS, Runtime, etc)
* Informational logs written by the app or framework augment events sent to Sentry
* Optional include of the request body
* HTTP Proxy configuration

Also available via NuGet:

[Sentry](https://www.nuget.org/packages/Sentry/0.0.1-preview1)
[Sentry.AspNetCore](https://www.nuget.org/packages/Sentry.AspNetCore/0.0.1-preview1)
[Sentry.Extensions.Logging](https://www.nuget.org/packages/Sentry.Extensions.Logging/0.0.1-preview1)<|MERGE_RESOLUTION|>--- conflicted
+++ resolved
@@ -2,11 +2,8 @@
 
 ## unreleased
 
-<<<<<<< HEAD
-* Add support for user feedback (#559) @lucas-zimerman
-=======
+* Add support for user feedback. (#559) @lucas-zimerman
 * Fix internal url references for the new Sentry documentation. @lucas-zimerman
->>>>>>> 5259ffd4
 
 ## 3.0.0-alpha.2
 
