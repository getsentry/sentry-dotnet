--- conflicted
+++ resolved
@@ -2,21 +2,19 @@
 
 ## Unreleased
 
-<<<<<<< HEAD
+### Features
+
+- `Hints` now accept attachments provided as a file path via `AddAttachment` method ([#2585](https://github.com/getsentry/sentry-dotnet/pull/2585))
+
 ### Fixes
 
 - Resolved an isse where the SDK would throw an exception while attempting to set the DynamicSamplingContext but the context exists already. ([#2592](https://github.com/getsentry/sentry-dotnet/pull/2592))
-=======
-### Features
-
-- `Hints` now accept attachments provided as a file path via `AddAttachment` method ([#2585](https://github.com/getsentry/sentry-dotnet/pull/2585))
 
 ### Dependencies
 
 - Bump CLI from v2.20.5 to v2.20.6 ([#2590](https://github.com/getsentry/sentry-dotnet/pull/2590))
   - [changelog](https://github.com/getsentry/sentry-cli/blob/master/CHANGELOG.md#2206)
   - [diff](https://github.com/getsentry/sentry-cli/compare/2.20.5...2.20.6)
->>>>>>> f42def4b
 
 ## 3.36.0
 
