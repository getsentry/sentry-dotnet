# Changelog

## Unreleased

### Features

- Add additional primitive values as tags on SentryLogger ([#1246](https://github.com/getsentry/sentry-dotnet/pull/1246))

<<<<<<< HEAD
=======
### Fixes

- Events are now sent on Google Gloud Functions Integration ([#1249](https://github.com/getsentry/sentry-dotnet/pull/1249))

## 3.9.4

>>>>>>> abd6dc3c
### Fixes

- Cache envelope headers ([#1242](https://github.com/getsentry/sentry-dotnet/pull/1242))
- Unity Android support: check for native crashes before closing session as Abnormal ([#1222](https://github.com/getsentry/sentry-dotnet/pull/1222))

## 3.9.3

### Fixes

- Add missing PathBase from ASP.NET Core ([#1198](https://github.com/getsentry/sentry-dotnet/pull/1198))
- Use fallback if route pattern is MVC ([#1188](https://github.com/getsentry/sentry-dotnet/pull/1188))
- Move UseSentryTracing to different namespace ([#1200](https://github.com/getsentry/sentry-dotnet/pull/1200))
- Prevent duplicate package reporting ([#1197](https://github.com/getsentry/sentry-dotnet/pull/1197))

## 3.9.2

### Fixes

- Exceptions from UnhandledExceptionIntegration were not marking sessions as crashed ([#1193](https://github.com/getsentry/sentry-dotnet/pull/1193))

## 3.9.1

### Fixes

- Removed braces from tag keys on DefaultSentryScopeStateProcessor ([#1183](https://github.com/getsentry/sentry-dotnet/pull/1183))
- Fix SQLClient unplanned behaviors ([#1179](https://github.com/getsentry/sentry-dotnet/pull/1179))
- Add fallback to Scope Stack from AspNet ([#1180](https://github.com/getsentry/sentry-dotnet/pull/1180))

## 3.9.0

### Features

- EF Core and SQLClient performance monitoring integration ([#1154](https://github.com/getsentry/sentry-dotnet/pull/1154))
- Improved SDK diagnostic logs ([#1161](https://github.com/getsentry/sentry-dotnet/pull/1161))
- Add Scope observer to SentryOptions ([#1153](https://github.com/getsentry/sentry-dotnet/pull/1153))

### Fixes

- Fix end session from Hub adapter not being passed to SentrySDK ([#1158](https://github.com/getsentry/sentry-dotnet/pull/1158))
- Installation id catches dir not exist([#1159](https://github.com/getsentry/sentry-dotnet/pull/1159))
- Set error status to transaction if http has exception and ok status ([#1143](https://github.com/getsentry/sentry-dotnet/pull/1143))
- Fix max breadcrumbs limit when MaxBreadcrumbs is zero or lower ([#1145](https://github.com/getsentry/sentry-dotnet/pull/1145))

## 3.8.3

### Features

- New package Sentry.Tunnel to proxy Sentry events ([#1133](https://github.com/getsentry/sentry-dotnet/pull/1133))

### Fixes

- Avoid serializing dangerous types ([#1134](https://github.com/getsentry/sentry-dotnet/pull/1134))
- Don't cancel cache flushing on init ([#1139](https://github.com/getsentry/sentry-dotnet/pull/1139))

## 3.8.2

### Fixes

- Add IsParentSampled to ITransactionContext ([#1128](https://github.com/getsentry/sentry-dotnet/pull/1128)
- Avoid warn in global mode ([#1132](https://github.com/getsentry/sentry-dotnet/pull/1132))
- Fix `ParentSampledId` being reset on `Transaction` ([#1130](https://github.com/getsentry/sentry-dotnet/pull/1130))

## 3.8.1

### Fixes

- Persisted Sessions logging ([#1125](https://github.com/getsentry/sentry-dotnet/pull/1125))
- Don't log an error when attempting to recover a persisted session but none exists ([#1123](https://github.com/getsentry/sentry-dotnet/pull/1123))

### Features

- Introduce scope stack abstraction to support global scope on desktop and mobile applications and `HttpContext`-backed scoped on legacy ASP.NET ([#1124](https://github.com/getsentry/sentry-dotnet/pull/1124))

## 3.8.0

### Fixes

- ASP.NET Core: fix handled not being set for Handled exceptions ([#1111](https://github.com/getsentry/sentry-dotnet/pull/1111))

### Features

- File system persistence for sessions ([#1105](https://github.com/getsentry/sentry-dotnet/pull/1105))

## 3.7.0

### Features

- Add HTTP request breadcrumb ([#1113](https://github.com/getsentry/sentry-dotnet/pull/1113))
- Integration for Google Cloud Functions ([#1085](https://github.com/getsentry/sentry-dotnet/pull/1085)) 
- Add ClearAttachments to Scope ([#1104](https://github.com/getsentry/sentry-dotnet/pull/1104))
- Add additional logging and additional fallback for installation ID ([#1103](https://github.com/getsentry/sentry-dotnet/pull/1103))

### Fixes

- Avoid Unhandled Exception on .NET 461 if the Registry Access threw an exception ([#1101](https://github.com/getsentry/sentry-dotnet/pull/1101))

## 3.6.1

### Fixes

- `IHub.ResumeSession()`: don't start a new session if pause wasn't called or if there is no active session ([#1089](https://github.com/getsentry/sentry-dotnet/pull/1089))
- Fixed incorrect order when getting the last active span ([#1094](https://github.com/getsentry/sentry-dotnet/pull/1094))
- Fix logger call in BackgroundWorker that caused a formatting exception in runtime ([#1092](https://github.com/getsentry/sentry-dotnet/pull/1092))

## 3.6.0

### Features

- Implement pause & resume session ([#1069](https://github.com/getsentry/sentry-dotnet/pull/1069))
- Add auto session tracking ([#1068](https://github.com/getsentry/sentry-dotnet/pull/1068))
- Add SDK information to envelope ([#1084](https://github.com/getsentry/sentry-dotnet/pull/1084))
- Add ReportAssembliesMode in favor of ReportAssemblies ([#1079](https://github.com/getsentry/sentry-dotnet/pull/1079))

### Fixes

- System.Text.Json 5.0.2 ([#1078](https://github.com/getsentry/sentry-dotnet/pull/1078))

## 3.6.0-alpha.2

### Features

- Extended Device and GPU protocol; public IJsonSerializable ([#1063](https://github.com/getsentry/sentry-dotnet/pull/1063))
- ASP.NET Core: Option `AdjustStandardEnvironmentNameCasing` to opt-out from lower casing env name. [#1057](https://github.com/getsentry/sentry-dotnet/pull/1057)
- Sessions: Improve exception check in `CaptureEvent(...)` for the purpose of reporting errors in session ([#1058](https://github.com/getsentry/sentry-dotnet/pull/1058))
- Introduce TraceDiagnosticLogger and obsolete DebugDiagnosticLogger ([#1048](https://github.com/getsentry/sentry-dotnet/pull/1048))

### Fixes

- Handle error thrown while trying to get `BootTime` on PS4 with IL2CPP ([#1062](https://github.com/getsentry/sentry-dotnet/pull/1062))
- Use SentryId for ISession.Id ([#1052](https://github.com/getsentry/sentry-dotnet/pull/1052))
- Add System.Reflection.Metadata as a dependency for netcoreapp3.0 target([#1064](https://github.com/getsentry/sentry-dotnet/pull/1064))

## 3.6.0-alpha.1

### Features

- Implemented client-mode release health ([#1013](https://github.com/getsentry/sentry-dotnet/pull/1013))

### Fixes

- Report lowercase staging environment for ASP.NET Core ([#1046](https://github.com/getsentry/sentry-unity/pull/1046))

## 3.5.0

### Features

- Report user IP address for ASP.NET Core ([#1045](https://github.com/getsentry/sentry-unity/pull/1045))

### Fixes

- Connect middleware exceptions to transactions ([#1043](https://github.com/getsentry/sentry-dotnet/pull/1043))
- Hub.IsEnabled set to false when Hub disposed ([#1021](https://github.com/getsentry/sentry-dotnet/pull/1021))

## 3.4.0

### Features

- Sentry.EntityFramework moved to this repository ([#1017](https://github.com/getsentry/sentry-dotnet/pull/1017))
- Additional `netstandard2.1` target added. Sample with .NET Core 3.1 console app.
- `UseBreadcrumbs` is called automatically by `AddEntityFramework`

### Fixes

- Normalize line breaks ([#1016](https://github.com/getsentry/sentry-dotnet/pull/1016))
- Finish span with exception in SentryHttpMessageHandler ([#1037](https://github.com/getsentry/sentry-dotnet/pull/1037))

## 3.4.0-beta.0

### Features

- Serilog: Add support for Serilog.Formatting.ITextFormatter ([#998](https://github.com/getsentry/sentry-dotnet/pull/998))
- simplify ifdef ([#1010](https://github.com/getsentry/sentry-dotnet/pull/1010))
- Use `DebugDiagnosticLogger` as the default logger for legacy ASP.NET ([#1012](https://github.com/getsentry/sentry-dotnet/pull/1012))
- Adjust parameter type in `AddBreadcrumb` to use `IReadOnlyDictionary<...>` instead of `Dictionary<...>` ([#1000](https://github.com/getsentry/sentry-dotnet/pull/1000))
- await dispose everywhere ([#1009](https://github.com/getsentry/sentry-dotnet/pull/1009))
- Further simplify transaction integration from legacy ASP.NET ([#1011](https://github.com/getsentry/sentry-dotnet/pull/1011))

## 3.3.5-beta.0

### Features

- Default environment to "debug" if running with debugger attached (#978)
- ASP.NET Classic: `HttpContext.StartSentryTransaction()` extension method (#996)

### Fixes

- Unity can have negative line numbers ([#994](https://github.com/getsentry/sentry-dotnet/pull/994))
- Fixed an issue where an attempt to deserialize `Device` with a non-system time zone failed ([#993](https://github.com/getsentry/sentry-dotnet/pull/993))

## 3.3.4

### Features

- Env var to keep large envelopes if they are rejected by Sentry (#957)

### Fixes

- serialize parent_span_id in contexts.trace (#958)

## 3.3.3

### Fixes

- boot time detection can fail in some cases (#955)

## 3.3.2

### Fixes

- Don't override Span/Transaction status on Finish(...) if status was not provided explicitly (#928) @Tyrrrz
- Fix startup time shows incorrect value on macOS/Linux. Opt-out available for IL2CPP. (#948)

## 3.3.1

### Fixes

- Move Description field from Transaction to Trace context (#924) @Tyrrrz
- Drop unfinished spans from transaction (#923) @Tyrrrz
- Don't dispose the SDK when UnobservedTaskException is captured (#925) @bruno-garcia
- Fix spans not inheriting TraceId from transaction (#922) @Tyrrrz

## 3.3.0

### Features

- Add StartupTime and Device.BootTime (#887) @lucas-zimerman
- Link events to currently active span (#909) @Tyrrrz
- Add useful contextual data to TransactionSamplingContext in ASP.NET Core integration (#910) @Tyrrrz

### Changes

- Limit max spans in transaction to 1000 (#908) @Tyrrrz

## 3.2.0

### Changes

- Changed the underlying implementation of `ITransaction` and `ISpan`. `IHub.CaptureTransaction` now takes a `Transaction` instead of `ITransaction`. (#880) @Tyrrrz
- Add IsParentSampled to TransactionContext (#885) @Tyrrrz
- Retrieve CurrentVersion for ASP.NET applications (#884) @lucas-zimerman
- Make description parameter nullable on `ISpan.StartChild(...)` and related methods (#900) @Tyrrrz
- Add Platform to Transaction, mimicking the same property on SentryEvent (#901) @Tyrrrz

## 3.1.0

### Features

- Adding TaskUnobservedTaskExceptionIntegration to default integrations and method to remove it (#870) @FilipNemec
- Enrich transactions with more data (#875) @Tyrrrz

### Fixes
- Don't add version prefix in release if it's already set (#877) @Tyrrrz

## 3.0.8

### Features

- Add AddSentryTag and AddSentryContext Extensions for exception class (#834) @lucas-zimerman
- Associate span exceptions with event exceptions (#848) @Tyrrrz
- MaxCacheItems option to control files on disk (#846) @Tyrrrz
- Move SentryHttpMessageHandlerBuilderFilter to Sentry.Extensions.Logging (#845) @Tyrrrz

### Fixes

- Fix CachingTransport throwing an exception when it can't move the files from the previous session (#871) @Tyrrrz

## 3.0.7

### Changes
- Don't write timezone_display_name if it's the same as the ID (#837) @Tyrrrz
- Serialize arbitrary objects in contexts (#838) @Tyrrrz

## 3.0.6

### Fixes

- Fix serialization of transactions when filesystem caching is enabled. (#815) @Tyrrrz
- Fix UWP not registering exceptions (#821) @lucas-zimerman
- Fix tracing middleware (#813) @Tyrrrz

## 3.0.5

### Changes

- Fix transaction sampling (#810) @Tyrrrz

## 3.0.4

### Changes

- Don't add logs coming from Sentry as breadcrumbs (fixes stack overflow exception) (#797) @Tyrrrz
- Consolidate logic for resolving hub (fixes bug "SENTRY_DSN is not defined") (#795) @Tyrrrz
- Add SetFingerprint overload that takes `params string[]` (#796) @Tyrrrz
- Create spans for outgoing HTTP requests (#802) @Tyrrrz
- Finish span on exception in SentryHttpMessageHandler (#806) @Tyrrrz
- Fix ObjectDisposedException caused by object reuse in RetryAfterHandler (#807) @Tyrrrz

## 3.0.3

### Changes

- Fix DI issues in ASP.NET Core + SentryHttpMessageHandlerBuilderFilter (#789) @Tyrrrz
- Fix incorrect NRT on SpanContext.ctor (#788) @Tyrrrz
- Remove the `Evaluate` error from the breadcrumb list (#790) @Tyrrrz
- Set default tracing sample rate to 0.0 (#791) @Tyrrrz

## 3.0.2

### Changes

- Add GetSpan() to IHub and SentrySdk (#782) @Tyrrrz
- Automatically start transactions from incoming trace in ASP.NET Core (#783) @Tyrrrz
- Automatically inject 'sentry-trace' on outgoing requests in ASP.NET Core (#784) @Tyrrrz

## 3.0.1

### Changes

- bump log4net 2.0.12 (#781) @bruno-garcia
- Fix Serilog version (#780) @bruno-garcia
- Move main Protocol types to Sentry namespace (#779) @bruno-garcia

## 3.0.0

### Changes

- Add support for dynamic transaction sampling. (#753) @Tyrrrz
- Integrate trace headers. (#758) @Tyrrrz
- Renamed Option `DiagnosticsLevel` to `DiagnosticLevel` (#759) @bruno-garcia
- Add additional data to transactions (#763) @Tyrrrz
- Improve transaction instrumentation on ASP.NET Core (#766) @Tyrrrz
- Add `Release` to `Scope` (#765) @Tyrrrz
- Don't fallback to `HttpContext.RequestPath` if a route is unknown (#767 #769) @kanadaj @Tyrrrz

## 3.0.0-beta.0

### Changes

- Add instruction_addr to SentryStackFrame. (#744) @lucas-zimerman
- Default stack trace format: Ben.Demystifier (#732) @bruno-garcia

## 3.0.0-alpha.11

### Changed

- Limit attachment size (#705)
- Separate tracing middleware (#737)
- Bring Transaction a bit more inline with Java SDK (#741)
- Sync transaction and transaction name on scope (#740)

## 3.0.0-alpha.10

- Disabled Mono StackTrace Factory. (#709) @lucas-zimerman
- Adds to the existing User Other dict rather than replacing (#729) @brettjenkins

## 3.0.0-alpha.9

- Handle non-json error response messages on HttpTransport. (#690) @lucas-zimerman
- Fix deadlock on missing ConfigureAwait into foreach loops. (#694) @lucas-zimerman
- Report gRPC sdk name (#700) @bruno-garcia

## 3.0.0-alpha.8

- Include parameters in stack frames. (#662) @Tyrrrz
- Remove CultureUIInfo if value is even with CultureInfo. (#671) @lucas-zimerman
- Make all fields on UserFeedback optional. (#660) @Tyrrrz
- Align transaction names with Java. (#659) @Tyrrrz
- Include assembly name in default release. (#682) @Tyrrrz
- Add support for attachments. (#670) @Tyrrrz
- Improve logging for relay errors. (#683) @Tyrrrz
- Report sentry.dotnet.aspnet on the new Sentry.AspNet package. (#681) @Tyrrrz
- Always send a default release. (#695) @Tyrrrz

## 3.0.0-alpha.7

* Ref moved SentryId from namespace Sentry.Protocol to Sentry (#643) @lucas-zimerman
* Ref renamed `CacheFlushTimeout` to `InitCacheFlushTimeout` (#638) @lucas-zimerman
* Add support for performance. ([#633](https://github.com/getsentry/sentry-dotnet/pull/633))
* Transaction (of type `string`) on Scope and Event now is called TransactionName. ([#633](https://github.com/getsentry/sentry-dotnet/pull/633))

## 3.0.0-alpha.6

* Abandon ValueTask #611
* Fix Cache deleted on HttpTransport exception. (#610) @lucas-zimerman
* Add `SentryScopeStateProcessor` #603
* Add net5.0 TFM to libraries #606
* Add more logging to CachingTransport #619
* Bump Microsoft.Bcl.AsyncInterfaces to 5.0.0 #618
* Bump `Microsoft.Bcl.AsyncInterfaces` to 5.0.0 #618
* `DefaultTags` moved from `SentryLoggingOptions` to `SentryOptions` (#637) @PureKrome
* `Sentry.Serilog` can accept DefaultTags (#637) @PureKrome 

## 3.0.0-alpha.5

* Replaced `BaseScope` with `IScope`. (#590) @Tyrrrz
* Removed code coverage report from the test folder. (#592) @lucas-zimerman
* Add target framework NET5.0 on Sentry.csproj. Change the type of `Extra` where value parameter become nullable. @lucas-zimerman 
* Implement envelope caching. (#576) @Tyrrrz
* Add a list of .NET Frameworks installed when available. (#531) @lucas-zimerman
* Parse Mono and IL2CPP stacktraces for Unity and Xamarin (#578) @bruno-garcia
* Update TFMs and dependency min version (#580) @bruno-garcia
* Run all tests on .NET 5 (#583) @bruno-garcia

## 3.0.0-alpha.4

* Add the client user ip if both SendDefaultPii and IsEnvironmentUser are set. (#1015) @lucas-zimerman
* Replace Task with ValueTask where possible. (#564) @Tyrrrz
* Add support for ASP.NET Core gRPC (#563) @Mitch528
* Push API docs to GitHub Pages GH Actions (#570) @bruno-garcia
* Refactor envelopes

## 3.0.0-alpha.3

* Add support for user feedback. (#559) @lucas-zimerman
* Add support for envelope deserialization (#558) @Tyrrrz
* Add package description and tags to Sentry.AspNet @Tyrrrz
* Fix internal url references for the new Sentry documentation. (#562) @lucas-zimerman

## 3.0.0-alpha.2

* Set the Environment setting to 'production' if none was provided. (#550) @PureKrome
* ASPNET.Core hosting environment is set to 'production' / 'development' (notice lower casing) if no custom options.Enviroment is set. (#554) @PureKrome
* Add most popular libraries to InAppExclude #555 (@bruno-garcia)
* Add support for individual rate limits.
* Extend `SentryOptions.BeforeBreadcrumb` signature to accept returning nullable values.
* Add support for envelope deserialization.

## 3.0.0-alpha.1

* Rename `LogEntry` to `SentryMessage`. Change type of `SentryEvent.Message` from `string` to `SentryMessage`.
* Change the type of `Gpu.VendorId` from `int` to `string`.
* Add support for envelopes.
* Publishing symbols package (snupkg) to nuget.org with sourcelink

## 3.0.0-alpha.0

* Move aspnet-classic integration to Sentry.AspNet (#528) @Tyrrrz
* Merge Sentry.Protocol into Sentry (#527) @Tyrrrz
* Framework and runtime info (#526) @bruno-garcia
* Add NRTS to Sentry.Extensions.Logging (#524) @Tyrrrz
* Add NRTs to Sentry.Serilog, Sentry.NLog, Sentry.Log4Net (#521) @Tyrrrz
* Add NRTs to Sentry.AspNetCore (#520) @Tyrrrz
* Fix CI build on GitHub Actions (#523) @Tyrrrz
* Add GitHubActionsTestLogger (#511) @Tyrrrz

We'd love to get feedback.

## 2.2.0-alpha

Add nullable reference types support (Sentry, Sentry.Protocol) (#509) 
fix: Use ASP.NET Core endpoint FQDN (#485) 
feat: Add integration to TaskScheduler.UnobservedTaskException (#481) 

## 2.1.6

fix: aspnet fqdn (#485) @bruno-garcia 
ref: wait on test the time needed (#484) @bruno-garcia
feat: Add integration to TaskScheduler.UnobservedTaskException (#481) @lucas-zimerman
build(deps): bump Serilog.AspNetCore from 3.2.0 to 3.4.0 (#477)  @dependabot-preview
Fix README typo (#480) @AndreasLangberg
build(deps): bump coverlet.msbuild from 2.8.1 to 2.9.0 (#462) @dependabot-preview
build(deps): bump Microsoft.Extensions.Logging.Debug @dependabot-preview
fix some spelling (#475) @SimonCropp
build(deps): bump Microsoft.Extensions.Configuration.Json (#467) @dependabot-preview

## 2.1.5

* fix: MEL don't init if enabled (#460) @bruno-garcia
* feat: Device Calendar, Timezone, CultureInfo (#457) @bruno-garcia
* ref: Log out debug disabled (#459) @bruno-garcia
* dep: Bump PlatformAbstractions (#458) @bruno-garcia
* feat: Exception filter (#456) @bruno-garcia

## 2.1.5-beta

* fix: MEL don't init if enabled (#460) @bruno-garcia
* feat: Device Calendar, Timezone, CultureInfo (#457) @bruno-garcia
* ref: Log out debug disabled (#459) @bruno-garcia
* dep: Bump PlatformAbstractions (#458) @bruno-garcia
* feat: Exception filter (#456) @bruno-garcia

## 2.1.4

* NLog SentryTarget - NLogDiagnosticLogger for writing to NLog InternalLogger (#450) @snakefoot
* fix: SentryScopeManager dispose message (#449) @bruno-garcia
* fix: dont use Sentry namespace on sample (#447) @bruno-garcia
* Remove obsolete API from benchmarks (#445) @bruno-garcia
* build(deps): bump Microsoft.Extensions.Logging.Debug from 2.1.1 to 3.1.4 (#421) @dependabot-preview
* build(deps): bump Microsoft.AspNetCore.Diagnostics from 2.1.1 to 2.2.0 (#431) @dependabot-preview
* build(deps): bump Microsoft.CodeAnalysis.CSharp.Workspaces from 3.1.0 to 3.6.0 (#437) @dependabot-preview

## 2.1.3

* SentryScopeManager - Fixed clone of Stack so it does not reverse order (#420) @snakefoot
* build(deps): bump Serilog.AspNetCore from 2.1.1 to 3.2.0 (#411) @dependabot-preview
* Removed dependency on System.Collections.Immutable (#405) @snakefoot
* Fix Sentry.Microsoft.Logging Filter now drops also breadcrumbs (#440) 

## 2.1.2-beta5

Fix Background worker dispose logs error message (#408) 
Fix sentry serilog extension method collapsing (#406) 
Fix Sentry.Samples.NLog so NLog.config is valid (#404) 

Thanks @snakefoot and @JimHume for the fixes

Add MVC route data extraction to ScopeExtensions.Populate() (#401)

## 2.1.2-beta3

Fixed ASP.NET System.Web catch HttpException to prevent the request processor from being unable to submit #397 (#398)

## 2.1.2-beta2

* Ignore WCF error and capture (#391) 

### 2.1.2-beta

* Serilog Sentry sink does not load all options from IConfiguration (#380)
* UnhandledException sets Handled=false (#382)

## 2.1.1

Bug fix:  Don't overwrite server name set via configuration with machine name on ASP.NET Core #372
 
## 2.1.0

* Set score url to fully constructed url #367 Thanks @christopher-taormina-zocdoc 
* Don't dedupe from inner exception #363 - Note this might change groupings. It's opt-in.
* Expose FlushAsync to intellisense #362
* Protocol monorepo #325 - new protocol version whenever there's a new SDK release

## 2.0.3

Expose httpHandler creation (#359)
NLog: possibility to override fingerprint using AdditionalGroupingKey (#358) @Shtannikov
Take ServerName from options (#356) 

## 2.0.2

Add logger and category from Serilog SourceContext. (#316) @krisztiankocsis
Set DateFormatHandling.IsoDateFormat for serializer. Fixes #351 (#353)  @olsh

## 2.0.1

Removed `-beta` from dependencies.

## 2.0.0

* SentryTarget - GetTagsFromLogEvent with null check (#326) 
* handled process corrupted (#328)
* sourcelink GA (#330)
* Adds ability to specify user values via NLog configuration (#336) 
* Add option to ASP.NET Core to flush events after response complete (#288)
* Fixed race on `BackgroundWorker`  (#293)
* Exclude `Sentry.` frames from InApp (#272)
* NLog SentryTarget with less overhead for breadcrumb (#273)
* Logging on body not extracted (#246)
* Add support to DefaultTags for ASP.NET Core and M.E.Logging (#268)
* Don't use ValueTuple (#263)
* All public members were documented: #252 
* Use EnableBuffering to keep request payload around: #250
* Serilog default levels: #237 
* Removed dev dependency from external dependencies 4d92ab0
* Use new `Sentry.Protocol` 836fb07e
* Use new `Sentry.PlatformAbsrtractions` #226
* Debug logging for ASP.NET Classic #209 
* Reading request body throws on ASP.NET Core 3 (#324)
* NLog: null check contextProp.Value during IncludeEventDataOnBreadcrumbs (#323) 
* JsonSerializerSettings - ReferenceLoopHandling.Ignore (#312) 
* Fixed error when reading request body affects collecting other request data (#299) 
* `Microsoft.Extensions.Logging` `ConfigureScope` invocation. #208, #210, #224 Thanks @dbraillon 
* `Sentry.Serilog` Verbose level. #213, #217. Thanks @kanadaj 
* AppDomain.ProcessExit will close the SDK: #242
* Adds PublicApiAnalyzers to public projects: #234
* NLog: Utilizes Flush functionality in NLog target: #228
* NLog: Set the logger via the log event info in SentryTarget.Write, #227 
* Multi-target .NET Core 3.0 (#308)

Major version bumped due to these breaking changes:
1. `Sentry.Protocol` version 2.0.0
* Remove StackTrace from SentryEvent [#38](https://github.com/getsentry/sentry-dotnet-protocol/pull/38) - StackTrace is either part of Thread or SentryException.
2. Removed `ContextLine` #223 
3. Use `StackTrace` from `Threads` #222 
4. `FlushAsync` added to `ISentryClient` #214 

## 2.0.0-beta8

* SentryTarget - GetTagsFromLogEvent with null check (#326) 
* handled process corrupted (#328)
* sourcelink GA (#330)
* Adds ability to specify user values via NLog configuration (#336) 

## 2.0.0-beta7

Fixes:

* Reading request body throws on ASP.NET Core 3 (#324)
* NLog: null check contextProp.Value during IncludeEventDataOnBreadcrumbs (#323) 
* JsonSerializerSettings - ReferenceLoopHandling.Ignore (#312) 

Features:

* Multi-target .NET Core 3.0 (#308)

## 2.0.0-beta6

* Fixed error when reading request body affects collecting other request data (#299) 

## 2.0.0-beta5

* Add option to ASP.NET Core to flush events after response complete (#288)
* Fixed race on `BackgroundWorker`  (#293)
* Exclude `Sentry.` frames from InApp (#272)
* NLog SentryTarget with less overhead for breadcrumb (#273)

## 2.0.0-beta4

* Logging on body not extracted (#246)
* Add support to DefaultTags for ASP.NET Core and M.E.Logging (#268)
* Don't use ValueTuple (#263)

## 2.0.0-beta3

* All public members were documented: #252 
* Use EnableBuffering to keep request payload around: #250
* Serilog default levels: #237 

Thanks @josh-degraw for:

* AppDomain.ProcessExit will close the SDK: #242
* Adds PublicApiAnalyzers to public projects: #234
* NLog: Utilizes Flush functionality in NLog target: #228
* NLog: Set the logger via the log event info in SentryTarget.Write, #227 

## 2.0.0-beta2

* Removed dev dependency from external dependencies 4d92ab0
* Use new `Sentry.Protocol` 836fb07e
* Use new `Sentry.PlatformAbsrtractions` #226

## 2.0.0-beta

Major version bumped due to these breaking changes:

1. `Sentry.Protocol` version 2.0.0
* Remove StackTrace from SentryEvent [#38](https://github.com/getsentry/sentry-dotnet-protocol/pull/38) - StackTrace is either part of Thread or SentryException.
2. Removed `ContextLine` #223 
3. Use `StackTrace` from `Threads` #222 
4. `FlushAsync` added to `ISentryClient` #214 


Other Features:

* Debug logging for ASP.NET Classic #209 

Fixes:

* `Microsoft.Extensions.Logging` `ConfigureScope` invocation. #208, #210, #224 Thanks @dbraillon 
* `Sentry.Serilog` Verbose level. #213, #217. Thanks @kanadaj 

## 1.2.1-beta

Fixes and improvements to the NLog integration: #207 by @josh-degraw 

## 1.2.0

### Features

* Optionally skip module registrations #202 - (Thanks @josh-degraw)
* First NLog integration release #188 (Thanks @josh-degraw)
* Extensible stack trace #184 (Thanks @pengweiqhca)
* MaxRequestSize for ASP.NET and ASP.NET Core #174
* InAppInclude #171
* Overload to AddSentry #163 by (Thanks @f1nzer)
* ASP.NET Core AddSentry has now ConfigureScope: #160

### Bug fixes

* Don't override user #199
* Read the hub to take latest Client: 8f4b5ba

## 1.1.3-beta4

Bug fix: Don't override user  #199

## 1.1.3-beta3

* First NLog integration release #188 (Thanks @josh-degraw)
* Extensible stack trace #184 (Thanks @pengweiqhca) 

## 1.1.3-beta2

Feature: 
* MaxRequestSize for ASP.NET and ASP.NET Core #174
* InAppInclude #171

Fix: Diagnostic log order: #173 by @scolestock

## 1.1.3-beta

Fixed: 
* Read the hub to take latest Client: 8f4b5ba1a3
* Uses Sentry.Protocol 1.0.4 4035e25

Feature
* Overload to `AddSentry` #163 by @F1nZeR 
* ASP.NET Core `AddSentry` has now `ConfigureScope`: #160 

## 1.1.2

Using [new version of the protocol with fixes and features](https://github.com/getsentry/sentry-dotnet-protocol/releases/tag/1.0.3).

Fixed:

ASP.NET Core integration issue when containers are built on the ServiceCollection after SDK is initialized (#157, #103 )

## 1.1.2-beta

Fixed:
* ASP.NET Core integration issue when containers are built on the ServiceCollection after SDK is initialized (#157, #103 )

## 1.1.1

Fixed:
* Serilog bug that self log would recurse #156 

Feature:
* log4net environment via xml configuration #150 (Thanks Sébastien Pierre)

## 1.1.0

Includes all features and bug fixes of previous beta releases:

Features:

* Use log entry to improve grouping #125
* Use .NET Core SDK 2.1.401
* Make AddProcessors extension methods on Options public #115
* Format InternalsVisibleTo to avoid iOS issue: 94e28b3
* Serilog Integration #118, #145
* Capture methods return SentryId #139, #140
* MEL integration keeps properties as tags #146
* Sentry package Includes net461 target #135

Bug fixes:

* Disabled SDK throws on shutdown: #124
* Log4net only init if current hub is disabled #119

Thanks to our growing list of [contributors](https://github.com/getsentry/sentry-dotnet/graphs/contributors).

## 1.0.1-beta5

* Added `net461` target to Serilog package #148 

## 1.0.1-beta4

* Serilog Integration #118, #145
* `Capture` methods return `SentryId` #139, #140 
* MEL integration keeps properties as tags #146 
* Revert reducing Json.NET requirements https://github.com/getsentry/sentry-dotnet/commit/1aed4a5c76ead2f4d39f1c2979eda02d068bfacd

Thanks to our growing [list of contributors](https://github.com/getsentry/sentry-dotnet/graphs/contributors).

## 1.0.1-beta3

Lowering Newtonsoft.Json requirements; #138

## 1.0.1-beta2

`Sentry` package Includes `net461` target #135

## 1.0.1-beta

Features: 
* Use log entry to improve grouping #125 
* Use .NET Core SDK 2.1.401
* Make `AddProcessors` extension methods on Options public  #115
* Format InternalsVisibleTo to avoid iOS issue: 94e28b3

Bug fixes: 
* Disabled SDK throws on shutdown: #124 
* Log4net only init if current hub is disabled #119

## 1.0.0

### First major release of the new .NET SDK.

#### Main features

##### Sentry package

* Automatic Captures global unhandled exceptions (AppDomain)
* Scope management
* Duplicate events automatically dropped
* Events from the same exception automatically dropped
* Web proxy support
* HttpClient/HttpClientHandler configuration callback
* Compress request body
* Event sampling opt-in
* Event flooding protection (429 retry-after and internal bound queue)
* Release automatically set (AssemblyInformationalVersionAttribute, AssemblyVersion or env var)
* DSN discovered via environment variable
* Release (version) reported automatically
* CLS Compliant
* Strong named
* BeforeSend and BeforeBreadcrumb callbacks
* Event and Exception processors
* SourceLink (including PDB in nuget package)
* Device OS info sent
* Device Runtime info sent
* Enable SDK debug mode (opt-in)
* Attach stack trace for captured messages (opt-in)

##### Sentry.Extensions.Logging

* Includes all features from the `Sentry` package.
* BeginScope data added to Sentry scope, sent with events
* LogInformation or higher added as breadcrumb, sent with next events.
* LogError or higher automatically captures an event
* Minimal levels are configurable.

##### Sentry.AspNetCore

* Includes all features from the `Sentry` package.
* Includes all features from the `Sentry.Extensions.Logging` package.
* Easy ASP.NET Core integration, single line: `UseSentry`.
* Captures unhandled exceptions in the middleware pipeline
* Captures exceptions handled by the framework `UseExceptionHandler` and Error page display.
* Any event sent will include relevant application log messages
* RequestId as tag
* URL as tag
* Environment is automatically set (`IHostingEnvironment`)
* Request payload can be captured if opt-in
* Support for EventProcessors registered with DI
* Support for ExceptionProcessors registered with DI
* Captures logs from the request (using Microsoft.Extensions.Logging)
* Supports configuration system (e.g: appsettings.json)
* Server OS info sent
* Server Runtime info sent
* Request headers sent
* Request body compressed

All packages are:
* Strong named
* Tested on Windows, Linux and macOS
* Tested on .NET Core, .NET Framework and Mono

##### Learn more:

* [Code samples](https://github.com/getsentry/sentry-dotnet/tree/master/samples)
* [Sentry docs](https://docs.sentry.io/quickstart/?platform=csharp)

Sample event using the log4net integration:
![Sample event in Sentry](https://github.com/getsentry/sentry-dotnet/blob/master/samples/Sentry.Samples.Log4Net/.assets/log4net-sample.gif?raw=true)

Download it directly from GitHub or using NuGet:

|      Integrations                 |        NuGet         |
| ----------------------------- | -------------------: |
|         **Sentry**            |    [![NuGet](https://img.shields.io/nuget/vpre/Sentry.svg)](https://www.nuget.org/packages/Sentry)   |
|     **Sentry.AspNetCore**     |   [![NuGet](https://img.shields.io/nuget/vpre/Sentry.AspNetCore.svg)](https://www.nuget.org/packages/Sentry.AspNetCore)   |
| **Sentry.Extensions.Logging** | [![NuGet](https://img.shields.io/nuget/vpre/Sentry.Extensions.Logging.svg)](https://www.nuget.org/packages/Sentry.Extensions.Logging)   |
| **Sentry.Log4Net** | [![NuGet](https://img.shields.io/nuget/vpre/Sentry.Log4Net.svg)](https://www.nuget.org/packages/Sentry.Log4Net)   |
# 1.0.0-rc2

Features and improvements:

* `SentrySdk.LastEventId` to get scoped id
* `BeforeBreadcrumb` to allow dropping or modifying a breadcrumb
* Event processors on scope #58 
* Event processor as `Func<SentryEvent,SentryEvent>`

Bug fixes:

* #97 Sentry environment takes precedence over ASP.NET Core

Download it directly below from GitHub or using NuGet:

|      Integrations                 |        NuGet         |
| ----------------------------- | -------------------: |
|         **Sentry**            |    [![NuGet](https://img.shields.io/nuget/vpre/Sentry.svg)](https://www.nuget.org/packages/Sentry)   |
|     **Sentry.AspNetCore**     |   [![NuGet](https://img.shields.io/nuget/vpre/Sentry.AspNetCore.svg)](https://www.nuget.org/packages/Sentry.AspNetCore)   |
| **Sentry.Extensions.Logging** | [![NuGet](https://img.shields.io/nuget/vpre/Sentry.Extensions.Logging.svg)](https://www.nuget.org/packages/Sentry.Extensions.Logging)   |
| **Sentry.Log4Net** | [![NuGet](https://img.shields.io/nuget/vpre/Sentry.Log4Net.svg)](https://www.nuget.org/packages/Sentry.Log4Net)   |
# 1.0.0-rc

Features and improvements:

* Microsoft.Extensions.Logging (MEL) use framework configuration system #79 (Thanks @pengweiqhca)
* Use IOptions on Logging and ASP.NET Core integrations #81
* Send PII (personal identifier info, opt-in `SendDefaultPii`): #83
* When SDK is disabled SentryMiddleware passes through to next in pipeline: #84
* SDK diagnostic logging (option: `Debug`): #85
* Sending Stack trace for events without exception (like CaptureMessage, opt-in `AttachStackTrace`) #86

Bug fixes:

* MEL: Only call Init if DSN was provided https://github.com/getsentry/sentry-dotnet/commit/097c6a9c6f4348d87282c92d9267879d90879e2a
* Correct namespace for `AddSentry` https://github.com/getsentry/sentry-dotnet/commit/2498ab4081f171dc78e7f74e4f1f781a557c5d4f

Breaking changes:

The settings for HTTP and Worker have been moved to `SentryOptions`. There's no need to call `option.Http(h => h...)` anymore.
`option.Proxy` was renamed to `option.HttpProxy`.

[New sample](https://github.com/getsentry/sentry-dotnet/tree/master/samples/Sentry.Samples.GenericHost) using [GenericHost](https://docs.microsoft.com/en-us/aspnet/core/fundamentals/host/generic-host?view=aspnetcore-2.1)

Download it directly below from GitHub or using NuGet:

|      Integrations                 |        NuGet         |
| ----------------------------- | -------------------: |
|         **Sentry**            |    [![NuGet](https://img.shields.io/nuget/vpre/Sentry.svg)](https://www.nuget.org/packages/Sentry)   |
|     **Sentry.AspNetCore**     |   [![NuGet](https://img.shields.io/nuget/vpre/Sentry.AspNetCore.svg)](https://www.nuget.org/packages/Sentry.AspNetCore)   |
| **Sentry.Extensions.Logging** | [![NuGet](https://img.shields.io/nuget/vpre/Sentry.Extensions.Logging.svg)](https://www.nuget.org/packages/Sentry.Extensions.Logging)   |
| **Sentry.Log4Net** | [![NuGet](https://img.shields.io/nuget/vpre/Sentry.Log4Net.svg)](https://www.nuget.org/packages/Sentry.Log4Net)   |
# 0.0.1-preview5

Features:

* Support buffered gzip request #73 
* Reduced dependencies from the ASP.NET Core integraiton
* InAppExclude configurable #75
* Duplicate event detects inner exceptions #76 
* HttpClientHandler configuration callback #72
* Event sampling opt-in
* ASP.NET Core sends server name

Bug fixes:

* On-prem without chuncked support for gzip #71 
* Exception.Data key is not string #77 

##### [Watch on youtube](https://www.youtube.com/watch?v=xK6a1goK_w0) how to use the ASP.NET Core integration.

Download it directly below from GitHub or using NuGet:

|      Integrations                 |        NuGet         |
| ----------------------------- | -------------------: |
|         **Sentry**            |    [![NuGet](https://img.shields.io/nuget/vpre/Sentry.svg)](https://www.nuget.org/packages/Sentry)   |
|     **Sentry.AspNetCore**     |   [![NuGet](https://img.shields.io/nuget/vpre/Sentry.AspNetCore.svg)](https://www.nuget.org/packages/Sentry.AspNetCore)   |
| **Sentry.Extensions.Logging** | [![NuGet](https://img.shields.io/nuget/vpre/Sentry.Extensions.Logging.svg)](https://www.nuget.org/packages/Sentry.Extensions.Logging)   |
| **Sentry.Log4Net** | [![NuGet](https://img.shields.io/nuget/vpre/Sentry.Log4Net.svg)](https://www.nuget.org/packages/Sentry.Log4Net)   |

## 0.0.1-preview4

Features:

* Using [Sentry Protocol](https://github.com/getsentry/sentry-dotnet-protocol) as a dependency
* Environment can be set via `SentryOptions` #49
* Compress request body (configurable: Fastest, Optimal, Off) #63
* log4net integration
* SDK honors Sentry's 429 HTTP Status with Retry After header #61

Bug fixes:

* `Init` pushes the first scope #55, #54 
* `Exception.Data` copied to `SentryEvent.Data` while storing the index of originating error.
* Demangling code ensures Function name available #64 
* ASP.NET Core integration throws when Serilog added #65, #68, #67

Improvements to [the docs](https://getsentry.github.io/sentry-dotnet) like:
* Release discovery
* `ConfigureScope` clarifications
* Documenting samples

### [Watch on youtube](https://www.youtube.com/watch?v=xK6a1goK_w0) how to use the ASP.NET Core integration.

Download it directly from GitHub or using NuGet:

|      Integrations                 |        NuGet         |
| ----------------------------- | -------------------: |
|         **Sentry**            |    [![NuGet](https://img.shields.io/nuget/vpre/Sentry.svg)](https://www.nuget.org/packages/Sentry)   |
|     **Sentry.AspNetCore**     |   [![NuGet](https://img.shields.io/nuget/vpre/Sentry.AspNetCore.svg)](https://www.nuget.org/packages/Sentry.AspNetCore)   |
| **Sentry.Extensions.Logging** | [![NuGet](https://img.shields.io/nuget/vpre/Sentry.Extensions.Logging.svg)](https://www.nuget.org/packages/Sentry.Extensions.Logging)   |
| **Sentry.Log4Net** | [![NuGet](https://img.shields.io/nuget/vpre/Sentry.Log4Net.svg)](https://www.nuget.org/packages/Sentry.Log4Net)   |

## 0.0.1-preview3

This third preview includes bug fixes and more features. Test coverage increased to 96%

Features and improvements:

* Filter duplicate events/exceptions #43 
* EventProcessors can be added (sample [1](https://github.com/getsentry/sentry-dotnet/blob/dbb5a3af054d0ca6f801de37fb7db3632ca2c65a/samples/Sentry.Samples.Console.Customized/Program.cs#L151), [2](https://github.com/getsentry/sentry-dotnet/blob/dbb5a3af054d0ca6f801de37fb7db3632ca2c65a/samples/Sentry.Samples.Console.Customized/Program.cs#L41))
* ExceptionProcessors can be added #36 (sample [1](https://github.com/getsentry/sentry-dotnet/blob/dbb5a3af054d0ca6f801de37fb7db3632ca2c65a/samples/Sentry.Samples.Console.Customized/Program.cs#L172), [2](https://github.com/getsentry/sentry-dotnet/blob/dbb5a3af054d0ca6f801de37fb7db3632ca2c65a/samples/Sentry.Samples.Console.Customized/Program.cs#L42))
* Release is automatically discovered/reported #35
* Contexts is a dictionary - allows custom data #37
* ASP.NET integration reports context as server: server-os, server-runtime #37
* Assemblies strong named #41
* Scope exposes IReadOnly members instead of Immutables
* Released a [documentation site](https://getsentry.github.io/sentry-dotnet/)

Bug fixes:

#46 Strong name
#40 Logger provider gets disposed/flushes events

[Watch on youtube](https://www.youtube.com/watch?v=xK6a1goK_w0) how to use the ASP.NET Core integration.

Download it directly from GitHub or using NuGet:

|      Integrations                 |        NuGet         |
| ----------------------------- | -------------------: |
|         **Sentry**            |    [![NuGet](https://img.shields.io/nuget/vpre/Sentry.svg)](https://www.nuget.org/packages/Sentry)   |
|     **Sentry.AspNetCore**     |   [![NuGet](https://img.shields.io/nuget/vpre/Sentry.AspNetCore.svg)](https://www.nuget.org/packages/Sentry.AspNetCore)   |
| **Sentry.Extensions.Logging** | [![NuGet](https://img.shields.io/nuget/vpre/Sentry.Extensions.Logging.svg)](https://www.nuget.org/packages/Sentry.Extensions.Logging)   |
## 0.0.1-preview2

This second release includes bug fixes and more features. Test coverage increased to 93%

Features and improvements:
* Added `CaptureMessage`
* `BeforeSend` callback errors are sent as breadcrumbs
* `ASP.NET Core` integration doesn't add tags added by `Microsoft.Extensions.Logging`
* SDK name is reported depending on the package added
* Integrations API allows user-defined SDK integration
* Unhandled exception handler can be configured via integrations
* Filter kestrel log eventid 13 (application error) when already captured by the middleware

Bugs fixed:
* Fixed #28
* HTTP Proxy set to HTTP message handler

Download it directly from GitHub or using NuGet:

|      Integrations                 |        NuGet         |
| ----------------------------- | -------------------: |
|         **Sentry**            |    [![NuGet](https://img.shields.io/nuget/vpre/Sentry.svg)](https://www.nuget.org/packages/Sentry)   |
|     **Sentry.AspNetCore**     |   [![NuGet](https://img.shields.io/nuget/vpre/Sentry.AspNetCore.svg)](https://www.nuget.org/packages/Sentry.AspNetCore)   |
| **Sentry.Extensions.Logging** | [![NuGet](https://img.shields.io/nuget/vpre/Sentry.Extensions.Logging.svg)](https://www.nuget.org/packages/Sentry.Extensions.Logging)   |

## 0.0.1-preview1

Our first preview of the SDK:

Main features:
* Easy ASP.NET Core integration, single line: `UseSentry`.
* Captures unhandled exceptions in the middleware pipeline
* Captures exceptions handled by the framework `UseExceptionHandler` and Error page display.
* Captures process-wide unhandled exceptions (AppDomain)
* Captures logger.Error or logger.Critical 
* When an event is sent, data from the current request augments the event.
* Sends information about the server running the app (OS, Runtime, etc)
* Informational logs written by the app or framework augment events sent to Sentry
* Optional include of the request body
* HTTP Proxy configuration

Also available via NuGet:

[Sentry](https://www.nuget.org/packages/Sentry/0.0.1-preview1)
[Sentry.AspNetCore](https://www.nuget.org/packages/Sentry.AspNetCore/0.0.1-preview1)
[Sentry.Extensions.Logging](https://www.nuget.org/packages/Sentry.Extensions.Logging/0.0.1-preview1)<|MERGE_RESOLUTION|>--- conflicted
+++ resolved
@@ -6,18 +6,15 @@
 
 - Add additional primitive values as tags on SentryLogger ([#1246](https://github.com/getsentry/sentry-dotnet/pull/1246))
 
-<<<<<<< HEAD
-=======
 ### Fixes
 
 - Events are now sent on Google Gloud Functions Integration ([#1249](https://github.com/getsentry/sentry-dotnet/pull/1249))
+- Cache envelope headers ([#1242](https://github.com/getsentry/sentry-dotnet/pull/1242))
 
 ## 3.9.4
 
->>>>>>> abd6dc3c
-### Fixes
-
-- Cache envelope headers ([#1242](https://github.com/getsentry/sentry-dotnet/pull/1242))
+### Fixes
+
 - Unity Android support: check for native crashes before closing session as Abnormal ([#1222](https://github.com/getsentry/sentry-dotnet/pull/1222))
 
 ## 3.9.3
