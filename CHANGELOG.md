--- conflicted
+++ resolved
@@ -8,15 +8,13 @@
   Sentry will reject all metrics sent after October 7, 2024.
   Learn more: https://sentry.zendesk.com/hc/en-us/articles/26369339769883-Upcoming-API-Changes-to-Metrics  ([#3619](https://github.com/getsentry/sentry-dotnet/pull/3619))
 
-<<<<<<< HEAD
 ## Fixes
 
 - Fixed duplicate key exception for Hangfire jobs with AutomaticRetry ([#3631](https://github.com/getsentry/sentry-dotnet/pull/3631))
-=======
+
 ### Features
 
 - Added a flag to options `DisableFileWrite` to allow users to opt-out of all file writing operations. Note that toggling this will affect features such as offline caching and auto-session tracking and release health as these rely on some file persistency  ([#3614](https://github.com/getsentry/sentry-dotnet/pull/3614))
->>>>>>> 2d728ae5
 
 ### Dependencies
 
