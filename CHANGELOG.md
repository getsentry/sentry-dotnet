--- conflicted
+++ resolved
@@ -4,11 +4,8 @@
 
 ### Fixes
 
-<<<<<<< HEAD
 - Fix UWP Net Native compilation ([#4085](https://github.com/getsentry/sentry-dotnet/pull/4085))
-=======
 - Sentry Java SDK dependencies are now detected and included in the Android bindings ([#4079](https://github.com/getsentry/sentry-dotnet/pull/4079))
->>>>>>> a888ddef
 
 ## 5.5.0
 
