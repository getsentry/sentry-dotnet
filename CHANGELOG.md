--- conflicted
+++ resolved
@@ -2,23 +2,18 @@
 
 ## Unreleased
 
-<<<<<<< HEAD
+### Fixes
+
+- The HTTP instrumentation uses the span created for the outgoing request in the sentry-trace header, fixing the parent-child relationship between client and server ([#4264](https://github.com/getsentry/sentry-dotnet/pull/4264))
+
 ### Dependencies
 
 - Bump the version of the .NET SDK that we use from 9.0.203 to 9.0.300 ([#4259](https://github.com/getsentry/sentry-dotnet/pull/4259))
   - Note that this also required we bump various Java dependencies (since version 9.0.300 of the Android workload requires newer versions of the these)
   - See https://docs.sentry.io/platforms/dotnet/troubleshooting/#detected-package-version-outside-of-dependency-constraint if you see NU1605, NU1608 and/or NU1107 warnings after upgrading   
-=======
-### Fixes
-
-- The HTTP instrumentation uses the span created for the outgoing request in the sentry-trace header, fixing the parent-child relationship between client and server ([#4264](https://github.com/getsentry/sentry-dotnet/pull/4264))
-
-### Dependencies
-
 - Bump Native SDK from v0.8.5 to v0.9.0 ([#4260](https://github.com/getsentry/sentry-dotnet/pull/4260))
   - [changelog](https://github.com/getsentry/sentry-native/blob/master/CHANGELOG.md#090)
   - [diff](https://github.com/getsentry/sentry-native/compare/0.8.5...0.9.0)
->>>>>>> a73789aa
 
 ## 5.10.0
 
