# Changelog

## Unreleased

### Fixes

<<<<<<< HEAD
### Features

- EF Core and SQLClient performance monitoring integration ([#1154](https://github.com/getsentry/sentry-dotnet/pull/1154))
=======
- Fix end session from Hub adapter not being passed to SentrySDK ([#1158](https://github.com/getsentry/sentry-dotnet/pull/1158))
- Installation id catches dir not exist([#1159](https://github.com/getsentry/sentry-dotnet/pull/1159))
>>>>>>> 1ea7450c
- Set error status to transaction if http has exception and ok status ([#1143](https://github.com/getsentry/sentry-dotnet/pull/1143))
- Fix max breadcrumbs limit when MaxBreadcrumbs is zero or lower ([#1145](https://github.com/getsentry/sentry-dotnet/pull/1145))

## 3.8.3

### Features

- New package Sentry.Tunnel to proxy Sentry events ([#1133](https://github.com/getsentry/sentry-dotnet/pull/1133))

### Fixes

- Avoid serializing dangerous types ([#1134](https://github.com/getsentry/sentry-dotnet/pull/1134))
- Don't cancel cache flushing on init ([#1139](https://github.com/getsentry/sentry-dotnet/pull/1139))

## 3.8.2

### Fixes

- Add IsParentSampled to ITransactionContext ([#1128](https://github.com/getsentry/sentry-dotnet/pull/1128)
- Avoid warn in global mode ([#1132](https://github.com/getsentry/sentry-dotnet/pull/1132))
- Fix `ParentSampledId` being reset on `Transaction` ([#1130](https://github.com/getsentry/sentry-dotnet/pull/1130))

## 3.8.1

### Fixes

- Persisted Sessions logging ([#1125](https://github.com/getsentry/sentry-dotnet/pull/1125))
- Don't log an error when attempting to recover a persisted session but none exists ([#1123](https://github.com/getsentry/sentry-dotnet/pull/1123))

### Features

- Introduce scope stack abstraction to support global scope on desktop and mobile applications and `HttpContext`-backed scoped on legacy ASP.NET ([#1124](https://github.com/getsentry/sentry-dotnet/pull/1124))

## 3.8.0

### Fixes

- ASP.NET Core: fix handled not being set for Handled exceptions ([#1111](https://github.com/getsentry/sentry-dotnet/pull/1111))

### Features

- File system persistence for sessions ([#1105](https://github.com/getsentry/sentry-dotnet/pull/1105))

## 3.7.0

### Features

- Add HTTP request breadcrumb ([#1113](https://github.com/getsentry/sentry-dotnet/pull/1113))
- Integration for Google Cloud Functions ([#1085](https://github.com/getsentry/sentry-dotnet/pull/1085)) 
- Add ClearAttachments to Scope ([#1104](https://github.com/getsentry/sentry-dotnet/pull/1104))
- Add additional logging and additional fallback for installation ID ([#1103](https://github.com/getsentry/sentry-dotnet/pull/1103))

### Fixes

- Avoid Unhandled Exception on .NET 461 if the Registry Access threw an exception ([#1101](https://github.com/getsentry/sentry-dotnet/pull/1101))

## 3.6.1

### Fixes

- `IHub.ResumeSession()`: don't start a new session if pause wasn't called or if there is no active session ([#1089](https://github.com/getsentry/sentry-dotnet/pull/1089))
- Fixed incorrect order when getting the last active span ([#1094](https://github.com/getsentry/sentry-dotnet/pull/1094))
- Fix logger call in BackgroundWorker that caused a formatting exception in runtime ([#1092](https://github.com/getsentry/sentry-dotnet/pull/1092))

## 3.6.0

### Features

- Implement pause & resume session ([#1069](https://github.com/getsentry/sentry-dotnet/pull/1069))
- Add auto session tracking ([#1068](https://github.com/getsentry/sentry-dotnet/pull/1068))
- Add SDK information to envelope ([#1084](https://github.com/getsentry/sentry-dotnet/pull/1084))
- Add ReportAssembliesMode in favor of ReportAssemblies ([#1079](https://github.com/getsentry/sentry-dotnet/pull/1079))

### Fixes

- System.Text.Json 5.0.2 ([#1078](https://github.com/getsentry/sentry-dotnet/pull/1078))

## 3.6.0-alpha.2

### Features

- Extended Device and GPU protocol; public IJsonSerializable ([#1063](https://github.com/getsentry/sentry-dotnet/pull/1063))
- ASP.NET Core: Option `AdjustStandardEnvironmentNameCasing` to opt-out from lower casing env name. [#1057](https://github.com/getsentry/sentry-dotnet/pull/1057)
- Sessions: Improve exception check in `CaptureEvent(...)` for the purpose of reporting errors in session ([#1058](https://github.com/getsentry/sentry-dotnet/pull/1058))
- Introduce TraceDiagnosticLogger and obsolete DebugDiagnosticLogger ([#1048](https://github.com/getsentry/sentry-dotnet/pull/1048))

### Fixes

- Handle error thrown while trying to get `BootTime` on PS4 with IL2CPP ([#1062](https://github.com/getsentry/sentry-dotnet/pull/1062))
- Use SentryId for ISession.Id ([#1052](https://github.com/getsentry/sentry-dotnet/pull/1052))
- Add System.Reflection.Metadata as a dependency for netcoreapp3.0 target([#1064](https://github.com/getsentry/sentry-dotnet/pull/1064))

## 3.6.0-alpha.1

### Features

- Implemented client-mode release health ([#1013](https://github.com/getsentry/sentry-dotnet/pull/1013))

### Fixes

- Report lowercase staging environment for ASP.NET Core ([#1046](https://github.com/getsentry/sentry-unity/pull/1046))

## 3.5.0

### Features

- Report user IP address for ASP.NET Core ([#1045](https://github.com/getsentry/sentry-unity/pull/1045))

### Fixes

- Connect middleware exceptions to transactions ([#1043](https://github.com/getsentry/sentry-dotnet/pull/1043))
- Hub.IsEnabled set to false when Hub disposed ([#1021](https://github.com/getsentry/sentry-dotnet/pull/1021))

## 3.4.0

### Features

- Sentry.EntityFramework moved to this repository ([#1017](https://github.com/getsentry/sentry-dotnet/pull/1017))
- Additional `netstandard2.1` target added. Sample with .NET Core 3.1 console app.
- `UseBreadcrumbs` is called automatically by `AddEntityFramework`

### Fixes

- Normalize line breaks ([#1016](https://github.com/getsentry/sentry-dotnet/pull/1016))
- Finish span with exception in SentryHttpMessageHandler ([#1037](https://github.com/getsentry/sentry-dotnet/pull/1037))

## 3.4.0-beta.0

### Features

- Serilog: Add support for Serilog.Formatting.ITextFormatter ([#998](https://github.com/getsentry/sentry-dotnet/pull/998))
- simplify ifdef ([#1010](https://github.com/getsentry/sentry-dotnet/pull/1010))
- Use `DebugDiagnosticLogger` as the default logger for legacy ASP.NET ([#1012](https://github.com/getsentry/sentry-dotnet/pull/1012))
- Adjust parameter type in `AddBreadcrumb` to use `IReadOnlyDictionary<...>` instead of `Dictionary<...>` ([#1000](https://github.com/getsentry/sentry-dotnet/pull/1000))
- await dispose everywhere ([#1009](https://github.com/getsentry/sentry-dotnet/pull/1009))
- Further simplify transaction integration from legacy ASP.NET ([#1011](https://github.com/getsentry/sentry-dotnet/pull/1011))

## 3.3.5-beta.0

### Features

- Default environment to "debug" if running with debugger attached (#978)
- ASP.NET Classic: `HttpContext.StartSentryTransaction()` extension method (#996)

### Fixes

- Unity can have negative line numbers ([#994](https://github.com/getsentry/sentry-dotnet/pull/994))
- Fixed an issue where an attempt to deserialize `Device` with a non-system time zone failed ([#993](https://github.com/getsentry/sentry-dotnet/pull/993))

## 3.3.4

### Features

- Env var to keep large envelopes if they are rejected by Sentry (#957)

### Fixes

- serialize parent_span_id in contexts.trace (#958)

## 3.3.3

### Fixes

- boot time detection can fail in some cases (#955)

## 3.3.2

### Fixes

- Don't override Span/Transaction status on Finish(...) if status was not provided explicitly (#928) @Tyrrrz
- Fix startup time shows incorrect value on macOS/Linux. Opt-out available for IL2CPP. (#948)

## 3.3.1

### Fixes

- Move Description field from Transaction to Trace context (#924) @Tyrrrz
- Drop unfinished spans from transaction (#923) @Tyrrrz
- Don't dispose the SDK when UnobservedTaskException is captured (#925) @bruno-garcia
- Fix spans not inheriting TraceId from transaction (#922) @Tyrrrz

## 3.3.0

### Features

- Add StartupTime and Device.BootTime (#887) @lucas-zimerman
- Link events to currently active span (#909) @Tyrrrz
- Add useful contextual data to TransactionSamplingContext in ASP.NET Core integration (#910) @Tyrrrz

### Changes

- Limit max spans in transaction to 1000 (#908) @Tyrrrz

## 3.2.0

### Changes

- Changed the underlying implementation of `ITransaction` and `ISpan`. `IHub.CaptureTransaction` now takes a `Transaction` instead of `ITransaction`. (#880) @Tyrrrz
- Add IsParentSampled to TransactionContext (#885) @Tyrrrz
- Retrieve CurrentVersion for ASP.NET applications (#884) @lucas-zimerman
- Make description parameter nullable on `ISpan.StartChild(...)` and related methods (#900) @Tyrrrz
- Add Platform to Transaction, mimicking the same property on SentryEvent (#901) @Tyrrrz

## 3.1.0

### Features

- Adding TaskUnobservedTaskExceptionIntegration to default integrations and method to remove it (#870) @FilipNemec
- Enrich transactions with more data (#875) @Tyrrrz

### Fixes
- Don't add version prefix in release if it's already set (#877) @Tyrrrz

## 3.0.8

### Features

- Add AddSentryTag and AddSentryContext Extensions for exception class (#834) @lucas-zimerman
- Associate span exceptions with event exceptions (#848) @Tyrrrz
- MaxCacheItems option to control files on disk (#846) @Tyrrrz
- Move SentryHttpMessageHandlerBuilderFilter to Sentry.Extensions.Logging (#845) @Tyrrrz

### Fixes

- Fix CachingTransport throwing an exception when it can't move the files from the previous session (#871) @Tyrrrz

## 3.0.7

### Changes
- Don't write timezone_display_name if it's the same as the ID (#837) @Tyrrrz
- Serialize arbitrary objects in contexts (#838) @Tyrrrz

## 3.0.6

### Fixes

- Fix serialization of transactions when filesystem caching is enabled. (#815) @Tyrrrz
- Fix UWP not registering exceptions (#821) @lucas-zimerman
- Fix tracing middleware (#813) @Tyrrrz

## 3.0.5

### Changes

- Fix transaction sampling (#810) @Tyrrrz

## 3.0.4

### Changes

- Don't add logs coming from Sentry as breadcrumbs (fixes stack overflow exception) (#797) @Tyrrrz
- Consolidate logic for resolving hub (fixes bug "SENTRY_DSN is not defined") (#795) @Tyrrrz
- Add SetFingerprint overload that takes `params string[]` (#796) @Tyrrrz
- Create spans for outgoing HTTP requests (#802) @Tyrrrz
- Finish span on exception in SentryHttpMessageHandler (#806) @Tyrrrz
- Fix ObjectDisposedException caused by object reuse in RetryAfterHandler (#807) @Tyrrrz

## 3.0.3

### Changes

- Fix DI issues in ASP.NET Core + SentryHttpMessageHandlerBuilderFilter (#789) @Tyrrrz
- Fix incorrect NRT on SpanContext.ctor (#788) @Tyrrrz
- Remove the `Evaluate` error from the breadcrumb list (#790) @Tyrrrz
- Set default tracing sample rate to 0.0 (#791) @Tyrrrz

## 3.0.2

### Changes

- Add GetSpan() to IHub and SentrySdk (#782) @Tyrrrz
- Automatically start transactions from incoming trace in ASP.NET Core (#783) @Tyrrrz
- Automatically inject 'sentry-trace' on outgoing requests in ASP.NET Core (#784) @Tyrrrz

## 3.0.1

### Changes

- bump log4net 2.0.12 (#781) @bruno-garcia
- Fix Serilog version (#780) @bruno-garcia
- Move main Protocol types to Sentry namespace (#779) @bruno-garcia

## 3.0.0

### Changes

- Add support for dynamic transaction sampling. (#753) @Tyrrrz
- Integrate trace headers. (#758) @Tyrrrz
- Renamed Option `DiagnosticsLevel` to `DiagnosticLevel` (#759) @bruno-garcia
- Add additional data to transactions (#763) @Tyrrrz
- Improve transaction instrumentation on ASP.NET Core (#766) @Tyrrrz
- Add `Release` to `Scope` (#765) @Tyrrrz
- Don't fallback to `HttpContext.RequestPath` if a route is unknown (#767 #769) @kanadaj @Tyrrrz

## 3.0.0-beta.0

### Changes

- Add instruction_addr to SentryStackFrame. (#744) @lucas-zimerman
- Default stack trace format: Ben.Demystifier (#732) @bruno-garcia

## 3.0.0-alpha.11

### Changed

- Limit attachment size (#705)
- Separate tracing middleware (#737)
- Bring Transaction a bit more inline with Java SDK (#741)
- Sync transaction and transaction name on scope (#740)

## 3.0.0-alpha.10

- Disabled Mono StackTrace Factory. (#709) @lucas-zimerman
- Adds to the existing User Other dict rather than replacing (#729) @brettjenkins

## 3.0.0-alpha.9

- Handle non-json error response messages on HttpTransport. (#690) @lucas-zimerman
- Fix deadlock on missing ConfigureAwait into foreach loops. (#694) @lucas-zimerman
- Report gRPC sdk name (#700) @bruno-garcia

## 3.0.0-alpha.8

- Include parameters in stack frames. (#662) @Tyrrrz
- Remove CultureUIInfo if value is even with CultureInfo. (#671) @lucas-zimerman
- Make all fields on UserFeedback optional. (#660) @Tyrrrz
- Align transaction names with Java. (#659) @Tyrrrz
- Include assembly name in default release. (#682) @Tyrrrz
- Add support for attachments. (#670) @Tyrrrz
- Improve logging for relay errors. (#683) @Tyrrrz
- Report sentry.dotnet.aspnet on the new Sentry.AspNet package. (#681) @Tyrrrz
- Always send a default release. (#695) @Tyrrrz

## 3.0.0-alpha.7

* Ref moved SentryId from namespace Sentry.Protocol to Sentry (#643) @lucas-zimerman
* Ref renamed `CacheFlushTimeout` to `InitCacheFlushTimeout` (#638) @lucas-zimerman
* Add support for performance. ([#633](https://github.com/getsentry/sentry-dotnet/pull/633))
* Transaction (of type `string`) on Scope and Event now is called TransactionName. ([#633](https://github.com/getsentry/sentry-dotnet/pull/633))

## 3.0.0-alpha.6

* Abandon ValueTask #611
* Fix Cache deleted on HttpTransport exception. (#610) @lucas-zimerman
* Add `SentryScopeStateProcessor` #603
* Add net5.0 TFM to libraries #606
* Add more logging to CachingTransport #619
* Bump Microsoft.Bcl.AsyncInterfaces to 5.0.0 #618
* Bump `Microsoft.Bcl.AsyncInterfaces` to 5.0.0 #618
* `DefaultTags` moved from `SentryLoggingOptions` to `SentryOptions` (#637) @PureKrome
* `Sentry.Serilog` can accept DefaultTags (#637) @PureKrome 

## 3.0.0-alpha.5

* Replaced `BaseScope` with `IScope`. (#590) @Tyrrrz
* Removed code coverage report from the test folder. (#592) @lucas-zimerman
* Add target framework NET5.0 on Sentry.csproj. Change the type of `Extra` where value parameter become nullable. @lucas-zimerman 
* Implement envelope caching. (#576) @Tyrrrz
* Add a list of .NET Frameworks installed when available. (#531) @lucas-zimerman
* Parse Mono and IL2CPP stacktraces for Unity and Xamarin (#578) @bruno-garcia
* Update TFMs and dependency min version (#580) @bruno-garcia
* Run all tests on .NET 5 (#583) @bruno-garcia

## 3.0.0-alpha.4

* Add the client user ip if both SendDefaultPii and IsEnvironmentUser are set. (#1015) @lucas-zimerman
* Replace Task with ValueTask where possible. (#564) @Tyrrrz
* Add support for ASP.NET Core gRPC (#563) @Mitch528
* Push API docs to GitHub Pages GH Actions (#570) @bruno-garcia
* Refactor envelopes

## 3.0.0-alpha.3

* Add support for user feedback. (#559) @lucas-zimerman
* Add support for envelope deserialization (#558) @Tyrrrz
* Add package description and tags to Sentry.AspNet @Tyrrrz
* Fix internal url references for the new Sentry documentation. (#562) @lucas-zimerman

## 3.0.0-alpha.2

* Set the Environment setting to 'production' if none was provided. (#550) @PureKrome
* ASPNET.Core hosting environment is set to 'production' / 'development' (notice lower casing) if no custom options.Enviroment is set. (#554) @PureKrome
* Add most popular libraries to InAppExclude #555 (@bruno-garcia)
* Add support for individual rate limits.
* Extend `SentryOptions.BeforeBreadcrumb` signature to accept returning nullable values.
* Add support for envelope deserialization.

## 3.0.0-alpha.1

* Rename `LogEntry` to `SentryMessage`. Change type of `SentryEvent.Message` from `string` to `SentryMessage`.
* Change the type of `Gpu.VendorId` from `int` to `string`.
* Add support for envelopes.
* Publishing symbols package (snupkg) to nuget.org with sourcelink

## 3.0.0-alpha.0

* Move aspnet-classic integration to Sentry.AspNet (#528) @Tyrrrz
* Merge Sentry.Protocol into Sentry (#527) @Tyrrrz
* Framework and runtime info (#526) @bruno-garcia
* Add NRTS to Sentry.Extensions.Logging (#524) @Tyrrrz
* Add NRTs to Sentry.Serilog, Sentry.NLog, Sentry.Log4Net (#521) @Tyrrrz
* Add NRTs to Sentry.AspNetCore (#520) @Tyrrrz
* Fix CI build on GitHub Actions (#523) @Tyrrrz
* Add GitHubActionsTestLogger (#511) @Tyrrrz

We'd love to get feedback.

## 2.2.0-alpha

Add nullable reference types support (Sentry, Sentry.Protocol) (#509) 
fix: Use ASP.NET Core endpoint FQDN (#485) 
feat: Add integration to TaskScheduler.UnobservedTaskException (#481) 

## 2.1.6

fix: aspnet fqdn (#485) @bruno-garcia 
ref: wait on test the time needed (#484) @bruno-garcia
feat: Add integration to TaskScheduler.UnobservedTaskException (#481) @lucas-zimerman
build(deps): bump Serilog.AspNetCore from 3.2.0 to 3.4.0 (#477)  @dependabot-preview
Fix README typo (#480) @AndreasLangberg
build(deps): bump coverlet.msbuild from 2.8.1 to 2.9.0 (#462) @dependabot-preview
build(deps): bump Microsoft.Extensions.Logging.Debug @dependabot-preview
fix some spelling (#475) @SimonCropp
build(deps): bump Microsoft.Extensions.Configuration.Json (#467) @dependabot-preview

## 2.1.5

* fix: MEL don't init if enabled (#460) @bruno-garcia
* feat: Device Calendar, Timezone, CultureInfo (#457) @bruno-garcia
* ref: Log out debug disabled (#459) @bruno-garcia
* dep: Bump PlatformAbstractions (#458) @bruno-garcia
* feat: Exception filter (#456) @bruno-garcia

## 2.1.5-beta

* fix: MEL don't init if enabled (#460) @bruno-garcia
* feat: Device Calendar, Timezone, CultureInfo (#457) @bruno-garcia
* ref: Log out debug disabled (#459) @bruno-garcia
* dep: Bump PlatformAbstractions (#458) @bruno-garcia
* feat: Exception filter (#456) @bruno-garcia

## 2.1.4

* NLog SentryTarget - NLogDiagnosticLogger for writing to NLog InternalLogger (#450) @snakefoot
* fix: SentryScopeManager dispose message (#449) @bruno-garcia
* fix: dont use Sentry namespace on sample (#447) @bruno-garcia
* Remove obsolete API from benchmarks (#445) @bruno-garcia
* build(deps): bump Microsoft.Extensions.Logging.Debug from 2.1.1 to 3.1.4 (#421) @dependabot-preview
* build(deps): bump Microsoft.AspNetCore.Diagnostics from 2.1.1 to 2.2.0 (#431) @dependabot-preview
* build(deps): bump Microsoft.CodeAnalysis.CSharp.Workspaces from 3.1.0 to 3.6.0 (#437) @dependabot-preview

## 2.1.3

* SentryScopeManager - Fixed clone of Stack so it does not reverse order (#420) @snakefoot
* build(deps): bump Serilog.AspNetCore from 2.1.1 to 3.2.0 (#411) @dependabot-preview
* Removed dependency on System.Collections.Immutable (#405) @snakefoot
* Fix Sentry.Microsoft.Logging Filter now drops also breadcrumbs (#440) 

## 2.1.2-beta5

Fix Background worker dispose logs error message (#408) 
Fix sentry serilog extension method collapsing (#406) 
Fix Sentry.Samples.NLog so NLog.config is valid (#404) 

Thanks @snakefoot and @JimHume for the fixes

Add MVC route data extraction to ScopeExtensions.Populate() (#401)

## 2.1.2-beta3

Fixed ASP.NET System.Web catch HttpException to prevent the request processor from being unable to submit #397 (#398)

## 2.1.2-beta2

* Ignore WCF error and capture (#391) 

### 2.1.2-beta

* Serilog Sentry sink does not load all options from IConfiguration (#380)
* UnhandledException sets Handled=false (#382)

## 2.1.1

Bug fix:  Don't overwrite server name set via configuration with machine name on ASP.NET Core #372
 
## 2.1.0

* Set score url to fully constructed url #367 Thanks @christopher-taormina-zocdoc 
* Don't dedupe from inner exception #363 - Note this might change groupings. It's opt-in.
* Expose FlushAsync to intellisense #362
* Protocol monorepo #325 - new protocol version whenever there's a new SDK release

## 2.0.3

Expose httpHandler creation (#359)
NLog: possibility to override fingerprint using AdditionalGroupingKey (#358) @Shtannikov
Take ServerName from options (#356) 

## 2.0.2

Add logger and category from Serilog SourceContext. (#316) @krisztiankocsis
Set DateFormatHandling.IsoDateFormat for serializer. Fixes #351 (#353)  @olsh

## 2.0.1

Removed `-beta` from dependencies.

## 2.0.0

* SentryTarget - GetTagsFromLogEvent with null check (#326) 
* handled process corrupted (#328)
* sourcelink GA (#330)
* Adds ability to specify user values via NLog configuration (#336) 
* Add option to ASP.NET Core to flush events after response complete (#288)
* Fixed race on `BackgroundWorker`  (#293)
* Exclude `Sentry.` frames from InApp (#272)
* NLog SentryTarget with less overhead for breadcrumb (#273)
* Logging on body not extracted (#246)
* Add support to DefaultTags for ASP.NET Core and M.E.Logging (#268)
* Don't use ValueTuple (#263)
* All public members were documented: #252 
* Use EnableBuffering to keep request payload around: #250
* Serilog default levels: #237 
* Removed dev dependency from external dependencies 4d92ab0
* Use new `Sentry.Protocol` 836fb07e
* Use new `Sentry.PlatformAbsrtractions` #226
* Debug logging for ASP.NET Classic #209 
* Reading request body throws on ASP.NET Core 3 (#324)
* NLog: null check contextProp.Value during IncludeEventDataOnBreadcrumbs (#323) 
* JsonSerializerSettings - ReferenceLoopHandling.Ignore (#312) 
* Fixed error when reading request body affects collecting other request data (#299) 
* `Microsoft.Extensions.Logging` `ConfigureScope` invocation. #208, #210, #224 Thanks @dbraillon 
* `Sentry.Serilog` Verbose level. #213, #217. Thanks @kanadaj 
* AppDomain.ProcessExit will close the SDK: #242
* Adds PublicApiAnalyzers to public projects: #234
* NLog: Utilizes Flush functionality in NLog target: #228
* NLog: Set the logger via the log event info in SentryTarget.Write, #227 
* Multi-target .NET Core 3.0 (#308)

Major version bumped due to these breaking changes:
1. `Sentry.Protocol` version 2.0.0
* Remove StackTrace from SentryEvent [#38](https://github.com/getsentry/sentry-dotnet-protocol/pull/38) - StackTrace is either part of Thread or SentryException.
2. Removed `ContextLine` #223 
3. Use `StackTrace` from `Threads` #222 
4. `FlushAsync` added to `ISentryClient` #214 

## 2.0.0-beta8

* SentryTarget - GetTagsFromLogEvent with null check (#326) 
* handled process corrupted (#328)
* sourcelink GA (#330)
* Adds ability to specify user values via NLog configuration (#336) 

## 2.0.0-beta7

Fixes:

* Reading request body throws on ASP.NET Core 3 (#324)
* NLog: null check contextProp.Value during IncludeEventDataOnBreadcrumbs (#323) 
* JsonSerializerSettings - ReferenceLoopHandling.Ignore (#312) 

Features:

* Multi-target .NET Core 3.0 (#308)

## 2.0.0-beta6

* Fixed error when reading request body affects collecting other request data (#299) 

## 2.0.0-beta5

* Add option to ASP.NET Core to flush events after response complete (#288)
* Fixed race on `BackgroundWorker`  (#293)
* Exclude `Sentry.` frames from InApp (#272)
* NLog SentryTarget with less overhead for breadcrumb (#273)

## 2.0.0-beta4

* Logging on body not extracted (#246)
* Add support to DefaultTags for ASP.NET Core and M.E.Logging (#268)
* Don't use ValueTuple (#263)

## 2.0.0-beta3

* All public members were documented: #252 
* Use EnableBuffering to keep request payload around: #250
* Serilog default levels: #237 

Thanks @josh-degraw for:

* AppDomain.ProcessExit will close the SDK: #242
* Adds PublicApiAnalyzers to public projects: #234
* NLog: Utilizes Flush functionality in NLog target: #228
* NLog: Set the logger via the log event info in SentryTarget.Write, #227 

## 2.0.0-beta2

* Removed dev dependency from external dependencies 4d92ab0
* Use new `Sentry.Protocol` 836fb07e
* Use new `Sentry.PlatformAbsrtractions` #226

## 2.0.0-beta

Major version bumped due to these breaking changes:

1. `Sentry.Protocol` version 2.0.0
* Remove StackTrace from SentryEvent [#38](https://github.com/getsentry/sentry-dotnet-protocol/pull/38) - StackTrace is either part of Thread or SentryException.
2. Removed `ContextLine` #223 
3. Use `StackTrace` from `Threads` #222 
4. `FlushAsync` added to `ISentryClient` #214 


Other Features:

* Debug logging for ASP.NET Classic #209 

Fixes:

* `Microsoft.Extensions.Logging` `ConfigureScope` invocation. #208, #210, #224 Thanks @dbraillon 
* `Sentry.Serilog` Verbose level. #213, #217. Thanks @kanadaj 

## 1.2.1-beta

Fixes and improvements to the NLog integration: #207 by @josh-degraw 

## 1.2.0

### Features

* Optionally skip module registrations #202 - (Thanks @josh-degraw)
* First NLog integration release #188 (Thanks @josh-degraw)
* Extensible stack trace #184 (Thanks @pengweiqhca)
* MaxRequestSize for ASP.NET and ASP.NET Core #174
* InAppInclude #171
* Overload to AddSentry #163 by (Thanks @f1nzer)
* ASP.NET Core AddSentry has now ConfigureScope: #160

### Bug fixes

* Don't override user #199
* Read the hub to take latest Client: 8f4b5ba

## 1.1.3-beta4

Bug fix: Don't override user  #199

## 1.1.3-beta3

* First NLog integration release #188 (Thanks @josh-degraw)
* Extensible stack trace #184 (Thanks @pengweiqhca) 

## 1.1.3-beta2

Feature: 
* MaxRequestSize for ASP.NET and ASP.NET Core #174
* InAppInclude #171

Fix: Diagnostic log order: #173 by @scolestock

## 1.1.3-beta

Fixed: 
* Read the hub to take latest Client: 8f4b5ba1a3
* Uses Sentry.Protocol 1.0.4 4035e25

Feature
* Overload to `AddSentry` #163 by @F1nZeR 
* ASP.NET Core `AddSentry` has now `ConfigureScope`: #160 

## 1.1.2

Using [new version of the protocol with fixes and features](https://github.com/getsentry/sentry-dotnet-protocol/releases/tag/1.0.3).

Fixed:

ASP.NET Core integration issue when containers are built on the ServiceCollection after SDK is initialized (#157, #103 )

## 1.1.2-beta

Fixed:
* ASP.NET Core integration issue when containers are built on the ServiceCollection after SDK is initialized (#157, #103 )

## 1.1.1

Fixed:
* Serilog bug that self log would recurse #156 

Feature:
* log4net environment via xml configuration #150 (Thanks Sébastien Pierre)

## 1.1.0

Includes all features and bug fixes of previous beta releases:

Features:

* Use log entry to improve grouping #125
* Use .NET Core SDK 2.1.401
* Make AddProcessors extension methods on Options public #115
* Format InternalsVisibleTo to avoid iOS issue: 94e28b3
* Serilog Integration #118, #145
* Capture methods return SentryId #139, #140
* MEL integration keeps properties as tags #146
* Sentry package Includes net461 target #135

Bug fixes:

* Disabled SDK throws on shutdown: #124
* Log4net only init if current hub is disabled #119

Thanks to our growing list of [contributors](https://github.com/getsentry/sentry-dotnet/graphs/contributors).

## 1.0.1-beta5

* Added `net461` target to Serilog package #148 

## 1.0.1-beta4

* Serilog Integration #118, #145
* `Capture` methods return `SentryId` #139, #140 
* MEL integration keeps properties as tags #146 
* Revert reducing Json.NET requirements https://github.com/getsentry/sentry-dotnet/commit/1aed4a5c76ead2f4d39f1c2979eda02d068bfacd

Thanks to our growing [list of contributors](https://github.com/getsentry/sentry-dotnet/graphs/contributors).

## 1.0.1-beta3

Lowering Newtonsoft.Json requirements; #138

## 1.0.1-beta2

`Sentry` package Includes `net461` target #135

## 1.0.1-beta

Features: 
* Use log entry to improve grouping #125 
* Use .NET Core SDK 2.1.401
* Make `AddProcessors` extension methods on Options public  #115
* Format InternalsVisibleTo to avoid iOS issue: 94e28b3

Bug fixes: 
* Disabled SDK throws on shutdown: #124 
* Log4net only init if current hub is disabled #119

## 1.0.0

### First major release of the new .NET SDK.

#### Main features

##### Sentry package

* Automatic Captures global unhandled exceptions (AppDomain)
* Scope management
* Duplicate events automatically dropped
* Events from the same exception automatically dropped
* Web proxy support
* HttpClient/HttpClientHandler configuration callback
* Compress request body
* Event sampling opt-in
* Event flooding protection (429 retry-after and internal bound queue)
* Release automatically set (AssemblyInformationalVersionAttribute, AssemblyVersion or env var)
* DSN discovered via environment variable
* Release (version) reported automatically
* CLS Compliant
* Strong named
* BeforeSend and BeforeBreadcrumb callbacks
* Event and Exception processors
* SourceLink (including PDB in nuget package)
* Device OS info sent
* Device Runtime info sent
* Enable SDK debug mode (opt-in)
* Attach stack trace for captured messages (opt-in)

##### Sentry.Extensions.Logging

* Includes all features from the `Sentry` package.
* BeginScope data added to Sentry scope, sent with events
* LogInformation or higher added as breadcrumb, sent with next events.
* LogError or higher automatically captures an event
* Minimal levels are configurable.

##### Sentry.AspNetCore

* Includes all features from the `Sentry` package.
* Includes all features from the `Sentry.Extensions.Logging` package.
* Easy ASP.NET Core integration, single line: `UseSentry`.
* Captures unhandled exceptions in the middleware pipeline
* Captures exceptions handled by the framework `UseExceptionHandler` and Error page display.
* Any event sent will include relevant application log messages
* RequestId as tag
* URL as tag
* Environment is automatically set (`IHostingEnvironment`)
* Request payload can be captured if opt-in
* Support for EventProcessors registered with DI
* Support for ExceptionProcessors registered with DI
* Captures logs from the request (using Microsoft.Extensions.Logging)
* Supports configuration system (e.g: appsettings.json)
* Server OS info sent
* Server Runtime info sent
* Request headers sent
* Request body compressed

All packages are:
* Strong named
* Tested on Windows, Linux and macOS
* Tested on .NET Core, .NET Framework and Mono

##### Learn more:

* [Code samples](https://github.com/getsentry/sentry-dotnet/tree/master/samples)
* [Sentry docs](https://docs.sentry.io/quickstart/?platform=csharp)

Sample event using the log4net integration:
![Sample event in Sentry](https://github.com/getsentry/sentry-dotnet/blob/master/samples/Sentry.Samples.Log4Net/.assets/log4net-sample.gif?raw=true)

Download it directly from GitHub or using NuGet:

|      Integrations                 |        NuGet         |
| ----------------------------- | -------------------: |
|         **Sentry**            |    [![NuGet](https://img.shields.io/nuget/vpre/Sentry.svg)](https://www.nuget.org/packages/Sentry)   |
|     **Sentry.AspNetCore**     |   [![NuGet](https://img.shields.io/nuget/vpre/Sentry.AspNetCore.svg)](https://www.nuget.org/packages/Sentry.AspNetCore)   |
| **Sentry.Extensions.Logging** | [![NuGet](https://img.shields.io/nuget/vpre/Sentry.Extensions.Logging.svg)](https://www.nuget.org/packages/Sentry.Extensions.Logging)   |
| **Sentry.Log4Net** | [![NuGet](https://img.shields.io/nuget/vpre/Sentry.Log4Net.svg)](https://www.nuget.org/packages/Sentry.Log4Net)   |
# 1.0.0-rc2

Features and improvements:

* `SentrySdk.LastEventId` to get scoped id
* `BeforeBreadcrumb` to allow dropping or modifying a breadcrumb
* Event processors on scope #58 
* Event processor as `Func<SentryEvent,SentryEvent>`

Bug fixes:

* #97 Sentry environment takes precedence over ASP.NET Core

Download it directly below from GitHub or using NuGet:

|      Integrations                 |        NuGet         |
| ----------------------------- | -------------------: |
|         **Sentry**            |    [![NuGet](https://img.shields.io/nuget/vpre/Sentry.svg)](https://www.nuget.org/packages/Sentry)   |
|     **Sentry.AspNetCore**     |   [![NuGet](https://img.shields.io/nuget/vpre/Sentry.AspNetCore.svg)](https://www.nuget.org/packages/Sentry.AspNetCore)   |
| **Sentry.Extensions.Logging** | [![NuGet](https://img.shields.io/nuget/vpre/Sentry.Extensions.Logging.svg)](https://www.nuget.org/packages/Sentry.Extensions.Logging)   |
| **Sentry.Log4Net** | [![NuGet](https://img.shields.io/nuget/vpre/Sentry.Log4Net.svg)](https://www.nuget.org/packages/Sentry.Log4Net)   |
# 1.0.0-rc

Features and improvements:

* Microsoft.Extensions.Logging (MEL) use framework configuration system #79 (Thanks @pengweiqhca)
* Use IOptions on Logging and ASP.NET Core integrations #81
* Send PII (personal identifier info, opt-in `SendDefaultPii`): #83
* When SDK is disabled SentryMiddleware passes through to next in pipeline: #84
* SDK diagnostic logging (option: `Debug`): #85
* Sending Stack trace for events without exception (like CaptureMessage, opt-in `AttachStackTrace`) #86

Bug fixes:

* MEL: Only call Init if DSN was provided https://github.com/getsentry/sentry-dotnet/commit/097c6a9c6f4348d87282c92d9267879d90879e2a
* Correct namespace for `AddSentry` https://github.com/getsentry/sentry-dotnet/commit/2498ab4081f171dc78e7f74e4f1f781a557c5d4f

Breaking changes:

The settings for HTTP and Worker have been moved to `SentryOptions`. There's no need to call `option.Http(h => h...)` anymore.
`option.Proxy` was renamed to `option.HttpProxy`.

[New sample](https://github.com/getsentry/sentry-dotnet/tree/master/samples/Sentry.Samples.GenericHost) using [GenericHost](https://docs.microsoft.com/en-us/aspnet/core/fundamentals/host/generic-host?view=aspnetcore-2.1)

Download it directly below from GitHub or using NuGet:

|      Integrations                 |        NuGet         |
| ----------------------------- | -------------------: |
|         **Sentry**            |    [![NuGet](https://img.shields.io/nuget/vpre/Sentry.svg)](https://www.nuget.org/packages/Sentry)   |
|     **Sentry.AspNetCore**     |   [![NuGet](https://img.shields.io/nuget/vpre/Sentry.AspNetCore.svg)](https://www.nuget.org/packages/Sentry.AspNetCore)   |
| **Sentry.Extensions.Logging** | [![NuGet](https://img.shields.io/nuget/vpre/Sentry.Extensions.Logging.svg)](https://www.nuget.org/packages/Sentry.Extensions.Logging)   |
| **Sentry.Log4Net** | [![NuGet](https://img.shields.io/nuget/vpre/Sentry.Log4Net.svg)](https://www.nuget.org/packages/Sentry.Log4Net)   |
# 0.0.1-preview5

Features:

* Support buffered gzip request #73 
* Reduced dependencies from the ASP.NET Core integraiton
* InAppExclude configurable #75
* Duplicate event detects inner exceptions #76 
* HttpClientHandler configuration callback #72
* Event sampling opt-in
* ASP.NET Core sends server name

Bug fixes:

* On-prem without chuncked support for gzip #71 
* Exception.Data key is not string #77 

##### [Watch on youtube](https://www.youtube.com/watch?v=xK6a1goK_w0) how to use the ASP.NET Core integration.

Download it directly below from GitHub or using NuGet:

|      Integrations                 |        NuGet         |
| ----------------------------- | -------------------: |
|         **Sentry**            |    [![NuGet](https://img.shields.io/nuget/vpre/Sentry.svg)](https://www.nuget.org/packages/Sentry)   |
|     **Sentry.AspNetCore**     |   [![NuGet](https://img.shields.io/nuget/vpre/Sentry.AspNetCore.svg)](https://www.nuget.org/packages/Sentry.AspNetCore)   |
| **Sentry.Extensions.Logging** | [![NuGet](https://img.shields.io/nuget/vpre/Sentry.Extensions.Logging.svg)](https://www.nuget.org/packages/Sentry.Extensions.Logging)   |
| **Sentry.Log4Net** | [![NuGet](https://img.shields.io/nuget/vpre/Sentry.Log4Net.svg)](https://www.nuget.org/packages/Sentry.Log4Net)   |

## 0.0.1-preview4

Features:

* Using [Sentry Protocol](https://github.com/getsentry/sentry-dotnet-protocol) as a dependency
* Environment can be set via `SentryOptions` #49
* Compress request body (configurable: Fastest, Optimal, Off) #63
* log4net integration
* SDK honors Sentry's 429 HTTP Status with Retry After header #61

Bug fixes:

* `Init` pushes the first scope #55, #54 
* `Exception.Data` copied to `SentryEvent.Data` while storing the index of originating error.
* Demangling code ensures Function name available #64 
* ASP.NET Core integration throws when Serilog added #65, #68, #67

Improvements to [the docs](https://getsentry.github.io/sentry-dotnet) like:
* Release discovery
* `ConfigureScope` clarifications
* Documenting samples

### [Watch on youtube](https://www.youtube.com/watch?v=xK6a1goK_w0) how to use the ASP.NET Core integration.

Download it directly from GitHub or using NuGet:

|      Integrations                 |        NuGet         |
| ----------------------------- | -------------------: |
|         **Sentry**            |    [![NuGet](https://img.shields.io/nuget/vpre/Sentry.svg)](https://www.nuget.org/packages/Sentry)   |
|     **Sentry.AspNetCore**     |   [![NuGet](https://img.shields.io/nuget/vpre/Sentry.AspNetCore.svg)](https://www.nuget.org/packages/Sentry.AspNetCore)   |
| **Sentry.Extensions.Logging** | [![NuGet](https://img.shields.io/nuget/vpre/Sentry.Extensions.Logging.svg)](https://www.nuget.org/packages/Sentry.Extensions.Logging)   |
| **Sentry.Log4Net** | [![NuGet](https://img.shields.io/nuget/vpre/Sentry.Log4Net.svg)](https://www.nuget.org/packages/Sentry.Log4Net)   |

## 0.0.1-preview3

This third preview includes bug fixes and more features. Test coverage increased to 96%

Features and improvements:

* Filter duplicate events/exceptions #43 
* EventProcessors can be added (sample [1](https://github.com/getsentry/sentry-dotnet/blob/dbb5a3af054d0ca6f801de37fb7db3632ca2c65a/samples/Sentry.Samples.Console.Customized/Program.cs#L151), [2](https://github.com/getsentry/sentry-dotnet/blob/dbb5a3af054d0ca6f801de37fb7db3632ca2c65a/samples/Sentry.Samples.Console.Customized/Program.cs#L41))
* ExceptionProcessors can be added #36 (sample [1](https://github.com/getsentry/sentry-dotnet/blob/dbb5a3af054d0ca6f801de37fb7db3632ca2c65a/samples/Sentry.Samples.Console.Customized/Program.cs#L172), [2](https://github.com/getsentry/sentry-dotnet/blob/dbb5a3af054d0ca6f801de37fb7db3632ca2c65a/samples/Sentry.Samples.Console.Customized/Program.cs#L42))
* Release is automatically discovered/reported #35
* Contexts is a dictionary - allows custom data #37
* ASP.NET integration reports context as server: server-os, server-runtime #37
* Assemblies strong named #41
* Scope exposes IReadOnly members instead of Immutables
* Released a [documentation site](https://getsentry.github.io/sentry-dotnet/)

Bug fixes:

#46 Strong name
#40 Logger provider gets disposed/flushes events

[Watch on youtube](https://www.youtube.com/watch?v=xK6a1goK_w0) how to use the ASP.NET Core integration.

Download it directly from GitHub or using NuGet:

|      Integrations                 |        NuGet         |
| ----------------------------- | -------------------: |
|         **Sentry**            |    [![NuGet](https://img.shields.io/nuget/vpre/Sentry.svg)](https://www.nuget.org/packages/Sentry)   |
|     **Sentry.AspNetCore**     |   [![NuGet](https://img.shields.io/nuget/vpre/Sentry.AspNetCore.svg)](https://www.nuget.org/packages/Sentry.AspNetCore)   |
| **Sentry.Extensions.Logging** | [![NuGet](https://img.shields.io/nuget/vpre/Sentry.Extensions.Logging.svg)](https://www.nuget.org/packages/Sentry.Extensions.Logging)   |
## 0.0.1-preview2

This second release includes bug fixes and more features. Test coverage increased to 93%

Features and improvements:
* Added `CaptureMessage`
* `BeforeSend` callback errors are sent as breadcrumbs
* `ASP.NET Core` integration doesn't add tags added by `Microsoft.Extensions.Logging`
* SDK name is reported depending on the package added
* Integrations API allows user-defined SDK integration
* Unhandled exception handler can be configured via integrations
* Filter kestrel log eventid 13 (application error) when already captured by the middleware

Bugs fixed:
* Fixed #28
* HTTP Proxy set to HTTP message handler

Download it directly from GitHub or using NuGet:

|      Integrations                 |        NuGet         |
| ----------------------------- | -------------------: |
|         **Sentry**            |    [![NuGet](https://img.shields.io/nuget/vpre/Sentry.svg)](https://www.nuget.org/packages/Sentry)   |
|     **Sentry.AspNetCore**     |   [![NuGet](https://img.shields.io/nuget/vpre/Sentry.AspNetCore.svg)](https://www.nuget.org/packages/Sentry.AspNetCore)   |
| **Sentry.Extensions.Logging** | [![NuGet](https://img.shields.io/nuget/vpre/Sentry.Extensions.Logging.svg)](https://www.nuget.org/packages/Sentry.Extensions.Logging)   |

## 0.0.1-preview1

Our first preview of the SDK:

Main features:
* Easy ASP.NET Core integration, single line: `UseSentry`.
* Captures unhandled exceptions in the middleware pipeline
* Captures exceptions handled by the framework `UseExceptionHandler` and Error page display.
* Captures process-wide unhandled exceptions (AppDomain)
* Captures logger.Error or logger.Critical 
* When an event is sent, data from the current request augments the event.
* Sends information about the server running the app (OS, Runtime, etc)
* Informational logs written by the app or framework augment events sent to Sentry
* Optional include of the request body
* HTTP Proxy configuration

Also available via NuGet:

[Sentry](https://www.nuget.org/packages/Sentry/0.0.1-preview1)
[Sentry.AspNetCore](https://www.nuget.org/packages/Sentry.AspNetCore/0.0.1-preview1)
[Sentry.Extensions.Logging](https://www.nuget.org/packages/Sentry.Extensions.Logging/0.0.1-preview1)<|MERGE_RESOLUTION|>--- conflicted
+++ resolved
@@ -2,16 +2,12 @@
 
 ## Unreleased
 
-### Fixes
-
-<<<<<<< HEAD
 ### Features
 
 - EF Core and SQLClient performance monitoring integration ([#1154](https://github.com/getsentry/sentry-dotnet/pull/1154))
-=======
-- Fix end session from Hub adapter not being passed to SentrySDK ([#1158](https://github.com/getsentry/sentry-dotnet/pull/1158))
-- Installation id catches dir not exist([#1159](https://github.com/getsentry/sentry-dotnet/pull/1159))
->>>>>>> 1ea7450c
+
+### Fixes
+
 - Set error status to transaction if http has exception and ok status ([#1143](https://github.com/getsentry/sentry-dotnet/pull/1143))
 - Fix max breadcrumbs limit when MaxBreadcrumbs is zero or lower ([#1145](https://github.com/getsentry/sentry-dotnet/pull/1145))
 
