--- conflicted
+++ resolved
@@ -2,15 +2,13 @@
 
 ## Unreleased
 
-<<<<<<< HEAD
 ### Fixes
 
 - Ignore DiagnosticSource Integration if no Sampling available ([#1238](https://github.com/getsentry/sentry-dotnet/pull/1238)) 
-=======
+
 ### Features
 
 - Add additional primitive values as tags on SentryLogger ([#1246](https://github.com/getsentry/sentry-dotnet/pull/1246))
->>>>>>> 6f14500b
 
 ## 3.9.4
 
