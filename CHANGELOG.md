# Changelog

<<<<<<< HEAD
## Unreleased

### Changes

- Add SetFingerprint overload that takes `params string[]` (#796) @Tyrrrz
=======
## vNext

### Changes

- Create spans for outgoing HTTP requests (#802) @Tyrrrz
>>>>>>> a5b8702e

## 3.0.3

### Changes

- Fix DI issues in ASP.NET Core + SentryHttpMessageHandlerBuilderFilter (#789) @Tyrrrz
- Fix incorrect NRT on SpanContext.ctor (#788) @Tyrrrz
- Remove the `Evaluate` error from the breadcrumb list (#790) @Tyrrrz
- Set default tracing sample rate to 0.0 (#791) @Tyrrrz

## 3.0.2

### Changes

- Add GetSpan() to IHub and SentrySdk (#782) @Tyrrrz
- Automatically start transactions from incoming trace in ASP.NET Core (#783) @Tyrrrz
- Automatically inject 'sentry-trace' on outgoing requests in ASP.NET Core (#784) @Tyrrrz

## 3.0.1

### Changes

- bump log4net 2.0.12 (#781) @bruno-garcia
- Fix Serilog version (#780) @bruno-garcia
- Move main Protocol types to Sentry namespace (#779) @bruno-garcia

## 3.0.0

### Changes

- Add support for dynamic transaction sampling. (#753) @Tyrrrz
- Integrate trace headers. (#758) @Tyrrrz
- Renamed Option `DiagnosticsLevel` to `DiagnosticLevel` (#759) @bruno-garcia
- Add additional data to transactions (#763) @Tyrrrz
- Improve transaction instrumentation on ASP.NET Core (#766) @Tyrrrz
- Add `Release` to `Scope` (#765) @Tyrrrz
- Don't fallback to `HttpContext.RequestPath` if a route is unknown (#767 #769) @kanadaj @Tyrrrz

## 3.0.0-beta.0

### Changes

- Add instruction_addr to SentryStackFrame. (#744) @lucas-zimerman
- Default stack trace format: Ben.Demystifier (#732) @bruno-garcia

## 3.0.0-alpha.11

### Changed

- Limit attachment size (#705)
- Separate tracing middleware (#737)
- Bring Transaction a bit more inline with Java SDK (#741)
- Sync transaction and transaction name on scope (#740)

## 3.0.0-alpha.10

- Disabled Mono StackTrace Factory. (#709) @lucas-zimerman
- Adds to the existing User Other dict rather than replacing (#729) @brettjenkins

## 3.0.0-alpha.9

- Handle non-json error response messages on HttpTransport. (#690) @lucas-zimerman
- Fix deadlock on missing ConfigureAwait into foreach loops. (#694) @lucas-zimerman
- Report gRPC sdk name (#700) @bruno-garcia

## 3.0.0-alpha.8

- Include parameters in stack frames. (#662) @Tyrrrz
- Remove CultureUIInfo if value is even with CultureInfo. (#671) @lucas-zimerman
- Make all fields on UserFeedback optional. (#660) @Tyrrrz
- Align transaction names with Java. (#659) @Tyrrrz
- Include assembly name in default release. (#682) @Tyrrrz
- Add support for attachments. (#670) @Tyrrrz
- Improve logging for relay errors. (#683) @Tyrrrz
- Report sentry.dotnet.aspnet on the new Sentry.AspNet package. (#681) @Tyrrrz
- Always send a default release. (#695) @Tyrrrz

## 3.0.0-alpha.7

* Ref moved SentryId from namespace Sentry.Protocol to Sentry (#643) @lucas-zimerman
* Ref renamed `CacheFlushTimeout` to `InitCacheFlushTimeout` (#638) @lucas-zimerman
* Add support for performance. ([#633](https://github.com/getsentry/sentry-dotnet/pull/633))
* Transaction (of type `string`) on Scope and Event now is called TransactionName. ([#633](https://github.com/getsentry/sentry-dotnet/pull/633))

## 3.0.0-alpha.6

* Abandon ValueTask #611
* Fix Cache deleted on HttpTransport exception. (#610) @lucas-zimerman
* Add `SentryScopeStateProcessor` #603
* Add net5.0 TFM to libraries #606
* Add more logging to CachingTransport #619
* Bump Microsoft.Bcl.AsyncInterfaces to 5.0.0 #618
* Bump `Microsoft.Bcl.AsyncInterfaces` to 5.0.0 #618
* `DefaultTags` moved from `SentryLoggingOptions` to `SentryOptions` (#637) @PureKrome
* `Sentry.Serilog` can accept DefaultTags (#637) @PureKrome 

## 3.0.0-alpha.5

* Replaced `BaseScope` with `IScope`. (#590) @Tyrrrz
* Removed code coverage report from the test folder. (#592) @lucas-zimerman
* Add target framework NET5.0 on Sentry.csproj. Change the type of `Extra` where value parameter become nullable. @lucas-zimerman 
* Implement envelope caching. (#576) @Tyrrrz
* Add a list of .NET Frameworks installed when available. (#531) @lucas-zimerman
* Parse Mono and IL2CPP stacktraces for Unity and Xamarin (#578) @bruno-garcia
* Update TFMs and dependency min version (#580) @bruno-garcia
* Run all tests on .NET 5 (#583) @bruno-garcia

## 3.0.0-alpha.4

* Add the client user ip if both SendDefaultPii and IsEnvironmentUser are set. (#1015) @lucas-zimerman
* Replace Task with ValueTask where possible. (#564) @Tyrrrz
* Add support for ASP.NET Core gRPC (#563) @Mitch528
* Push API docs to GitHub Pages GH Actions (#570) @bruno-garcia
* Refactor envelopes

## 3.0.0-alpha.3

* Add support for user feedback. (#559) @lucas-zimerman
* Add support for envelope deserialization (#558) @Tyrrrz
* Add package description and tags to Sentry.AspNet @Tyrrrz
* Fix internal url references for the new Sentry documentation. (#562) @lucas-zimerman

## 3.0.0-alpha.2

* Set the Environment setting to 'production' if none was provided. (#550) @PureKrome
* ASPNET.Core hosting environment is set to 'production' / 'development' (notice lower casing) if no custom options.Enviroment is set. (#554) @PureKrome
* Add most popular libraries to InAppExclude #555 (@bruno-garcia)
* Add support for individual rate limits.
* Extend `SentryOptions.BeforeBreadcrumb` signature to accept returning nullable values.
* Add support for envelope deserialization.

## 3.0.0-alpha.1

* Rename `LogEntry` to `SentryMessage`. Change type of `SentryEvent.Message` from `string` to `SentryMessage`.
* Change the type of `Gpu.VendorId` from `int` to `string`.
* Add support for envelopes.
* Publishing symbols package (snupkg) to nuget.org with sourcelink

## 3.0.0-alpha.0

* Move aspnet-classic integration to Sentry.AspNet (#528) @Tyrrrz
* Merge Sentry.Protocol into Sentry (#527) @Tyrrrz
* Framework and runtime info (#526) @bruno-garcia
* Add NRTS to Sentry.Extensions.Logging (#524) @Tyrrrz
* Add NRTs to Sentry.Serilog, Sentry.NLog, Sentry.Log4Net (#521) @Tyrrrz
* Add NRTs to Sentry.AspNetCore (#520) @Tyrrrz
* Fix CI build on GitHub Actions (#523) @Tyrrrz
* Add GitHubActionsTestLogger (#511) @Tyrrrz

We'd love to get feedback.

## 2.2.0-alpha

Add nullable reference types support (Sentry, Sentry.Protocol) (#509) 
fix: Use ASP.NET Core endpoint FQDN (#485) 
feat: Add integration to TaskScheduler.UnobservedTaskException (#481) 

## 2.1.6

fix: aspnet fqdn (#485) @bruno-garcia 
ref: wait on test the time needed (#484) @bruno-garcia
feat: Add integration to TaskScheduler.UnobservedTaskException (#481) @lucas-zimerman
build(deps): bump Serilog.AspNetCore from 3.2.0 to 3.4.0 (#477)  @dependabot-preview
Fix README typo (#480) @AndreasLangberg
build(deps): bump coverlet.msbuild from 2.8.1 to 2.9.0 (#462) @dependabot-preview
build(deps): bump Microsoft.Extensions.Logging.Debug @dependabot-preview
fix some spelling (#475) @SimonCropp
build(deps): bump Microsoft.Extensions.Configuration.Json (#467) @dependabot-preview

## 2.1.5

* fix: MEL don't init if enabled (#460) @bruno-garcia
* feat: Device Calendar, Timezone, CultureInfo (#457) @bruno-garcia
* ref: Log out debug disabled (#459) @bruno-garcia
* dep: Bump PlatformAbstractions (#458) @bruno-garcia
* feat: Exception filter (#456) @bruno-garcia

## 2.1.5-beta

* fix: MEL don't init if enabled (#460) @bruno-garcia
* feat: Device Calendar, Timezone, CultureInfo (#457) @bruno-garcia
* ref: Log out debug disabled (#459) @bruno-garcia
* dep: Bump PlatformAbstractions (#458) @bruno-garcia
* feat: Exception filter (#456) @bruno-garcia

## 2.1.4

* NLog SentryTarget - NLogDiagnosticLogger for writing to NLog InternalLogger (#450) @snakefoot
* fix: SentryScopeManager dispose message (#449) @bruno-garcia
* fix: dont use Sentry namespace on sample (#447) @bruno-garcia
* Remove obsolete API from benchmarks (#445) @bruno-garcia
* build(deps): bump Microsoft.Extensions.Logging.Debug from 2.1.1 to 3.1.4 (#421) @dependabot-preview
* build(deps): bump Microsoft.AspNetCore.Diagnostics from 2.1.1 to 2.2.0 (#431) @dependabot-preview
* build(deps): bump Microsoft.CodeAnalysis.CSharp.Workspaces from 3.1.0 to 3.6.0 (#437) @dependabot-preview

## 2.1.3

* SentryScopeManager - Fixed clone of Stack so it does not reverse order (#420) @snakefoot
* build(deps): bump Serilog.AspNetCore from 2.1.1 to 3.2.0 (#411) @dependabot-preview
* Removed dependency on System.Collections.Immutable (#405) @snakefoot
* Fix Sentry.Microsoft.Logging Filter now drops also breadcrumbs (#440) 

## 2.1.2-beta5

Fix Background worker dispose logs error message (#408) 
Fix sentry serilog extension method collapsing (#406) 
Fix Sentry.Samples.NLog so NLog.config is valid (#404) 

Thanks @snakefoot and @JimHume for the fixes

Add MVC route data extraction to ScopeExtensions.Populate() (#401)

## 2.1.2-beta3

Fixed ASP.NET System.Web catch HttpException to prevent the request processor from being unable to submit #397 (#398)

## 2.1.2-beta2

* Ignore WCF error and capture (#391) 

### 2.1.2-beta

* Serilog Sentry sink does not load all options from IConfiguration (#380)
* UnhandledException sets Handled=false (#382)

## 2.1.1

Bug fix:  Don't overwrite server name set via configuration with machine name on ASP.NET Core #372
 
## 2.1.0

* Set score url to fully constructed url #367 Thanks @christopher-taormina-zocdoc 
* Don't dedupe from inner exception #363 - Note this might change groupings. It's opt-in.
* Expose FlushAsync to intellisense #362
* Protocol monorepo #325 - new protocol version whenever there's a new SDK release

## 2.0.3

Expose httpHandler creation (#359)
NLog: possibility to override fingerprint using AdditionalGroupingKey (#358) @Shtannikov
Take ServerName from options (#356) 

## 2.0.2

Add logger and category from Serilog SourceContext. (#316) @krisztiankocsis
Set DateFormatHandling.IsoDateFormat for serializer. Fixes #351 (#353)  @olsh

## 2.0.1

Removed `-beta` from dependencies.

## 2.0.0

* SentryTarget - GetTagsFromLogEvent with null check (#326) 
* handled process corrupted (#328)
* sourcelink GA (#330)
* Adds ability to specify user values via NLog configuration (#336) 
* Add option to ASP.NET Core to flush events after response complete (#288)
* Fixed race on `BackgroundWorker`  (#293)
* Exclude `Sentry.` frames from InApp (#272)
* NLog SentryTarget with less overhead for breadcrumb (#273)
* Logging on body not extracted (#246)
* Add support to DefaultTags for ASP.NET Core and M.E.Logging (#268)
* Don't use ValueTuple (#263)
* All public members were documented: #252 
* Use EnableBuffering to keep request payload around: #250
* Serilog default levels: #237 
* Removed dev dependency from external dependencies 4d92ab0
* Use new `Sentry.Protocol` 836fb07e
* Use new `Sentry.PlatformAbsrtractions` #226
* Debug logging for ASP.NET Classic #209 
* Reading request body throws on ASP.NET Core 3 (#324)
* NLog: null check contextProp.Value during IncludeEventDataOnBreadcrumbs (#323) 
* JsonSerializerSettings - ReferenceLoopHandling.Ignore (#312) 
* Fixed error when reading request body affects collecting other request data (#299) 
* `Microsoft.Extensions.Logging` `ConfigureScope` invocation. #208, #210, #224 Thanks @dbraillon 
* `Sentry.Serilog` Verbose level. #213, #217. Thanks @kanadaj 
* AppDomain.ProcessExit will close the SDK: #242
* Adds PublicApiAnalyzers to public projects: #234
* NLog: Utilizes Flush functionality in NLog target: #228
* NLog: Set the logger via the log event info in SentryTarget.Write, #227 
* Multi-target .NET Core 3.0 (#308)

Major version bumped due to these breaking changes:
1. `Sentry.Protocol` version 2.0.0
* Remove StackTrace from SentryEvent [#38](https://github.com/getsentry/sentry-dotnet-protocol/pull/38) - StackTrace is either part of Thread or SentryException.
2. Removed `ContextLine` #223 
3. Use `StackTrace` from `Threads` #222 
4. `FlushAsync` added to `ISentryClient` #214 

## 2.0.0-beta8

* SentryTarget - GetTagsFromLogEvent with null check (#326) 
* handled process corrupted (#328)
* sourcelink GA (#330)
* Adds ability to specify user values via NLog configuration (#336) 

## 2.0.0-beta7

Fixes:

* Reading request body throws on ASP.NET Core 3 (#324)
* NLog: null check contextProp.Value during IncludeEventDataOnBreadcrumbs (#323) 
* JsonSerializerSettings - ReferenceLoopHandling.Ignore (#312) 

Features:

* Multi-target .NET Core 3.0 (#308)

## 2.0.0-beta6

* Fixed error when reading request body affects collecting other request data (#299) 

## 2.0.0-beta5

* Add option to ASP.NET Core to flush events after response complete (#288)
* Fixed race on `BackgroundWorker`  (#293)
* Exclude `Sentry.` frames from InApp (#272)
* NLog SentryTarget with less overhead for breadcrumb (#273)

## 2.0.0-beta4

* Logging on body not extracted (#246)
* Add support to DefaultTags for ASP.NET Core and M.E.Logging (#268)
* Don't use ValueTuple (#263)

## 2.0.0-beta3

* All public members were documented: #252 
* Use EnableBuffering to keep request payload around: #250
* Serilog default levels: #237 

Thanks @josh-degraw for:

* AppDomain.ProcessExit will close the SDK: #242
* Adds PublicApiAnalyzers to public projects: #234
* NLog: Utilizes Flush functionality in NLog target: #228
* NLog: Set the logger via the log event info in SentryTarget.Write, #227 

## 2.0.0-beta2

* Removed dev dependency from external dependencies 4d92ab0
* Use new `Sentry.Protocol` 836fb07e
* Use new `Sentry.PlatformAbsrtractions` #226

## 2.0.0-beta

Major version bumped due to these breaking changes:

1. `Sentry.Protocol` version 2.0.0
* Remove StackTrace from SentryEvent [#38](https://github.com/getsentry/sentry-dotnet-protocol/pull/38) - StackTrace is either part of Thread or SentryException.
2. Removed `ContextLine` #223 
3. Use `StackTrace` from `Threads` #222 
4. `FlushAsync` added to `ISentryClient` #214 


Other Features:

* Debug logging for ASP.NET Classic #209 

Fixes:

* `Microsoft.Extensions.Logging` `ConfigureScope` invocation. #208, #210, #224 Thanks @dbraillon 
* `Sentry.Serilog` Verbose level. #213, #217. Thanks @kanadaj 

## 1.2.1-beta

Fixes and improvements to the NLog integration: #207 by @josh-degraw 

## 1.2.0

### Features

* Optionally skip module registrations #202 - (Thanks @josh-degraw)
* First NLog integration release #188 (Thanks @josh-degraw)
* Extensible stack trace #184 (Thanks @pengweiqhca)
* MaxRequestSize for ASP.NET and ASP.NET Core #174
* InAppInclude #171
* Overload to AddSentry #163 by (Thanks @f1nzer)
* ASP.NET Core AddSentry has now ConfigureScope: #160

### Bug fixes

* Don't override user #199
* Read the hub to take latest Client: 8f4b5ba

## 1.1.3-beta4

Bug fix: Don't override user  #199

## 1.1.3-beta3

* First NLog integration release #188 (Thanks @josh-degraw)
* Extensible stack trace #184 (Thanks @pengweiqhca) 

## 1.1.3-beta2

Feature: 
* MaxRequestSize for ASP.NET and ASP.NET Core #174
* InAppInclude #171

Fix: Diagnostic log order: #173 by @scolestock

## 1.1.3-beta

Fixed: 
* Read the hub to take latest Client: 8f4b5ba1a3
* Uses Sentry.Protocol 1.0.4 4035e25

Feature
* Overload to `AddSentry` #163 by @F1nZeR 
* ASP.NET Core `AddSentry` has now `ConfigureScope`: #160 

## 1.1.2

Using [new version of the protocol with fixes and features](https://github.com/getsentry/sentry-dotnet-protocol/releases/tag/1.0.3).

Fixed:

ASP.NET Core integration issue when containers are built on the ServiceCollection after SDK is initialized (#157, #103 )

## 1.1.2-beta

Fixed:
* ASP.NET Core integration issue when containers are built on the ServiceCollection after SDK is initialized (#157, #103 )

## 1.1.1

Fixed:
* Serilog bug that self log would recurse #156 

Feature:
* log4net environment via xml configuration #150 (Thanks Sébastien Pierre)

## 1.1.0

Includes all features and bug fixes of previous beta releases:

Features:

* Use log entry to improve grouping #125
* Use .NET Core SDK 2.1.401
* Make AddProcessors extension methods on Options public #115
* Format InternalsVisibleTo to avoid iOS issue: 94e28b3
* Serilog Integration #118, #145
* Capture methods return SentryId #139, #140
* MEL integration keeps properties as tags #146
* Sentry package Includes net461 target #135

Bug fixes:

* Disabled SDK throws on shutdown: #124
* Log4net only init if current hub is disabled #119

Thanks to our growing list of [contributors](https://github.com/getsentry/sentry-dotnet/graphs/contributors).

## 1.0.1-beta5

* Added `net461` target to Serilog package #148 

## 1.0.1-beta4

* Serilog Integration #118, #145
* `Capture` methods return `SentryId` #139, #140 
* MEL integration keeps properties as tags #146 
* Revert reducing Json.NET requirements https://github.com/getsentry/sentry-dotnet/commit/1aed4a5c76ead2f4d39f1c2979eda02d068bfacd

Thanks to our growing [list of contributors](https://github.com/getsentry/sentry-dotnet/graphs/contributors).

## 1.0.1-beta3

Lowering Newtonsoft.Json requirements; #138

## 1.0.1-beta2

`Sentry` package Includes `net461` target #135

## 1.0.1-beta

Features: 
* Use log entry to improve grouping #125 
* Use .NET Core SDK 2.1.401
* Make `AddProcessors` extension methods on Options public  #115
* Format InternalsVisibleTo to avoid iOS issue: 94e28b3

Bug fixes: 
* Disabled SDK throws on shutdown: #124 
* Log4net only init if current hub is disabled #119

## 1.0.0

### First major release of the new .NET SDK.

#### Main features

##### Sentry package

* Automatic Captures global unhandled exceptions (AppDomain)
* Scope management
* Duplicate events automatically dropped
* Events from the same exception automatically dropped
* Web proxy support
* HttpClient/HttpClientHandler configuration callback
* Compress request body
* Event sampling opt-in
* Event flooding protection (429 retry-after and internal bound queue)
* Release automatically set (AssemblyInformationalVersionAttribute, AssemblyVersion or env var)
* DSN discovered via environment variable
* Release (version) reported automatically
* CLS Compliant
* Strong named
* BeforeSend and BeforeBreadcrumb callbacks
* Event and Exception processors
* SourceLink (including PDB in nuget package)
* Device OS info sent
* Device Runtime info sent
* Enable SDK debug mode (opt-in)
* Attach stack trace for captured messages (opt-in)

##### Sentry.Extensions.Logging

* Includes all features from the `Sentry` package.
* BeginScope data added to Sentry scope, sent with events
* LogInformation or higher added as breadcrumb, sent with next events.
* LogError or higher automatically captures an event
* Minimal levels are configurable.

##### Sentry.AspNetCore

* Includes all features from the `Sentry` package.
* Includes all features from the `Sentry.Extensions.Logging` package.
* Easy ASP.NET Core integration, single line: `UseSentry`.
* Captures unhandled exceptions in the middleware pipeline
* Captures exceptions handled by the framework `UseExceptionHandler` and Error page display.
* Any event sent will include relevant application log messages
* RequestId as tag
* URL as tag
* Environment is automatically set (`IHostingEnvironment`)
* Request payload can be captured if opt-in
* Support for EventProcessors registered with DI
* Support for ExceptionProcessors registered with DI
* Captures logs from the request (using Microsoft.Extensions.Logging)
* Supports configuration system (e.g: appsettings.json)
* Server OS info sent
* Server Runtime info sent
* Request headers sent
* Request body compressed

All packages are:
* Strong named
* Tested on Windows, Linux and macOS
* Tested on .NET Core, .NET Framework and Mono

##### Learn more:

* [Code samples](https://github.com/getsentry/sentry-dotnet/tree/master/samples)
* [Sentry docs](https://docs.sentry.io/quickstart/?platform=csharp)

Sample event using the log4net integration:
![Sample event in Sentry](https://github.com/getsentry/sentry-dotnet/blob/master/samples/Sentry.Samples.Log4Net/.assets/log4net-sample.gif?raw=true)

Download it directly from GitHub or using NuGet:

|      Integrations                 |        NuGet         |
| ----------------------------- | -------------------: |
|         **Sentry**            |    [![NuGet](https://img.shields.io/nuget/vpre/Sentry.svg)](https://www.nuget.org/packages/Sentry)   |
|     **Sentry.AspNetCore**     |   [![NuGet](https://img.shields.io/nuget/vpre/Sentry.AspNetCore.svg)](https://www.nuget.org/packages/Sentry.AspNetCore)   |
| **Sentry.Extensions.Logging** | [![NuGet](https://img.shields.io/nuget/vpre/Sentry.Extensions.Logging.svg)](https://www.nuget.org/packages/Sentry.Extensions.Logging)   |
| **Sentry.Log4Net** | [![NuGet](https://img.shields.io/nuget/vpre/Sentry.Log4Net.svg)](https://www.nuget.org/packages/Sentry.Log4Net)   |
# 1.0.0-rc2

Features and improvements:

* `SentrySdk.LastEventId` to get scoped id
* `BeforeBreadcrumb` to allow dropping or modifying a breadcrumb
* Event processors on scope #58 
* Event processor as `Func<SentryEvent,SentryEvent>`

Bug fixes:

* #97 Sentry environment takes precedence over ASP.NET Core

Download it directly below from GitHub or using NuGet:

|      Integrations                 |        NuGet         |
| ----------------------------- | -------------------: |
|         **Sentry**            |    [![NuGet](https://img.shields.io/nuget/vpre/Sentry.svg)](https://www.nuget.org/packages/Sentry)   |
|     **Sentry.AspNetCore**     |   [![NuGet](https://img.shields.io/nuget/vpre/Sentry.AspNetCore.svg)](https://www.nuget.org/packages/Sentry.AspNetCore)   |
| **Sentry.Extensions.Logging** | [![NuGet](https://img.shields.io/nuget/vpre/Sentry.Extensions.Logging.svg)](https://www.nuget.org/packages/Sentry.Extensions.Logging)   |
| **Sentry.Log4Net** | [![NuGet](https://img.shields.io/nuget/vpre/Sentry.Log4Net.svg)](https://www.nuget.org/packages/Sentry.Log4Net)   |
# 1.0.0-rc

Features and improvements:

* Microsoft.Extensions.Logging (MEL) use framework configuration system #79 (Thanks @pengweiqhca)
* Use IOptions on Logging and ASP.NET Core integrations #81
* Send PII (personal identifier info, opt-in `SendDefaultPii`): #83
* When SDK is disabled SentryMiddleware passes through to next in pipeline: #84
* SDK diagnostic logging (option: `Debug`): #85
* Sending Stack trace for events without exception (like CaptureMessage, opt-in `AttachStackTrace`) #86

Bug fixes:

* MEL: Only call Init if DSN was provided https://github.com/getsentry/sentry-dotnet/commit/097c6a9c6f4348d87282c92d9267879d90879e2a
* Correct namespace for `AddSentry` https://github.com/getsentry/sentry-dotnet/commit/2498ab4081f171dc78e7f74e4f1f781a557c5d4f

Breaking changes:

The settings for HTTP and Worker have been moved to `SentryOptions`. There's no need to call `option.Http(h => h...)` anymore.
`option.Proxy` was renamed to `option.HttpProxy`.

[New sample](https://github.com/getsentry/sentry-dotnet/tree/master/samples/Sentry.Samples.GenericHost) using [GenericHost](https://docs.microsoft.com/en-us/aspnet/core/fundamentals/host/generic-host?view=aspnetcore-2.1)

Download it directly below from GitHub or using NuGet:

|      Integrations                 |        NuGet         |
| ----------------------------- | -------------------: |
|         **Sentry**            |    [![NuGet](https://img.shields.io/nuget/vpre/Sentry.svg)](https://www.nuget.org/packages/Sentry)   |
|     **Sentry.AspNetCore**     |   [![NuGet](https://img.shields.io/nuget/vpre/Sentry.AspNetCore.svg)](https://www.nuget.org/packages/Sentry.AspNetCore)   |
| **Sentry.Extensions.Logging** | [![NuGet](https://img.shields.io/nuget/vpre/Sentry.Extensions.Logging.svg)](https://www.nuget.org/packages/Sentry.Extensions.Logging)   |
| **Sentry.Log4Net** | [![NuGet](https://img.shields.io/nuget/vpre/Sentry.Log4Net.svg)](https://www.nuget.org/packages/Sentry.Log4Net)   |
# 0.0.1-preview5

Features:

* Support buffered gzip request #73 
* Reduced dependencies from the ASP.NET Core integraiton
* InAppExclude configurable #75
* Duplicate event detects inner exceptions #76 
* HttpClientHandler configuration callback #72
* Event sampling opt-in
* ASP.NET Core sends server name

Bug fixes:

* On-prem without chuncked support for gzip #71 
* Exception.Data key is not string #77 

##### [Watch on youtube](https://www.youtube.com/watch?v=xK6a1goK_w0) how to use the ASP.NET Core integration.

Download it directly below from GitHub or using NuGet:

|      Integrations                 |        NuGet         |
| ----------------------------- | -------------------: |
|         **Sentry**            |    [![NuGet](https://img.shields.io/nuget/vpre/Sentry.svg)](https://www.nuget.org/packages/Sentry)   |
|     **Sentry.AspNetCore**     |   [![NuGet](https://img.shields.io/nuget/vpre/Sentry.AspNetCore.svg)](https://www.nuget.org/packages/Sentry.AspNetCore)   |
| **Sentry.Extensions.Logging** | [![NuGet](https://img.shields.io/nuget/vpre/Sentry.Extensions.Logging.svg)](https://www.nuget.org/packages/Sentry.Extensions.Logging)   |
| **Sentry.Log4Net** | [![NuGet](https://img.shields.io/nuget/vpre/Sentry.Log4Net.svg)](https://www.nuget.org/packages/Sentry.Log4Net)   |

## 0.0.1-preview4

Features:

* Using [Sentry Protocol](https://github.com/getsentry/sentry-dotnet-protocol) as a dependency
* Environment can be set via `SentryOptions` #49
* Compress request body (configurable: Fastest, Optimal, Off) #63
* log4net integration
* SDK honors Sentry's 429 HTTP Status with Retry After header #61

Bug fixes:

* `Init` pushes the first scope #55, #54 
* `Exception.Data` copied to `SentryEvent.Data` while storing the index of originating error.
* Demangling code ensures Function name available #64 
* ASP.NET Core integration throws when Serilog added #65, #68, #67

Improvements to [the docs](https://getsentry.github.io/sentry-dotnet) like:
* Release discovery
* `ConfigureScope` clarifications
* Documenting samples

### [Watch on youtube](https://www.youtube.com/watch?v=xK6a1goK_w0) how to use the ASP.NET Core integration.

Download it directly from GitHub or using NuGet:

|      Integrations                 |        NuGet         |
| ----------------------------- | -------------------: |
|         **Sentry**            |    [![NuGet](https://img.shields.io/nuget/vpre/Sentry.svg)](https://www.nuget.org/packages/Sentry)   |
|     **Sentry.AspNetCore**     |   [![NuGet](https://img.shields.io/nuget/vpre/Sentry.AspNetCore.svg)](https://www.nuget.org/packages/Sentry.AspNetCore)   |
| **Sentry.Extensions.Logging** | [![NuGet](https://img.shields.io/nuget/vpre/Sentry.Extensions.Logging.svg)](https://www.nuget.org/packages/Sentry.Extensions.Logging)   |
| **Sentry.Log4Net** | [![NuGet](https://img.shields.io/nuget/vpre/Sentry.Log4Net.svg)](https://www.nuget.org/packages/Sentry.Log4Net)   |

## 0.0.1-preview3

This third preview includes bug fixes and more features. Test coverage increased to 96%

Features and improvements:

* Filter duplicate events/exceptions #43 
* EventProcessors can be added (sample [1](https://github.com/getsentry/sentry-dotnet/blob/dbb5a3af054d0ca6f801de37fb7db3632ca2c65a/samples/Sentry.Samples.Console.Customized/Program.cs#L151), [2](https://github.com/getsentry/sentry-dotnet/blob/dbb5a3af054d0ca6f801de37fb7db3632ca2c65a/samples/Sentry.Samples.Console.Customized/Program.cs#L41))
* ExceptionProcessors can be added #36 (sample [1](https://github.com/getsentry/sentry-dotnet/blob/dbb5a3af054d0ca6f801de37fb7db3632ca2c65a/samples/Sentry.Samples.Console.Customized/Program.cs#L172), [2](https://github.com/getsentry/sentry-dotnet/blob/dbb5a3af054d0ca6f801de37fb7db3632ca2c65a/samples/Sentry.Samples.Console.Customized/Program.cs#L42))
* Release is automatically discovered/reported #35
* Contexts is a dictionary - allows custom data #37
* ASP.NET integration reports context as server: server-os, server-runtime #37
* Assemblies strong named #41
* Scope exposes IReadOnly members instead of Immutables
* Released a [documentation site](https://getsentry.github.io/sentry-dotnet/)

Bug fixes:

#46 Strong name
#40 Logger provider gets disposed/flushes events

[Watch on youtube](https://www.youtube.com/watch?v=xK6a1goK_w0) how to use the ASP.NET Core integration.

Download it directly from GitHub or using NuGet:

|      Integrations                 |        NuGet         |
| ----------------------------- | -------------------: |
|         **Sentry**            |    [![NuGet](https://img.shields.io/nuget/vpre/Sentry.svg)](https://www.nuget.org/packages/Sentry)   |
|     **Sentry.AspNetCore**     |   [![NuGet](https://img.shields.io/nuget/vpre/Sentry.AspNetCore.svg)](https://www.nuget.org/packages/Sentry.AspNetCore)   |
| **Sentry.Extensions.Logging** | [![NuGet](https://img.shields.io/nuget/vpre/Sentry.Extensions.Logging.svg)](https://www.nuget.org/packages/Sentry.Extensions.Logging)   |
## 0.0.1-preview2

This second release includes bug fixes and more features. Test coverage increased to 93%

Features and improvements:
* Added `CaptureMessage`
* `BeforeSend` callback errors are sent as breadcrumbs
* `ASP.NET Core` integration doesn't add tags added by `Microsoft.Extensions.Logging`
* SDK name is reported depending on the package added
* Integrations API allows user-defined SDK integration
* Unhandled exception handler can be configured via integrations
* Filter kestrel log eventid 13 (application error) when already captured by the middleware

Bugs fixed:
* Fixed #28
* HTTP Proxy set to HTTP message handler

Download it directly from GitHub or using NuGet:

|      Integrations                 |        NuGet         |
| ----------------------------- | -------------------: |
|         **Sentry**            |    [![NuGet](https://img.shields.io/nuget/vpre/Sentry.svg)](https://www.nuget.org/packages/Sentry)   |
|     **Sentry.AspNetCore**     |   [![NuGet](https://img.shields.io/nuget/vpre/Sentry.AspNetCore.svg)](https://www.nuget.org/packages/Sentry.AspNetCore)   |
| **Sentry.Extensions.Logging** | [![NuGet](https://img.shields.io/nuget/vpre/Sentry.Extensions.Logging.svg)](https://www.nuget.org/packages/Sentry.Extensions.Logging)   |

## 0.0.1-preview1

Our first preview of the SDK:

Main features:
* Easy ASP.NET Core integration, single line: `UseSentry`.
* Captures unhandled exceptions in the middleware pipeline
* Captures exceptions handled by the framework `UseExceptionHandler` and Error page display.
* Captures process-wide unhandled exceptions (AppDomain)
* Captures logger.Error or logger.Critical 
* When an event is sent, data from the current request augments the event.
* Sends information about the server running the app (OS, Runtime, etc)
* Informational logs written by the app or framework augment events sent to Sentry
* Optional include of the request body
* HTTP Proxy configuration

Also available via NuGet:

[Sentry](https://www.nuget.org/packages/Sentry/0.0.1-preview1)
[Sentry.AspNetCore](https://www.nuget.org/packages/Sentry.AspNetCore/0.0.1-preview1)
[Sentry.Extensions.Logging](https://www.nuget.org/packages/Sentry.Extensions.Logging/0.0.1-preview1)<|MERGE_RESOLUTION|>--- conflicted
+++ resolved
@@ -1,18 +1,11 @@
 # Changelog
 
-<<<<<<< HEAD
 ## Unreleased
 
 ### Changes
 
 - Add SetFingerprint overload that takes `params string[]` (#796) @Tyrrrz
-=======
-## vNext
-
-### Changes
-
 - Create spans for outgoing HTTP requests (#802) @Tyrrrz
->>>>>>> a5b8702e
 
 ## 3.0.3
 
