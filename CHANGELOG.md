# Changelog

<<<<<<< HEAD
## Unreleased

- Default stack trace format: Ben.Demystifier (#732) @bruno-garcia
=======
## 3.0.0-alpha.11

- Limit attachment size (#705)
- Separate tracing middleware (#737)
>>>>>>> bfb18ac9

## 3.0.0-alpha.10

- Disabled Mono StackTrace Factory. (#709) @lucas-zimerman
- Adds to the existing User Other dict rather than replacing (#729) @brettjenkins

## 3.0.0-alpha.9

- Handle non-json error response messages on HttpTransport. (#690) @lucas-zimerman
- Fix deadlock on missing ConfigureAwait into foreach loops. (#694) @lucas-zimerman
- Report gRPC sdk name (#700) @bruno-garcia

## 3.0.0-alpha.8

- Include parameters in stack frames. (#662) @Tyrrrz
- Remove CultureUIInfo if value is even with CultureInfo. (#671) @lucas-zimerman
- Make all fields on UserFeedback optional. (#660) @Tyrrrz
- Align transaction names with Java. (#659) @Tyrrrz
- Include assembly name in default release. (#682) @Tyrrrz
- Add support for attachments. (#670) @Tyrrrz
- Improve logging for relay errors. (#683) @Tyrrrz
- Report sentry.dotnet.aspnet on the new Sentry.AspNet package. (#681) @Tyrrrz
- Always send a default release. (#695) @Tyrrrz

## 3.0.0-alpha.7

* Ref moved SentryId from namespace Sentry.Protocol to Sentry (#643) @lucas-zimerman
* Ref renamed `CacheFlushTimeout` to `InitCacheFlushTimeout` (#638) @lucas-zimerman
* Add support for performance. ([#633](https://github.com/getsentry/sentry-dotnet/pull/633))
* Transaction (of type `string`) on Scope and Event now is called TransactionName. ([#633](https://github.com/getsentry/sentry-dotnet/pull/633))

## 3.0.0-alpha.6

* Abandon ValueTask #611
* Fix Cache deleted on HttpTransport exception. (#610) @lucas-zimerman
* Add `SentryScopeStateProcessor` #603
* Add net5.0 TFM to libraries #606
* Add more logging to CachingTransport #619
* Bump Microsoft.Bcl.AsyncInterfaces to 5.0.0 #618
* Bump `Microsoft.Bcl.AsyncInterfaces` to 5.0.0 #618
* `DefaultTags` moved from `SentryLoggingOptions` to `SentryOptions` (#637) @PureKrome
* `Sentry.Serilog` can accept DefaultTags (#637) @PureKrome 

## 3.0.0-alpha.5

* Replaced `BaseScope` with `IScope`. (#590) @Tyrrrz
* Removed code coverage report from the test folder. (#592) @lucas-zimerman
* Add target framework NET5.0 on Sentry.csproj. Change the type of `Extra` where value parameter become nullable. @lucas-zimerman 
* Implement envelope caching. (#576) @Tyrrrz
* Add a list of .NET Frameworks installed when available. (#531) @lucas-zimerman
* Parse Mono and IL2CPP stacktraces for Unity and Xamarin (#578) @bruno-garcia
* Update TFMs and dependency min version (#580) @bruno-garcia
* Run all tests on .NET 5 (#583) @bruno-garcia

## 3.0.0-alpha.4

* Add the client user ip if both SendDefaultPii and IsEnvironmentUser are set. (#1015) @lucas-zimerman
* Replace Task with ValueTask where possible. (#564) @Tyrrrz
* Add support for ASP.NET Core gRPC (#563) @Mitch528
* Push API docs to GitHub Pages GH Actions (#570) @bruno-garcia
* Refactor envelopes

## 3.0.0-alpha.3

* Add support for user feedback. (#559) @lucas-zimerman
* Add support for envelope deserialization (#558) @Tyrrrz
* Add package description and tags to Sentry.AspNet @Tyrrrz
* Fix internal url references for the new Sentry documentation. (#562) @lucas-zimerman

## 3.0.0-alpha.2

* Set the Environment setting to 'production' if none was provided. (#550) @PureKrome
* ASPNET.Core hosting environment is set to 'production' / 'development' (notice lower casing) if no custom options.Enviroment is set. (#554) @PureKrome
* Add most popular libraries to InAppExclude #555 (@bruno-garcia)
* Add support for individual rate limits.
* Extend `SentryOptions.BeforeBreadcrumb` signature to accept returning nullable values.
* Add support for envelope deserialization.

## 3.0.0-alpha.1

* Rename `LogEntry` to `SentryMessage`. Change type of `SentryEvent.Message` from `string` to `SentryMessage`.
* Change the type of `Gpu.VendorId` from `int` to `string`.
* Add support for envelopes.
* Publishing symbols package (snupkg) to nuget.org with sourcelink

## 3.0.0-alpha.0

* Move aspnet-classic integration to Sentry.AspNet (#528) @Tyrrrz
* Merge Sentry.Protocol into Sentry (#527) @Tyrrrz
* Framework and runtime info (#526) @bruno-garcia
* Add NRTS to Sentry.Extensions.Logging (#524) @Tyrrrz
* Add NRTs to Sentry.Serilog, Sentry.NLog, Sentry.Log4Net (#521) @Tyrrrz
* Add NRTs to Sentry.AspNetCore (#520) @Tyrrrz
* Fix CI build on GitHub Actions (#523) @Tyrrrz
* Add GitHubActionsTestLogger (#511) @Tyrrrz

We'd love to get feedback.

## 2.2.0-alpha

Add nullable reference types support (Sentry, Sentry.Protocol) (#509) 
fix: Use ASP.NET Core endpoint FQDN (#485) 
feat: Add integration to TaskScheduler.UnobservedTaskException (#481) 

## 2.1.6

fix: aspnet fqdn (#485) @bruno-garcia 
ref: wait on test the time needed (#484) @bruno-garcia
feat: Add integration to TaskScheduler.UnobservedTaskException (#481) @lucas-zimerman
build(deps): bump Serilog.AspNetCore from 3.2.0 to 3.4.0 (#477)  @dependabot-preview
Fix README typo (#480) @AndreasLangberg
build(deps): bump coverlet.msbuild from 2.8.1 to 2.9.0 (#462) @dependabot-preview
build(deps): bump Microsoft.Extensions.Logging.Debug @dependabot-preview
fix some spelling (#475) @SimonCropp
build(deps): bump Microsoft.Extensions.Configuration.Json (#467) @dependabot-preview

## 2.1.5

* fix: MEL don't init if enabled (#460) @bruno-garcia
* feat: Device Calendar, Timezone, CultureInfo (#457) @bruno-garcia
* ref: Log out debug disabled (#459) @bruno-garcia
* dep: Bump PlatformAbstractions (#458) @bruno-garcia
* feat: Exception filter (#456) @bruno-garcia

## 2.1.5-beta

* fix: MEL don't init if enabled (#460) @bruno-garcia
* feat: Device Calendar, Timezone, CultureInfo (#457) @bruno-garcia
* ref: Log out debug disabled (#459) @bruno-garcia
* dep: Bump PlatformAbstractions (#458) @bruno-garcia
* feat: Exception filter (#456) @bruno-garcia

## 2.1.4

* NLog SentryTarget - NLogDiagnosticLogger for writing to NLog InternalLogger (#450) @snakefoot
* fix: SentryScopeManager dispose message (#449) @bruno-garcia
* fix: dont use Sentry namespace on sample (#447) @bruno-garcia
* Remove obsolete API from benchmarks (#445) @bruno-garcia
* build(deps): bump Microsoft.Extensions.Logging.Debug from 2.1.1 to 3.1.4 (#421) @dependabot-preview
* build(deps): bump Microsoft.AspNetCore.Diagnostics from 2.1.1 to 2.2.0 (#431) @dependabot-preview
* build(deps): bump Microsoft.CodeAnalysis.CSharp.Workspaces from 3.1.0 to 3.6.0 (#437) @dependabot-preview

## 2.1.3

* SentryScopeManager - Fixed clone of Stack so it does not reverse order (#420) @snakefoot
* build(deps): bump Serilog.AspNetCore from 2.1.1 to 3.2.0 (#411) @dependabot-preview
* Removed dependency on System.Collections.Immutable (#405) @snakefoot
* Fix Sentry.Microsoft.Logging Filter now drops also breadcrumbs (#440) 

## 2.1.2-beta5

Fix Background worker dispose logs error message (#408) 
Fix sentry serilog extension method collapsing (#406) 
Fix Sentry.Samples.NLog so NLog.config is valid (#404) 

Thanks @snakefoot and @JimHume for the fixes

Add MVC route data extraction to ScopeExtensions.Populate() (#401)

## 2.1.2-beta3

Fixed ASP.NET System.Web catch HttpException to prevent the request processor from being unable to submit #397 (#398)

## 2.1.2-beta2

* Ignore WCF error and capture (#391) 

### 2.1.2-beta

* Serilog Sentry sink does not load all options from IConfiguration (#380)
* UnhandledException sets Handled=false (#382)

## 2.1.1

Bug fix:  Don't overwrite server name set via configuration with machine name on ASP.NET Core #372
 
## 2.1.0

* Set score url to fully constructed url #367 Thanks @christopher-taormina-zocdoc 
* Don't dedupe from inner exception #363 - Note this might change groupings. It's opt-in.
* Expose FlushAsync to intellisense #362
* Protocol monorepo #325 - new protocol version whenever there's a new SDK release

## 2.0.3

Expose httpHandler creation (#359)
NLog: possibility to override fingerprint using AdditionalGroupingKey (#358) @Shtannikov
Take ServerName from options (#356) 

## 2.0.2

Add logger and category from Serilog SourceContext. (#316) @krisztiankocsis
Set DateFormatHandling.IsoDateFormat for serializer. Fixes #351 (#353)  @olsh

## 2.0.1

Removed `-beta` from dependencies.

## 2.0.0

* SentryTarget - GetTagsFromLogEvent with null check (#326) 
* handled process corrupted (#328)
* sourcelink GA (#330)
* Adds ability to specify user values via NLog configuration (#336) 
* Add option to ASP.NET Core to flush events after response complete (#288)
* Fixed race on `BackgroundWorker`  (#293)
* Exclude `Sentry.` frames from InApp (#272)
* NLog SentryTarget with less overhead for breadcrumb (#273)
* Logging on body not extracted (#246)
* Add support to DefaultTags for ASP.NET Core and M.E.Logging (#268)
* Don't use ValueTuple (#263)
* All public members were documented: #252 
* Use EnableBuffering to keep request payload around: #250
* Serilog default levels: #237 
* Removed dev dependency from external dependencies 4d92ab0
* Use new `Sentry.Protocol` 836fb07e
* Use new `Sentry.PlatformAbsrtractions` #226
* Debug logging for ASP.NET Classic #209 
* Reading request body throws on ASP.NET Core 3 (#324)
* NLog: null check contextProp.Value during IncludeEventDataOnBreadcrumbs (#323) 
* JsonSerializerSettings - ReferenceLoopHandling.Ignore (#312) 
* Fixed error when reading request body affects collecting other request data (#299) 
* `Microsoft.Extensions.Logging` `ConfigureScope` invocation. #208, #210, #224 Thanks @dbraillon 
* `Sentry.Serilog` Verbose level. #213, #217. Thanks @kanadaj 
* AppDomain.ProcessExit will close the SDK: #242
* Adds PublicApiAnalyzers to public projects: #234
* NLog: Utilizes Flush functionality in NLog target: #228
* NLog: Set the logger via the log event info in SentryTarget.Write, #227 
* Multi-target .NET Core 3.0 (#308)

Major version bumped due to these breaking changes:
1. `Sentry.Protocol` version 2.0.0
* Remove StackTrace from SentryEvent [#38](https://github.com/getsentry/sentry-dotnet-protocol/pull/38) - StackTrace is either part of Thread or SentryException.
2. Removed `ContextLine` #223 
3. Use `StackTrace` from `Threads` #222 
4. `FlushAsync` added to `ISentryClient` #214 

## 2.0.0-beta8

* SentryTarget - GetTagsFromLogEvent with null check (#326) 
* handled process corrupted (#328)
* sourcelink GA (#330)
* Adds ability to specify user values via NLog configuration (#336) 

## 2.0.0-beta7

Fixes:

* Reading request body throws on ASP.NET Core 3 (#324)
* NLog: null check contextProp.Value during IncludeEventDataOnBreadcrumbs (#323) 
* JsonSerializerSettings - ReferenceLoopHandling.Ignore (#312) 

Features:

* Multi-target .NET Core 3.0 (#308)

## 2.0.0-beta6

* Fixed error when reading request body affects collecting other request data (#299) 

## 2.0.0-beta5

* Add option to ASP.NET Core to flush events after response complete (#288)
* Fixed race on `BackgroundWorker`  (#293)
* Exclude `Sentry.` frames from InApp (#272)
* NLog SentryTarget with less overhead for breadcrumb (#273)

## 2.0.0-beta4

* Logging on body not extracted (#246)
* Add support to DefaultTags for ASP.NET Core and M.E.Logging (#268)
* Don't use ValueTuple (#263)

## 2.0.0-beta3

* All public members were documented: #252 
* Use EnableBuffering to keep request payload around: #250
* Serilog default levels: #237 

Thanks @josh-degraw for:

* AppDomain.ProcessExit will close the SDK: #242
* Adds PublicApiAnalyzers to public projects: #234
* NLog: Utilizes Flush functionality in NLog target: #228
* NLog: Set the logger via the log event info in SentryTarget.Write, #227 

## 2.0.0-beta2

* Removed dev dependency from external dependencies 4d92ab0
* Use new `Sentry.Protocol` 836fb07e
* Use new `Sentry.PlatformAbsrtractions` #226

## 2.0.0-beta

Major version bumped due to these breaking changes:

1. `Sentry.Protocol` version 2.0.0
* Remove StackTrace from SentryEvent [#38](https://github.com/getsentry/sentry-dotnet-protocol/pull/38) - StackTrace is either part of Thread or SentryException.
2. Removed `ContextLine` #223 
3. Use `StackTrace` from `Threads` #222 
4. `FlushAsync` added to `ISentryClient` #214 


Other Features:

* Debug logging for ASP.NET Classic #209 

Fixes:

* `Microsoft.Extensions.Logging` `ConfigureScope` invocation. #208, #210, #224 Thanks @dbraillon 
* `Sentry.Serilog` Verbose level. #213, #217. Thanks @kanadaj 

## 1.2.1-beta

Fixes and improvements to the NLog integration: #207 by @josh-degraw 

## 1.2.0

### Features

* Optionally skip module registrations #202 - (Thanks @josh-degraw)
* First NLog integration release #188 (Thanks @josh-degraw)
* Extensible stack trace #184 (Thanks @pengweiqhca)
* MaxRequestSize for ASP.NET and ASP.NET Core #174
* InAppInclude #171
* Overload to AddSentry #163 by (Thanks @f1nzer)
* ASP.NET Core AddSentry has now ConfigureScope: #160

### Bug fixes

* Don't override user #199
* Read the hub to take latest Client: 8f4b5ba

## 1.1.3-beta4

Bug fix: Don't override user  #199

## 1.1.3-beta3

* First NLog integration release #188 (Thanks @josh-degraw)
* Extensible stack trace #184 (Thanks @pengweiqhca) 

## 1.1.3-beta2

Feature: 
* MaxRequestSize for ASP.NET and ASP.NET Core #174
* InAppInclude #171

Fix: Diagnostic log order: #173 by @scolestock

## 1.1.3-beta

Fixed: 
* Read the hub to take latest Client: 8f4b5ba1a3
* Uses Sentry.Protocol 1.0.4 4035e25

Feature
* Overload to `AddSentry` #163 by @F1nZeR 
* ASP.NET Core `AddSentry` has now `ConfigureScope`: #160 

## 1.1.2

Using [new version of the protocol with fixes and features](https://github.com/getsentry/sentry-dotnet-protocol/releases/tag/1.0.3).

Fixed:

ASP.NET Core integration issue when containers are built on the ServiceCollection after SDK is initialized (#157, #103 )

## 1.1.2-beta

Fixed:
* ASP.NET Core integration issue when containers are built on the ServiceCollection after SDK is initialized (#157, #103 )

## 1.1.1

Fixed:
* Serilog bug that self log would recurse #156 

Feature:
* log4net environment via xml configuration #150 (Thanks Sébastien Pierre)

## 1.1.0

Includes all features and bug fixes of previous beta releases:

Features:

* Use log entry to improve grouping #125
* Use .NET Core SDK 2.1.401
* Make AddProcessors extension methods on Options public #115
* Format InternalsVisibleTo to avoid iOS issue: 94e28b3
* Serilog Integration #118, #145
* Capture methods return SentryId #139, #140
* MEL integration keeps properties as tags #146
* Sentry package Includes net461 target #135

Bug fixes:

* Disabled SDK throws on shutdown: #124
* Log4net only init if current hub is disabled #119

Thanks to our growing list of [contributors](https://github.com/getsentry/sentry-dotnet/graphs/contributors).

## 1.0.1-beta5

* Added `net461` target to Serilog package #148 

## 1.0.1-beta4

* Serilog Integration #118, #145
* `Capture` methods return `SentryId` #139, #140 
* MEL integration keeps properties as tags #146 
* Revert reducing Json.NET requirements https://github.com/getsentry/sentry-dotnet/commit/1aed4a5c76ead2f4d39f1c2979eda02d068bfacd

Thanks to our growing [list of contributors](https://github.com/getsentry/sentry-dotnet/graphs/contributors).

## 1.0.1-beta3

Lowering Newtonsoft.Json requirements; #138

## 1.0.1-beta2

`Sentry` package Includes `net461` target #135

## 1.0.1-beta

Features: 
* Use log entry to improve grouping #125 
* Use .NET Core SDK 2.1.401
* Make `AddProcessors` extension methods on Options public  #115
* Format InternalsVisibleTo to avoid iOS issue: 94e28b3

Bug fixes: 
* Disabled SDK throws on shutdown: #124 
* Log4net only init if current hub is disabled #119

## 1.0.0

### First major release of the new .NET SDK.

#### Main features

##### Sentry package

* Automatic Captures global unhandled exceptions (AppDomain)
* Scope management
* Duplicate events automatically dropped
* Events from the same exception automatically dropped
* Web proxy support
* HttpClient/HttpClientHandler configuration callback
* Compress request body
* Event sampling opt-in
* Event flooding protection (429 retry-after and internal bound queue)
* Release automatically set (AssemblyInformationalVersionAttribute, AssemblyVersion or env var)
* DSN discovered via environment variable
* Release (version) reported automatically
* CLS Compliant
* Strong named
* BeforeSend and BeforeBreadcrumb callbacks
* Event and Exception processors
* SourceLink (including PDB in nuget package)
* Device OS info sent
* Device Runtime info sent
* Enable SDK debug mode (opt-in)
* Attach stack trace for captured messages (opt-in)

##### Sentry.Extensions.Logging

* Includes all features from the `Sentry` package.
* BeginScope data added to Sentry scope, sent with events
* LogInformation or higher added as breadcrumb, sent with next events.
* LogError or higher automatically captures an event
* Minimal levels are configurable.

##### Sentry.AspNetCore

* Includes all features from the `Sentry` package.
* Includes all features from the `Sentry.Extensions.Logging` package.
* Easy ASP.NET Core integration, single line: `UseSentry`.
* Captures unhandled exceptions in the middleware pipeline
* Captures exceptions handled by the framework `UseExceptionHandler` and Error page display.
* Any event sent will include relevant application log messages
* RequestId as tag
* URL as tag
* Environment is automatically set (`IHostingEnvironment`)
* Request payload can be captured if opt-in
* Support for EventProcessors registered with DI
* Support for ExceptionProcessors registered with DI
* Captures logs from the request (using Microsoft.Extensions.Logging)
* Supports configuration system (e.g: appsettings.json)
* Server OS info sent
* Server Runtime info sent
* Request headers sent
* Request body compressed

All packages are:
* Strong named
* Tested on Windows, Linux and macOS
* Tested on .NET Core, .NET Framework and Mono

##### Learn more:

* [Code samples](https://github.com/getsentry/sentry-dotnet/tree/master/samples)
* [Sentry docs](https://docs.sentry.io/quickstart/?platform=csharp)

Sample event using the log4net integration:
![Sample event in Sentry](https://github.com/getsentry/sentry-dotnet/blob/master/samples/Sentry.Samples.Log4Net/.assets/log4net-sample.gif?raw=true)

Download it directly from GitHub or using NuGet:

|      Integrations                 |        NuGet         |
| ----------------------------- | -------------------: |
|         **Sentry**            |    [![NuGet](https://img.shields.io/nuget/vpre/Sentry.svg)](https://www.nuget.org/packages/Sentry)   |
|     **Sentry.AspNetCore**     |   [![NuGet](https://img.shields.io/nuget/vpre/Sentry.AspNetCore.svg)](https://www.nuget.org/packages/Sentry.AspNetCore)   |
| **Sentry.Extensions.Logging** | [![NuGet](https://img.shields.io/nuget/vpre/Sentry.Extensions.Logging.svg)](https://www.nuget.org/packages/Sentry.Extensions.Logging)   |
| **Sentry.Log4Net** | [![NuGet](https://img.shields.io/nuget/vpre/Sentry.Log4Net.svg)](https://www.nuget.org/packages/Sentry.Log4Net)   |
# 1.0.0-rc2

Features and improvements:

* `SentrySdk.LastEventId` to get scoped id
* `BeforeBreadcrumb` to allow dropping or modifying a breadcrumb
* Event processors on scope #58 
* Event processor as `Func<SentryEvent,SentryEvent>`

Bug fixes:

* #97 Sentry environment takes precedence over ASP.NET Core

Download it directly below from GitHub or using NuGet:

|      Integrations                 |        NuGet         |
| ----------------------------- | -------------------: |
|         **Sentry**            |    [![NuGet](https://img.shields.io/nuget/vpre/Sentry.svg)](https://www.nuget.org/packages/Sentry)   |
|     **Sentry.AspNetCore**     |   [![NuGet](https://img.shields.io/nuget/vpre/Sentry.AspNetCore.svg)](https://www.nuget.org/packages/Sentry.AspNetCore)   |
| **Sentry.Extensions.Logging** | [![NuGet](https://img.shields.io/nuget/vpre/Sentry.Extensions.Logging.svg)](https://www.nuget.org/packages/Sentry.Extensions.Logging)   |
| **Sentry.Log4Net** | [![NuGet](https://img.shields.io/nuget/vpre/Sentry.Log4Net.svg)](https://www.nuget.org/packages/Sentry.Log4Net)   |
# 1.0.0-rc

Features and improvements:

* Microsoft.Extensions.Logging (MEL) use framework configuration system #79 (Thanks @pengweiqhca)
* Use IOptions on Logging and ASP.NET Core integrations #81
* Send PII (personal identifier info, opt-in `SendDefaultPii`): #83
* When SDK is disabled SentryMiddleware passes through to next in pipeline: #84
* SDK diagnostic logging (option: `Debug`): #85
* Sending Stack trace for events without exception (like CaptureMessage, opt-in `AttachStackTrace`) #86

Bug fixes:

* MEL: Only call Init if DSN was provided https://github.com/getsentry/sentry-dotnet/commit/097c6a9c6f4348d87282c92d9267879d90879e2a
* Correct namespace for `AddSentry` https://github.com/getsentry/sentry-dotnet/commit/2498ab4081f171dc78e7f74e4f1f781a557c5d4f

Breaking changes:

The settings for HTTP and Worker have been moved to `SentryOptions`. There's no need to call `option.Http(h => h...)` anymore.
`option.Proxy` was renamed to `option.HttpProxy`.

[New sample](https://github.com/getsentry/sentry-dotnet/tree/master/samples/Sentry.Samples.GenericHost) using [GenericHost](https://docs.microsoft.com/en-us/aspnet/core/fundamentals/host/generic-host?view=aspnetcore-2.1)

Download it directly below from GitHub or using NuGet:

|      Integrations                 |        NuGet         |
| ----------------------------- | -------------------: |
|         **Sentry**            |    [![NuGet](https://img.shields.io/nuget/vpre/Sentry.svg)](https://www.nuget.org/packages/Sentry)   |
|     **Sentry.AspNetCore**     |   [![NuGet](https://img.shields.io/nuget/vpre/Sentry.AspNetCore.svg)](https://www.nuget.org/packages/Sentry.AspNetCore)   |
| **Sentry.Extensions.Logging** | [![NuGet](https://img.shields.io/nuget/vpre/Sentry.Extensions.Logging.svg)](https://www.nuget.org/packages/Sentry.Extensions.Logging)   |
| **Sentry.Log4Net** | [![NuGet](https://img.shields.io/nuget/vpre/Sentry.Log4Net.svg)](https://www.nuget.org/packages/Sentry.Log4Net)   |
# 0.0.1-preview5

Features:

* Support buffered gzip request #73 
* Reduced dependencies from the ASP.NET Core integraiton
* InAppExclude configurable #75
* Duplicate event detects inner exceptions #76 
* HttpClientHandler configuration callback #72
* Event sampling opt-in
* ASP.NET Core sends server name

Bug fixes:

* On-prem without chuncked support for gzip #71 
* Exception.Data key is not string #77 

##### [Watch on youtube](https://www.youtube.com/watch?v=xK6a1goK_w0) how to use the ASP.NET Core integration.

Download it directly below from GitHub or using NuGet:

|      Integrations                 |        NuGet         |
| ----------------------------- | -------------------: |
|         **Sentry**            |    [![NuGet](https://img.shields.io/nuget/vpre/Sentry.svg)](https://www.nuget.org/packages/Sentry)   |
|     **Sentry.AspNetCore**     |   [![NuGet](https://img.shields.io/nuget/vpre/Sentry.AspNetCore.svg)](https://www.nuget.org/packages/Sentry.AspNetCore)   |
| **Sentry.Extensions.Logging** | [![NuGet](https://img.shields.io/nuget/vpre/Sentry.Extensions.Logging.svg)](https://www.nuget.org/packages/Sentry.Extensions.Logging)   |
| **Sentry.Log4Net** | [![NuGet](https://img.shields.io/nuget/vpre/Sentry.Log4Net.svg)](https://www.nuget.org/packages/Sentry.Log4Net)   |

## 0.0.1-preview4

Features:

* Using [Sentry Protocol](https://github.com/getsentry/sentry-dotnet-protocol) as a dependency
* Environment can be set via `SentryOptions` #49
* Compress request body (configurable: Fastest, Optimal, Off) #63
* log4net integration
* SDK honors Sentry's 429 HTTP Status with Retry After header #61

Bug fixes:

* `Init` pushes the first scope #55, #54 
* `Exception.Data` copied to `SentryEvent.Data` while storing the index of originating error.
* Demangling code ensures Function name available #64 
* ASP.NET Core integration throws when Serilog added #65, #68, #67

Improvements to [the docs](https://getsentry.github.io/sentry-dotnet) like:
* Release discovery
* `ConfigureScope` clarifications
* Documenting samples

### [Watch on youtube](https://www.youtube.com/watch?v=xK6a1goK_w0) how to use the ASP.NET Core integration.

Download it directly from GitHub or using NuGet:

|      Integrations                 |        NuGet         |
| ----------------------------- | -------------------: |
|         **Sentry**            |    [![NuGet](https://img.shields.io/nuget/vpre/Sentry.svg)](https://www.nuget.org/packages/Sentry)   |
|     **Sentry.AspNetCore**     |   [![NuGet](https://img.shields.io/nuget/vpre/Sentry.AspNetCore.svg)](https://www.nuget.org/packages/Sentry.AspNetCore)   |
| **Sentry.Extensions.Logging** | [![NuGet](https://img.shields.io/nuget/vpre/Sentry.Extensions.Logging.svg)](https://www.nuget.org/packages/Sentry.Extensions.Logging)   |
| **Sentry.Log4Net** | [![NuGet](https://img.shields.io/nuget/vpre/Sentry.Log4Net.svg)](https://www.nuget.org/packages/Sentry.Log4Net)   |

## 0.0.1-preview3

This third preview includes bug fixes and more features. Test coverage increased to 96%

Features and improvements:

* Filter duplicate events/exceptions #43 
* EventProcessors can be added (sample [1](https://github.com/getsentry/sentry-dotnet/blob/dbb5a3af054d0ca6f801de37fb7db3632ca2c65a/samples/Sentry.Samples.Console.Customized/Program.cs#L151), [2](https://github.com/getsentry/sentry-dotnet/blob/dbb5a3af054d0ca6f801de37fb7db3632ca2c65a/samples/Sentry.Samples.Console.Customized/Program.cs#L41))
* ExceptionProcessors can be added #36 (sample [1](https://github.com/getsentry/sentry-dotnet/blob/dbb5a3af054d0ca6f801de37fb7db3632ca2c65a/samples/Sentry.Samples.Console.Customized/Program.cs#L172), [2](https://github.com/getsentry/sentry-dotnet/blob/dbb5a3af054d0ca6f801de37fb7db3632ca2c65a/samples/Sentry.Samples.Console.Customized/Program.cs#L42))
* Release is automatically discovered/reported #35
* Contexts is a dictionary - allows custom data #37
* ASP.NET integration reports context as server: server-os, server-runtime #37
* Assemblies strong named #41
* Scope exposes IReadOnly members instead of Immutables
* Released a [documentation site](https://getsentry.github.io/sentry-dotnet/)

Bug fixes:

#46 Strong name
#40 Logger provider gets disposed/flushes events

[Watch on youtube](https://www.youtube.com/watch?v=xK6a1goK_w0) how to use the ASP.NET Core integration.

Download it directly from GitHub or using NuGet:

|      Integrations                 |        NuGet         |
| ----------------------------- | -------------------: |
|         **Sentry**            |    [![NuGet](https://img.shields.io/nuget/vpre/Sentry.svg)](https://www.nuget.org/packages/Sentry)   |
|     **Sentry.AspNetCore**     |   [![NuGet](https://img.shields.io/nuget/vpre/Sentry.AspNetCore.svg)](https://www.nuget.org/packages/Sentry.AspNetCore)   |
| **Sentry.Extensions.Logging** | [![NuGet](https://img.shields.io/nuget/vpre/Sentry.Extensions.Logging.svg)](https://www.nuget.org/packages/Sentry.Extensions.Logging)   |
## 0.0.1-preview2

This second release includes bug fixes and more features. Test coverage increased to 93%

Features and improvements:
* Added `CaptureMessage`
* `BeforeSend` callback errors are sent as breadcrumbs
* `ASP.NET Core` integration doesn't add tags added by `Microsoft.Extensions.Logging`
* SDK name is reported depending on the package added
* Integrations API allows user-defined SDK integration
* Unhandled exception handler can be configured via integrations
* Filter kestrel log eventid 13 (application error) when already captured by the middleware

Bugs fixed:
* Fixed #28
* HTTP Proxy set to HTTP message handler

Download it directly from GitHub or using NuGet:

|      Integrations                 |        NuGet         |
| ----------------------------- | -------------------: |
|         **Sentry**            |    [![NuGet](https://img.shields.io/nuget/vpre/Sentry.svg)](https://www.nuget.org/packages/Sentry)   |
|     **Sentry.AspNetCore**     |   [![NuGet](https://img.shields.io/nuget/vpre/Sentry.AspNetCore.svg)](https://www.nuget.org/packages/Sentry.AspNetCore)   |
| **Sentry.Extensions.Logging** | [![NuGet](https://img.shields.io/nuget/vpre/Sentry.Extensions.Logging.svg)](https://www.nuget.org/packages/Sentry.Extensions.Logging)   |

## 0.0.1-preview1

Our first preview of the SDK:

Main features:
* Easy ASP.NET Core integration, single line: `UseSentry`.
* Captures unhandled exceptions in the middleware pipeline
* Captures exceptions handled by the framework `UseExceptionHandler` and Error page display.
* Captures process-wide unhandled exceptions (AppDomain)
* Captures logger.Error or logger.Critical 
* When an event is sent, data from the current request augments the event.
* Sends information about the server running the app (OS, Runtime, etc)
* Informational logs written by the app or framework augment events sent to Sentry
* Optional include of the request body
* HTTP Proxy configuration

Also available via NuGet:

[Sentry](https://www.nuget.org/packages/Sentry/0.0.1-preview1)
[Sentry.AspNetCore](https://www.nuget.org/packages/Sentry.AspNetCore/0.0.1-preview1)
[Sentry.Extensions.Logging](https://www.nuget.org/packages/Sentry.Extensions.Logging/0.0.1-preview1)<|MERGE_RESOLUTION|>--- conflicted
+++ resolved
@@ -1,15 +1,13 @@
 # Changelog
 
-<<<<<<< HEAD
 ## Unreleased
 
 - Default stack trace format: Ben.Demystifier (#732) @bruno-garcia
-=======
+
 ## 3.0.0-alpha.11
 
 - Limit attachment size (#705)
 - Separate tracing middleware (#737)
->>>>>>> bfb18ac9
 
 ## 3.0.0-alpha.10
 
