--- conflicted
+++ resolved
@@ -2,15 +2,13 @@
 
 ## Unreleased
 
-<<<<<<< HEAD
 ### Features
 
 - Added a new package `Sentry.AspNetCore.Blazor`. This packages provides you with an extension to `WebAssemblyHostBuilder` to allow SDK configuration via the builder pattern. This package gives us an entry point and the ability to extend the SDKs support and out-of-the-box offering. You can follow the progress and leave feedback either ([here](https://github.com/getsentry/sentry-dotnet/issues/2329)) for extending the support for Blazor Server or ([here](https://github.com/getsentry/sentry-dotnet/issues/2021)) for Blazor WebAssembly support ([#3386](https://github.com/getsentry/sentry-dotnet/pull/3386))
-=======
+
 ### Fixes
 
 - Fixed null IServiceProvider in anonymous routes with OpenTelemetry ([#3401](https://github.com/getsentry/sentry-dotnet/pull/3401))
->>>>>>> 1447b559
 
 ### Dependencies
 
