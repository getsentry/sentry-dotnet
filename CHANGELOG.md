--- conflicted
+++ resolved
@@ -2,13 +2,10 @@
 
 ## Unreleased
 
-<<<<<<< HEAD
 ### Features
 
 - Native crash reporting on NativeAOT published apps (Windows, Linux, macOS). ([#2887](https://github.com/getsentry/sentry-dotnet/pull/2887))
-=======
 - SentrySinkExtensions.ConfigureSentrySerilogOptions is now internal. If you were using this method, please use one of the `SentrySinkExtensions.Sentry` extension methods instead. ([#2902](https://github.com/getsentry/sentry-dotnet/pull/2902)) 
->>>>>>> 4b129821
 
 ## 4.0.0-beta.2
 
