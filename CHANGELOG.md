# Changelog

## Unreleased

<<<<<<< HEAD
### BREAKING CHANGES

- Remove `SentryLoggingOptions.ExperimentalLogging.MinimumLogLevel`. _Structured Logs_ can now be configured via the `"Sentry"` logging provider (e.g. in `appsettings.json` and `appsettings.{HostEnvironment}.json`) ([#4700](https://github.com/getsentry/sentry-dotnet/pull/4700))
- All logging provider types are _internal_ now in order to ensure configuration as intended ([#4700](https://github.com/getsentry/sentry-dotnet/pull/4700))

### Features

- Add support for _Structured Logs_ in `Sentry.Google.Cloud.Functions` ([#4700](https://github.com/getsentry/sentry-dotnet/pull/4700))

### Fixes

- Minimum Log-Level for _Structured Logs_, _Breadcrumbs_ and _Events_ in all Logging-Integrations ([#4700](https://github.com/getsentry/sentry-dotnet/pull/4700))
  - for `Sentry.Extensions.Logging`, `Sentry.AspNetCore`, `Sentry.Maui` and `Sentry.Google.Cloud.Functions`
  - the Logger-Provider for _Breadcrumbs_ and _Events_ ignores Logging-Configuration (e.g. via `appsettings.json`)
    - use the intended `SentryLoggingOptions.MinimumBreadcrumbLevel`, `SentryLoggingOptions.MinimumEventLevel`, or add filter functions via `SentryLoggingOptionsExtensions.AddLogEntryFilter`
  - the Logger-Provider for _Structured Logs_ respects Logging-Configuration (e.g. via `appsettings.json`)
    - when enabled by `SentryOptions.EnableLogs`
=======
### Fixes

- Avoid appending `/NODEFAULTLIB:MSVCRT` to NativeAOT linker arguments on Windows when targetting non-Windows platforms (Android, Browser) ([#4760](https://github.com/getsentry/sentry-dotnet/pull/4760))
>>>>>>> ac97aef6

## 6.0.0-rc.2

### Features

- Added a new SDK `Sentry.Extensions.AI` which allows LLM usage instrumentation via `Microsoft.Extensions.AI` ([#4657](https://github.com/getsentry/sentry-dotnet/pull/4657))

### Fixes

- Captured [Http Client Errors](https://docs.sentry.io/platforms/dotnet/guides/aspnet/configuration/http-client-errors/) on .NET 5+ now include a full stack trace in order to improve Issue grouping ([#4724](https://github.com/getsentry/sentry-dotnet/pull/4724))
- Sentry Tracing middleware crashed ASP.NET Core in .NET 10 in 6.0.0-rc.1 and earlier ([#4747](https://github.com/getsentry/sentry-dotnet/pull/4747))

### Dependencies

- Bump Java SDK from v8.24.0 to v8.26.0 ([#4728](https://github.com/getsentry/sentry-dotnet/pull/4728))
  - [changelog](https://github.com/getsentry/sentry-java/blob/main/CHANGELOG.md#8260)
  - [diff](https://github.com/getsentry/sentry-java/compare/8.24.0...8.26.0)

## 6.0.0-rc.1

### BREAKING CHANGES

- This release adds support for .NET 10 and drops support for net8.0-android, net8.0-ios, net8.0-maccatalyst and net8.0-windows10.0.19041.0 ([#4461](https://github.com/getsentry/sentry-dotnet/pull/4461))
- Backpressure handling is now enabled by default, meaning that the SDK will monitor system health and reduce the sampling rate of events and transactions when the system is under load. When the system is determined to be healthy again, the sampling rates are returned to their original levels. ([#4615](https://github.com/getsentry/sentry-dotnet/pull/4615))
- QOL improvement: Spans and Transactions now implement `IDisposable` so that they can be used with `using` statements/declarations that will automatically finish the span with a status of OK when it passes out of scope, if it has not already been finished, to be consistent with `Activity` classes when using OpenTelemetry ([#4627](https://github.com/getsentry/sentry-dotnet/pull/4627))
- SpanTracer and TransactionTracer are still public but these are now `sealed` (see also [#4627](https://github.com/getsentry/sentry-dotnet/pull/4627))
- The _Structured Logs_ APIs are now stable: removed `Experimental` from `SentryOptions` ([#4699](https://github.com/getsentry/sentry-dotnet/pull/4699))
- Added support for v3 of the Android AssemblyStore format that is used in .NET 10 and dropped support for v1 that was used in .NET 8 ([#4583](https://github.com/getsentry/sentry-dotnet/pull/4583))
- CaptureFeedback now returns a `SentryId` and a `CaptureFeedbackResult` out parameter that indicate whether feedback was captured successfully and what the reason for failure was otherwise ([#4613](https://github.com/getsentry/sentry-dotnet/pull/4613))
- Deprecated `Sentry.Azure.Functions.Worker` as very few people were using it and the functionality can easily be replaced with OpenTelemetry. We've replaced our integration with a sample showing how to do this using our OpenTelemetry package instead. ([#4693](https://github.com/getsentry/sentry-dotnet/pull/4693))
- UWP support has been dropped. Future efforts will likely focus on WinUI 3, in line with Microsoft's recommendations for building Windows UI apps. ([#4686](https://github.com/getsentry/sentry-dotnet/pull/4686))
- `BreadcrumbLevel.Critical` has been renamed to `BreadcrumbLevel.Fatal` for consistency with the other Sentry SDKs ([#4605](https://github.com/getsentry/sentry-dotnet/pull/4605))
- SentryOptions.IsEnvironmentUser now defaults to false on MAUI. The means the User.Name will no longer be set, by default, to the name of the device ([#4606](https://github.com/getsentry/sentry-dotnet/pull/4606))
- Removed obsolete APIs ([#4619](https://github.com/getsentry/sentry-dotnet/pull/4619))
  - Removed the unusual constructor from `Sentry.Maui.BreadcrumbEvent` that had been marked as obsolete. That constructor expected a `IEnumerable<(string Key, string Value)>[]` argument (i.e. an array of IEnumerable of tuples). If you were using this constructor, you should instead use the alternate constructor that expects just an IEnumerable of tuples: `IEnumerable<(string Key, string Value)>`.
  - Removed `SentrySdk.CaptureUserFeedback` and all associated members. Use the newer `SentrySdk.CaptureFeedback` instead.
- ScopeExtensions.Populate is now internal ([#4611](https://github.com/getsentry/sentry-dotnet/pull/4611))

### Features

- Support for .NET 10 ([#4461](https://github.com/getsentry/sentry-dotnet/pull/4461))
- Added experimental support for Session Replay on iOS ([#4664](https://github.com/getsentry/sentry-dotnet/pull/4664))
- QOL features for Unity
  - The SDK now provides a `IsSessionActive` to allow checking the session state ([#4662](https://github.com/getsentry/sentry-dotnet/pull/4662))
  - The SDK now makes use of the new SessionEndStatus `Unhandled` when capturing an unhandled but non-terminal exception, i.e. through the UnobservedTaskExceptionIntegration ([#4633](https://github.com/getsentry/sentry-dotnet/pull/4633), [#4653](https://github.com/getsentry/sentry-dotnet/pull/4653))
- Implemented instance isolation so that multiple instances of the Sentry SDK can be instantiated inside the same process when using the Caching Transport ([#4498](https://github.com/getsentry/sentry-dotnet/pull/4498))
- Extended the App context by `app_memory` that can hold the amount of memory used by the application in bytes. ([#4707](https://github.com/getsentry/sentry-dotnet/pull/4707))
- Add support for W3C traceparent header for outgoing requests ([#4661](https://github.com/getsentry/sentry-dotnet/pull/4661))
  - This feature is disabled by default. Set `PropagateTraceparent = true` when initializing the SDK if to include the W3C traceparent header on outgoing requests.
  - See https://develop.sentry.dev/sdk/telemetry/traces/distributed-tracing/#w3c-trace-context-header for more details.

### Fixes

- Memory leak when finishing an unsampled Transaction that has started unsampled Spans ([#4717](https://github.com/getsentry/sentry-dotnet/pull/4717))
- Deliver system breadcrumbs in the main thread on Android ([#4671](https://github.com/getsentry/sentry-dotnet/pull/4671))
- The `Serilog` integration captures _Structured Logs_ (when enabled) independently of captured Events and added Breadcrumbs ([#4691](https://github.com/getsentry/sentry-dotnet/pull/4691))
- The SDK avoids redundant scope sync after transaction finish ([#4623](https://github.com/getsentry/sentry-dotnet/pull/4623))
- sentry-native is now automatically disabled for WASM applications ([#4631](https://github.com/getsentry/sentry-dotnet/pull/4631))
- Remove unnecessary files from SentryCocoaFramework before packing ([#4602](https://github.com/getsentry/sentry-dotnet/pull/4602))

### Dependencies

- Bump Java SDK from v8.24.0 to v8.25.0 ([#4679](https://github.com/getsentry/sentry-dotnet/pull/4679))
  - [changelog](https://github.com/getsentry/sentry-java/blob/main/CHANGELOG.md#8250)
  - [diff](https://github.com/getsentry/sentry-java/compare/8.24.0...8.25.0)
- Bump Native SDK from v0.12.0 to v0.12.1 ([#4690](https://github.com/getsentry/sentry-dotnet/pull/4690), [#4737](https://github.com/getsentry/sentry-dotnet/pull/4737))
  - [changelog](https://github.com/getsentry/sentry-native/blob/master/CHANGELOG.md#0121)
  - [diff](https://github.com/getsentry/sentry-native/compare/0.12.0...0.12.1)
- Bump Cocoa SDK from v8.57.1 to v8.57.3 ([#4704](https://github.com/getsentry/sentry-dotnet/pull/4704), [#4738](https://github.com/getsentry/sentry-dotnet/pull/4738))
  - [changelog](https://github.com/getsentry/sentry-cocoa/blob/main/CHANGELOG.md#8573)
  - [diff](https://github.com/getsentry/sentry-cocoa/compare/8.57.1...8.57.3)
- Bump CLI from v2.57.0 to v2.58.2 ([#4705](https://github.com/getsentry/sentry-dotnet/pull/4705), [#4727](https://github.com/getsentry/sentry-dotnet/pull/4727), [#4732](https://github.com/getsentry/sentry-dotnet/pull/4732))
  - [changelog](https://github.com/getsentry/sentry-cli/blob/master/CHANGELOG.md#2582)
  - [diff](https://github.com/getsentry/sentry-cli/compare/2.57.0...2.58.2)

## 5.16.2

### Fixes

- Do not allow multiple `sentry.proguard-uuid` metadata to be set in Android manifest ([#4647](https://github.com/getsentry/sentry-dotnet/pull/4647))

### Dependencies

- Bump Cocoa SDK from v8.56.2 to v8.57.1 ([#4637](https://github.com/getsentry/sentry-dotnet/pull/4637), [#4680](https://github.com/getsentry/sentry-dotnet/pull/4680))
  - [changelog](https://github.com/getsentry/sentry-cocoa/blob/main/CHANGELOG.md#8571)
  - [diff](https://github.com/getsentry/sentry-cocoa/compare/8.56.2...8.57.1)
- Bump Native SDK from v0.11.2 to v0.12.0 ([#4636](https://github.com/getsentry/sentry-dotnet/pull/4636), [#4678](https://github.com/getsentry/sentry-dotnet/pull/4678))
  - [changelog](https://github.com/getsentry/sentry-native/blob/master/CHANGELOG.md#0120)
  - [diff](https://github.com/getsentry/sentry-native/compare/0.11.2...0.12.0)
- Bump Java SDK from v8.23.0 to v8.24.0 ([#4667](https://github.com/getsentry/sentry-dotnet/pull/4667))
  - [changelog](https://github.com/getsentry/sentry-java/blob/main/CHANGELOG.md#8240)
  - [diff](https://github.com/getsentry/sentry-java/compare/8.23.0...8.24.0)
- Bump CLI from v2.56.1 to v2.57.0 ([#4668](https://github.com/getsentry/sentry-dotnet/pull/4668))
  - [changelog](https://github.com/getsentry/sentry-cli/blob/master/CHANGELOG.md#2570)
  - [diff](https://github.com/getsentry/sentry-cli/compare/2.56.1...2.57.0)

## 5.16.1

### Fixes

- Structured Logs now have a `sentry.origin` attribute to so it's clearer where these come from ([#4566](https://github.com/getsentry/sentry-dotnet/pull/4566))

### Dependencies

- Bump Java SDK from v8.22.0 to v8.23.0 ([#4586](https://github.com/getsentry/sentry-dotnet/pull/4586))
  - [changelog](https://github.com/getsentry/sentry-java/blob/main/CHANGELOG.md#8230)
  - [diff](https://github.com/getsentry/sentry-java/compare/8.22.0...8.23.0)
- Bump Native SDK from v0.11.1 to v0.11.2 ([#4590](https://github.com/getsentry/sentry-dotnet/pull/4590))
  - [changelog](https://github.com/getsentry/sentry-native/blob/master/CHANGELOG.md#0112)
  - [diff](https://github.com/getsentry/sentry-native/compare/0.11.1...0.11.2)
- Bump CLI from v2.56.0 to v2.56.1 ([#4625](https://github.com/getsentry/sentry-dotnet/pull/4625))
  - [changelog](https://github.com/getsentry/sentry-cli/blob/master/CHANGELOG.md#2561)
  - [diff](https://github.com/getsentry/sentry-cli/compare/2.56.0...2.56.1)

## 5.16.0

### Features

- Added `EnableBackpressureHandling` option for Automatic backpressure handling. When enabled this automatically reduces the sample rate when the SDK detects events being dropped. ([#4452](https://github.com/getsentry/sentry-dotnet/pull/4452))
- Add (experimental) _Structured Logs_ integration for `Serilog` ([#4462](https://github.com/getsentry/sentry-dotnet/pull/4462))

### Fixes

- Templates are no longer sent with Structured Logs that have no parameters ([#4544](https://github.com/getsentry/sentry-dotnet/pull/4544))
- Parent-Span-IDs are no longer sent with Structured Logs when recorded without an active Span ([#4565](https://github.com/getsentry/sentry-dotnet/pull/4565))
- Upload linked PDBs to fix non-IL-stripped symbolication for iOS ([#4527](https://github.com/getsentry/sentry-dotnet/pull/4527))
- In MAUI Android apps, generate and inject UUID to APK and upload ProGuard mapping to Sentry with the UUID ([#4532](https://github.com/getsentry/sentry-dotnet/pull/4532))
- Fixed WASM0001 warning when building Blazor WebAssembly projects ([#4519](https://github.com/getsentry/sentry-dotnet/pull/4519))

### API Changes

- Remove `ExperimentalAttribute` from all _Structured Logs_ APIs, and remove `Experimental` property from `SentrySdk`, but keep `Experimental` property on `SentryOptions` ([#4567](https://github.com/getsentry/sentry-dotnet/pull/4567))

### Dependencies

- Bump Cocoa SDK from v8.56.0 to v8.56.2 ([#4555](https://github.com/getsentry/sentry-dotnet/pull/4555), [#4572](https://github.com/getsentry/sentry-dotnet/pull/4572))
  - [changelog](https://github.com/getsentry/sentry-cocoa/blob/main/CHANGELOG.md#8562)
  - [diff](https://github.com/getsentry/sentry-cocoa/compare/8.56.0...8.56.2)
- Bump Native SDK from v0.11.0 to v0.11.1 ([#4557](https://github.com/getsentry/sentry-dotnet/pull/4557))
  - [changelog](https://github.com/getsentry/sentry-native/blob/master/CHANGELOG.md#0111)
  - [diff](https://github.com/getsentry/sentry-native/compare/0.11.0...0.11.1)
- Bump CLI from v2.54.0 to v2.55.0 ([#4556](https://github.com/getsentry/sentry-dotnet/pull/4556))
  - [changelog](https://github.com/getsentry/sentry-cli/blob/master/CHANGELOG.md#2550)
  - [diff](https://github.com/getsentry/sentry-cli/compare/2.54.0...2.55.0)

### Dependencies

- Bump CLI from v2.54.0 to v2.56.0 ([#4556](https://github.com/getsentry/sentry-dotnet/pull/4556), [#4577](https://github.com/getsentry/sentry-dotnet/pull/4577))
  - [changelog](https://github.com/getsentry/sentry-cli/blob/master/CHANGELOG.md#2560)
  - [diff](https://github.com/getsentry/sentry-cli/compare/2.54.0...2.56.0)
- Bump Java SDK from v8.21.1 to v8.22.0 ([#4552](https://github.com/getsentry/sentry-dotnet/pull/4552))
  - [changelog](https://github.com/getsentry/sentry-java/blob/main/CHANGELOG.md#8220)
  - [diff](https://github.com/getsentry/sentry-java/compare/8.21.1...8.22.0)

## 5.15.1

### Fixes

- Fail when building Blazor WASM with Profiling. We don't support profiling in Blazor WebAssembly projects. ([#4512](https://github.com/getsentry/sentry-dotnet/pull/4512))
- Do not overwrite user IP if it is set manually in ASP.NET sdk ([#4513](https://github.com/getsentry/sentry-dotnet/pull/4513))
- Fix `SentryOptions.Native.SuppressSignalAborts` and `SuppressExcBadAccess` on iOS ([#4521](https://github.com/getsentry/sentry-dotnet/pull/4521))

### Dependencies

- Bump Cocoa SDK from v8.55.1 to v8.56.0 ([#4528](https://github.com/getsentry/sentry-dotnet/pull/4528))
  - [changelog](https://github.com/getsentry/sentry-cocoa/blob/main/CHANGELOG.md#8560)
  - [diff](https://github.com/getsentry/sentry-cocoa/compare/8.55.1...8.56.0)
- Bump CLI from v2.53.0 to v2.54.0 ([#4541](https://github.com/getsentry/sentry-dotnet/pull/4541))
  - [changelog](https://github.com/getsentry/sentry-cli/blob/master/CHANGELOG.md#2540)
  - [diff](https://github.com/getsentry/sentry-cli/compare/2.53.0...2.54.0)
- Bump Native SDK from v0.10.1 to v0.11.0 ([#4542](https://github.com/getsentry/sentry-dotnet/pull/4542))
  - [changelog](https://github.com/getsentry/sentry-native/blob/master/CHANGELOG.md#0110)
  - [diff](https://github.com/getsentry/sentry-native/compare/0.10.1...0.11.0)

## 5.15.0

### Features

- Experimental _Structured Logs_:
  - Redesign SDK Logger APIs to allow usage of `params` ([#4451](https://github.com/getsentry/sentry-dotnet/pull/4451))
  - Shorten the `key` names of `Microsoft.Extensions.Logging` attributes ([#4450](https://github.com/getsentry/sentry-dotnet/pull/4450))

### Fixes

- Experimental _Structured Logs_:
  - Remove `IDisposable` from `SentryStructuredLogger`. Disposal is intended through the owning `IHub` instance ([#4424](https://github.com/getsentry/sentry-dotnet/pull/4424))
  - Ensure all buffered logs are sent to Sentry when the application terminates unexpectedly ([#4425](https://github.com/getsentry/sentry-dotnet/pull/4425))
  - `InvalidOperationException` potentially thrown during a race condition, especially in concurrent high-volume logging scenarios ([#4428](https://github.com/getsentry/sentry-dotnet/pull/4428))
- Blocking calls are no longer treated as unhandled crashes ([#4458](https://github.com/getsentry/sentry-dotnet/pull/4458))
- Only apply Session Replay masks to specific control types when necessary to avoid performance issues in MAUI apps with complex UIs ([#4445](https://github.com/getsentry/sentry-dotnet/pull/4445))
- De-duplicate Java.Lang.RuntimeException on Android ([#4509](https://github.com/getsentry/sentry-dotnet/pull/4509))
- Upload linked PDB to fix symbolication for Mac Catalyst ([#4503](https://github.com/getsentry/sentry-dotnet/pull/4503))

### Dependencies

- Bump sentry-cocoa from 8.39.0 to 8.55.1 ([#4442](https://github.com/getsentry/sentry-dotnet/pull/4442), [#4483](https://github.com/getsentry/sentry-dotnet/pull/4483), [#4485](https://github.com/getsentry/sentry-dotnet/pull/4485))
  - [changelog](https://github.com/getsentry/sentry-cocoa/blob/main/CHANGELOG.md#8551)
  - [diff](https://github.com/getsentry/sentry-cocoa/compare/8.39.0...8.55.1)
- Bump Native SDK from v0.9.1 to v0.10.1 ([#4436](https://github.com/getsentry/sentry-dotnet/pull/4436), [#4492](https://github.com/getsentry/sentry-dotnet/pull/4492))
  - [changelog](https://github.com/getsentry/sentry-native/blob/master/CHANGELOG.md#0101)
  - [diff](https://github.com/getsentry/sentry-native/compare/0.9.1...0.10.1)
- Bump CLI from v2.52.0 to v2.53.0 ([#4486](https://github.com/getsentry/sentry-dotnet/pull/4486))
  - [changelog](https://github.com/getsentry/sentry-cli/blob/master/CHANGELOG.md#2530)
  - [diff](https://github.com/getsentry/sentry-cli/compare/2.52.0...2.53.0)
- Bump Java SDK from v8.6.0 to v8.21.1 ([#4496](https://github.com/getsentry/sentry-dotnet/pull/4496), [#4502](https://github.com/getsentry/sentry-dotnet/pull/4502), [#4508](https://github.com/getsentry/sentry-dotnet/pull/4508))
  - [changelog](https://github.com/getsentry/sentry-java/blob/main/CHANGELOG.md#8211)
  - [diff](https://github.com/getsentry/sentry-java/compare/8.6.0...8.21.1)

## 5.14.1

### Fixes

- Crontabs now support day names (MON-SUN) and allow step values and ranges to be combined ([#4407](https://github.com/getsentry/sentry-dotnet/pull/4407))
- Ensure the correct Sentry Cocoa SDK framework version is used on iOS ([#4411](https://github.com/getsentry/sentry-dotnet/pull/4411))

### Dependencies

- Bump CLI from v2.50.2 to v2.52.0 ([#4419](https://github.com/getsentry/sentry-dotnet/pull/4419), [#4435](https://github.com/getsentry/sentry-dotnet/pull/4435), [#4444](https://github.com/getsentry/sentry-dotnet/pull/4444))
  - [changelog](https://github.com/getsentry/sentry-cli/blob/master/CHANGELOG.md#2520)
  - [diff](https://github.com/getsentry/sentry-cli/compare/2.50.2...2.52.0)

## 5.14.0

### Features

- Add _experimental_ support for [Sentry Structured Logging](https://docs.sentry.io/product/explore/logs/) ([#4308](https://github.com/getsentry/sentry-dotnet/pull/4308))
  - Structured-Logger API ([#4158](https://github.com/getsentry/sentry-dotnet/pull/4158))
  - Buffering and Batching ([#4310](https://github.com/getsentry/sentry-dotnet/pull/4310))
  - Integrations for `Sentry.Extensions.Logging`, `Sentry.AspNetCore` and `Sentry.Maui` ([#4193](https://github.com/getsentry/sentry-dotnet/pull/4193))

### Fixes

- Update `sample_rate` of _Dynamic Sampling Context (DSC)_ when making sampling decisions ([#4374](https://github.com/getsentry/sentry-dotnet/pull/4374))

## 5.13.0

### Features

- Sentry now includes an EXPERIMENTAL StringStackTraceFactory. This factory isn't as feature rich as the full `SentryStackTraceFactory`. However, it may provide better results if you are compiling your application AOT and not getting useful stack traces from the full stack trace factory. ([#4362](https://github.com/getsentry/sentry-dotnet/pull/4362))

### Fixes

- Source context for class libraries when running on Android in Release mode ([#4294](https://github.com/getsentry/sentry-dotnet/pull/4294))
- Native AOT: don't load SentryNative on unsupported platforms ([#4347](https://github.com/getsentry/sentry-dotnet/pull/4347))
- Fixed issue introduced in release 5.12.0 that might prevent other middleware or user code from reading request bodies ([#4373](https://github.com/getsentry/sentry-dotnet/pull/4373))
- SentryTunnelMiddleware overwrites the X-Forwarded-For header ([#4375](https://github.com/getsentry/sentry-dotnet/pull/4375))
- Native AOT support for `linux-musl-arm64` ([#4365](https://github.com/getsentry/sentry-dotnet/pull/4365))

### Dependencies

- Bump CLI from v2.47.0 to v2.50.2 ([#4348](https://github.com/getsentry/sentry-dotnet/pull/4348), [#4370](https://github.com/getsentry/sentry-dotnet/pull/4370), [#4378](https://github.com/getsentry/sentry-dotnet/pull/4378))
  - [changelog](https://github.com/getsentry/sentry-cli/blob/master/CHANGELOG.md#2502)
  - [diff](https://github.com/getsentry/sentry-cli/compare/2.47.0...2.50.2)

## 5.12.0

### API changes

- App Hang Tracking for iOS is now disabled by default, until this functionality is more stable. If you want to use it in your applications then you'll need to enable this manually. ([#4320](https://github.com/getsentry/sentry-dotnet/pull/4320))

### Features

- Added StartSpan and GetTransaction methods to the SentrySdk ([#4303](https://github.com/getsentry/sentry-dotnet/pull/4303))

### Fixes

- Avoid double reporting sessions on iOS and Android apps ([#4341](https://github.com/getsentry/sentry-dotnet/pull/4341))
- Sentry now decompresses Request bodies in ASP.NET Core when RequestDecompression middleware is enabled ([#4315](https://github.com/getsentry/sentry-dotnet/pull/4315))
- Custom ISentryEventProcessors are now run for native iOS events ([#4318](https://github.com/getsentry/sentry-dotnet/pull/4318))
- Crontab validation when capturing checkins ([#4314](https://github.com/getsentry/sentry-dotnet/pull/4314))
- Fixed an issue with the way Sentry detects build settings. This was causing Sentry to produce code that could fail at runtime in AOT compiled applications. ([#4333](https://github.com/getsentry/sentry-dotnet/pull/4333))
- Native AOT: link to static `lzma` on Linux/MUSL ([#4326](https://github.com/getsentry/sentry-dotnet/pull/4326))
- AppDomain.CurrentDomain.ProcessExit hook is now removed on shutdown ([#4323](https://github.com/getsentry/sentry-dotnet/pull/4323))

### Dependencies

- Bump Native SDK from v0.9.0 to v0.9.1 ([#4309](https://github.com/getsentry/sentry-dotnet/pull/4309))
  - [changelog](https://github.com/getsentry/sentry-native/blob/master/CHANGELOG.md#091)
  - [diff](https://github.com/getsentry/sentry-native/compare/0.9.0...0.9.1)
- Bump CLI from v2.46.0 to v2.47.0 ([#4332](https://github.com/getsentry/sentry-dotnet/pull/4332))
  - [changelog](https://github.com/getsentry/sentry-cli/blob/master/CHANGELOG.md#2470)
  - [diff](https://github.com/getsentry/sentry-cli/compare/2.46.0...2.47.0)

## 5.11.2

### Fixes

- Unsampled spans no longer propagate empty trace headers ([#4302](https://github.com/getsentry/sentry-dotnet/pull/4302))

## 5.11.1

### Fixes

- Fix linking of libsentry-native to avoid DllNotFoundException in Native AOT applications ([#4298](https://github.com/getsentry/sentry-dotnet/pull/4298))

## 5.11.0

### Features

- Added non-allocating `ConfigureScope` and `ConfigureScopeAsync` overloads ([#4244](https://github.com/getsentry/sentry-dotnet/pull/4244))
- Add .NET MAUI `AutomationId` element information to breadcrumbs ([#4248](https://github.com/getsentry/sentry-dotnet/pull/4248))
- The HTTP Response Status Code for spans instrumented using OpenTelemetry is now searchable ([#4283](https://github.com/getsentry/sentry-dotnet/pull/4283))

### Fixes

- The HTTP instrumentation uses the span created for the outgoing request in the sentry-trace header, fixing the parent-child relationship between client and server ([#4264](https://github.com/getsentry/sentry-dotnet/pull/4264))
- ExtraData not captured for Breadcrumbs in MauiEventsBinder ([#4254](https://github.com/getsentry/sentry-dotnet/pull/4254))
  - NOTE: Required breaking changes to the public API of `Sentry.Maui.BreadcrumbEvent`, while keeping an _Obsolete_ constructor for backward compatibility.
- InvalidOperationException sending attachments on Android with LLVM enabled ([#4276](https://github.com/getsentry/sentry-dotnet/pull/4276))
- When CaptureFeedback methods are called with invalid email addresses, the email address will be removed and, if Debug mode is enabled, a warning will be logged. This is done to avoid losing the Feedback altogether (Sentry would reject Feedback that has an invalid email address) ([#4284](https://github.com/getsentry/sentry-dotnet/pull/4284))

### Dependencies

- Bump the version of the .NET SDK that we use from 9.0.203 to 9.0.301 ([#4272](https://github.com/getsentry/sentry-dotnet/pull/4272))
  - Note that this also required we bump various Java dependencies (since version 9.0.300 of the Android workload requires newer versions of the these)
  - See https://docs.sentry.io/platforms/dotnet/troubleshooting/#detected-package-version-outside-of-dependency-constraint if you see NU1605, NU1608 and/or NU1107 warnings after upgrading
- Bump Native SDK from v0.8.5 to v0.9.0 ([#4260](https://github.com/getsentry/sentry-dotnet/pull/4260))
  - [changelog](https://github.com/getsentry/sentry-native/blob/master/CHANGELOG.md#090)
  - [diff](https://github.com/getsentry/sentry-native/compare/0.8.5...0.9.0)

## 5.10.0

### Features

- Rename MemoryInfo.AllocatedBytes to MemoryInfo.TotalAllocatedBytes ([#4243](https://github.com/getsentry/sentry-dotnet/pull/4243))
- Replace libcurl with .NET HttpClient for sentry-native ([#4222](https://github.com/getsentry/sentry-dotnet/pull/4222))

### Fixes

- InvalidCastException in SentrySpanProcessor when using the Sentry.OpenTelemetry integration ([#4245](https://github.com/getsentry/sentry-dotnet/pull/4245))
- Fix InApp Exclude for frames without Module by checking against frame's Package ([#4236](https://github.com/getsentry/sentry-dotnet/pull/4236))

## 5.9.0

### Features

- Reduced memory pressure when sampling less than 100% of traces/transactions ([#4212](https://github.com/getsentry/sentry-dotnet/pull/4212))
- Add SentrySdk.SetTag ([#4232](https://github.com/getsentry/sentry-dotnet/pull/4232))

### Fixes

- Fixed symbolication for net9.0-android applications in Release config ([#4221](https://github.com/getsentry/sentry-dotnet/pull/4221))
- Support Linux arm64 on Native AOT ([#3700](https://github.com/getsentry/sentry-dotnet/pull/3700))
- Revert W3C traceparent support ([#4204](https://github.com/getsentry/sentry-dotnet/pull/4204))

### Dependencies

- Bump CLI from v2.45.0 to v2.46.0 ([#4226](https://github.com/getsentry/sentry-dotnet/pull/4226))
  - [changelog](https://github.com/getsentry/sentry-cli/blob/master/CHANGELOG.md#2460)
  - [diff](https://github.com/getsentry/sentry-cli/compare/2.45.0...2.46.0)

## 5.8.1

### Fixes

- Support musl on Linux ([#4188](https://github.com/getsentry/sentry-dotnet/pull/4188))
- Support for Windows ARM64 with Native AOT ([#4187](https://github.com/getsentry/sentry-dotnet/pull/4187))
- Addressed potential performance issue with Sentry.Maui ([#4219](https://github.com/getsentry/sentry-dotnet/pull/4219))
- Respect `SentryNative=false` at runtime ([#4220](https://github.com/getsentry/sentry-dotnet/pull/4220))

## 5.8.0

### Features

- .NET MAUI integration with CommunityToolkit.Mvvm Async Relay Commands can now be auto spanned with the new package Sentry.Maui.CommunityToolkit.Mvvm ([#4125](https://github.com/getsentry/sentry-dotnet/pull/4125))

### Fixes

- Revert "Bump Cocoa SDK from v8.39.0 to v8.46.0 (#4103)" ([#4202](https://github.com/getsentry/sentry-dotnet/pull/4202))
  - IMPORTANT: Fixes multiple issues running versions 5.6.x and 5.7.x of the Sentry SDK for .NET on iOS (initialising the SDK and sending data to Sentry)

### Dependencies

- Bump Native SDK from v0.8.4 to v0.8.5 ([#4189](https://github.com/getsentry/sentry-dotnet/pull/4189))
  - [changelog](https://github.com/getsentry/sentry-native/blob/master/CHANGELOG.md#085)
  - [diff](https://github.com/getsentry/sentry-native/compare/0.8.4...0.8.5)

## 5.7.0

### Features

- New source generator allows Sentry to see true build variables like PublishAot and PublishTrimmed to properly adapt checks in the Sentry SDK ([#4101](https://github.com/getsentry/sentry-dotnet/pull/4101))
- Auto breadcrumbs now include all .NET MAUI gesture recognizer events ([#4124](https://github.com/getsentry/sentry-dotnet/pull/4124))
- Associate replays with errors and traces on Android ([#4133](https://github.com/getsentry/sentry-dotnet/pull/4133))

### Fixes

- Redact Authorization headers before sending events to Sentry ([#4164](https://github.com/getsentry/sentry-dotnet/pull/4164))
- Remove Strong Naming from Sentry.Hangfire ([#4099](https://github.com/getsentry/sentry-dotnet/pull/4099))
- Increase `RequestSize.Small` threshold from 1 kB to 4 kB to match other SDKs ([#4177](https://github.com/getsentry/sentry-dotnet/pull/4177))

### Dependencies

- Bump CLI from v2.43.1 to v2.45.0 ([#4169](https://github.com/getsentry/sentry-dotnet/pull/4169), [#4179](https://github.com/getsentry/sentry-dotnet/pull/4179))
  - [changelog](https://github.com/getsentry/sentry-cli/blob/master/CHANGELOG.md#2450)
  - [diff](https://github.com/getsentry/sentry-cli/compare/2.43.1...2.45.0)

## 5.7.0-beta.0

### Features

- When setting a transaction on the scope, the SDK will attempt to sync the transaction's trace context with the SDK on the native layer. Finishing a transaction will now also start a new trace ([#4153](https://github.com/getsentry/sentry-dotnet/pull/4153))
- Added `CaptureFeedback` overload with `configureScope` parameter ([#4073](https://github.com/getsentry/sentry-dotnet/pull/4073))
- Custom SessionReplay masks in MAUI Android apps ([#4121](https://github.com/getsentry/sentry-dotnet/pull/4121))

### Fixes

- Work around iOS SHA1 bug ([#4143](https://github.com/getsentry/sentry-dotnet/pull/4143))
- Prevent Auto Breadcrumbs Event Binder from leaking and rebinding events ([#4159](https://github.com/getsentry/sentry-dotnet/pull/4159))
- Fixes build error when building .NET Framework applications using Sentry 5.6.0: `MSB4185 :The function "IsWindows" on type "System.OperatingSystem" is not available` ([#4160](https://github.com/getsentry/sentry-dotnet/pull/4160))
- Added a `SentrySetCommitReleaseOptions` build property that can be specified separately from `SentryReleaseOptions` ([#4109](https://github.com/getsentry/sentry-dotnet/pull/4109))

### Dependencies

- Bump CLI from v2.43.0 to v2.43.1 ([#4151](https://github.com/getsentry/sentry-dotnet/pull/4151))
  - [changelog](https://github.com/getsentry/sentry-cli/blob/master/CHANGELOG.md#2431)
  - [diff](https://github.com/getsentry/sentry-cli/compare/2.43.0...2.43.1)

## 5.6.0

### Features

- Option to disable the SentryNative integration ([#4107](https://github.com/getsentry/sentry-dotnet/pull/4107), [#4134](https://github.com/getsentry/sentry-dotnet/pull/4134))
  - To disable it, add this msbuild property: `<SentryNative>false</SentryNative>`
- Reintroduced experimental support for Session Replay on Android ([#4097](https://github.com/getsentry/sentry-dotnet/pull/4097))
- If an incoming HTTP request has the `traceparent` header, it is now parsed and interpreted like the `sentry-trace` header. Outgoing requests now contain the `traceparent` header to facilitate integration with servesr that only support the [W3C Trace Context](https://www.w3.org/TR/trace-context/). ([#4084](https://github.com/getsentry/sentry-dotnet/pull/4084))

### Fixes

- Ensure user exception data is not removed by AspNetCoreExceptionProcessor ([#4016](https://github.com/getsentry/sentry-dotnet/pull/4106))
- Prevent users from disabling AndroidEnableAssemblyCompression which leads to untrappable crash ([#4089](https://github.com/getsentry/sentry-dotnet/pull/4089))
- Fixed MSVCRT build warning on Windows ([#4111](https://github.com/getsentry/sentry-dotnet/pull/4111))

### Dependencies

- Bump Cocoa SDK from v8.39.0 to v8.46.0 ([#4103](https://github.com/getsentry/sentry-dotnet/pull/4103))
  - [changelog](https://github.com/getsentry/sentry-cocoa/blob/main/CHANGELOG.md#8460)
  - [diff](https://github.com/getsentry/sentry-cocoa/compare/8.39.0...8.46.0)
- Bump Native SDK from v0.8.3 to v0.8.4 ([#4122](https://github.com/getsentry/sentry-dotnet/pull/4122))
  - [changelog](https://github.com/getsentry/sentry-native/blob/master/CHANGELOG.md#084)
  - [diff](https://github.com/getsentry/sentry-native/compare/0.8.3...0.8.4)

## 5.5.1

### Fixes

- Fix UWP Net Native compilation ([#4085](https://github.com/getsentry/sentry-dotnet/pull/4085))
- Sentry Java SDK dependencies are now detected and included in the Android bindings ([#4079](https://github.com/getsentry/sentry-dotnet/pull/4079))

## 5.5.0

### Features

- The `IScopeObserver` now has an `SetTrace` that allows observing changes to the scope's trace context. The SDK uses this to propagate the `trace ID` to `sentry-native`. This allows Sentry to connect errors coming from all layers of your application ([#4026](https://github.com/getsentry/sentry-dotnet/pull/4026))
- Exception.HResult is now included in the mechanism data for all exceptions ([#4029](https://github.com/getsentry/sentry-dotnet/pull/4029))

### Dependencies

- Bump Native SDK from v0.8.2 to v0.8.3 [#4072](https://github.com/getsentry/sentry-dotnet/pull/4072))
  - [changelog](https://github.com/getsentry/sentry-native/blob/master/CHANGELOG.md#083)
  - [diff](https://github.com/getsentry/sentry-native/compare/0.8.2...0.8.3)

### Fixes

- Fixed symbolication and source context for net9.0-android ([#4033](https://github.com/getsentry/sentry-dotnet/pull/4033))
- Single quotes added to the release name when using MS Build to create Sentry releases on Windows ([#4015](https://github.com/getsentry/sentry-dotnet/pull/4015))
- Target `net9.0` on Sentry.Google.Cloud.Functions to avoid conflict with Sentry.AspNetCore ([#4039](https://github.com/getsentry/sentry-dotnet/pull/4039))
- Changed default value for `SentryOptions.EnableAppHangTrackingV2` to `false` ([#4042](https://github.com/getsentry/sentry-dotnet/pull/4042))
- Missing MAUI `Shell` navigation breadcrumbs on iOS ([#4006](https://github.com/getsentry/sentry-dotnet/pull/4006))
- Prevent application crashes when capturing screenshots on iOS ([#4069](https://github.com/getsentry/sentry-dotnet/pull/4069))

### Dependencies

- Bump Native SDK from v0.8.1 to v0.8.2 ([#4050](https://github.com/getsentry/sentry-dotnet/pull/4050)
  - [changelog](https://github.com/getsentry/sentry-native/blob/master/CHANGELOG.md#082)
  - [diff](https://github.com/getsentry/sentry-native/compare/0.8.1...0.8.2)
- Bump CLI from v2.42.2 to v2.43.0 ([#4036](https://github.com/getsentry/sentry-dotnet/pull/4036), [#4049](https://github.com/getsentry/sentry-dotnet/pull/4049), [#4060](https://github.com/getsentry/sentry-dotnet/pull/4060), [#4062](https://github.com/getsentry/sentry-dotnet/pull/4062))
  - [changelog](https://github.com/getsentry/sentry-cli/blob/master/CHANGELOG.md#2430)
  - [diff](https://github.com/getsentry/sentry-cli/compare/2.42.2...2.43.0)
- Bump Java SDK from v7.20.1 to v8.6.0 ([#4075](https://github.com/getsentry/sentry-dotnet/pull/4075))
  - [changelog](https://github.com/getsentry/sentry-java/blob/main/CHANGELOG.md#860)
  - [diff](https://github.com/getsentry/sentry-java/compare/7.20.1...8.6.0)

## 5.4.0

### Enhancements

- Profiling: improve performance by subscribing only to necessary CLR events ([#3970](https://github.com/getsentry/sentry-dotnet/pull/3970))

### Fixes

- Unknown stack frames in profiles on .NET 8+ ([#3967](https://github.com/getsentry/sentry-dotnet/pull/3967))

## 5.3.0

### Features

- User Feedback can now be captured without errors/exceptions. Note that these APIs replace the older UserFeedback APIs, which have now been marked as obsolete (and will be removed in a future major version bump) ([#3981](https://github.com/getsentry/sentry-dotnet/pull/3981))

### Fixes

- Using SentryOptions.Native.SuppressExcBadAccess and SentryOptions.Native.SuppressSignalAborts, users can now block duplicate errors from native due to dotnet NullReferenceExceptions - Defaults to false ([#3998](https://github.com/getsentry/sentry-dotnet/pull/3998))
- Native iOS events are now exposed to the dotnet layer for users to hook through SentryOptions.BeforeSend and SentryOptions.OnCrashedLastRun ([#2102](https://github.com/getsentry/sentry-dotnet/pull/3958))
- Prevent crashes from occurring on Android during OnBeforeSend ([#4022](https://github.com/getsentry/sentry-dotnet/pull/4022))

### Dependencies

- Bump Native SDK from v0.8.0 to v0.8.1 ([#4014](https://github.com/getsentry/sentry-dotnet/pull/4014))
  - [changelog](https://github.com/getsentry/sentry-native/blob/master/CHANGELOG.md#081)
  - [diff](https://github.com/getsentry/sentry-native/compare/0.8.0...0.8.1)

## 5.2.0

### Features

- Users can now register their own MAUI controls for breadcrumb creation ([#3997](https://github.com/getsentry/sentry-dotnet/pull/3997))
- Serilog scope properties are now sent with Sentry events ([#3976](https://github.com/getsentry/sentry-dotnet/pull/3976))
- The sample seed used for sampling decisions is now propagated, for use in downstream custom trace samplers ([#3951](https://github.com/getsentry/sentry-dotnet/pull/3951))
- Add Azure Function UseSentry overloads for easier wire ups ([#3971](https://github.com/getsentry/sentry-dotnet/pull/3971))

### Fixes

- Fix mismapped breadcrumb levels coming in from native to dotnet SDK ([#3993](https://github.com/getsentry/sentry-dotnet/pull/3993))
- Deduplicate profiling stack frames ([#3969](https://github.com/getsentry/sentry-dotnet/pull/3969))

### Dependencies

- Bump CLI from v2.41.1 to v2.42.2 ([#3979](https://github.com/getsentry/sentry-dotnet/pull/3979), [#4002](https://github.com/getsentry/sentry-dotnet/pull/4002))
  - [changelog](https://github.com/getsentry/sentry-cli/blob/master/CHANGELOG.md#2422)
  - [diff](https://github.com/getsentry/sentry-cli/compare/2.41.1...2.42.2)
- Bump Native SDK from v0.7.20 to v0.8.0 ([#4003](https://github.com/getsentry/sentry-dotnet/pull/4003))
  - [changelog](https://github.com/getsentry/sentry-native/blob/master/CHANGELOG.md#080)
  - [diff](https://github.com/getsentry/sentry-native/compare/0.7.20...0.8.0)

## 5.1.1

### Fixes

- Emit transaction.data inside contexts.trace.data ([#3936](https://github.com/getsentry/sentry-dotnet/pull/3936))
- Native SIGSEGV errors resulting from managed NullReferenceExceptions are now suppressed on Android ([#3903](https://github.com/getsentry/sentry-dotnet/pull/3903))
- OTel activities that are marked as not recorded are no longer sent to Sentry ([#3890](https://github.com/getsentry/sentry-dotnet/pull/3890))
- Fixed envelopes with oversized attachments getting stuck in \_\_processing ([#3938](https://github.com/getsentry/sentry-dotnet/pull/3938))
- OperatingSystem will now return macOS as OS name instead of 'Darwin' as well as the proper version. ([#2710](https://github.com/getsentry/sentry-dotnet/pull/3956))
- Ignore null value on CocoaScopeObserver.SetTag ([#3948](https://github.com/getsentry/sentry-dotnet/pull/3948))

## 5.1.0

### Significant change in behavior

- The User.IpAddress is now only set to `{{auto}}` when `SendDefaultPii` is enabled. This change gives you control over IP address collection directly on the client ([#3893](https://github.com/getsentry/sentry-dotnet/pull/3893))

### Features

- .NET on iOS: Add experimental EnableAppHangTrackingV2 configuration flag to the options binding SDK ([#3877](https://github.com/getsentry/sentry-dotnet/pull/3877))
- Added `SentryOptions.DisableSentryHttpMessageHandler`. Useful if you're using `OpenTelemetry.Instrumentation.Http` and ending up with duplicate spans. ([#3879](https://github.com/getsentry/sentry-dotnet/pull/3879))

### Dependencies

- Bump Native SDK from v0.7.17 to v0.7.18 ([#3891](https://github.com/getsentry/sentry-dotnet/pull/3891))
  - [changelog](https://github.com/getsentry/sentry-native/blob/master/CHANGELOG.md#0718)
  - [diff](https://github.com/getsentry/sentry-native/compare/0.7.17...0.7.18)

### Fixes

- Prevent Native EXC_BAD_ACCESS signal errors from being captured when managed NullRefrenceExceptions occur ([#3909](https://github.com/getsentry/sentry-dotnet/pull/3909))
- Fixed duplicate SentryMauiEventProcessors ([#3905](https://github.com/getsentry/sentry-dotnet/pull/3905))
- Fixed invalid string.Format index in Debug logs for the DiagnosticSource integration ([#3923](https://github.com/getsentry/sentry-dotnet/pull/3923))

### Dependencies

- Bump Native SDK from v0.7.17 to v0.7.20 ([#3891](https://github.com/getsentry/sentry-dotnet/pull/3891), [#3908](https://github.com/getsentry/sentry-dotnet/pull/3908), [#3929](https://github.com/getsentry/sentry-dotnet/pull/3929))
  - [changelog](https://github.com/getsentry/sentry-native/blob/master/CHANGELOG.md#0720)
  - [diff](https://github.com/getsentry/sentry-native/compare/0.7.17...0.7.20)
- Bump Java SDK from v7.20.0 to v7.20.1 ([#3907](https://github.com/getsentry/sentry-dotnet/pull/3907))
  - [changelog](https://github.com/getsentry/sentry-java/blob/main/CHANGELOG.md#7201)
  - [diff](https://github.com/getsentry/sentry-java/compare/7.20.0...7.20.1)
- Bump CLI from v2.40.0 to v2.41.1 ([#3910](https://github.com/getsentry/sentry-dotnet/pull/3910))
  - [changelog](https://github.com/getsentry/sentry-cli/blob/master/CHANGELOG.md#2411)
  - [diff](https://github.com/getsentry/sentry-cli/compare/2.40.0...2.41.1)

## 5.0.1

### Fixes

- .NET Mobile: Disable and made obsolete the iOS Watchdog termination feature which is based on heuristics that don't work in .NET ([#3867](https://github.com/getsentry/sentry-dotnet/pull/3867))
- .NET on Android: NullReferenceException handled by Mono cause the app to crash (PR #3694) ([#3871](https://github.com/getsentry/sentry-dotnet/pull/3871))

### Dependencies

- Bump Native SDK from v0.7.16 to v0.7.17 ([#3857](https://github.com/getsentry/sentry-dotnet/pull/3857))
  - [changelog](https://github.com/getsentry/sentry-native/blob/master/CHANGELOG.md#0717)
  - [diff](https://github.com/getsentry/sentry-native/compare/0.7.16...0.7.17)
- Bump Java SDK from v7.19.0 to v7.20.0 ([#3866](https://github.com/getsentry/sentry-dotnet/pull/3866))
  - [changelog](https://github.com/getsentry/sentry-java/blob/main/CHANGELOG.md#7200)
  - [diff](https://github.com/getsentry/sentry-java/compare/7.19.0...7.20.0)
- Bump CLI from v2.39.1 to v2.40.0 ([#3869](https://github.com/getsentry/sentry-dotnet/pull/3869))
  - [changelog](https://github.com/getsentry/sentry-cli/blob/master/CHANGELOG.md#2400)
  - [diff](https://github.com/getsentry/sentry-cli/compare/2.39.1...2.40.0)

## 5.0.0

### API Changes

- Removed net6.0 and net7.0 TFMs as Microsoft has stopped supporting both of these now. If you need to target net6.0 or net7.0 then we recommend using version 4.x of the .NET SDK for Sentry. ([#3807](https://github.com/getsentry/sentry-dotnet/pull/3807))
- Sentry's Experimental Metrics feature has been deprecated and removed from the SDK. ([#3718](https://github.com/getsentry/sentry-dotnet/pull/3718))
- `SentryOptions.EnableTracing` has been removed. Instead, tracing should be enabled or disabled by setting the `SentryOptions.TracesSampleRate` or by using `SentryOptions.TracesSampler` to configure a sampling function ([#3569](https://github.com/getsentry/sentry-dotnet/pull/3569))
- Temporarily removed experimental Session Replay support ([#3827](https://github.com/getsentry/sentry-dotnet/pull/3827))
- You should no longer pass `AndroidContext` as an argument to `SentrySdk.Init` ([#3562](https://github.com/getsentry/sentry-dotnet/pull/3562))
- The `SentryUser.Segment` property has been deprecated. Consider sending this as a tag or additional data instead ([#3563](https://github.com/getsentry/sentry-dotnet/pull/3563))
- The ITraceContext now includes an [Origin](https://develop.sentry.dev/sdk/telemetry/traces/trace-origin/), which is set automatically and is primarily used internally by the Sentry server ([#3564](https://github.com/getsentry/sentry-dotnet/pull/3564))
- `Device.BatteryLevel` and `Device.ProcessorFrequency` are now stored as floats rather than ints, to align with the Cocoa and Java SDKs ([#3567](https://github.com/getsentry/sentry-dotnet/pull/3567))
- The `FailedRequestTargets`, `TagFilters` and `TracePropagationTargets` options have all been changed from `SubstringOrRegexPattern` to `IList<StringOrRegex>` ([#3566](https://github.com/getsentry/sentry-dotnet/pull/3566))
- `Scope.Transaction` is now always stored as an `AsyncLocal` also in [Global Mode](https://docs.sentry.io/platforms/dotnet/configuration/options/#is-global-mode-enabled), to prevent auto-instrumented spans from the UI ending up parented to transactions from a background task (or vice versa). ([#3596](https://github.com/getsentry/sentry-dotnet/pull/3596))

### Features

- Added support for `.NET 9` ([#3699](https://github.com/getsentry/sentry-dotnet/pull/3699))
- Heap dumps can be captured automatically when memory usage exceeds a configurable threshold. Note that this API is still experimental and may change based on user feedback. ([#3667](https://github.com/getsentry/sentry-dotnet/pull/3667))
- libsentrysupplemental.so now supports 16 KB page sizes on Android ([#3723](https://github.com/getsentry/sentry-dotnet/pull/3723))
- Added `SentryOptions` extension for profiling: `options.AddProfilingIntegration()` ([#3660](https://github.com/getsentry/sentry-dotnet/pull/3660))

### Fixes

- Address Trim warnings to enable AOT support, including support for MAUI specifically. ([#3841](https://github.com/getsentry/sentry-dotnet/pull/3841))
- Fixed JNI Error when accessing Android device data from multiple threads ([#3802](https://github.com/getsentry/sentry-dotnet/pull/3802))
- Android - fix bug that prevents logcat.log from getting attached to unhandled events (SIGSEGV Segfault) ([#3694](https://github.com/getsentry/sentry-dotnet/pull/3694))
- Fixed ArgumentNullException in FormRequestPayloadExtractor when handling invalid form data on ASP.NET ([#3734](https://github.com/getsentry/sentry-dotnet/pull/3734))
- Fixed NullReferenceException in SentryTraceHeader when parsing null or empty values ([#3757](https://github.com/getsentry/sentry-dotnet/pull/3757))
- Fix "System.ArgumentOutOfRangeException: Specified argument was out of the range of valid values. (Parameter 'idData')" error propagating OpenTelemetry span ids ([#3850](https://github.com/getsentry/sentry-dotnet/pull/3850))
- ArgumentNullException in FormRequestPayloadExtractor when handling invalid form data on ASP.NET ([#3734](https://github.com/getsentry/sentry-dotnet/pull/3734))
- Fixed crash when using NLog with FailedRequestStatusCodes options in a Maui app with Trimming enabled ([#3743](https://github.com/getsentry/sentry-dotnet/pull/3743))

### Dependencies

- Bump CLI from v2.38.2 to v2.39.1 ([#3782](https://github.com/getsentry/sentry-dotnet/pull/3782)) ([#3799](https://github.com/getsentry/sentry-dotnet/pull/3799))
  - [changelog](https://github.com/getsentry/sentry-cli/blob/master/CHANGELOG.md#2391)
  - [diff](https://github.com/getsentry/sentry-cli/compare/2.38.2...2.39.1)
- Bump Java SDK from v7.16.0 to v7.19.0 ([#3749](https://github.com/getsentry/sentry-dotnet/pull/3749), [#3771](https://github.com/getsentry/sentry-dotnet/pull/3771)) ([#3805](https://github.com/getsentry/sentry-dotnet/pull/3805), [#3844](https://github.com/getsentry/sentry-dotnet/pull/3844))
  - [changelog](https://github.com/getsentry/sentry-java/blob/main/CHANGELOG.md#7190)
  - [diff](https://github.com/getsentry/sentry-java/compare/7.16.0...7.19.0)
- Bump Cocoa SDK from v8.36.0 to v8.39.0 ([#3727](https://github.com/getsentry/sentry-dotnet/pull/3727))
  - [changelog](https://github.com/getsentry/sentry-cocoa/blob/main/CHANGELOG.md#8390)
  - [diff](https://github.com/getsentry/sentry-cocoa/compare/8.36.0...8.39.0)
- Bump Native SDK from v0.7.11 to v0.7.16 ([#3731](https://github.com/getsentry/sentry-dotnet/pull/3731), [#3770](https://github.com/getsentry/sentry-dotnet/pull/3770), [#3775](https://github.com/getsentry/sentry-dotnet/pull/3775), [#3779](https://github.com/getsentry/sentry-dotnet/pull/3779)) ([#3825](https://github.com/getsentry/sentry-dotnet/pull/3825))
  - [changelog](https://github.com/getsentry/sentry-native/blob/master/CHANGELOG.md#0716)
  - [diff](https://github.com/getsentry/sentry-native/compare/0.7.11...0.7.16)

## 4.13.0

### Features

- Limited experimental support for Session Replay Recording on Android ([#3552](https://github.com/getsentry/sentry-dotnet/pull/3552))

### Fixes

- When using OTel and ASP.NET Core the SDK could try to process OTel spans after the SDK had been closed ([#3726](https://github.com/getsentry/sentry-dotnet/pull/3726))

### Dependencies

- Bump CLI from v2.38.1 to v2.38.2 ([#3728](https://github.com/getsentry/sentry-dotnet/pull/3728))
  - [changelog](https://github.com/getsentry/sentry-cli/blob/master/CHANGELOG.md#2382)
  - [diff](https://github.com/getsentry/sentry-cli/compare/2.38.1...2.38.2)

## 4.12.2

### Fixes

- Events from NDK on Android will report sdk.name `sentry.native.android.dotnet` ([#3682](https://github.com/getsentry/sentry-dotnet/pull/3682))

### Features

- Android - allow logcat attachments to be previewed in Sentry ([#3711](https://github.com/getsentry/sentry-dotnet/pull/3711))
- Added a `SetBeforeScreenshotCapture` callback to the options: allowing the user to set an action before the screenshot is taken ([#3661](https://github.com/getsentry/sentry-dotnet/pull/3661))
- Make `Sentry.AspNetCore.Blazor.WebAssembly` generally available. ([#3674](https://github.com/getsentry/sentry-dotnet/pull/3674))

### Dependencies

- Bump Java SDK from v7.14.0 to v7.16.0 ([#3670](https://github.com/getsentry/sentry-dotnet/pull/3670), [#3707](https://github.com/getsentry/sentry-dotnet/pull/3707))
  - [changelog](https://github.com/getsentry/sentry-java/blob/main/CHANGELOG.md#7160)
  - [diff](https://github.com/getsentry/sentry-java/compare/7.14.0...7.16.0)
- Bump CLI from v2.37.0 to v2.38.1 ([#3702](https://github.com/getsentry/sentry-dotnet/pull/3702), [#3720](https://github.com/getsentry/sentry-dotnet/pull/3720))
  - [changelog](https://github.com/getsentry/sentry-cli/blob/master/CHANGELOG.md#2381)
  - [diff](https://github.com/getsentry/sentry-cli/compare/2.37.0...2.38.1)
- Bumped `System.Text.Json` from v6.0.8 to v6.0.10 ([#3704](https://github.com/getsentry/sentry-dotnet/pull/3704))
- Bump Native SDK from v0.7.10 to v0.7.11 ([#3715](https://github.com/getsentry/sentry-dotnet/pull/3715))
  - [changelog](https://github.com/getsentry/sentry-native/blob/master/CHANGELOG.md#0711)
  - [diff](https://github.com/getsentry/sentry-native/compare/0.7.10...0.7.11)

## 4.12.1

### Fixes

- Fixed "Failed to persist session" error on iOS ([#3655](https://github.com/getsentry/sentry-dotnet/pull/3655))

### Dependencies

- Bump CLI from v2.36.5 to v2.37.0 ([#3647](https://github.com/getsentry/sentry-dotnet/pull/3647), [#3664](https://github.com/getsentry/sentry-dotnet/pull/3664))
  - [changelog](https://github.com/getsentry/sentry-cli/blob/master/CHANGELOG.md#2370)
  - [diff](https://github.com/getsentry/sentry-cli/compare/2.36.5...2.37.0)

## 4.12.0

### Support for Xcode 16.0 (BREAKING CHANGE)

If you are using Xcode 16.0, you will need to update the SDK to version `4.12.0` or later.
If you are still using Xcode 15.4 or earlier, you need to continue to use version `4.11.0` or earlier.

Using Xcode 16 to build .NET applications targeting iOS and Mac Catalyst requires [.NET workload for iOS SDK version 18.0.8303](https://github.com/xamarin/xamarin-macios/releases/tag/dotnet-8.0.1xx-xcode16.0-8303). We [built the SDK version 4.12.0 using Xcode 16](https://github.com/getsentry/sentry-dotnet/pull/3635/files) in order to support this scenario. That, unfortunately, breaks folks using older version of Xcode.

As such, if you are using SDK version `4.12.x` and targeting iOS or Mac Catalyst, you will need to install and use Xcode 16 and `workload iOS SDK 18.0.8303`

Note that .NET 9 will also support Xcode 16, when it is released next month (Nov 2024).

### API Changes

- The `SentrySdk.Metrics` module is deprecated and will be removed in the next major release.
  Sentry will reject all metrics sent after October 7, 2024.
  Learn more: https://sentry.zendesk.com/hc/en-us/articles/26369339769883-Upcoming-API-Changes-to-Metrics ([#3619](https://github.com/getsentry/sentry-dotnet/pull/3619))

### Fixes

- Fixed duplicate key exception for Hangfire jobs with AutomaticRetry ([#3631](https://github.com/getsentry/sentry-dotnet/pull/3631))

### Features

- Added a flag to options `DisableFileWrite` to allow users to opt-out of all file writing operations. Note that toggling this will affect features such as offline caching and auto-session tracking and release health as these rely on some file persistency ([#3614](https://github.com/getsentry/sentry-dotnet/pull/3614), [#3641](https://github.com/getsentry/sentry-dotnet/pull/3641))

### Dependencies

- Bump Native SDK from v0.7.9 to v0.7.10 ([#3623](https://github.com/getsentry/sentry-dotnet/pull/3623))
  - [changelog](https://github.com/getsentry/sentry-native/blob/master/CHANGELOG.md#0710)
  - [diff](https://github.com/getsentry/sentry-native/compare/0.7.9...0.7.10)
- Bump CLI from v2.36.1 to v2.36.5 ([#3624](https://github.com/getsentry/sentry-dotnet/pull/3624), [#3634](https://github.com/getsentry/sentry-dotnet/pull/3634), [#3642](https://github.com/getsentry/sentry-dotnet/pull/3642), [#3644](https://github.com/getsentry/sentry-dotnet/pull/3644))
  - [changelog](https://github.com/getsentry/sentry-cli/blob/master/CHANGELOG.md#2365)
  - [diff](https://github.com/getsentry/sentry-cli/compare/2.36.1...2.36.5)
- Update Perfview/TraceEvent to e343a0c ([#3492](https://github.com/getsentry/sentry-dotnet/pull/3492))

## 4.11.0

### Features

- All exceptions are now added as breadcrumbs on future events. Previously this was only the case for exceptions captured via the `Sentry.SeriLog` or `Sentry.Extensions.Logging` integrations. ([#3584](https://github.com/getsentry/sentry-dotnet/pull/3584))

### Fixes

- On mobile devices, the SDK no longer throws a `FormatException` for `ProcessorFrequency` when trying to report native events ([#3541](https://github.com/getsentry/sentry-dotnet/pull/3541))
- Add missing org parameter to the CLI release operations ([#3600](https://github.com/getsentry/sentry-dotnet/pull/3600))

### API Changes

- When the Sentry SDK is disabled, `SentrySdk.StartTransaction()` now returns a `NoOpTransaction`, which avoids unnecessary memory allocations ([#3581](https://github.com/getsentry/sentry-dotnet/pull/3581))

### Dependencies

- Bump Cocoa SDK from v8.35.0 to v8.36.0 ([#3570](https://github.com/getsentry/sentry-dotnet/pull/3570), [#3575](https://github.com/getsentry/sentry-dotnet/pull/3575))
  - [changelog](https://github.com/getsentry/sentry-cocoa/blob/main/CHANGELOG.md#8360)
  - [diff](https://github.com/getsentry/sentry-cocoa/compare/8.35.0...8.36.0)
- Bump CLI from v2.33.1 to v2.36.1 ([#3578](https://github.com/getsentry/sentry-dotnet/pull/3578), [#3599](https://github.com/getsentry/sentry-dotnet/pull/3599), [#3603](https://github.com/getsentry/sentry-dotnet/pull/3603), [#3606](https://github.com/getsentry/sentry-dotnet/pull/3606))
  - [changelog](https://github.com/getsentry/sentry-cli/blob/master/CHANGELOG.md#2361)
  - [diff](https://github.com/getsentry/sentry-cli/compare/2.33.1...2.36.1)
- Bump Native SDK from v0.7.8 to v0.7.9 ([#3577](https://github.com/getsentry/sentry-dotnet/pull/3577))
  - [changelog](https://github.com/getsentry/sentry-native/blob/master/CHANGELOG.md#079)
  - [diff](https://github.com/getsentry/sentry-native/compare/0.7.8...0.7.9)

## 4.10.2

### Various fixes & improvements

- fix: Prevent deadlock in `Hub.Dispose` (#3539) by @bitsandfoxes
- build(deps): bump github/codeql-action from 3.26.0 to 3.26.2 (#3543) by @dependabot

### Dependencies

- Bump Cocoa SDK from v8.34.0 to v8.35.0 ([#3548](https://github.com/getsentry/sentry-dotnet/pull/3548))
  - [changelog](https://github.com/getsentry/sentry-cocoa/blob/main/CHANGELOG.md#8350)
  - [diff](https://github.com/getsentry/sentry-cocoa/compare/8.34.0...8.35.0)

## Fixes

- Resolved a potential deadlock during SDK shutdown ([#3539](https://github.com/getsentry/sentry-dotnet/pull/3539))

## 4.10.1

### Fixes

- Unfinished spans are now correctly stored and retrieved by the CachingTransport ([#3533](https://github.com/getsentry/sentry-dotnet/pull/3533))

### Dependencies

- Bump Cocoa SDK from v8.33.0 to v8.34.0 ([#3535](https://github.com/getsentry/sentry-dotnet/pull/3535))
  - [changelog](https://github.com/getsentry/sentry-cocoa/blob/main/CHANGELOG.md#8340)
  - [diff](https://github.com/getsentry/sentry-cocoa/compare/8.33.0...8.34.0)

## 4.10.0

### Features

- Users can now automatically create releases and associated commits via sentry-cli and MSBuild properties ([#3462](https://github.com/getsentry/sentry-dotnet/pull/3462))
- `Sentry.AspNetCore.Blazor.WebAssembly` now targets .NET 8 specifically, allowing for proper dependency resolution ([#3501](https://github.com/getsentry/sentry-dotnet/pull/3501))

### Fixes

- When targeting `WPF`, `WinForms` or `Avalonia` with `PublishAot` enabled, the SDK no longers throws a `DllNotFoundException` trying to initialize `sentry-native` ([#3411](https://github.com/getsentry/sentry-dotnet/pull/3411))
  Unable to load DLL sentry-native or one of its dependencies
- On mobile devices, the SDK no longer throws a `FormatException` when trying to report native events ([#3485](https://github.com/getsentry/sentry-dotnet/pull/3485))
- Race condition in `SentryMessageHandler` ([#3477](https://github.com/getsentry/sentry-dotnet/pull/3477))
- Decrease runtime diagnostics circular buffer when profiling, reducing memory usage ([#3491](https://github.com/getsentry/sentry-dotnet/pull/3491))
- The InstallationId is now resolved only once per application execution and any issues are logged as warnings instead of errors ([#3529](https://github.com/getsentry/sentry-dotnet/pull/3529))
- DisplayInfo now captured correctly on iOS and Mac Catalyst on non-UI threads ([#3521](https://github.com/getsentry/sentry-dotnet/pull/3521))

### Dependencies

- Bump CLI from v2.32.1 to v2.33.1 ([#3489](https://github.com/getsentry/sentry-dotnet/pull/3489), [#3497](https://github.com/getsentry/sentry-dotnet/pull/3497), [#3520](https://github.com/getsentry/sentry-dotnet/pull/3520))
  - [changelog](https://github.com/getsentry/sentry-cli/blob/master/CHANGELOG.md#2331)
  - [diff](https://github.com/getsentry/sentry-cli/compare/2.32.1...2.33.1)
- Bump Java SDK from v7.11.0 to v7.14.0 ([#3503](https://github.com/getsentry/sentry-dotnet/pull/3503), [#3532](https://github.com/getsentry/sentry-dotnet/pull/3532))
  - [changelog](https://github.com/getsentry/sentry-java/blob/main/CHANGELOG.md#7140)
  - [diff](https://github.com/getsentry/sentry-java/compare/7.11.0...7.14.0)
- Bump Cocoa SDK from v8.30.0 to v8.32.0 ([#3499](https://github.com/getsentry/sentry-dotnet/pull/3499))
  - [changelog](https://github.com/getsentry/sentry-cocoa/blob/main/CHANGELOG.md#8320)
  - [diff](https://github.com/getsentry/sentry-cocoa/compare/8.30.0...8.32.0)
- Bump Native SDK from v0.7.6 to v0.7.8 ([#3502](https://github.com/getsentry/sentry-dotnet/pull/3502), [#3527](https://github.com/getsentry/sentry-dotnet/pull/3527))
  - [changelog](https://github.com/getsentry/sentry-native/blob/master/CHANGELOG.md#078)
  - [diff](https://github.com/getsentry/sentry-native/compare/0.7.6...0.7.8)
- Bump Cocoa SDK from v8.30.0 to v8.33.0 ([#3499](https://github.com/getsentry/sentry-dotnet/pull/3499), [#3528](https://github.com/getsentry/sentry-dotnet/pull/3528))
  - [changelog](https://github.com/getsentry/sentry-cocoa/blob/main/CHANGELOG.md#8330)
  - [diff](https://github.com/getsentry/sentry-cocoa/compare/8.30.0...8.33.0)
- Bump Native SDK from v0.7.6 to v0.7.7 ([#3502](https://github.com/getsentry/sentry-dotnet/pull/3502))
  - [changelog](https://github.com/getsentry/sentry-native/blob/master/CHANGELOG.md#077)
  - [diff](https://github.com/getsentry/sentry-native/compare/0.7.6...0.7.7)
- Bump Java SDK from v7.11.0 to v7.13.0 ([#3515](https://github.com/getsentry/sentry-dotnet/pull/3515))
  - [changelog](https://github.com/getsentry/sentry-java/blob/main/CHANGELOG.md#7130)
  - [diff](https://github.com/getsentry/sentry-java/compare/7.11.0...7.13.0)

## 4.9.0

### Fixes

- Fixed envelopes getting stuck in processing when losing network connectivity ([#3438](https://github.com/getsentry/sentry-dotnet/pull/3438))

### Features

- Client reports now include dropped spans ([#3463](https://github.com/getsentry/sentry-dotnet/pull/3463))

### API Changes

- Removed SentrySdk.RunAsyncVoid ([#3466](https://github.com/getsentry/sentry-dotnet/pull/3466))

## 4.8.1

### Fixes

- The SDK no longer fails to create a trace root ([#3453](https://github.com/getsentry/sentry-dotnet/pull/3453))
- Removed `FirstChanceException` workaround for WinUI ([#3411](https://github.com/getsentry/sentry-dotnet/pull/3411))

### Dependencies

- Bump Java SDK from v7.10.0 to v7.11.0 ([#3459](https://github.com/getsentry/sentry-dotnet/pull/3459))
  - [changelog](https://github.com/getsentry/sentry-java/blob/main/CHANGELOG.md#7110)
  - [diff](https://github.com/getsentry/sentry-java/compare/7.10.0...7.11.0)

## 4.8.0

### Obsoletion

- Marked SentryUser.Segment as deprecated ([#3437](https://github.com/getsentry/sentry-dotnet/pull/3437))

### Features

- Added a new package `Sentry.AspNetCore.Blazor.WebAssembly`. This packages provides you with an extension to `WebAssemblyHostBuilder` to allow SDK configuration via the builder pattern. This package gives us an entry point and the ability to extend the SDKs support and out-of-the-box offering. You can follow the progress and leave feedback either ([here](https://github.com/getsentry/sentry-dotnet/issues/2329)) for extending the support for Blazor Server or ([here](https://github.com/getsentry/sentry-dotnet/issues/2021)) for Blazor WebAssembly support ([#3386](https://github.com/getsentry/sentry-dotnet/pull/3386))

### Fixes

- Debug logs are now visible for MAUI apps in Visual Studio when using Sentry's default DiagnosticLogger ([#3373](https://github.com/getsentry/sentry-dotnet/pull/3373))
- Fixed Monitor duration calculation ([#3420]https://github.com/getsentry/sentry-dotnet/pull/3420)
- Fixed null IServiceProvider in anonymous routes with OpenTelemetry ([#3401](https://github.com/getsentry/sentry-dotnet/pull/3401))
- Fixed Trim warnings in Sentry.DiagnosticSource and WinUIUnhandledException integrations ([#3410](https://github.com/getsentry/sentry-dotnet/pull/3410))
- Fixed memory leak when tracing is enabled ([#3432](https://github.com/getsentry/sentry-dotnet/pull/3432))
- `Scope.User.Id` now correctly defaults to the InstallationId unless it has been set otherwise ([#3425](https://github.com/getsentry/sentry-dotnet/pull/3425))

### Dependencies

- Bump CLI from v2.31.2 to v2.32.1 ([#3398](https://github.com/getsentry/sentry-dotnet/pull/3398))
  - [changelog](https://github.com/getsentry/sentry-cli/blob/master/CHANGELOG.md#2321)
  - [diff](https://github.com/getsentry/sentry-cli/compare/2.31.2...2.32.1)
- Bump Native SDK from v0.7.4 to v0.7.6 ([#3399](https://github.com/getsentry/sentry-dotnet/pull/3399), [#3418](https://github.com/getsentry/sentry-dotnet/pull/3418))
  - [changelog](https://github.com/getsentry/sentry-native/blob/master/CHANGELOG.md#076)
  - [diff](https://github.com/getsentry/sentry-native/compare/0.7.4...0.7.6)
- Bump Cocoa SDK from v8.26.0 to v8.30.0 ([#3408](https://github.com/getsentry/sentry-dotnet/pull/3408), [#3412](https://github.com/getsentry/sentry-dotnet/pull/3412), [#3430](https://github.com/getsentry/sentry-dotnet/pull/3430), [#3450](https://github.com/getsentry/sentry-dotnet/pull/3450))
  - [changelog](https://github.com/getsentry/sentry-cocoa/blob/main/CHANGELOG.md#8300)
  - [diff](https://github.com/getsentry/sentry-cocoa/compare/8.26.0...8.30.0)
- Bump Java SDK from v7.9.0 to v7.10.0 ([#3413](https://github.com/getsentry/sentry-dotnet/pull/3413))
  - [changelog](https://github.com/getsentry/sentry-java/blob/main/CHANGELOG.md#7100)
  - [diff](https://github.com/getsentry/sentry-java/compare/7.9.0...7.10.0)

## 4.7.0

### API Changes

- SentryOptions.EnableTracing has been marked as Obsolete ([#3381](https://github.com/getsentry/sentry-dotnet/pull/3381))

### Features

- The SDK now supports monitor upserting. You can programmatically set up your monitors via the options callback in `SentrySdk.CaptureCheckIn` ([#3330](https://github.com/getsentry/sentry-dotnet/pull/3330))
- Added an `SentrySdk.RunAsyncVoid` helper method that lets you capture exceptions from `async void` methods ([#3379](https://github.com/getsentry/sentry-dotnet/pull/3379))

### Fixes

- P/Invoke warning for GetWindowThreadProcessId no longer shows when using Sentry in UWP applications ([#3372](https://github.com/getsentry/sentry-dotnet/pull/3372))
- Fixed InvalidOperationException when pulling the HttpRequestUrl from Uri's with DangerousDisablePathAndQueryCanonicalization set to true ([#3393](https://github.com/getsentry/sentry-dotnet/pull/3393))

### Dependencies

- Update Perfview/TraceEvent to v3.1.10 (patched) ([#3382](https://github.com/getsentry/sentry-dotnet/pull/3382))
- Bump Native SDK from v0.7.2 to v0.7.4 ([#3385](https://github.com/getsentry/sentry-dotnet/pull/3385))
  - [changelog](https://github.com/getsentry/sentry-native/blob/master/CHANGELOG.md#074)
  - [diff](https://github.com/getsentry/sentry-native/compare/0.7.2...0.7.4)
- Bump Cocoa SDK from v8.25.2 to v8.26.0 ([#3364](https://github.com/getsentry/sentry-dotnet/pull/3364))
  - [changelog](https://github.com/getsentry/sentry-cocoa/blob/main/CHANGELOG.md#8260)
  - [diff](https://github.com/getsentry/sentry-cocoa/compare/8.25.2...8.26.0)

## 4.6.2

### Fixes

- Reverted changes to the SentryHttpMessageHandler and SentryGraphQLHttpMessageHandler to automatically create transactions for each request as this could negatively affect users' quota ([#3367](https://github.com/getsentry/sentry-dotnet/pull/3367))

## 4.6.1

### Fixes

- Fixed SentryHttpMessageHandler and SentryGraphQLHttpMessageHandler not creating spans when there is no active Transaction on the scope ([#3360](https://github.com/getsentry/sentry-dotnet/pull/3360))
- The SDK no longer (wrongly) initializes sentry-native on Blazor WASM builds with `RunAOTCompilation` enabled. ([#3363](https://github.com/getsentry/sentry-dotnet/pull/3363))
- HttpClient requests now show on the Requests dashboard in Sentry ([#3357](https://github.com/getsentry/sentry-dotnet/pull/3357))

### Dependencies

- Bump Hangfire from v1.8.7 to v1.8.12 ([#3361](https://github.com/getsentry/sentry-dotnet/pull/3361))

## 4.6.0

### Features

- Hints now accept `byte[]` as attachment ([#3352](https://github.com/getsentry/sentry-dotnet/pull/3352))
- InApp includes/excludes can now be configured using regular expressions ([#3321](https://github.com/getsentry/sentry-dotnet/pull/3321))

### Fixes

- Fixed memory leak in BackgroundWorker observed when using Sentry with Quartz and MySql ([#3355](https://github.com/getsentry/sentry-dotnet/pull/3355))

### Dependencies

- Bump CLI from v2.31.0 to v2.31.2 ([#3342](https://github.com/getsentry/sentry-dotnet/pull/3342), [#3345](https://github.com/getsentry/sentry-dotnet/pull/3345))
  - [changelog](https://github.com/getsentry/sentry-cli/blob/master/CHANGELOG.md#2312)
  - [diff](https://github.com/getsentry/sentry-cli/compare/2.31.0...2.31.2)
- Bump Cocoa SDK from v8.25.0 to v8.25.2 ([#3356](https://github.com/getsentry/sentry-dotnet/pull/3356))
  - [changelog](https://github.com/getsentry/sentry-cocoa/blob/main/CHANGELOG.md#8252)
  - [diff](https://github.com/getsentry/sentry-cocoa/compare/8.25.0...8.25.2)
- Bump Java SDK from v7.8.0 to v7.9.0 ([#3358](https://github.com/getsentry/sentry-dotnet/pull/3358))
  - [changelog](https://github.com/getsentry/sentry-java/blob/main/CHANGELOG.md#790)
  - [diff](https://github.com/getsentry/sentry-java/compare/7.8.0...7.9.0)

## 4.5.0

### Features

- Extended the SDK's CheckIn support by adding Release, Environment and Trace ID to the event. CheckIns created via the Hangfire integration now also automatically report their duration ([#3320](https://github.com/getsentry/sentry-dotnet/pull/3320))
- The SDK's performance API now works in conjunction with OpenTelemetry's instrumentation. This means that SentrySpans and OTel spans now show up in the same span-tree. ([#3288](https://github.com/getsentry/sentry-dotnet/pull/3288))

### Fixes

- `HttpResponse.Content` is no longer disposed by when using `SentryHttpFailedRequestHandler` on .NET Framework, which was causing an ObjectDisposedException when using Sentry with NSwag ([#3306](https://github.com/getsentry/sentry-dotnet/pull/3306))
- Fix BackgroundWorker exiting when OperationCanceledException is not from shutdown request ([3284](https://github.com/getsentry/sentry-dotnet/pull/3284))
- Envelopes with large attachments no longer get stuck in the queue when using `CacheDirectoryPath` ([#3328](https://github.com/getsentry/sentry-dotnet/pull/3328))

### Dependencies

- Bump Cocoa SDK from v8.21.0 to v8.25.0 ([#3339](https://github.com/getsentry/sentry-dotnet/pull/3339))
  - [changelog](https://github.com/getsentry/sentry-cocoa/blob/main/CHANGELOG.md#8250)
  - [diff](https://github.com/getsentry/sentry-cocoa/compare/8.21.0...8.25.0)

## 4.4.0

### Features

- Metrics now honor any Rate Limits set in HTTP headers returned by Sentry ([#3276](https://github.com/getsentry/sentry-dotnet/pull/3276))

### Fixes

- Fixed normalization for metric tag values for carriage return, line feed and tab characters ([#3281](https://github.com/getsentry/sentry-dotnet/pull/3281))

### Dependencies

- Bump Java SDK from v7.7.0 to v7.8.0 ([#3275](https://github.com/getsentry/sentry-dotnet/pull/3275))
  - [changelog](https://github.com/getsentry/sentry-java/blob/main/CHANGELOG.md#780)
  - [diff](https://github.com/getsentry/sentry-java/compare/7.7.0...7.8.0)

## 4.3.0

### Features

- EnableNetworkEventBreadcrumbs can now be set on the Native Android options ([#3267](https://github.com/getsentry/sentry-dotnet/pull/3267))
- Update normalization of metrics keys, tags and values ([#3271](https://github.com/getsentry/sentry-dotnet/pull/3271))

### Fixes

- Fix missing exception StackTraces in some situations ([#3215](https://github.com/getsentry/sentry-dotnet/pull/3215))
- Scopes now get applied to OTEL spans in ASP.NET Core ([#3221](https://github.com/getsentry/sentry-dotnet/pull/3221))
- Fixed InvalidCastException when setting the SampleRate on Android ([#3258](https://github.com/getsentry/sentry-dotnet/pull/3258))
- Fixed MAUI iOS build issue related to `SentryVersionNumber` and `SentryVersionString` ([#3278](https://github.com/getsentry/sentry-dotnet/pull/3278))

### API changes

- Removed `SentryOptionsExtensions` class - all the public methods moved directly to `SentryOptions` ([#3195](https://github.com/getsentry/sentry-dotnet/pull/3195))

### Dependencies

- Bump CLI from v2.30.0 to v2.31.0 ([#3214](https://github.com/getsentry/sentry-dotnet/pull/3214), [#3218](https://github.com/getsentry/sentry-dotnet/pull/3218), [#3242](https://github.com/getsentry/sentry-dotnet/pull/3242), [#3247](https://github.com/getsentry/sentry-dotnet/pull/3247))
  - [changelog](https://github.com/getsentry/sentry-cli/blob/master/CHANGELOG.md#2310)
  - [diff](https://github.com/getsentry/sentry-cli/compare/2.30.0...2.31.0)
- Bump Native SDK from v0.7.0 to v0.7.2 ([#3237](https://github.com/getsentry/sentry-dotnet/pull/3237), [#3256](https://github.com/getsentry/sentry-dotnet/pull/3256))
  - [changelog](https://github.com/getsentry/sentry-native/blob/master/CHANGELOG.md#072)
  - [diff](https://github.com/getsentry/sentry-native/compare/0.7.0...0.7.2)
- Bump Java SDK from v7.6.0 to v7.7.0 ([#3268](https://github.com/getsentry/sentry-dotnet/pull/3268))
  - [changelog](https://github.com/getsentry/sentry-java/blob/main/CHANGELOG.md#770)
  - [diff](https://github.com/getsentry/sentry-java/compare/7.6.0...7.7.0)

## 4.2.1

### Fixes

- Dynamic Sampling Context not propagated correctly for HttpClient spans ([#3208](https://github.com/getsentry/sentry-dotnet/pull/3208))

## 4.2.0

### Features

- ASP.NET Core: Blocking call detection. An event with the stack trace of the blocking call will be captured as event. ([#2709](https://github.com/getsentry/sentry-dotnet/pull/2709))
  - IMPORTANT: Verify this in test/staging before prod! Blocking calls in hot paths could create a lot of events for your Sentry project.
  - Opt-in via `options.CaptureBlockingCalls = true`
  - Disabled for specific code blocks with `using (new SuppressBlockingDetection())`
  - Doesn't detect everything. See original [Caveats described by Ben Adams](https://github.com/benaadams/Ben.BlockingDetector?tab=readme-ov-file#caveats).
- Added Crons support via `SentrySdk.CaptureCheckIn` and an integration with Hangfire ([#3128](https://github.com/getsentry/sentry-dotnet/pull/3128))
- Common tags set automatically for metrics and metrics summaries are attached to Spans ([#3191](https://github.com/getsentry/sentry-dotnet/pull/3191))

### API changes

- Removed `ScopeExtensions` class - all the public methods moved directly to `Scope` ([#3186](https://github.com/getsentry/sentry-dotnet/pull/3186))

### Fixes

- The Sentry Middleware on ASP.NET Core no longer throws an exception after having been initialized multiple times ([#3185](https://github.com/getsentry/sentry-dotnet/pull/3185))
- Empty strings are used instead of underscores to replace invalid metric tag values ([#3176](https://github.com/getsentry/sentry-dotnet/pull/3176))
- Filtered OpenTelemetry spans are garbage collected correctly ([#3198](https://github.com/getsentry/sentry-dotnet/pull/3198))

### Dependencies

- Bump Java SDK from v7.3.0 to v7.6.0 ([#3164](https://github.com/getsentry/sentry-dotnet/pull/3164), [#3204](https://github.com/getsentry/sentry-dotnet/pull/3204))
  - [changelog](https://github.com/getsentry/sentry-java/blob/main/CHANGELOG.md#760)
  - [diff](https://github.com/getsentry/sentry-java/compare/7.3.0...7.6.0)
- Bump Cocoa SDK from v8.20.0 to v8.21.0 ([#3194](https://github.com/getsentry/sentry-dotnet/pull/3194))
  - [changelog](https://github.com/getsentry/sentry-cocoa/blob/main/CHANGELOG.md#8210)
  - [diff](https://github.com/getsentry/sentry-cocoa/compare/8.20.0...8.21.0)
- Bump CLI from v2.28.6 to v2.30.0 ([#3193](https://github.com/getsentry/sentry-dotnet/pull/3193), [#3203](https://github.com/getsentry/sentry-dotnet/pull/3203))
  - [changelog](https://github.com/getsentry/sentry-cli/blob/master/CHANGELOG.md#2300)
  - [diff](https://github.com/getsentry/sentry-cli/compare/2.28.6...2.30.0)

## 4.1.2

### Fixes

- Metric unit names are now sanitized correctly. This was preventing some built in metrics from showing in the Sentry dashboard ([#3151](https://github.com/getsentry/sentry-dotnet/pull/3151))
- The Sentry OpenTelemetry integration no longer throws an exception with the SDK disabled ([#3156](https://github.com/getsentry/sentry-dotnet/pull/3156))

## 4.1.1

### Fixes

- The SDK can be disabled by setting `options.Dsn = "";` By convention, the SDK allows the DSN set to `string.Empty` to be overwritten by the environment. ([#3147](https://github.com/getsentry/sentry-dotnet/pull/3147))

### Dependencies

- Bump CLI from v2.28.0 to v2.28.6 ([#3145](https://github.com/getsentry/sentry-dotnet/pull/3145), [#3148](https://github.com/getsentry/sentry-dotnet/pull/3148))
  - [changelog](https://github.com/getsentry/sentry-cli/blob/master/CHANGELOG.md#2286)
  - [diff](https://github.com/getsentry/sentry-cli/compare/2.28.0...2.28.6)

## 4.1.0

### Features

- The SDK now automatically collects metrics coming from `OpenTelemetry.Instrumentation.Runtime` ([#3133](https://github.com/getsentry/sentry-dotnet/pull/3133))

### Fixes

- "No service for type 'Sentry.IHub' has been registered" exception when using OpenTelemetry and initializing Sentry via `SentrySdk.Init` ([#3129](https://github.com/getsentry/sentry-dotnet/pull/3129))

## 4.0.3

### Fixes

- To resolve conflicting types due to the SDK adding itself to the global usings:
  - The class `Sentry.Constants` has been renamed to `Sentry.SentryConstants` ([#3125](https://github.com/getsentry/sentry-dotnet/pull/3125))

## 4.0.2

### Fixes

- To resolve conflicting types due to the SDK adding itself to the global usings:
  - The class `Sentry.Context` has been renamed to `Sentry.SentryContext` ([#3121](https://github.com/getsentry/sentry-dotnet/pull/3121))
  - The class `Sentry.Package` has been renamed to `Sentry.SentryPackage` ([#3121](https://github.com/getsentry/sentry-dotnet/pull/3121))
  - The class `Sentry.Request` has been renamed to `Sentry.SentryRequest` ([#3121](https://github.com/getsentry/sentry-dotnet/pull/3121))

### Dependencies

- Bump CLI from v2.27.0 to v2.28.0 ([#3119](https://github.com/getsentry/sentry-dotnet/pull/3119))
  - [changelog](https://github.com/getsentry/sentry-cli/blob/master/CHANGELOG.md#2280)
  - [diff](https://github.com/getsentry/sentry-cli/compare/2.27.0...2.28.0)

## 4.0.1

### Fixes

- To resolve conflicting types due to the SDK adding itself to the global usings:
  - The interface `Sentry.ISession` has been renamed to `Sentry.ISentrySession` ([#3110](https://github.com/getsentry/sentry-dotnet/pull/3110))
  - The interface `Sentry.IJsonSerializable` has been renamed to `Sentry.ISentryJsonSerializable` ([#3116](https://github.com/getsentry/sentry-dotnet/pull/3116))
  - The class `Sentry.Session` has been renamed to `Sentry.SentrySession` ([#3110](https://github.com/getsentry/sentry-dotnet/pull/3110))
  - The class `Sentry.Attachment` has been renamed to `Sentry.SentryAttachment` ([#3116](https://github.com/getsentry/sentry-dotnet/pull/3116))
  - The class `Sentry.Hint` has been renamed to `Sentry.SentryHint` ([#3116](https://github.com/getsentry/sentry-dotnet/pull/3116))

### Dependencies

- Bump Cocoa SDK from v8.19.0 to v8.20.0 ([#3107](https://github.com/getsentry/sentry-dotnet/pull/3107))
  - [changelog](https://github.com/getsentry/sentry-cocoa/blob/main/CHANGELOG.md#8200)
  - [diff](https://github.com/getsentry/sentry-cocoa/compare/8.19.0...8.20.0)

## 4.0.0

This major release includes many exciting new features including support for [Profiling](https://docs.sentry.io/platforms/dotnet/profiling/) and [Metrics](https://docs.sentry.io/platforms/dotnet/metrics/)(preview), [AOT](https://sentry.engineering/blog/should-you-could-you-aot) with [Native Crash Reporting](https://github.com/getsentry/sentry-dotnet/issues/2770), [Spotlight](https://spotlightjs.com/), Screenshots on MAUI and much more. Details about these features and other changes are below.

### .NET target framework changes

We're dropping support for some of the old target frameworks, please check this [GitHub Discussion](https://github.com/getsentry/sentry-dotnet/discussions/2776) for details on why.

- **Replace support for .NET Framework 4.6.1 with 4.6.2** ([#2786](https://github.com/getsentry/sentry-dotnet/pull/2786))

  .NET Framework 4.6.1 was announced on Nov 30, 2015. And went out of support over a year ago, on Apr 26, 2022.

- **Drop .NET Core 3.1 and .NET 5 support** ([#2787](https://github.com/getsentry/sentry-dotnet/pull/2787))

- **Dropped netstandard2.0 support for Sentry.AspNetCore** ([#2807](https://github.com/getsentry/sentry-dotnet/pull/2807))

- **Replace support for .NET 6 on mobile (e.g: `net6.0-android`) with .NET 7** ([#2624](https://github.com/getsentry/sentry-dotnet/pull/2604))

  .NET 6 on mobile has been out of support since May 2023 and with .NET 8, it's no longer possible to build .NET 6 Mobile specific targets.
  For that reason, we're moving the mobile-specific TFMs from `net6.0-platform` to `net7.0-platform`.

  Mobile apps still work on .NET 6 will pull the `Sentry` .NET 6, which offers the .NET-only features,
  without native/platform-specific bindings and SDKs. See [this ticket for more details](https://github.com/getsentry/sentry-dotnet/issues/2623).

- **MAUI dropped Tizen support** ([#2734](https://github.com/getsentry/sentry-dotnet/pull/2734))

### Sentry Self-hosted Compatibility

If you're using `sentry.io` this change does not affect you.
This SDK version is compatible with a self-hosted version of Sentry `22.12.0` or higher. If you are using an older version of [self-hosted Sentry](https://develop.sentry.dev/self-hosted/) (aka on-premise), you will need to [upgrade](https://develop.sentry.dev/self-hosted/releases/).

### Significant change in behavior

- Transaction names for ASP.NET Core are now consistently named `HTTP-VERB /path` (e.g. `GET /home`). Previously, the leading forward slash was missing for some endpoints. ([#2808](https://github.com/getsentry/sentry-dotnet/pull/2808))
- Setting `SentryOptions.Dsn` to `null` now throws `ArgumentNullException` during initialization. ([#2655](https://github.com/getsentry/sentry-dotnet/pull/2655))
- Enable `CaptureFailedRequests` by default ([#2688](https://github.com/getsentry/sentry-dotnet/pull/2688))
- Added `Sentry` namespace to global usings when `ImplicitUsings` is enabled ([#3043](https://github.com/getsentry/sentry-dotnet/pull/3043))
  If you have conflicts, you can opt out by adding the following to your `csproj`:

```
<PropertyGroup>
  <SentryImplicitUsings>false</SentryImplicitUsings>
</PropertyGroup>
```

- Transactions' spans are no longer automatically finished with the status `deadline_exceeded` by the transaction. This is now handled by the [Relay](https://github.com/getsentry/relay).
  - Customers self hosting Sentry must use verion 22.12.0 or later ([#3013](https://github.com/getsentry/sentry-dotnet/pull/3013))
- The `User.IpAddress` is now set to `{{auto}}` by default, even when sendDefaultPII is disabled ([#2981](https://github.com/getsentry/sentry-dotnet/pull/2981))
  - The "Prevent Storing of IP Addresses" option in the "Security & Privacy" project settings on sentry.io can be used to control this instead
- The `DiagnosticLogger` signature for `LogWarning` changed to take the `exception` as the first parameter. That way it no longer gets mixed up with the TArgs. ([#2987](https://github.com/getsentry/sentry-dotnet/pull/2987))

### API breaking Changes

If you have compilation errors you can find the affected types or overloads missing in the changelog entries below.

#### Changed APIs

- Class renamed `Sentry.User` to `Sentry.SentryUser` ([#3015](https://github.com/getsentry/sentry-dotnet/pull/3015))
- Class renamed `Sentry.Runtime` to `Sentry.SentryRuntime` ([#3016](https://github.com/getsentry/sentry-dotnet/pull/3016))
- Class renamed `Sentry.Span` to `Sentry.SentrySpan` ([#3021](https://github.com/getsentry/sentry-dotnet/pull/3021))
- Class renamed `Sentry.Transaction` to `Sentry.SentryTransaction` ([#3023](https://github.com/getsentry/sentry-dotnet/pull/3023))
- Rename iOS and MacCatalyst platform-specific options from `Cocoa` to `Native` ([#2940](https://github.com/getsentry/sentry-dotnet/pull/2940))
- Rename iOS platform-specific options `EnableCocoaSdkTracing` to `EnableTracing` ([#2940](https://github.com/getsentry/sentry-dotnet/pull/2940))
- Rename Android platform-specific options from `Android` to `Native` ([#2940](https://github.com/getsentry/sentry-dotnet/pull/2940))
- Rename Android platform-specific options `EnableAndroidSdkTracing` and `EnableAndroidSdkBeforeSend` to `EnableTracing` and `EnableBeforeSend` respectively ([#2940](https://github.com/getsentry/sentry-dotnet/pull/2940))
- Rename iOS and MacCatalyst platform-specific options from `iOS` to `Cocoa` ([#2929](https://github.com/getsentry/sentry-dotnet/pull/2929))
- `ITransaction` has been renamed to `ITransactionTracer`. You will need to update any references to these interfaces in your code to use the new interface names ([#2731](https://github.com/getsentry/sentry-dotnet/pull/2731), [#2870](https://github.com/getsentry/sentry-dotnet/pull/2870))
- `DebugImage` and `DebugMeta` moved to `Sentry.Protocol` namespace. ([#2815](https://github.com/getsentry/sentry-dotnet/pull/2815))
- `SentryClient.Dispose` is no longer obsolete ([#2842](https://github.com/getsentry/sentry-dotnet/pull/2842))
- `ISentryClient.CaptureEvent` overloads have been replaced by a single method accepting optional `Hint` and `Scope` parameters. You will need to pass `hint` as a named parameter from code that calls `CaptureEvent` without passing a `scope` argument. ([#2749](https://github.com/getsentry/sentry-dotnet/pull/2749))
- `TransactionContext` and `SpanContext` constructors were updated. If you're constructing instances of these classes, you will need to adjust the order in which you pass parameters to these. ([#2694](https://github.com/getsentry/sentry-dotnet/pull/2694), [#2696](https://github.com/getsentry/sentry-dotnet/pull/2696))
- The `DiagnosticLogger` signature for `LogError` and `LogFatal` changed to take the `exception` as the first parameter. That way it no longer gets mixed up with the TArgs. The `DiagnosticLogger` now also receives an overload for `LogError` and `LogFatal` that accepts a message only. ([#2715](https://github.com/getsentry/sentry-dotnet/pull/2715))
- `Distribution` added to `IEventLike`. ([#2660](https://github.com/getsentry/sentry-dotnet/pull/2660))
- `StackFrame`'s `ImageAddress`, `InstructionAddress`, and `FunctionId` changed to `long?`. ([#2691](https://github.com/getsentry/sentry-dotnet/pull/2691))
- `DebugImage.ImageAddress` changed to `long?`. ([#2725](https://github.com/getsentry/sentry-dotnet/pull/2725))
- Contexts now inherit from `IDictionary` rather than `ConcurrentDictionary`. The specific dictionary being used is an implementation detail. ([#2729](https://github.com/getsentry/sentry-dotnet/pull/2729))
- The method used to configure a Sentry Sink for Serilog now has an additional overload. Calling `WriteTo.Sentry()` with no arguments will no longer attempt to initialize the SDK (it has optional arguments to configure the behavior of the Sink only). If you want to initialize Sentry at the same time you configure the Sentry Sink then you will need to use the overload of this method that accepts a DSN as the first parameter (e.g. `WriteTo.Sentry("https://d4d82fc1c2c4032a83f3a29aa3a3aff@fake-sentry.io:65535/2147483647")`). ([#2928](https://github.com/getsentry/sentry-dotnet/pull/2928))

#### Removed APIs

- SentrySinkExtensions.ConfigureSentrySerilogOptions is now internal. If you were using this method, please use one of the `SentrySinkExtensions.Sentry` extension methods instead. ([#2902](https://github.com/getsentry/sentry-dotnet/pull/2902))
- A number of `[Obsolete]` options have been removed ([#2841](https://github.com/getsentry/sentry-dotnet/pull/2841))
  - `BeforeSend` - use `SetBeforeSend` instead.
  - `BeforeSendTransaction` - use `SetBeforeSendTransaction` instead.
  - `BeforeBreadcrumb` - use `SetBeforeBreadcrumb` instead.
  - `CreateHttpClientHandler` - use `CreateHttpMessageHandler` instead.
  - `ReportAssemblies` - use `ReportAssembliesMode` instead.
  - `KeepAggregateException` - this property is no longer used and has no replacement.
  - `DisableTaskUnobservedTaskExceptionCapture` method has been renamed to `DisableUnobservedTaskExceptionCapture`.
  - `DebugDiagnosticLogger` - use `TraceDiagnosticLogger` instead.
- A number of iOS/Android-specific `[Obsolete]` options have been removed ([#2856](https://github.com/getsentry/sentry-dotnet/pull/2856))
  - `Distribution` - use `SentryOptions.Distribution` instead.
  - `EnableAutoPerformanceTracking` - use `SetBeforeSendTransaction` instead.
  - `EnableCoreDataTracking` - use `EnableCoreDataTracing` instead.
  - `EnableFileIOTracking` - use `EnableFileIOTracing` instead.
  - `EnableOutOfMemoryTracking` - use `EnableWatchdogTerminationTracking` instead.
  - `EnableUIViewControllerTracking` - use `EnableUIViewControllerTracing` instead.
  - `StitchAsyncCode` - no longer available.
  - `ProfilingTracesInterval` - no longer available.
  - `ProfilingEnabled` - use `ProfilesSampleRate` instead.
- Obsolete `SystemClock` constructor removed, use `SystemClock.Clock` instead. ([#2856](https://github.com/getsentry/sentry-dotnet/pull/2856))
- Obsolete `Runtime.Clone()` removed, this shouldn't have been public in the past and has no replacement. ([#2856](https://github.com/getsentry/sentry-dotnet/pull/2856))
- Obsolete `SentryException.Data` removed, use `SentryException.Mechanism.Data` instead. ([#2856](https://github.com/getsentry/sentry-dotnet/pull/2856))
- Obsolete `AssemblyExtensions` removed, this shouldn't have been public in the past and has no replacement. ([#2856](https://github.com/getsentry/sentry-dotnet/pull/2856))
- Obsolete `SentryDatabaseLogging.UseBreadcrumbs()` removed, it is called automatically and has no replacement. ([#2856](https://github.com/getsentry/sentry-dotnet/pull/2856))
- Obsolete `Scope.GetSpan()` removed, use `Span` property instead. ([#2856](https://github.com/getsentry/sentry-dotnet/pull/2856))
- Obsolete `IUserFactory` removed, use `ISentryUserFactory` instead. ([#2856](https://github.com/getsentry/sentry-dotnet/pull/2856), [#2840](https://github.com/getsentry/sentry-dotnet/pull/2840))
- `IHasMeasurements` has been removed, use `ISpanData` instead. ([#2659](https://github.com/getsentry/sentry-dotnet/pull/2659))
- `IHasBreadcrumbs` has been removed, use `IEventLike` instead. ([#2670](https://github.com/getsentry/sentry-dotnet/pull/2670))
- `ISpanContext` has been removed, use `ITraceContext` instead. ([#2668](https://github.com/getsentry/sentry-dotnet/pull/2668))
- `IHasTransactionNameSource` has been removed, use `ITransactionContext` instead. ([#2654](https://github.com/getsentry/sentry-dotnet/pull/2654))
- ([#2694](https://github.com/getsentry/sentry-dotnet/pull/2694))
- The unused `StackFrame.InstructionOffset` has been removed. ([#2691](https://github.com/getsentry/sentry-dotnet/pull/2691))
- The unused `Scope.Platform` property has been removed. ([#2695](https://github.com/getsentry/sentry-dotnet/pull/2695))
- The obsolete setter `Sentry.PlatformAbstractions.Runtime.Identifier` has been removed ([2764](https://github.com/getsentry/sentry-dotnet/pull/2764))
- `Sentry.Values<T>` is now internal as it is never exposed in the public API ([#2771](https://github.com/getsentry/sentry-dotnet/pull/2771))
- The `TracePropagationTarget` class has been removed, use the `SubstringOrRegexPattern` class instead. ([#2763](https://github.com/getsentry/sentry-dotnet/pull/2763))
- The `WithScope` and `WithScopeAsync` methods have been removed. We have discovered that these methods didn't work correctly in certain desktop contexts, especially when using a global scope. ([#2717](https://github.com/getsentry/sentry-dotnet/pull/2717))

  Replace your usage of `WithScope` with overloads of `Capture*` methods:

  - `SentrySdk.CaptureEvent(SentryEvent @event, Action<Scope> scopeCallback)`
  - `SentrySdk.CaptureMessage(string message, Action<Scope> scopeCallback)`
  - `SentrySdk.CaptureException(Exception exception, Action<Scope> scopeCallback)`

  ```c#
  // Before
  SentrySdk.WithScope(scope =>
  {
    scope.SetTag("key", "value");
    SentrySdk.CaptureEvent(new SentryEvent());
  });

  // After
  SentrySdk.CaptureEvent(new SentryEvent(), scope =>
  {
    // Configure your scope here
    scope.SetTag("key", "value");
  });
  ```

### Features

- Experimental pre-release availability of Metrics. We're exploring the use of Metrics in Sentry. The API will very likely change and we don't yet have any documentation. ([#2949](https://github.com/getsentry/sentry-dotnet/pull/2949))
  - `SentrySdk.Metrics.Set` now additionally accepts `string` as value ([#3092](https://github.com/getsentry/sentry-dotnet/pull/3092))
  - Timing metrics can now be captured with `SentrySdk.Metrics.StartTimer` ([#3075](https://github.com/getsentry/sentry-dotnet/pull/3075))
  - Added support for capturing built-in metrics from the `System.Diagnostics.Metrics` API ([#3052](https://github.com/getsentry/sentry-dotnet/pull/3052))
- `Sentry.Profiling` is now available as a package on [nuget](nuget.org). Be aware that profiling is in alpha and on servers the overhead could be high. Improving the experience for ASP.NET Core is tracked on [this issue](https://github.com/getsentry/sentry-dotnet/issues/2316) ([#2800](https://github.com/getsentry/sentry-dotnet/pull/2800))
  - iOS profiling support (alpha). ([#2930](https://github.com/getsentry/sentry-dotnet/pull/2930))
- Native crash reporting on NativeAOT published apps (Windows, Linux, macOS). ([#2887](https://github.com/getsentry/sentry-dotnet/pull/2887))
- Support for [Spotlight](https://spotlightjs.com/), a debug tool for local development. ([#2961](https://github.com/getsentry/sentry-dotnet/pull/2961))
  - Enable it with the option `EnableSpotlight`
  - Optionally configure the URL to connect via `SpotlightUrl`. Defaults to `http://localhost:8969/stream`.

### MAUI

- Added screenshot capture support for errors. You can opt-in via `SentryMauiOptions.AttachScreenshots` ([#2965](https://github.com/getsentry/sentry-dotnet/pull/2965))
  - Supports Android and iOS only. Windows is not supported.
- App context now has `in_foreground`, indicating whether the app was in the foreground or the background. ([#2983](https://github.com/getsentry/sentry-dotnet/pull/2983))
- Android: When capturing unhandled exceptions, the SDK now can automatically attach `LogCat` to the event. You can opt-in via `SentryOptions.Android.LogCatIntegration` and configure `SentryOptions.Android.LogCatMaxLines`. ([#2926](https://github.com/getsentry/sentry-dotnet/pull/2926))
  - Available when targeting `net7.0-android` or later, on API level 23 or later.

#### Native AOT

Native AOT publishing support for .NET 8 has been added to Sentry for the following platforms:

- Windows
- Linux
- macOS
- Mac Catalyst
- iOS

There are some functional differences when publishing Native AOT:

- `StackTraceMode.Enhanced` is ignored because it's not available when publishing Native AOT. The mechanism to generate these enhanced stack traces relies heavily on reflection which isn't compatible with trimming.
- Reflection cannot be leveraged for JSON Serialization and you may need to use `SentryOptions.AddJsonSerializerContext` to supply a serialization context for types that you'd like to send to Sentry (e.g. in the `Span.Context`). ([#2732](https://github.com/getsentry/sentry-dotnet/pull/2732), [#2793](https://github.com/getsentry/sentry-dotnet/pull/2793))
- `Ben.Demystifier` is not available as it only runs in JIT mode.
- WinUI applications: When publishing Native AOT, Sentry isn't able to automatically register an unhandled exception handler because that relies on reflection. You'll need to [register the unhandled event handler manually](https://github.com/getsentry/sentry-dotnet/issues/2778) instead.
- For Azure Functions Workers, when AOT/Trimming is enabled we can't use reflection to read route data from the HttpTrigger so the route name will always be `/api/<FUNCTION_NAME>` ([#2920](https://github.com/getsentry/sentry-dotnet/pull/2920))

### Fixes

- Native integration logging on macOS ([#3079](https://github.com/getsentry/sentry-dotnet/pull/3079))
- The scope transaction is now correctly set for Otel transactions ([#3072](https://github.com/getsentry/sentry-dotnet/pull/3072))
- Fixed an issue with tag values in metrics not being properly serialized ([#3065](https://github.com/getsentry/sentry-dotnet/pull/3065))
- Moved the binding to MAUI events for breadcrumb creation from `WillFinishLaunching` to `FinishedLaunching`. This delays the initial instantiation of `app`. ([#3057](https://github.com/getsentry/sentry-dotnet/pull/3057))
- The SDK no longer adds the `WinUIUnhandledExceptionIntegration` on non-Windows platforms ([#3055](https://github.com/getsentry/sentry-dotnet/pull/3055))
- Stop Sentry for MacCatalyst from creating `default.profraw` in the app bundle using xcodebuild archive to build sentry-cocoa ([#2960](https://github.com/getsentry/sentry-dotnet/pull/2960))
- Workaround a .NET 8 NativeAOT crash on transaction finish. ([#2943](https://github.com/getsentry/sentry-dotnet/pull/2943))
- Reworked automatic breadcrumb creation for MAUI. ([#2900](https://github.com/getsentry/sentry-dotnet/pull/2900))
  - The SDK no longer uses reflection to bind to all public element events. This also fixes issues where the SDK would consume third-party events.
  - Added `CreateElementEventsBreadcrumbs` to the SentryMauiOptions to allow users to opt-in automatic breadcrumb creation for `BindingContextChanged`, `ChildAdded`, `ChildRemoved`, and `ParentChanged` on `Element`.
  - Reduced amount of automatic breadcrumbs by limiting the number of bindings created in `VisualElement`, `Window`, `Shell`, `Page`, and `Button`.
- Fixed Sentry SDK has not been initialized when using ASP.NET Core, Serilog, and OpenTelemetry ([#2911](https://github.com/getsentry/sentry-dotnet/pull/2911))
- Android native symbol upload ([#2876](https://github.com/getsentry/sentry-dotnet/pull/2876))
- `Sentry.Serilog` no longer throws if a disabled DSN is provided when initializing Sentry via the Serilog integration ([#2883](https://github.com/getsentry/sentry-dotnet/pull/2883))
- Don't add WinUI exception integration on mobile platforms ([#2821](https://github.com/getsentry/sentry-dotnet/pull/2821))
- `Transactions` are now getting enriched by the client instead of the hub ([#2838](https://github.com/getsentry/sentry-dotnet/pull/2838))
- Fixed an issue when using the SDK together with OpenTelemetry `1.5.0` and newer where the SDK would create transactions for itself. The fix is backward compatible. ([#3001](https://github.com/getsentry/sentry-dotnet/pull/3001))

### Dependencies

- Upgraded to NLog version 5. ([#2697](https://github.com/getsentry/sentry-dotnet/pull/2697))
- Integrate `sentry-native` as a static library in Native AOT builds to enable symbolication. ([#2704](https://github.com/getsentry/sentry-dotnet/pull/2704))

- Bump Cocoa SDK from v8.16.1 to v8.19.0 ([#2910](https://github.com/getsentry/sentry-dotnet/pull/2910), [#2936](https://github.com/getsentry/sentry-dotnet/pull/2936), [#2972](https://github.com/getsentry/sentry-dotnet/pull/2972), [#3005](https://github.com/getsentry/sentry-dotnet/pull/3005), [#3084](https://github.com/getsentry/sentry-dotnet/pull/3084))
  - [changelog](https://github.com/getsentry/sentry-cocoa/blob/main/CHANGELOG.md#8190)
  - [diff](https://github.com/getsentry/sentry-cocoa/compare/8.16.1...8.19.0)
- Bump Java SDK from v6.34.0 to v7.3.0 ([#2932](https://github.com/getsentry/sentry-dotnet/pull/2932), [#2979](https://github.com/getsentry/sentry-dotnet/pull/2979), [#3049](https://github.com/getsentry/sentry-dotnet/pull/3049), (https://github.com/getsentry/sentry-dotnet/pull/3098))
  - [changelog](https://github.com/getsentry/sentry-java/blob/main/CHANGELOG.md#730)
  - [diff](https://github.com/getsentry/sentry-java/compare/6.34.0...7.3.0)
- Bump Native SDK from v0.6.5 to v0.6.7 ([#2914](https://github.com/getsentry/sentry-dotnet/pull/2914), [#3029](https://github.com/getsentry/sentry-dotnet/pull/3029))
  - [changelog](https://github.com/getsentry/sentry-native/blob/master/CHANGELOG.md#070)
  - [diff](https://github.com/getsentry/sentry-native/compare/0.6.5...0.7.0)
- Bump CLI from v2.21.5 to v2.27.0 ([#2901](https://github.com/getsentry/sentry-dotnet/pull/2901), [#2915](https://github.com/getsentry/sentry-dotnet/pull/2915), [#2956](https://github.com/getsentry/sentry-dotnet/pull/2956), [#2985](https://github.com/getsentry/sentry-dotnet/pull/2985), [#2999](https://github.com/getsentry/sentry-dotnet/pull/2999), [#3012](https://github.com/getsentry/sentry-dotnet/pull/3012), [#3030](https://github.com/getsentry/sentry-dotnet/pull/3030), [#3059](https://github.com/getsentry/sentry-dotnet/pull/3059), [#3062](https://github.com/getsentry/sentry-dotnet/pull/3062), [#3073](https://github.com/getsentry/sentry-dotnet/pull/3073), [#3099](https://github.com/getsentry/sentry-dotnet/pull/3099))
  - [changelog](https://github.com/getsentry/sentry-cli/blob/master/CHANGELOG.md#2270)
  - [diff](https://github.com/getsentry/sentry-cli/compare/2.21.5...2.27.0)

## 3.41.4

### Fixes

- Fixed an issue when using the SDK together with Open Telemetry `1.5.0` and newer where the SDK would create transactions for itself. The fix is backward compatible. ([#3001](https://github.com/getsentry/sentry-dotnet/pull/3001))

## 3.41.3

### Fixes

- Fixed Sentry SDK has not been initialised when using ASP.NET Core, Serilog, and OpenTelemetry ([#2918](https://github.com/getsentry/sentry-dotnet/pull/2918))

## 3.41.2

### Fixes

- The SDK no longer fails to finish sessions while capturing an event. This fixes broken crash-free rates ([#2895](https://github.com/getsentry/sentry-dotnet/pull/2895))
- Ignore UnobservedTaskException for QUIC exceptions. See: https://github.com/dotnet/runtime/issues/80111 ([#2894](https://github.com/getsentry/sentry-dotnet/pull/2894))

### Dependencies

- Bump Cocoa SDK from v8.16.0 to v8.16.1 ([#2891](https://github.com/getsentry/sentry-dotnet/pull/2891))
  - [changelog](https://github.com/getsentry/sentry-cocoa/blob/main/CHANGELOG.md#8161)
  - [diff](https://github.com/getsentry/sentry-cocoa/compare/8.16.0...8.16.1)

## 3.41.1

### Fixes

- `CaptureFailedRequests` and `FailedRequestStatusCodes` are now getting respected by the Cocoa SDK. This is relevant for MAUI apps where requests are getting handled natively. ([#2826](https://github.com/getsentry/sentry-dotnet/issues/2826))
- Added `SentryOptions.AutoRegisterTracing` for users who need to control registration of Sentry's tracing middleware ([#2871](https://github.com/getsentry/sentry-dotnet/pull/2871))

### Dependencies

- Bump Cocoa SDK from v8.15.0 to v8.16.0 ([#2812](https://github.com/getsentry/sentry-dotnet/pull/2812), [#2816](https://github.com/getsentry/sentry-dotnet/pull/2816), [#2882](https://github.com/getsentry/sentry-dotnet/pull/2882))
  - [changelog](https://github.com/getsentry/sentry-cocoa/blob/main/CHANGELOG.md#8160)
  - [diff](https://github.com/getsentry/sentry-cocoa/compare/8.15.0...8.16.0)
- Bump CLI from v2.21.2 to v2.21.5 ([#2811](https://github.com/getsentry/sentry-dotnet/pull/2811), [#2834](https://github.com/getsentry/sentry-dotnet/pull/2834), [#2851](https://github.com/getsentry/sentry-dotnet/pull/2851))
  - [changelog](https://github.com/getsentry/sentry-cli/blob/master/CHANGELOG.md#2215)
  - [diff](https://github.com/getsentry/sentry-cli/compare/2.21.2...2.21.5)
- Bump Java SDK from v6.33.1 to v6.34.0 ([#2874](https://github.com/getsentry/sentry-dotnet/pull/2874))
  - [changelog](https://github.com/getsentry/sentry-java/blob/main/CHANGELOG.md#6340)
  - [diff](https://github.com/getsentry/sentry-java/compare/6.33.1...6.34.0)

## 3.41.0

### Features

- Speed up SDK init ([#2784](https://github.com/getsentry/sentry-dotnet/pull/2784))

### Fixes

- Fixed chaining on the IApplicationBuilder for methods like UseRouting and UseEndpoints ([#2726](https://github.com/getsentry/sentry-dotnet/pull/2726))

### Dependencies

- Bump Cocoa SDK from v8.13.0 to v8.15.0 ([#2722](https://github.com/getsentry/sentry-dotnet/pull/2722), [#2740](https://github.com/getsentry/sentry-dotnet/pull/2740), [#2746](https://github.com/getsentry/sentry-dotnet/pull/2746), [#2801](https://github.com/getsentry/sentry-dotnet/pull/2801))
  - [changelog](https://github.com/getsentry/sentry-cocoa/blob/main/CHANGELOG.md#8150)
  - [diff](https://github.com/getsentry/sentry-cocoa/compare/8.13.0...8.15.0)
- Bump Java SDK from v6.30.0 to v6.33.1 ([#2723](https://github.com/getsentry/sentry-dotnet/pull/2723), [#2741](https://github.com/getsentry/sentry-dotnet/pull/2741), [#2783](https://github.com/getsentry/sentry-dotnet/pull/2783), [#2803](https://github.com/getsentry/sentry-dotnet/pull/2803))
  - [changelog](https://github.com/getsentry/sentry-java/blob/main/CHANGELOG.md#6331)
  - [diff](https://github.com/getsentry/sentry-java/compare/6.30.0...6.33.1)

## 3.40.1

### Fixes

- ISentryUserFactory is now public so users can register their own implementations via DI ([#2719](https://github.com/getsentry/sentry-dotnet/pull/2719))

## 3.40.0

### Obsoletion

- `WithScope` and `WithScopeAsync` have been proven to not work correctly in desktop contexts when using a global scope. They are now deprecated in favor of the overloads of `CaptureEvent`, `CaptureMessage`, and `CaptureException`. Those methods provide a callback to a configurable scope. ([#2677](https://github.com/getsentry/sentry-dotnet/pull/2677))
- `StackFrame.InstructionOffset` has not been used in the SDK and has been ignored on the server for years. ([#2689](https://github.com/getsentry/sentry-dotnet/pull/2689))

### Features

- Release of Azure Functions (Isolated Worker/Out-of-Process) support ([#2686](https://github.com/getsentry/sentry-dotnet/pull/2686))

### Fixes

- Scope is now correctly applied to Transactions when using OpenTelemetry on ASP.NET Core ([#2690](https://github.com/getsentry/sentry-dotnet/pull/2690))

### Dependencies

- Bump CLI from v2.20.7 to v2.21.2 ([#2645](https://github.com/getsentry/sentry-dotnet/pull/2645), [#2647](https://github.com/getsentry/sentry-dotnet/pull/2647), [#2698](https://github.com/getsentry/sentry-dotnet/pull/2698))
  - [changelog](https://github.com/getsentry/sentry-cli/blob/master/CHANGELOG.md#2212)
  - [diff](https://github.com/getsentry/sentry-cli/compare/2.20.7...2.21.2)
- Bump Cocoa SDK from v8.12.0 to v8.13.0 ([#2653](https://github.com/getsentry/sentry-dotnet/pull/2653))
  - [changelog](https://github.com/getsentry/sentry-cocoa/blob/main/CHANGELOG.md#8130)
  - [diff](https://github.com/getsentry/sentry-cocoa/compare/8.12.0...8.13.0)
- Bump Java SDK from v6.29.0 to v6.30.0 ([#2685](https://github.com/getsentry/sentry-dotnet/pull/2685))
  - [changelog](https://github.com/getsentry/sentry-java/blob/main/CHANGELOG.md#6300)
  - [diff](https://github.com/getsentry/sentry-java/compare/6.29.0...6.30.0)

## 3.40.0-beta.0

### Features

- Reduced the memory footprint of `SpanId` by refactoring the ID generation ([#2619](https://github.com/getsentry/sentry-dotnet/pull/2619))
- Reduced the memory footprint of `SpanTracer` by initializing the tags lazily ([#2636](https://github.com/getsentry/sentry-dotnet/pull/2636))
- Added distributed tracing without performance for Azure Function Workers ([#2630](https://github.com/getsentry/sentry-dotnet/pull/2630))
- The SDK now provides and overload of `ContinueTrace` that accepts headers as `string` ([#2601](https://github.com/getsentry/sentry-dotnet/pull/2601))
- Sentry tracing middleware now gets configured automatically ([#2602](https://github.com/getsentry/sentry-dotnet/pull/2602))
- Added memory optimisations for GetLastActiveSpan ([#2642](https://github.com/getsentry/sentry-dotnet/pull/2642))

### Fixes

- Resolved issue identifying users with OpenTelemetry ([#2618](https://github.com/getsentry/sentry-dotnet/pull/2618))

### Azure Functions Beta

- Package name changed from `Sentry.AzureFunctions.Worker` to `Sentry.Azure.Functions.Worker`. Note AzureFunctions now is split by a `.`. ([#2637](https://github.com/getsentry/sentry-dotnet/pull/2637))

### Dependencies

- Bump CLI from v2.20.6 to v2.20.7 ([#2604](https://github.com/getsentry/sentry-dotnet/pull/2604))
  - [changelog](https://github.com/getsentry/sentry-cli/blob/master/CHANGELOG.md#2207)
  - [diff](https://github.com/getsentry/sentry-cli/compare/2.20.6...2.20.7)
- Bump Cocoa SDK from v8.11.0 to v8.12.0 ([#2640](https://github.com/getsentry/sentry-dotnet/pull/2640))
  - [changelog](https://github.com/getsentry/sentry-cocoa/blob/main/CHANGELOG.md#8120)
  - [diff](https://github.com/getsentry/sentry-cocoa/compare/8.11.0...8.12.0)

## 3.39.1

### Fixes

- Added Sentry.AspNet.csproj back to Sentry-CI-Build-macOS.slnf ([#2612](https://github.com/getsentry/sentry-dotnet/pull/2612))

## 3.39.0

### Features

- Added additional `DB` attributes to automatically generated spans like `name` and `provider` ([#2583](https://github.com/getsentry/sentry-dotnet/pull/2583))
- `Hints` now accept attachments provided as a file path via `AddAttachment` method ([#2585](https://github.com/getsentry/sentry-dotnet/pull/2585))

### Fixes

- Resolved an issue where the SDK would throw an exception while attempting to set the DynamicSamplingContext but the context exists already. ([#2592](https://github.com/getsentry/sentry-dotnet/pull/2592))

### Dependencies

- Bump CLI from v2.20.5 to v2.20.6 ([#2590](https://github.com/getsentry/sentry-dotnet/pull/2590))
  - [changelog](https://github.com/getsentry/sentry-cli/blob/master/CHANGELOG.md#2206)
  - [diff](https://github.com/getsentry/sentry-cli/compare/2.20.5...2.20.6)
- Bump Cocoa SDK from v8.10.0 to v8.11.0 ([#2594](https://github.com/getsentry/sentry-dotnet/pull/2594))
  - [changelog](https://github.com/getsentry/sentry-cocoa/blob/main/CHANGELOG.md#8110)
  - [diff](https://github.com/getsentry/sentry-cocoa/compare/8.10.0...8.11.0)
- Bump Java SDK from v6.28.0 to v6.29.0 ([#2599](https://github.com/getsentry/sentry-dotnet/pull/2599))
  - [changelog](https://github.com/getsentry/sentry-java/blob/main/CHANGELOG.md#6290)
  - [diff](https://github.com/getsentry/sentry-java/compare/6.28.0...6.29.0)

## 3.36.0

### Features

- Graphql client ([#2538](https://github.com/getsentry/sentry-dotnet/pull/2538))

### Fixes

- Android: Fix proguard/r8 mapping file upload ([#2574](https://github.com/getsentry/sentry-dotnet/pull/2574))

### Dependencies

- Bump Cocoa SDK from v8.9.5 to v8.10.0 ([#2546](https://github.com/getsentry/sentry-dotnet/pull/2546), [#2550](https://github.com/getsentry/sentry-dotnet/pull/2550))
  - [changelog](https://github.com/getsentry/sentry-cocoa/blob/main/CHANGELOG.md#8100)
  - [diff](https://github.com/getsentry/sentry-cocoa/compare/8.9.5...8.10.0)
- Bump gradle/gradle-build-action from 2.7.0 to 2.7.1 ([#2564](https://github.com/getsentry/sentry-dotnet/pull/2564))
  - [diff](https://github.com/gradle/gradle-build-action/compare/v2.7.0...v2.7.1)

## 3.35.1

### Fixes

- The SDK no longer creates transactions with their start date set to `Jan 01, 001` ([#2544](https://github.com/getsentry/sentry-dotnet/pull/2544))

### Dependencies

- Bump CLI from v2.20.4 to v2.20.5 ([#2539](https://github.com/getsentry/sentry-dotnet/pull/2539))
  - [changelog](https://github.com/getsentry/sentry-cli/blob/master/CHANGELOG.md#2205)
  - [diff](https://github.com/getsentry/sentry-cli/compare/2.20.4...2.20.5)
- Bump Cocoa SDK from v8.9.4 to v8.9.5 ([#2542](https://github.com/getsentry/sentry-dotnet/pull/2542))
  - [changelog](https://github.com/getsentry/sentry-cocoa/blob/main/CHANGELOG.md#895)
  - [diff](https://github.com/getsentry/sentry-cocoa/compare/8.9.4...8.9.5)

## 3.35.0

### Features

- Distributed tracing now works independently of the performance feature. This allows you to connect errors to other Sentry instrumented applications ([#2493](https://github.com/getsentry/sentry-dotnet/pull/2493))
- Added Sampling Decision to Trace Envelope Header ([#2495](https://github.com/getsentry/sentry-dotnet/pull/2495))
- Add MinimumEventLevel to Sentry.Log4Net and convert events below it to breadcrumbs ([#2505](https://github.com/getsentry/sentry-dotnet/pull/2505))
- Support transaction finishing automatically with 'idle timeout' (#2452)

### Fixes

- Fixed baggage propagation when an exception is thrown from middleware ([#2487](https://github.com/getsentry/sentry-dotnet/pull/2487))
- Fix Durable Functions preventing orchestrators from completing ([#2491](https://github.com/getsentry/sentry-dotnet/pull/2491))
- Re-enable HubTests.FlushOnDispose_SendsEnvelope ([#2492](https://github.com/getsentry/sentry-dotnet/pull/2492))
- Fixed SDK not sending exceptions via Blazor WebAssembly due to a `PlatformNotSupportedException` ([#2506](https://github.com/getsentry/sentry-dotnet/pull/2506))
- Align SDK with docs regarding session update for dropped events ([#2496](https://github.com/getsentry/sentry-dotnet/pull/2496))
- Introduced `HttpMessageHandler` in favor of the now deprecated `HttpClientHandler` on the options. This allows the SDK to support NSUrlSessionHandler on iOS ([#2503](https://github.com/getsentry/sentry-dotnet/pull/2503))
- Using `Activity.RecordException` now correctly updates the error status of OpenTelemetry Spans ([#2515](https://github.com/getsentry/sentry-dotnet/pull/2515))
- Fixed Transaction name not reporting correctly when using UseExceptionHandler ([#2511](https://github.com/getsentry/sentry-dotnet/pull/2511))
- log4net logging Level.All now maps to SentryLevel.Debug ([#2522](<[url](https://github.com/getsentry/sentry-dotnet/pull/2522)>))

### Dependencies

- Bump Java SDK from v6.25.1 to v6.28.0 ([#2484](https://github.com/getsentry/sentry-dotnet/pull/2484), [#2498](https://github.com/getsentry/sentry-dotnet/pull/2498), [#2517](https://github.com/getsentry/sentry-dotnet/pull/2517), [#2533](https://github.com/getsentry/sentry-dotnet/pull/2533))
  - [changelog](https://github.com/getsentry/sentry-java/blob/main/CHANGELOG.md#6280)
  - [diff](https://github.com/getsentry/sentry-java/compare/6.25.1...6.28.0)
- Bump CLI from v2.19.4 to v2.20.4 ([#2509](https://github.com/getsentry/sentry-dotnet/pull/2509), [#2518](https://github.com/getsentry/sentry-dotnet/pull/2518), [#2527](https://github.com/getsentry/sentry-dotnet/pull/2527), [#2530](https://github.com/getsentry/sentry-dotnet/pull/2530))
  - [changelog](https://github.com/getsentry/sentry-cli/blob/master/CHANGELOG.md#2204)
  - [diff](https://github.com/getsentry/sentry-cli/compare/2.19.4...2.20.4)
- Bump Cocoa SDK from v8.8.0 to v8.9.4 ([#2479](https://github.com/getsentry/sentry-dotnet/pull/2479), [#2483](https://github.com/getsentry/sentry-dotnet/pull/2483), [#2500](https://github.com/getsentry/sentry-dotnet/pull/2500), [#2510](https://github.com/getsentry/sentry-dotnet/pull/2510), [#2531](https://github.com/getsentry/sentry-dotnet/pull/2531))
  - [changelog](https://github.com/getsentry/sentry-cocoa/blob/main/CHANGELOG.md#894)
  - [diff](https://github.com/getsentry/sentry-cocoa/compare/8.8.0...8.9.4)

## 3.34.0

### Features

- OpenTelemetry Support ([#2453](https://github.com/getsentry/sentry-dotnet/pull/2453))
- Added a MSBuild property `SentryUploadAndroidProguardMapping` to automatically upload the Proguard mapping file when targeting Android ([#2455](https://github.com/getsentry/sentry-dotnet/pull/2455))
- Symbolication for Single File Apps ([#2425](https://github.com/getsentry/sentry-dotnet/pull/2425))
- Add binding to `SwiftAsyncStacktraces` on iOS ([#2436](https://github.com/getsentry/sentry-dotnet/pull/2436))

### Fixes

- Builds targeting Android with `r8` enabled no longer crash during SDK init. The package now contains the required proguard rules ([#2450](https://github.com/getsentry/sentry-dotnet/pull/2450))
- Fix Sentry logger options for MAUI and Azure Functions ([#2423](https://github.com/getsentry/sentry-dotnet/pull/2423))

### Dependencies

- Bump Cocoa SDK from v8.7.3 to v8.8.0 ([#2427](https://github.com/getsentry/sentry-dotnet/pull/2427), [#2430](https://github.com/getsentry/sentry-dotnet/pull/2430))
  - [changelog](https://github.com/getsentry/sentry-cocoa/blob/main/CHANGELOG.md#880)
  - [diff](https://github.com/getsentry/sentry-cocoa/compare/8.7.3...8.8.0)
- Bump CLI from v2.18.1 to v2.19.4 ([#2428](https://github.com/getsentry/sentry-dotnet/pull/2428), [#2431](https://github.com/getsentry/sentry-dotnet/pull/2431), [#2451](https://github.com/getsentry/sentry-dotnet/pull/2451), [#2454](https://github.com/getsentry/sentry-dotnet/pull/2454))
  - [changelog](https://github.com/getsentry/sentry-cli/blob/master/CHANGELOG.md#2194)
  - [diff](https://github.com/getsentry/sentry-cli/compare/2.18.1...2.19.4)
- Bump Java SDK from v6.22.0 to v6.25.1 ([#2429](https://github.com/getsentry/sentry-dotnet/pull/2429), [#2440](https://github.com/getsentry/sentry-dotnet/pull/2440), [#2458](https://github.com/getsentry/sentry-dotnet/pull/2458), [#2476](https://github.com/getsentry/sentry-dotnet/pull/2476))
  - [changelog](https://github.com/getsentry/sentry-java/blob/main/CHANGELOG.md#6251)
  - [diff](https://github.com/getsentry/sentry-java/compare/6.22.0...6.25.1)

## 3.33.1

### Fixes

- SentryHttpMessageHandler added when AddHttpClient is before UseSentry ([#2390](https://github.com/getsentry/sentry-dotnet/pull/2390))
- Set the native sdk name for Android ([#2389](https://github.com/getsentry/sentry-dotnet/pull/2389))
- Fix db connection spans not finishing ([#2398](https://github.com/getsentry/sentry-dotnet/pull/2398))
- Various .NET MAUI fixes / improvements ([#2403](https://github.com/getsentry/sentry-dotnet/pull/2403))
  - The battery level was being reported incorrectly due to percentage multiplier.
  - The device architecture (x64, arm64, etc.) is now reported
  - On Windows, the OS type is now reported as "Windows" instead of "WinUI". Additionally, the OS display version (ex, "22H2") is now included.
  - `UIKit`, `ABI.Microsoft` and `WinRT` frames are now marked "system" instead of "in app".
- Reduce debug files uploaded ([#2404](https://github.com/getsentry/sentry-dotnet/pull/2404))
- Fix system frames being marked as "in-app" ([#2408](https://github.com/getsentry/sentry-dotnet/pull/2408))
  - NOTE: This important fix corrects a value that is used during issue grouping, so you may receive new alerts for existing issues after deploying this update.
- DB Connection spans presented poorly ([#2409](https://github.com/getsentry/sentry-dotnet/pull/2409))
- Populate scope's Cookies property ([#2411](https://github.com/getsentry/sentry-dotnet/pull/2411))
- Fix UWP GateKeeper errors ([#2415](https://github.com/getsentry/sentry-dotnet/pull/2415))
- Fix sql client db name ([#2418](https://github.com/getsentry/sentry-dotnet/pull/2418))

### Dependencies

- Bump Cocoa SDK from v8.7.2 to v8.7.3 ([#2394](https://github.com/getsentry/sentry-dotnet/pull/2394))
  - [changelog](https://github.com/getsentry/sentry-cocoa/blob/main/CHANGELOG.md#873)
  - [diff](https://github.com/getsentry/sentry-cocoa/compare/8.7.2...8.7.3)
- Bump Java SDK from v6.19.1 to v6.22.0 ([#2395](https://github.com/getsentry/sentry-dotnet/pull/2395), [#2405](https://github.com/getsentry/sentry-dotnet/pull/2405), [#2417](https://github.com/getsentry/sentry-dotnet/pull/2417))
  - [changelog](https://github.com/getsentry/sentry-java/blob/main/CHANGELOG.md#6220)
  - [diff](https://github.com/getsentry/sentry-java/compare/6.19.1...6.22.0)

## 3.33.0

### Features

- .NET SDK changes for exception groups ([#2287](https://github.com/getsentry/sentry-dotnet/pull/2287))
  - This changes how `AggregateException` is handled. Instead of filtering them out client-side, the SDK marks them as an "exception group",
    and adds includes data that represents the hierarchical structure of inner exceptions. Sentry now recognizes this server-side,
    improving the accuracy of the issue detail page.
  - Accordingly, the `KeepAggregateException` option is now obsolete and does nothing. Please remove any usages of `KeepAggregateException`.
  - NOTE: If running Self-Hosted Sentry, you should wait to adopt this SDK update until after updating to the 23.6.0 (est. June 2023) release of Sentry.
    The effect of updating the SDK early will be as if `KeepAggregateException = true` was set. That will not break anything, but may affect issue grouping and alerts.

### Fixes

- Status messages when uploading symbols or sources are improved. ([#2307](https://github.com/getsentry/sentry-dotnet/issues/2307))

### Dependencies

- Bump CLI from v2.18.0 to v2.18.1 ([#2386](https://github.com/getsentry/sentry-dotnet/pull/2386))
  - [changelog](https://github.com/getsentry/sentry-cli/blob/master/CHANGELOG.md#2181)
  - [diff](https://github.com/getsentry/sentry-cli/compare/2.18.0...2.18.1)

## 3.32.0

### Features

- Azure Functions (Isolated Worker/Out-of-Process) support ([#2346](https://github.com/getsentry/sentry-dotnet/pull/2346))

  - Initial `beta.1` release. Please give it a try and let us know how it goes!
  - Documentation is TBD. For now, see `/samples/Sentry.Samples.Azure.Functions.Worker`.

- Add `Hint` support ([#2351](https://github.com/getsentry/sentry-dotnet/pull/2351))

  - Currently, this allows you to manipulate attachments in the various "before" event delegates.
  - Hints can also be used in event and transaction processors by implementing `ISentryEventProcessorWithHint` or `ISentryTransactionProcessorWithHint`, instead of `ISentryEventProcessor` or `ISentryTransactionProcessor`.
  - Note: Obsoletes the `BeforeSend`, `BeforeSendTransaction`, and `BeforeBreadcrumb` properties on the `SentryOptions` class. They have been replaced with `SetBeforeSend`, `SetBeforeSendTransaction`, and `SetBeforeBreadcrumb` respectively. Each one provides overloads both with and without a `Hint` object.

- Allow setting the active span on the scope ([#2364](https://github.com/getsentry/sentry-dotnet/pull/2364))

  - Note: Obsoletes the `Scope.GetSpan` method in favor of a `Scope.Span` property (which now has a setter as well).

- Remove authority from URLs sent to Sentry ([#2365](https://github.com/getsentry/sentry-dotnet/pull/2365))
- Add tag filters to `SentryOptions` ([#2367](https://github.com/getsentry/sentry-dotnet/pull/2367))

### Fixes

- Fix `EnableTracing` option conflict with `TracesSampleRate` ([#2368](https://github.com/getsentry/sentry-dotnet/pull/2368))

  - NOTE: This is a potentially breaking change, as the `TracesSampleRate` property has been made nullable.
    Though extremely uncommon, if you are _retrieving_ the `TracesSampleRate` property for some reason, you will need to account for nulls.
    However, there is no change to the behavior or _typical_ usage of either of these properties.

- CachedTransport gracefully handles malformed envelopes during processing ([#2371](https://github.com/getsentry/sentry-dotnet/pull/2371))
- Remove extraneous iOS simulator resources when building MAUI apps using Visual Studio "Hot Restart" mode, to avoid hitting Windows max path ([#2384](https://github.com/getsentry/sentry-dotnet/pull/2384))

### Dependencies

- Bump Cocoa SDK from v8.6.0 to v8.7.1 ([#2359](https://github.com/getsentry/sentry-dotnet/pull/2359), [#2370](https://github.com/getsentry/sentry-dotnet/pull/2370))
  - [changelog](https://github.com/getsentry/sentry-cocoa/blob/main/CHANGELOG.md#871)
  - [diff](https://github.com/getsentry/sentry-cocoa/compare/8.6.0...8.7.1)
- Bump Java SDK from v6.18.1 to v6.19.1 ([#2374](https://github.com/getsentry/sentry-dotnet/pull/2374), [#2381](https://github.com/getsentry/sentry-dotnet/pull/2381))
  - [changelog](https://github.com/getsentry/sentry-java/blob/main/CHANGELOG.md#6191)
  - [diff](https://github.com/getsentry/sentry-java/compare/6.18.1...6.19.1)
- Bump Cocoa SDK from v8.6.0 to v8.7.2 ([#2359](https://github.com/getsentry/sentry-dotnet/pull/2359), [#2370](https://github.com/getsentry/sentry-dotnet/pull/2370), [#2375](https://github.com/getsentry/sentry-dotnet/pull/2375))
  - [changelog](https://github.com/getsentry/sentry-cocoa/blob/main/CHANGELOG.md#872)
  - [diff](https://github.com/getsentry/sentry-cocoa/compare/8.6.0...8.7.2)
- Bump CLI from v2.17.5 to v2.18.0 ([#2380](https://github.com/getsentry/sentry-dotnet/pull/2380))
  - [changelog](https://github.com/getsentry/sentry-cli/blob/master/CHANGELOG.md#2180)
  - [diff](https://github.com/getsentry/sentry-cli/compare/2.17.5...2.18.0)

## 3.31.0

### Features

- Initial work to support profiling in a future release. ([#2206](https://github.com/getsentry/sentry-dotnet/pull/2206))
- Create a Sentry event for failed HTTP requests ([#2320](https://github.com/getsentry/sentry-dotnet/pull/2320))
- Improve `WithScope` and add `WithScopeAsync` ([#2303](https://github.com/getsentry/sentry-dotnet/pull/2303)) ([#2309](https://github.com/getsentry/sentry-dotnet/pull/2309))
- Build .NET Standard 2.1 for Unity ([#2328](https://github.com/getsentry/sentry-dotnet/pull/2328))
- Add `RemoveExceptionFilter`, `RemoveEventProcessor` and `RemoveTransactionProcessor` extension methods on `SentryOptions` ([#2331](https://github.com/getsentry/sentry-dotnet/pull/2331))
- Include Dynamic Sampling Context with error events, when there's a transaction ([#2332](https://github.com/getsentry/sentry-dotnet/pull/2332))

### Fixes

- Buffer payloads asynchronously when appropriate ([#2297](https://github.com/getsentry/sentry-dotnet/pull/2297))
- Restore `System.Reflection.Metadata` dependency for .NET Core 3 ([#2302](https://github.com/getsentry/sentry-dotnet/pull/2302))
- Capture open transactions on disabled hubs ([#2319](https://github.com/getsentry/sentry-dotnet/pull/2319))
- Remove session breadcrumbs ([#2333](https://github.com/getsentry/sentry-dotnet/pull/2333))
- Support synchronous `HttpClient.Send` in `SentryHttpMessageHandler` ([#2336](https://github.com/getsentry/sentry-dotnet/pull/2336))
- Fix ASP.NET Core issue with missing context when using capture methods that configure scope ([#2339](https://github.com/getsentry/sentry-dotnet/pull/2339))
- Improve debug file upload handling ([#2349](https://github.com/getsentry/sentry-dotnet/pull/2349))

### Dependencies

- Bump CLI from v2.17.0 to v2.17.5 ([#2298](https://github.com/getsentry/sentry-dotnet/pull/2298), [#2318](https://github.com/getsentry/sentry-dotnet/pull/2318), [#2321](https://github.com/getsentry/sentry-dotnet/pull/2321), [#2345](https://github.com/getsentry/sentry-dotnet/pull/2345))
  - [changelog](https://github.com/getsentry/sentry-cli/blob/master/CHANGELOG.md#2175)
  - [diff](https://github.com/getsentry/sentry-cli/compare/2.17.0...2.17.5)
- Bump Cocoa SDK from v8.4.0 to v8.6.0 ([#2310](https://github.com/getsentry/sentry-dotnet/pull/2310), [#2344](https://github.com/getsentry/sentry-dotnet/pull/2344))
  - [changelog](https://github.com/getsentry/sentry-cocoa/blob/main/CHANGELOG.md#860)
  - [diff](https://github.com/getsentry/sentry-cocoa/compare/8.4.0...8.6.0)
- Bump Java SDK from v6.17.0 to v6.18.1 ([#2338](https://github.com/getsentry/sentry-dotnet/pull/2338), [#2343](https://github.com/getsentry/sentry-dotnet/pull/2343))
  - [changelog](https://github.com/getsentry/sentry-java/blob/main/CHANGELOG.md#6181)
  - [diff](https://github.com/getsentry/sentry-java/compare/6.17.0...6.18.1)

## 3.30.0

### Features

- Add `FileDiagnosticLogger` to assist with debugging the SDK ([#2242](https://github.com/getsentry/sentry-dotnet/pull/2242))
- Attach stack trace when events have captured an exception without a stack trace ([#2266](https://github.com/getsentry/sentry-dotnet/pull/2266))
- Add `Scope.Clear` and `Scope.ClearBreadcrumbs` methods ([#2284](https://github.com/getsentry/sentry-dotnet/pull/2284))
- Improvements to exception mechanism data ([#2294](https://github.com/getsentry/sentry-dotnet/pull/2294))

### Fixes

- Normalize StackFrame in-app resolution for modules & function prefixes ([#2234](https://github.com/getsentry/sentry-dotnet/pull/2234))
- Calling `AddAspNet` more than once should not block all errors from being sent ([#2253](https://github.com/getsentry/sentry-dotnet/pull/2253))
- Fix Sentry CLI arguments when using custom URL or auth token parameters ([#2259](https://github.com/getsentry/sentry-dotnet/pull/2259))
- Sentry.AspNetCore fix transaction name when path base is used and route starts with a slash ([#2265](https://github.com/getsentry/sentry-dotnet/pull/2265))
- Fix Baggage header parsing in ASP.NET (Framework) ([#2293](https://github.com/getsentry/sentry-dotnet/pull/2293))

### Dependencies

- Bump Cocoa SDK from v8.3.0 to v8.4.0 ([#2237](https://github.com/getsentry/sentry-dotnet/pull/2237), [#2248](https://github.com/getsentry/sentry-dotnet/pull/2248), [#2251](https://github.com/getsentry/sentry-dotnet/pull/2251), [#2285](https://github.com/getsentry/sentry-dotnet/pull/2285))

  - [changelog](https://github.com/getsentry/sentry-cocoa/blob/main/CHANGELOG.md#840)
  - [diff](https://github.com/getsentry/sentry-cocoa/compare/8.3.0...8.4.0)

- Bump CLI from v2.14.4 to v2.17.0 ([#2238](https://github.com/getsentry/sentry-dotnet/pull/2238), [#2244](https://github.com/getsentry/sentry-dotnet/pull/2244), [#2252](https://github.com/getsentry/sentry-dotnet/pull/2252), [#2264](https://github.com/getsentry/sentry-dotnet/pull/2264), [#2292](https://github.com/getsentry/sentry-dotnet/pull/2292))

  - [changelog](https://github.com/getsentry/sentry-cli/blob/master/CHANGELOG.md#2170)
  - [diff](https://github.com/getsentry/sentry-cli/compare/2.14.4...2.17.0)

- Bump Java SDK from v6.15.0 to v6.17.0 ([#2243](https://github.com/getsentry/sentry-dotnet/pull/2243), [#2277](https://github.com/getsentry/sentry-dotnet/pull/2277))
  - [changelog](https://github.com/getsentry/sentry-java/blob/main/CHANGELOG.md#6170)
  - [diff](https://github.com/getsentry/sentry-java/compare/6.15.0...6.17.0)

## 3.29.1

### Fixes

- Get debug image for Full PDB format on Windows ([#2222](https://github.com/getsentry/sentry-dotnet/pull/2222))
- Fix debug files not uploading for `packages.config` nuget ([#2224](https://github.com/getsentry/sentry-dotnet/pull/2224))

### Dependencies

- Bump Cocoa SDK from v8.2.0 to v8.3.0 ([#2220](https://github.com/getsentry/sentry-dotnet/pull/2220))
  - [changelog](https://github.com/getsentry/sentry-cocoa/blob/main/CHANGELOG.md#830)
  - [diff](https://github.com/getsentry/sentry-cocoa/compare/8.2.0...8.3.0)

## 3.29.0

**Notice:** The `<SentryUploadSymbols>` MSBuild property previously defaulted to `true` for projects compiled in `Release` configuration.
It is now `false` by default. To continue uploading symbols, you must opt-in by setting it to `true`.
See the [MSBuild Setup](https://docs.sentry.io/platforms/dotnet/configuration/msbuild/) docs for further details.

### Features

- Added basic functionality to support `View Hierarchy` ([#2163](https://github.com/getsentry/sentry-dotnet/pull/2163))
- Allow `SentryUploadSources` to work even when not uploading symbols ([#2197](https://github.com/getsentry/sentry-dotnet/pull/2197))
- Add support for `BeforeSendTransaction` ([#2188](https://github.com/getsentry/sentry-dotnet/pull/2188))
- Add `EnableTracing` option to simplify enabling tracing ([#2201](https://github.com/getsentry/sentry-dotnet/pull/2201))
- Make `SentryUploadSymbols` strictly opt-in ([#2216](https://github.com/getsentry/sentry-dotnet/pull/2216))

### Fixes

- Fix assembly not found on Android in Debug configuration ([#2175](https://github.com/getsentry/sentry-dotnet/pull/2175))
- Fix context object with circular reference prevents event from being sent ([#2210](https://github.com/getsentry/sentry-dotnet/pull/2210))

### Dependencies

- Bump Java SDK from v6.13.1 to v6.15.0 ([#2185](https://github.com/getsentry/sentry-dotnet/pull/2185), [#2207](https://github.com/getsentry/sentry-dotnet/pull/2207))
  - [changelog](https://github.com/getsentry/sentry-java/blob/main/CHANGELOG.md#6150)
  - [diff](https://github.com/getsentry/sentry-java/compare/6.13.1...6.15.0)
- Bump CLI from v2.12.0 to v2.14.4 ([#2187](https://github.com/getsentry/sentry-dotnet/pull/2187), [#2215](https://github.com/getsentry/sentry-dotnet/pull/2215))
  - [changelog](https://github.com/getsentry/sentry-cli/blob/master/CHANGELOG.md#2144)
  - [diff](https://github.com/getsentry/sentry-cli/compare/2.12.0...2.14.4)
- Bump Java SDK from v6.13.1 to v6.14.0 ([#2185](https://github.com/getsentry/sentry-dotnet/pull/2185))
  - [changelog](https://github.com/getsentry/sentry-java/blob/main/CHANGELOG.md#6140)
  - [diff](https://github.com/getsentry/sentry-java/compare/6.13.1...6.14.0)
- Bump CLI from v2.12.0 to v2.14.3 ([#2187](https://github.com/getsentry/sentry-dotnet/pull/2187), [#2208](https://github.com/getsentry/sentry-dotnet/pull/2208))
  - [changelog](https://github.com/getsentry/sentry-cli/blob/master/CHANGELOG.md#2143)
  - [diff](https://github.com/getsentry/sentry-cli/compare/2.12.0...2.14.3)
- Bump Cocoa SDK from v7.31.5 to v8.2.0 ([#2203](https://github.com/getsentry/sentry-dotnet/pull/2203))
  - [changelog](https://github.com/getsentry/sentry-cocoa/blob/main/CHANGELOG.md#820)
  - [diff](https://github.com/getsentry/sentry-cocoa/compare/7.31.5...8.2.0)

## 3.28.1

### Fixes

- Fix MAUI missing breadcrumbs for lifecycle and UI events ([#2170](https://github.com/getsentry/sentry-dotnet/pull/2170))
- Fix hybrid sdk names ([#2171](https://github.com/getsentry/sentry-dotnet/pull/2171))
- Fix ASP.NET sdk name ([#2172](https://github.com/getsentry/sentry-dotnet/pull/2172))

## 3.28.0

### Features

- Added `instruction_addr_adjustment` attribute to SentryStackTrace ([#2151](https://github.com/getsentry/sentry-dotnet/pull/2151))

### Fixes

- Workaround Visual Studio "Pair to Mac" issue (on Windows), and Update bundled Cocoa SDK to version 7.31.5 ([#2164](https://github.com/getsentry/sentry-dotnet/pull/2164))
- Sentry SDK assemblies no longer have PDBs embedded. Debug symbols are uploaded to `nuget.org` as `snupkg` packages ([#2166](https://github.com/getsentry/sentry-dotnet/pull/2166))

### Dependencies

- Bump Java SDK from v6.13.0 to v6.13.1 ([#2168](https://github.com/getsentry/sentry-dotnet/pull/2168))
  - [changelog](https://github.com/getsentry/sentry-java/blob/main/CHANGELOG.md#6131)
  - [diff](https://github.com/getsentry/sentry-java/compare/6.13.0...6.13.1)

## 3.27.1

### Fixes

- Fix Sentry CLI MSBuild for Xamarin and NetFX ([#2154](https://github.com/getsentry/sentry-dotnet/pull/2154))
- Log aborted HTTP requests as debug instead of error ([#2155](https://github.com/getsentry/sentry-dotnet/pull/2155))

## 3.27.0

### Features

- Publish `Sentry.Android.AssemblyReader` as a separate nuget package (for reuse by `Sentry.Xamarin`) ([#2127](https://github.com/getsentry/sentry-dotnet/pull/2127))
- Improvements for Sentry CLI integration ([#2145](https://github.com/getsentry/sentry-dotnet/pull/2145))
- Update bundled Android SDK to version 6.13.0 ([#2147](https://github.com/getsentry/sentry-dotnet/pull/2147))

## 3.26.2

### Fixes

- Fix Sentry CLI integration on Windows ([#2123](https://github.com/getsentry/sentry-dotnet/pull/2123)) ([#2124](https://github.com/getsentry/sentry-dotnet/pull/2124))

## 3.26.1

### Fixes

- Fix issue with Sentry CLI msbuild properties ([#2119](https://github.com/getsentry/sentry-dotnet/pull/2119))

## 3.26.0

### Features

- Use Sentry CLI after build to upload symbols ([#2107](https://github.com/getsentry/sentry-dotnet/pull/2107))

### Fixes

- Logging info instead of warning when skipping debug images ([#2101](https://github.com/getsentry/sentry-dotnet/pull/2101))
- Fix unhandled exception not captured when hub disabled ([#2103](https://github.com/getsentry/sentry-dotnet/pull/2103))
- Fix Android support for Portable PDB format when app uses split APKs ([#2108](https://github.com/getsentry/sentry-dotnet/pull/2108))
- Fix session ending as crashed for unobserved task exceptions ([#2112](https://github.com/getsentry/sentry-dotnet/pull/2112))
- Set absolute path when stripping project path on stack frame ([#2117](https://github.com/getsentry/sentry-dotnet/pull/2117))

## 3.25.0

### Features

- Add support for Portable PDB format ([#2050](https://github.com/getsentry/sentry-dotnet/pull/2050))
- Update bundled Android SDK to version 6.10.0([#2095](https://github.com/getsentry/sentry-dotnet/pull/2095))
- Update bundled Cocoa SDK to version 7.31.4 ([#2096](https://github.com/getsentry/sentry-dotnet/pull/2096))

### Fixes

- Fix db warnings caused by transaction sampled out ([#2097](https://github.com/getsentry/sentry-dotnet/pull/2097))

## 3.24.1

### Fixes

- Fix missing stack trace on UnobservedTaskException ([#2067](https://github.com/getsentry/sentry-dotnet/pull/2067))
- Fix warning caused by db connection span closed prematurely ([#2068](https://github.com/getsentry/sentry-dotnet/pull/2068))
- Attach db connections to child spans correctly ([#2071](https://github.com/getsentry/sentry-dotnet/pull/2071))
- Improve MAUI event bindings ([#2089](https://github.com/getsentry/sentry-dotnet/pull/2089))

## 3.24.0

### Features

- Simplify API for flushing events ([#2030](https://github.com/getsentry/sentry-dotnet/pull/2030))
- Update bundled Cocoa SDK to version 7.31.1 ([#2053](https://github.com/getsentry/sentry-dotnet/pull/2053))
- Update bundled Android SDK to version 6.7.1 ([#2058](https://github.com/getsentry/sentry-dotnet/pull/2058))

### Fixes

- Update unobserved task exception integration ([#2034](https://github.com/getsentry/sentry-dotnet/pull/2034))
- Fix trace propagation targets setter ([#2035](https://github.com/getsentry/sentry-dotnet/pull/2035))
- Fix DiagnosticSource integration disabled incorrectly with TracesSampler ([#2039](https://github.com/getsentry/sentry-dotnet/pull/2039))
- Update transitive dependencies to resolve security warnings ([#2045](https://github.com/getsentry/sentry-dotnet/pull/2045))
- Fix issue with Hot Restart for iOS ([#2047](https://github.com/getsentry/sentry-dotnet/pull/2047))
- Fix `CacheDirectoryPath` option on MAUI ([#2055](https://github.com/getsentry/sentry-dotnet/pull/2055))

## 3.23.1

### Fixes

- Fix concurrency bug in caching transport ([#2026](https://github.com/getsentry/sentry-dotnet/pull/2026))

## 3.23.0

### Features

- Update bundled Android SDK to version 6.5.0 ([#1984](https://github.com/getsentry/sentry-dotnet/pull/1984))
- Update bundled Cocoa SDK to version 7.28.0 ([#1988](https://github.com/getsentry/sentry-dotnet/pull/1988))
- Allow custom processors to be added as a scoped dependency ([#1979](https://github.com/getsentry/sentry-dotnet/pull/1979))
- Support DI for custom transaction processors ([#1993](https://github.com/getsentry/sentry-dotnet/pull/1993))
- Mark Transaction as aborted when unhandled exception occurs ([#1996](https://github.com/getsentry/sentry-dotnet/pull/1996))
- Build Windows and Tizen targets for `Sentry.Maui` ([#2005](https://github.com/getsentry/sentry-dotnet/pull/2005))
- Add Custom Measurements API ([#2013](https://github.com/getsentry/sentry-dotnet/pull/2013))
- Add `ISpan.GetTransaction` convenience method ([#2014](https://github.com/getsentry/sentry-dotnet/pull/2014))

### Fixes

- Split Android and Cocoa bindings into separate projects ([#1983](https://github.com/getsentry/sentry-dotnet/pull/1983))
  - NuGet package `Sentry` now depends on `Sentry.Bindings.Android` for `net6.0-android` targets.
  - NuGet package `Sentry` now depends on `Sentry.Bindings.Cocoa` for `net6.0-ios` and `net6.0-maccatalyst` targets.
- Exclude EF error message from logging ([#1980](https://github.com/getsentry/sentry-dotnet/pull/1980))
- Ensure logs with lower levels are captured by `Sentry.Extensions.Logging` ([#1992](https://github.com/getsentry/sentry-dotnet/pull/1992))
- Fix bug with pre-formatted strings passed to diagnostic loggers ([#2004](https://github.com/getsentry/sentry-dotnet/pull/2004))
- Fix DI issue by binding to MAUI using lifecycle events ([#2006](https://github.com/getsentry/sentry-dotnet/pull/2006))
- Unhide `SentryEvent.Exception` ([#2011](https://github.com/getsentry/sentry-dotnet/pull/2011))
- Bump `Google.Cloud.Functions.Hosting` to version 1.1.0 ([#2015](https://github.com/getsentry/sentry-dotnet/pull/2015))
- Fix default host issue for the Sentry Tunnel middleware ([#2019](https://github.com/getsentry/sentry-dotnet/pull/2019))

## 3.22.0

### Features

- `SentryOptions.AttachStackTrace` is now enabled by default. ([#1907](https://github.com/getsentry/sentry-dotnet/pull/1907))
- Update Sentry Android SDK to version 6.4.1 ([#1911](https://github.com/getsentry/sentry-dotnet/pull/1911))
- Update Sentry Cocoa SDK to version 7.24.1 ([#1912](https://github.com/getsentry/sentry-dotnet/pull/1912))
- Add `TransactionNameSource` annotation ([#1910](https://github.com/getsentry/sentry-dotnet/pull/1910))
- Use URL path in transaction names instead of "Unknown Route" ([#1919](https://github.com/getsentry/sentry-dotnet/pull/1919))
  - NOTE: This change effectively ungroups transactions that were previously grouped together under "Unkown Route".
- Add `User.Segment` property ([#1920](https://github.com/getsentry/sentry-dotnet/pull/1920))
- Add support for custom `JsonConverter`s ([#1934](https://github.com/getsentry/sentry-dotnet/pull/1934))
- Support more types for message template tags in SentryLogger ([#1945](https://github.com/getsentry/sentry-dotnet/pull/1945))
- Support Dynamic Sampling ([#1953](https://github.com/getsentry/sentry-dotnet/pull/1953))

### Fixes

- Reduce lock contention when sampling ([#1915](https://github.com/getsentry/sentry-dotnet/pull/1915))
- Dont send transaction for OPTIONS web request ([#1921](https://github.com/getsentry/sentry-dotnet/pull/1921))
- Fix missing details when aggregate exception is filtered out ([#1922](https://github.com/getsentry/sentry-dotnet/pull/1922))
- Exception filters should consider child exceptions of an `AggregateException` ([#1924](https://github.com/getsentry/sentry-dotnet/pull/1924))
- Add Blazor WASM detection to set IsGlobalModeEnabled to true ([#1931](https://github.com/getsentry/sentry-dotnet/pull/1931))
- Respect Transaction.IsSampled in SqlListener ([#1933](https://github.com/getsentry/sentry-dotnet/pull/1933))
- Ignore null Context values ([#1942](https://github.com/getsentry/sentry-dotnet/pull/1942))
- Tags should not differ based on current culture ([#1949](https://github.com/getsentry/sentry-dotnet/pull/1949))
- Always recalculate payload length ([#1957](https://github.com/getsentry/sentry-dotnet/pull/1957))
- Fix issues with envelope deserialization ([#1965](https://github.com/getsentry/sentry-dotnet/pull/1965))
- Set default trace status to `ok` instead of `unknown_error` ([#1970](https://github.com/getsentry/sentry-dotnet/pull/1970))
- Fix reported error count on a crashed session update ([#1972](https://github.com/getsentry/sentry-dotnet/pull/1972))

## 3.21.0

Includes Sentry.Maui Preview 3

### Features

- Add ISentryTransactionProcessor ([#1862](https://github.com/getsentry/sentry-dotnet/pull/1862))
- Added 'integrations' to SdkVersion ([#1820](https://github.com/getsentry/sentry-dotnet/pull/1820))
- Updated Sentry Android SDK to version 6.3.0 ([#1826](https://github.com/getsentry/sentry-dotnet/pull/1826))
- Add the Sentry iOS SDK ([#1829](https://github.com/getsentry/sentry-dotnet/pull/1829))
- Enable Scope Sync for iOS ([#1834](https://github.com/getsentry/sentry-dotnet/pull/1834))
- Add API for deliberately crashing an app ([#1842](https://github.com/getsentry/sentry-dotnet/pull/1842))
- Add Mac Catalyst target ([#1848](https://github.com/getsentry/sentry-dotnet/pull/1848))
- Add `Distribution` properties ([#1851](https://github.com/getsentry/sentry-dotnet/pull/1851))
- Add and configure options for the iOS SDK ([#1849](https://github.com/getsentry/sentry-dotnet/pull/1849))
- Set default `Release` and `Distribution` for iOS and Android ([#1856](https://github.com/getsentry/sentry-dotnet/pull/1856))
- Apply WinUI 3 exception handler in Sentry core ([#1863](https://github.com/getsentry/sentry-dotnet/pull/1863))
- Copy context info from iOS ([#1884](https://github.com/getsentry/sentry-dotnet/pull/1884))

### Fixes

- Parse "Mono Unity IL2CPP" correctly in platform runtime name ([#1742](https://github.com/getsentry/sentry-dotnet/pull/1742))
- Fix logging loop with NLog sentry ([#1824](https://github.com/getsentry/sentry-dotnet/pull/1824))
- Fix logging loop with Serilog sentry ([#1828](https://github.com/getsentry/sentry-dotnet/pull/1828))
- Skip attachment if stream is empty ([#1854](https://github.com/getsentry/sentry-dotnet/pull/1854))
- Allow some mobile options to be modified from defaults ([#1857](https://github.com/getsentry/sentry-dotnet/pull/1857))
- Fix environment name casing issue ([#1861](https://github.com/getsentry/sentry-dotnet/pull/1861))
- Null check HttpContext in SystemWebVersionLocator ([#1881](https://github.com/getsentry/sentry-dotnet/pull/1881))
- Fix detection of .NET Framework 4.8.1 ([#1885](https://github.com/getsentry/sentry-dotnet/pull/1885))
- Flush caching transport with main flush ([#1890](https://github.com/getsentry/sentry-dotnet/pull/1890))
- Fix Sentry interfering with MAUI's focus events ([#1891](https://github.com/getsentry/sentry-dotnet/pull/1891))
- Stop using `server-os` and `server-runtime` ([#1893](https://github.com/getsentry/sentry-dotnet/pull/1893))

## 3.20.1

### Fixes

- URGENT: Fix events rejected due to duplicate `sent_at` header when offline caching is enabled through `CacheDirectoryPath` ([#1818](https://github.com/getsentry/sentry-dotnet/pull/1818))
- Fix null ref in aspnet TryGetTraceHeader ([#1807](https://github.com/getsentry/sentry-dotnet/pull/1807))

## 3.20.0

### Features

- Use `sent_at` instead of `sentry_timestamp` to reduce clock skew ([#1690](https://github.com/getsentry/sentry-dotnet/pull/1690))
- Send project root path with events ([#1739](https://github.com/getsentry/sentry-dotnet/pull/1739))

### Fixes

- Detect MVC versioning in route ([#1731](https://github.com/getsentry/sentry-dotnet/pull/1731))
- Fix error with `ConcurrentHashMap` on Android <= 9 ([#1761](https://github.com/getsentry/sentry-dotnet/pull/1761))
- Minor improvements to `BackgroundWorker` ([#1773](https://github.com/getsentry/sentry-dotnet/pull/1773))
- Make GzipRequestBodyHandler respect async ([#1776](https://github.com/getsentry/sentry-dotnet/pull/1776))
- Fix race condition in handling of `InitCacheFlushTimeout` ([#1784](https://github.com/getsentry/sentry-dotnet/pull/1784))
- Fix exceptions on background thread not reported in Unity ([#1794](https://github.com/getsentry/sentry-dotnet/pull/1794))

## 3.19.0

Includes Sentry.Maui Preview 2

### Features

- Expose `EnumerateChainedExceptions` ([#1733](https://github.com/getsentry/sentry-dotnet/pull/1733))
- Android Scope Sync ([#1737](https://github.com/getsentry/sentry-dotnet/pull/1737))
- Enable logging in MAUI ([#1738](https://github.com/getsentry/sentry-dotnet/pull/1738))
- Support `IntPtr` and `UIntPtr` serialization ([#1746](https://github.com/getsentry/sentry-dotnet/pull/1746))
- Log Warning when secret is detected in DSN ([#1749](https://github.com/getsentry/sentry-dotnet/pull/1749))
- Catch permission exceptions on Android ([#1750](https://github.com/getsentry/sentry-dotnet/pull/1750))
- Enable offline caching in MAUI ([#1753](https://github.com/getsentry/sentry-dotnet/pull/1753))
- Send client report when flushing queue ([#1757](https://github.com/getsentry/sentry-dotnet/pull/1757))

### Fixes

- Set MAUI minimum version ([#1728](https://github.com/getsentry/sentry-dotnet/pull/1728))
- Don't allow `SentryDiagnosticListenerIntegration` to be added multiple times ([#1748](https://github.com/getsentry/sentry-dotnet/pull/1748))
- Catch permission exceptions for MAUI ([#1750](https://github.com/getsentry/sentry-dotnet/pull/1750))
- Don't allow newlines in diagnostic logger messages ([#1756](https://github.com/getsentry/sentry-dotnet/pull/1756))

## 3.18.0

Includes Sentry.Maui Preview 1

### Features

- Move tunnel functionality into Sentry.AspNetCore ([#1645](https://github.com/getsentry/sentry-dotnet/pull/1645))
- Make `HttpContext` available for sampling decisions ([#1682](https://github.com/getsentry/sentry-dotnet/pull/1682))
- Send the .NET Runtime Identifier to Sentry ([#1708](https://github.com/getsentry/sentry-dotnet/pull/1708))
- Added a new `net6.0-android` target for the `Sentry` core library, which bundles the [Sentry Android SDK](https://docs.sentry.io/platforms/android/):
  - Initial .NET 6 Android support ([#1288](https://github.com/getsentry/sentry-dotnet/pull/1288))
  - Update Android Support ([#1669](https://github.com/getsentry/sentry-dotnet/pull/1669))
  - Update Sentry-Android to 6.0.0-rc.1 ([#1686](https://github.com/getsentry/sentry-dotnet/pull/1686))
  - Update Sentry-Android to 6.0.0 ([#1697](https://github.com/getsentry/sentry-dotnet/pull/1697))
  - Set Java/Android SDK options ([#1694](https://github.com/getsentry/sentry-dotnet/pull/1694))
  - Refactor and update Android options ([#1705](https://github.com/getsentry/sentry-dotnet/pull/1705))
  - Add Android OS information to the event context ([#1716](https://github.com/getsentry/sentry-dotnet/pull/1716))
- Added a new `Sentry.Maui` integration library for the [.NET MAUI](https://dotnet.microsoft.com/apps/maui) platform:
  - Initial MAUI support ([#1663](https://github.com/getsentry/sentry-dotnet/pull/1663))
  - Continue with adding MAUI support ([#1670](https://github.com/getsentry/sentry-dotnet/pull/1670))
  - MAUI events become extra context in Sentry events ([#1706](https://github.com/getsentry/sentry-dotnet/pull/1706))
  - Add options for PII breadcrumbs from MAUI events ([#1709](https://github.com/getsentry/sentry-dotnet/pull/1709))
  - Add device information to the event context ([#1713](https://github.com/getsentry/sentry-dotnet/pull/1713))
  - Add platform OS information to the event context ([#1717](https://github.com/getsentry/sentry-dotnet/pull/1717))

### Fixes

- Remove IInternalSdkIntegration ([#1656](https://github.com/getsentry/sentry-dotnet/pull/1656))
- On async Main, dont unregister unhandled exception before capturing crash ([#321](https://github.com/getsentry/sentry-dotnet/issues/321))
- Handle BadHttpRequestException from Kestrel inside SentryTunnelMiddleware ([#1673](https://github.com/getsentry/sentry-dotnet/pull/1673))
- Improve timestamp precision of transactions and spans ([#1680](https://github.com/getsentry/sentry-dotnet/pull/1680))
- Flatten AggregateException ([#1672](https://github.com/getsentry/sentry-dotnet/pull/1672))
  - NOTE: This can affect grouping. You can keep the original behavior by setting the option `KeepAggregateException` to `true`.
- Serialize stack frame addresses as strings. ([#1692](https://github.com/getsentry/sentry-dotnet/pull/1692))
- Improve serialization perf and fix memory leak in `SentryEvent` ([#1693](https://github.com/getsentry/sentry-dotnet/pull/1693))
- Add type checking in contexts TryGetValue ([#1700](https://github.com/getsentry/sentry-dotnet/pull/1700))
- Restore serialization of the `Platform` name ([#1702](https://github.com/getsentry/sentry-dotnet/pull/1702))

## 3.17.1

### Fixes

- Rework how the `InitCacheFlushTimeout` option is implemented. ([#1644](https://github.com/getsentry/sentry-dotnet/pull/1644))
- Add retry logic to the caching transport when moving files back from the processing folder. ([#1649](https://github.com/getsentry/sentry-dotnet/pull/1649))

## 3.17.0

**Notice:** If you are using self-hosted Sentry, this version and forward requires either Sentry version >= [21.9.0](https://github.com/getsentry/relay/blob/master/CHANGELOG.md#2190), or you must manually disable sending client reports via the `SendClientReports` option.

### Features

- Collect and send Client Reports to Sentry, which contain counts of discarded events. ([#1556](https://github.com/getsentry/sentry-dotnet/pull/1556))
- Expose `ITransport` and `SentryOptions.Transport` public, to support using custom transports ([#1602](https://github.com/getsentry/sentry-dotnet/pull/1602))
- Android native crash support ([#1288](https://github.com/getsentry/sentry-dotnet/pull/1288))

### Fixes

- Workaround `System.Text.Json` issue with Unity IL2CPP. ([#1583](https://github.com/getsentry/sentry-dotnet/pull/1583))
- Demystify stack traces for exceptions that fire in a `BeforeSend` callback. ([#1587](https://github.com/getsentry/sentry-dotnet/pull/1587))
- Obsolete `Platform` and always write `csharp` ([#1610](https://github.com/getsentry/sentry-dotnet/pull/1610))
- Fix a minor issue in the caching transport related to recovery of files from previous session. ([#1617](https://github.com/getsentry/sentry-dotnet/pull/1617))
- Better DisableAppDomainProcessExitFlush docs ([#1634](https://github.com/getsentry/sentry-dotnet/pull/1634))

## 3.16.0

### Features

- Use a default value of 60 seconds if a `Retry-After` header is not present. ([#1537](https://github.com/getsentry/sentry-dotnet/pull/1537))
- Add new Protocol definitions for DebugImages and AddressMode ([#1513](https://github.com/getsentry/sentry-dotnet/pull/1513))
- Add `HttpTransport` extensibility and synchronous serialization support ([#1560](https://github.com/getsentry/sentry-dotnet/pull/1560))
- Add `UseAsyncFileIO` to Sentry options (enabled by default) ([#1564](https://github.com/getsentry/sentry-dotnet/pull/1564))

### Fixes

- Fix event dropped by bad attachment when no logger is set. ([#1557](https://github.com/getsentry/sentry-dotnet/pull/1557))
- Ignore zero properties for MemoryInfo ([#1531](https://github.com/getsentry/sentry-dotnet/pull/1531))
- Cleanup diagnostic source ([#1529](https://github.com/getsentry/sentry-dotnet/pull/1529))
- Remove confusing message Successfully sent cached envelope ([#1542](https://github.com/getsentry/sentry-dotnet/pull/1542))
- Fix infinite loop in SentryDatabaseLogging.UseBreadcrumbs ([#1543](https://github.com/getsentry/sentry-dotnet/pull/1543))
- GetFromRuntimeInformation() in try-catch ([#1554](https://github.com/getsentry/sentry-dotnet/pull/1554))
- Make `Contexts` properties more thread-safe ([#1571](https://github.com/getsentry/sentry-dotnet/pull/1571))
- Fix `PlatformNotSupportedException` exception on `net6.0-maccatalyst` targets ([#1567](https://github.com/getsentry/sentry-dotnet/pull/1567))
- In ASP.Net Core, make sure that `SentrySdk.LastEventId` is accessible from exception handler pages ([#1573](https://github.com/getsentry/sentry-dotnet/pull/1573))

## 3.15.0

### Features

- Expose ConfigureAppFrame as a public static function. ([#1493](https://github.com/getsentry/sentry-dotnet/pull/1493))

### Fixes

- Make `SentryDiagnosticSubscriber._disposableListeners` thread safe ([#1506](https://github.com/getsentry/sentry-dotnet/pull/1506))
- Adjust database span names by replacing `_` to `.`. `db.query_compiler` becomes `db.query.compile`. ([#1502](https://github.com/getsentry/sentry-dotnet/pull/1502))

## 3.14.1

### Fixes

- Fix caching transport with attachments ([#1489](https://github.com/getsentry/sentry-dotnet/pull/1489))
- Revert Sentry in implicit usings ([#1490](https://github.com/getsentry/sentry-dotnet/pull/1490))

## 3.14.0

### Features

- Add the delegate TransactionNameProvider to allow the name definition from Unknown transactions on ASP.NET Core ([#1421](https://github.com/getsentry/sentry-dotnet/pull/1421))
- SentrySDK.WithScope is now obsolete in favour of overloads of CaptureEvent, CaptureMessage, CaptureException ([#1412](https://github.com/getsentry/sentry-dotnet/pull/1412))
- Add Sentry to global usings when ImplicitUsings is enabled (`<ImplicitUsings>true</ImplicitUsings>`) ([#1398](https://github.com/getsentry/sentry-dotnet/pull/1398))
- The implementation of the background worker can now be changed ([#1450](https://github.com/getsentry/sentry-dotnet/pull/1450))
- Map reg key 528449 to net48 ([#1465](https://github.com/getsentry/sentry-dotnet/pull/1465))
- Improve logging for failed JSON serialization ([#1473](https://github.com/getsentry/sentry-dotnet/pull/1473))

### Fixes

- Handle exception from crashedLastRun callback ([#1328](https://github.com/getsentry/sentry-dotnet/pull/1328))
- Reduced the logger noise from EF when not using Performance Monitoring ([#1441](https://github.com/getsentry/sentry-dotnet/pull/1441))
- Create CachingTransport directories in constructor to avoid DirectoryNotFoundException ([#1432](https://github.com/getsentry/sentry-dotnet/pull/1432))
- UnobservedTaskException is now considered as Unhandled ([#1447](https://github.com/getsentry/sentry-dotnet/pull/1447))
- Avoid calls the Thread.CurrentThread where possible ([#1466](https://github.com/getsentry/sentry-dotnet/pull/1466))
- Rename thread pool protocol keys to snake case ([#1472](https://github.com/getsentry/sentry-dotnet/pull/1472))
- Treat IOException as a network issue ([#1476](https://github.com/getsentry/sentry-dotnet/pull/1476))
- Fix incorrect sdk name in envelope header ([#1474](https://github.com/getsentry/sentry-dotnet/pull/1474))
- Use Trace.WriteLine for TraceDiagnosticLogger ([#1475](https://github.com/getsentry/sentry-dotnet/pull/1475))
- Remove Exception filters to work around Unity bug on 2019.4.35f IL2CPP ([#1486](https://github.com/getsentry/sentry-dotnet/pull/1486))

## 3.13.0

### Features

- Add CaptureLastError as an extension method to the Server class on ASP.NET ([#1411](https://github.com/getsentry/sentry-dotnet/pull/1411))
- Add IsDynamicCode\* to events ([#1418](https://github.com/getsentry/sentry-dotnet/pull/1418))

### Fixes

- Dispose of client should only flush ([#1354](https://github.com/getsentry/sentry-dotnet/pull/1354))

## 3.12.3

### Fixes

- Events no longer get dropped because of non-serializable contexts or attachments ([#1401](https://github.com/getsentry/sentry-dotnet/pull/1401))
- Add MemoryInfo to sentry event ([#1337](https://github.com/getsentry/sentry-dotnet/pull/1337))
- Report ThreadPool stats ([#1399](https://github.com/getsentry/sentry-dotnet/pull/1399))

## 3.12.2

### Fixes

- log through serialization ([#1388](https://github.com/getsentry/sentry-dotnet/pull/1388))
- Attaching byte arrays to the scope no longer leads to ObjectDisposedException ([#1384](https://github.com/getsentry/sentry-dotnet/pull/1384))
- Operation cancel while flushing cache no longer logs an errors ([#1352](https://github.com/getsentry/sentry-dotnet/pull/1352))
- Dont fail for attachment read error ([#1378](https://github.com/getsentry/sentry-dotnet/pull/1378))
- Fix file locking in attachments ([#1377](https://github.com/getsentry/sentry-dotnet/pull/1377))

## 3.12.1

### Features

- Dont log "Ignoring request with Size" when null ([#1348](https://github.com/getsentry/sentry-dotnet/pull/1348))
- Move to stable v6 for `Microsoft.Extensions.*` packages ([#1347](https://github.com/getsentry/sentry-dotnet/pull/1347))
- bump Ben.Demystifier adding support for Microsoft.Bcl.AsyncInterfaces([#1349](https://github.com/getsentry/sentry-dotnet/pull/1349))

### Fixes

- Fix EF Core garbage collected messages and ordering ([#1368](https://github.com/getsentry/sentry-dotnet/pull/1368))
- Update X-Sentry-Auth header to include correct sdk name and version ([#1333](https://github.com/getsentry/sentry-dotnet/pull/1333))

## 3.12.0

### Features

- Add automatic spans to Entity Framework operations ([#1107](https://github.com/getsentry/sentry-dotnet/pull/1107))

### Fixes

- Avoid using the same connection Span for the same ConnectionId ([#1317](https://github.com/getsentry/sentry-dotnet/pull/1317))
- Finish unfinished Spans on Transaction completion ([#1296](https://github.com/getsentry/sentry-dotnet/pull/1296))

## 3.12.0-alpha.1

### Features

- .NET 6 specific targets ([#939](https://github.com/getsentry/sentry-dotnet/pull/939))

## 3.11.1

### Fixes

- Forward the IP of the client with whe tunnel middleware ([#1310](getsentry/sentry-dotnet/pull/1310))

## 3.11.0

### Features

- Sentry Sessions status as Breadcrumbs ([#1263](https://github.com/getsentry/sentry-dotnet/pull/1263))
- Enhance GCP Integraction with performance monitoring and revision number ([#1286](https://github.com/getsentry/sentry-dotnet/pull/1286))
- Bump Ben.Demystifier to support .NET 6 ([#1290](https://github.com/getsentry/sentry-dotnet/pull/1290))

### Fixes

- ASP.NET Core: Data from Scope in options should be applied on each request ([#1270](https://github.com/getsentry/sentry-dotnet/pull/1270))
- Add missing `ConfigureAwaits(false)` for `async using` ([#1276](https://github.com/getsentry/sentry-dotnet/pull/1276))
- Fix missing handled tag when events are logged via an ASP.NET Core pipeline logger ([#1284](getsentry/sentry-dotnet/pull/1284))

## 3.10.0

### Features

- Add additional primitive values as tags on SentryLogger ([#1246](https://github.com/getsentry/sentry-dotnet/pull/1246))

### Fixes

- Events are now sent on Google Gloud Functions Integration ([#1249](https://github.com/getsentry/sentry-dotnet/pull/1249))
- Cache envelope headers ([#1242](https://github.com/getsentry/sentry-dotnet/pull/1242))
- Avoid replacing Transaction Name on ASP.NET Core by null or empty ([#1215](https://github.com/getsentry/sentry-dotnet/pull/1215))
- Ignore DiagnosticSource Integration if no Sampling available ([#1238](https://github.com/getsentry/sentry-dotnet/pull/1238))

## 3.9.4

### Fixes

- Unity Android support: check for native crashes before closing session as Abnormal ([#1222](https://github.com/getsentry/sentry-dotnet/pull/1222))

## 3.9.3

### Fixes

- Add missing PathBase from ASP.NET Core ([#1198](https://github.com/getsentry/sentry-dotnet/pull/1198))
- Use fallback if route pattern is MVC ([#1188](https://github.com/getsentry/sentry-dotnet/pull/1188))
- Move UseSentryTracing to different namespace ([#1200](https://github.com/getsentry/sentry-dotnet/pull/1200))
- Prevent duplicate package reporting ([#1197](https://github.com/getsentry/sentry-dotnet/pull/1197))

## 3.9.2

### Fixes

- Exceptions from UnhandledExceptionIntegration were not marking sessions as crashed ([#1193](https://github.com/getsentry/sentry-dotnet/pull/1193))

## 3.9.1

### Fixes

- Removed braces from tag keys on DefaultSentryScopeStateProcessor ([#1183](https://github.com/getsentry/sentry-dotnet/pull/1183))
- Fix SQLClient unplanned behaviors ([#1179](https://github.com/getsentry/sentry-dotnet/pull/1179))
- Add fallback to Scope Stack from AspNet ([#1180](https://github.com/getsentry/sentry-dotnet/pull/1180))

## 3.9.0

### Features

- EF Core and SQLClient performance monitoring integration ([#1154](https://github.com/getsentry/sentry-dotnet/pull/1154))
- Improved SDK diagnostic logs ([#1161](https://github.com/getsentry/sentry-dotnet/pull/1161))
- Add Scope observer to SentryOptions ([#1153](https://github.com/getsentry/sentry-dotnet/pull/1153))

### Fixes

- Fix end session from Hub adapter not being passed to SentrySDK ([#1158](https://github.com/getsentry/sentry-dotnet/pull/1158))
- Installation id catches dir not exist([#1159](https://github.com/getsentry/sentry-dotnet/pull/1159))
- Set error status to transaction if http has exception and ok status ([#1143](https://github.com/getsentry/sentry-dotnet/pull/1143))
- Fix max breadcrumbs limit when MaxBreadcrumbs is zero or lower ([#1145](https://github.com/getsentry/sentry-dotnet/pull/1145))

## 3.8.3

### Features

- New package Sentry.Tunnel to proxy Sentry events ([#1133](https://github.com/getsentry/sentry-dotnet/pull/1133))

### Fixes

- Avoid serializing dangerous types ([#1134](https://github.com/getsentry/sentry-dotnet/pull/1134))
- Don't cancel cache flushing on init ([#1139](https://github.com/getsentry/sentry-dotnet/pull/1139))

## 3.8.2

### Fixes

- Add IsParentSampled to ITransactionContext ([#1128](https://github.com/getsentry/sentry-dotnet/pull/1128)
- Avoid warn in global mode ([#1132](https://github.com/getsentry/sentry-dotnet/pull/1132))
- Fix `ParentSampledId` being reset on `Transaction` ([#1130](https://github.com/getsentry/sentry-dotnet/pull/1130))

## 3.8.1

### Fixes

- Persisted Sessions logging ([#1125](https://github.com/getsentry/sentry-dotnet/pull/1125))
- Don't log an error when attempting to recover a persisted session but none exists ([#1123](https://github.com/getsentry/sentry-dotnet/pull/1123))

### Features

- Introduce scope stack abstraction to support global scope on desktop and mobile applications and `HttpContext`-backed scoped on legacy ASP.NET ([#1124](https://github.com/getsentry/sentry-dotnet/pull/1124))

## 3.8.0

### Fixes

- ASP.NET Core: fix handled not being set for Handled exceptions ([#1111](https://github.com/getsentry/sentry-dotnet/pull/1111))

### Features

- File system persistence for sessions ([#1105](https://github.com/getsentry/sentry-dotnet/pull/1105))

## 3.7.0

### Features

- Add HTTP request breadcrumb ([#1113](https://github.com/getsentry/sentry-dotnet/pull/1113))
- Integration for Google Cloud Functions ([#1085](https://github.com/getsentry/sentry-dotnet/pull/1085))
- Add ClearAttachments to Scope ([#1104](https://github.com/getsentry/sentry-dotnet/pull/1104))
- Add additional logging and additional fallback for installation ID ([#1103](https://github.com/getsentry/sentry-dotnet/pull/1103))

### Fixes

- Avoid Unhandled Exception on .NET 461 if the Registry Access threw an exception ([#1101](https://github.com/getsentry/sentry-dotnet/pull/1101))

## 3.6.1

### Fixes

- `IHub.ResumeSession()`: don't start a new session if pause wasn't called or if there is no active session ([#1089](https://github.com/getsentry/sentry-dotnet/pull/1089))
- Fixed incorrect order when getting the last active span ([#1094](https://github.com/getsentry/sentry-dotnet/pull/1094))
- Fix logger call in BackgroundWorker that caused a formatting exception in runtime ([#1092](https://github.com/getsentry/sentry-dotnet/pull/1092))

## 3.6.0

### Features

- Implement pause & resume session ([#1069](https://github.com/getsentry/sentry-dotnet/pull/1069))
- Add auto session tracking ([#1068](https://github.com/getsentry/sentry-dotnet/pull/1068))
- Add SDK information to envelope ([#1084](https://github.com/getsentry/sentry-dotnet/pull/1084))
- Add ReportAssembliesMode in favor of ReportAssemblies ([#1079](https://github.com/getsentry/sentry-dotnet/pull/1079))

### Fixes

- System.Text.Json 5.0.2 ([#1078](https://github.com/getsentry/sentry-dotnet/pull/1078))

## 3.6.0-alpha.2

### Features

- Extended Device and GPU protocol; public IJsonSerializable ([#1063](https://github.com/getsentry/sentry-dotnet/pull/1063))
- ASP.NET Core: Option `AdjustStandardEnvironmentNameCasing` to opt-out from lower casing env name. [#1057](https://github.com/getsentry/sentry-dotnet/pull/1057)
- Sessions: Improve exception check in `CaptureEvent(...)` for the purpose of reporting errors in session ([#1058](https://github.com/getsentry/sentry-dotnet/pull/1058))
- Introduce TraceDiagnosticLogger and obsolete DebugDiagnosticLogger ([#1048](https://github.com/getsentry/sentry-dotnet/pull/1048))

### Fixes

- Handle error thrown while trying to get `BootTime` on PS4 with IL2CPP ([#1062](https://github.com/getsentry/sentry-dotnet/pull/1062))
- Use SentryId for ISession.Id ([#1052](https://github.com/getsentry/sentry-dotnet/pull/1052))
- Add System.Reflection.Metadata as a dependency for netcoreapp3.0 target([#1064](https://github.com/getsentry/sentry-dotnet/pull/1064))

## 3.6.0-alpha.1

### Features

- Implemented client-mode release health ([#1013](https://github.com/getsentry/sentry-dotnet/pull/1013))

### Fixes

- Report lowercase staging environment for ASP.NET Core ([#1046](https://github.com/getsentry/sentry-unity/pull/1046))

## 3.5.0

### Features

- Report user IP address for ASP.NET Core ([#1045](https://github.com/getsentry/sentry-unity/pull/1045))

### Fixes

- Connect middleware exceptions to transactions ([#1043](https://github.com/getsentry/sentry-dotnet/pull/1043))
- Hub.IsEnabled set to false when Hub disposed ([#1021](https://github.com/getsentry/sentry-dotnet/pull/1021))

## 3.4.0

### Features

- Sentry.EntityFramework moved to this repository ([#1017](https://github.com/getsentry/sentry-dotnet/pull/1017))
- Additional `netstandard2.1` target added. Sample with .NET Core 3.1 console app.
- `UseBreadcrumbs` is called automatically by `AddEntityFramework`

### Fixes

- Normalize line breaks ([#1016](https://github.com/getsentry/sentry-dotnet/pull/1016))
- Finish span with exception in SentryHttpMessageHandler ([#1037](https://github.com/getsentry/sentry-dotnet/pull/1037))

## 3.4.0-beta.0

### Features

- Serilog: Add support for Serilog.Formatting.ITextFormatter ([#998](https://github.com/getsentry/sentry-dotnet/pull/998))
- simplify ifdef ([#1010](https://github.com/getsentry/sentry-dotnet/pull/1010))
- Use `DebugDiagnosticLogger` as the default logger for legacy ASP.NET ([#1012](https://github.com/getsentry/sentry-dotnet/pull/1012))
- Adjust parameter type in `AddBreadcrumb` to use `IReadOnlyDictionary<...>` instead of `Dictionary<...>` ([#1000](https://github.com/getsentry/sentry-dotnet/pull/1000))
- await dispose everywhere ([#1009](https://github.com/getsentry/sentry-dotnet/pull/1009))
- Further simplify transaction integration from legacy ASP.NET ([#1011](https://github.com/getsentry/sentry-dotnet/pull/1011))

## 3.3.5-beta.0

### Features

- Default environment to "debug" if running with debugger attached (#978)
- ASP.NET Classic: `HttpContext.StartSentryTransaction()` extension method (#996)

### Fixes

- Unity can have negative line numbers ([#994](https://github.com/getsentry/sentry-dotnet/pull/994))
- Fixed an issue where an attempt to deserialize `Device` with a non-system time zone failed ([#993](https://github.com/getsentry/sentry-dotnet/pull/993))

## 3.3.4

### Features

- Env var to keep large envelopes if they are rejected by Sentry (#957)

### Fixes

- serialize parent_span_id in contexts.trace (#958)

## 3.3.3

### Fixes

- boot time detection can fail in some cases (#955)

## 3.3.2

### Fixes

- Don't override Span/Transaction status on Finish(...) if status was not provided explicitly (#928) @Tyrrrz
- Fix startup time shows incorrect value on macOS/Linux. Opt-out available for IL2CPP. (#948)

## 3.3.1

### Fixes

- Move Description field from Transaction to Trace context (#924) @Tyrrrz
- Drop unfinished spans from transaction (#923) @Tyrrrz
- Don't dispose the SDK when UnobservedTaskException is captured (#925) @bruno-garcia
- Fix spans not inheriting TraceId from transaction (#922) @Tyrrrz

## 3.3.0

### Features

- Add StartupTime and Device.BootTime (#887) @lucas-zimerman
- Link events to currently active span (#909) @Tyrrrz
- Add useful contextual data to TransactionSamplingContext in ASP.NET Core integration (#910) @Tyrrrz

### Changes

- Limit max spans in transaction to 1000 (#908) @Tyrrrz

## 3.2.0

### Changes

- Changed the underlying implementation of `ITransaction` and `ISpan`. `IHub.CaptureTransaction` now takes a `Transaction` instead of `ITransaction`. (#880) @Tyrrrz
- Add IsParentSampled to TransactionContext (#885) @Tyrrrz
- Retrieve CurrentVersion for ASP.NET applications (#884) @lucas-zimerman
- Make description parameter nullable on `ISpan.StartChild(...)` and related methods (#900) @Tyrrrz
- Add Platform to Transaction, mimicking the same property on SentryEvent (#901) @Tyrrrz

## 3.1.0

### Features

- Adding TaskUnobservedTaskExceptionIntegration to default integrations and method to remove it (#870) @FilipNemec
- Enrich transactions with more data (#875) @Tyrrrz

### Fixes

- Don't add version prefix in release if it's already set (#877) @Tyrrrz

## 3.0.8

### Features

- Add AddSentryTag and AddSentryContext Extensions for exception class (#834) @lucas-zimerman
- Associate span exceptions with event exceptions (#848) @Tyrrrz
- MaxCacheItems option to control files on disk (#846) @Tyrrrz
- Move SentryHttpMessageHandlerBuilderFilter to Sentry.Extensions.Logging (#845) @Tyrrrz

### Fixes

- Fix CachingTransport throwing an exception when it can't move the files from the previous session (#871) @Tyrrrz

## 3.0.7

### Changes

- Don't write timezone_display_name if it's the same as the ID (#837) @Tyrrrz
- Serialize arbitrary objects in contexts (#838) @Tyrrrz

## 3.0.6

### Fixes

- Fix serialization of transactions when filesystem caching is enabled. (#815) @Tyrrrz
- Fix UWP not registering exceptions (#821) @lucas-zimerman
- Fix tracing middleware (#813) @Tyrrrz

## 3.0.5

### Changes

- Fix transaction sampling (#810) @Tyrrrz

## 3.0.4

### Changes

- Don't add logs coming from Sentry as breadcrumbs (fixes stack overflow exception) (#797) @Tyrrrz
- Consolidate logic for resolving hub (fixes bug "SENTRY_DSN is not defined") (#795) @Tyrrrz
- Add SetFingerprint overload that takes `params string[]` (#796) @Tyrrrz
- Create spans for outgoing HTTP requests (#802) @Tyrrrz
- Finish span on exception in SentryHttpMessageHandler (#806) @Tyrrrz
- Fix ObjectDisposedException caused by object reuse in RetryAfterHandler (#807) @Tyrrrz

## 3.0.3

### Changes

- Fix DI issues in ASP.NET Core + SentryHttpMessageHandlerBuilderFilter (#789) @Tyrrrz
- Fix incorrect NRT on SpanContext.ctor (#788) @Tyrrrz
- Remove the `Evaluate` error from the breadcrumb list (#790) @Tyrrrz
- Set default tracing sample rate to 0.0 (#791) @Tyrrrz

## 3.0.2

### Changes

- Add GetSpan() to IHub and SentrySdk (#782) @Tyrrrz
- Automatically start transactions from incoming trace in ASP.NET Core (#783) @Tyrrrz
- Automatically inject 'sentry-trace' on outgoing requests in ASP.NET Core (#784) @Tyrrrz

## 3.0.1

### Changes

- bump log4net 2.0.12 (#781) @bruno-garcia
- Fix Serilog version (#780) @bruno-garcia
- Move main Protocol types to Sentry namespace (#779) @bruno-garcia

## 3.0.0

### Changes

- Add support for dynamic transaction sampling. (#753) @Tyrrrz
- Integrate trace headers. (#758) @Tyrrrz
- Renamed Option `DiagnosticsLevel` to `DiagnosticLevel` (#759) @bruno-garcia
- Add additional data to transactions (#763) @Tyrrrz
- Improve transaction instrumentation on ASP.NET Core (#766) @Tyrrrz
- Add `Release` to `Scope` (#765) @Tyrrrz
- Don't fallback to `HttpContext.RequestPath` if a route is unknown (#767 #769) @kanadaj @Tyrrrz

## 3.0.0-beta.0

### Changes

- Add instruction_addr to SentryStackFrame. (#744) @lucas-zimerman
- Default stack trace format: Ben.Demystifier (#732) @bruno-garcia

## 3.0.0-alpha.11

### Changed

- Limit attachment size (#705)
- Separate tracing middleware (#737)
- Bring Transaction a bit more inline with Java SDK (#741)
- Sync transaction and transaction name on scope (#740)

## 3.0.0-alpha.10

- Disabled Mono StackTrace Factory. (#709) @lucas-zimerman
- Adds to the existing User Other dict rather than replacing (#729) @brettjenkins

## 3.0.0-alpha.9

- Handle non-json error response messages on HttpTransport. (#690) @lucas-zimerman
- Fix deadlock on missing ConfigureAwait into foreach loops. (#694) @lucas-zimerman
- Report gRPC sdk name (#700) @bruno-garcia

## 3.0.0-alpha.8

- Include parameters in stack frames. (#662) @Tyrrrz
- Remove CultureUIInfo if value is even with CultureInfo. (#671) @lucas-zimerman
- Make all fields on UserFeedback optional. (#660) @Tyrrrz
- Align transaction names with Java. (#659) @Tyrrrz
- Include assembly name in default release. (#682) @Tyrrrz
- Add support for attachments. (#670) @Tyrrrz
- Improve logging for relay errors. (#683) @Tyrrrz
- Report sentry.dotnet.aspnet on the new Sentry.AspNet package. (#681) @Tyrrrz
- Always send a default release. (#695) @Tyrrrz

## 3.0.0-alpha.7

- Ref moved SentryId from namespace Sentry.Protocol to Sentry (#643) @lucas-zimerman
- Ref renamed `CacheFlushTimeout` to `InitCacheFlushTimeout` (#638) @lucas-zimerman
- Add support for performance. ([#633](https://github.com/getsentry/sentry-dotnet/pull/633))
- Transaction (of type `string`) on Scope and Event now is called TransactionName. ([#633](https://github.com/getsentry/sentry-dotnet/pull/633))

## 3.0.0-alpha.6

- Abandon ValueTask #611
- Fix Cache deleted on HttpTransport exception. (#610) @lucas-zimerman
- Add `SentryScopeStateProcessor` #603
- Add net5.0 TFM to libraries #606
- Add more logging to CachingTransport #619
- Bump Microsoft.Bcl.AsyncInterfaces to 5.0.0 #618
- Bump `Microsoft.Bcl.AsyncInterfaces` to 5.0.0 #618
- `DefaultTags` moved from `SentryLoggingOptions` to `SentryOptions` (#637) @PureKrome
- `Sentry.Serilog` can accept DefaultTags (#637) @PureKrome

## 3.0.0-alpha.5

- Replaced `BaseScope` with `IScope`. (#590) @Tyrrrz
- Removed code coverage report from the test folder. (#592) @lucas-zimerman
- Add target framework NET5.0 on Sentry.csproj. Change the type of `Extra` where value parameter become nullable. @lucas-zimerman
- Implement envelope caching. (#576) @Tyrrrz
- Add a list of .NET Frameworks installed when available. (#531) @lucas-zimerman
- Parse Mono and IL2CPP stacktraces for Unity and Xamarin (#578) @bruno-garcia
- Update TFMs and dependency min version (#580) @bruno-garcia
- Run all tests on .NET 5 (#583) @bruno-garcia

## 3.0.0-alpha.4

- Add the client user ip if both SendDefaultPii and IsEnvironmentUser are set. (#1015) @lucas-zimerman
- Replace Task with ValueTask where possible. (#564) @Tyrrrz
- Add support for ASP.NET Core gRPC (#563) @Mitch528
- Push API docs to GitHub Pages GH Actions (#570) @bruno-garcia
- Refactor envelopes

## 3.0.0-alpha.3

- Add support for user feedback. (#559) @lucas-zimerman
- Add support for envelope deserialization (#558) @Tyrrrz
- Add package description and tags to Sentry.AspNet @Tyrrrz
- Fix internal url references for the new Sentry documentation. (#562) @lucas-zimerman

## 3.0.0-alpha.2

- Set the Environment setting to 'production' if none was provided. (#550) @PureKrome
- ASPNET.Core hosting environment is set to 'production' / 'development' (notice lower casing) if no custom options.Enviroment is set. (#554) @PureKrome
- Add most popular libraries to InAppExclude #555 (@bruno-garcia)
- Add support for individual rate limits.
- Extend `SentryOptions.BeforeBreadcrumb` signature to accept returning nullable values.
- Add support for envelope deserialization.

## 3.0.0-alpha.1

- Rename `LogEntry` to `SentryMessage`. Change type of `SentryEvent.Message` from `string` to `SentryMessage`.
- Change the type of `Gpu.VendorId` from `int` to `string`.
- Add support for envelopes.
- Publishing symbols package (snupkg) to nuget.org with sourcelink

## 3.0.0-alpha.0

- Move aspnet-classic integration to Sentry.AspNet (#528) @Tyrrrz
- Merge Sentry.Protocol into Sentry (#527) @Tyrrrz
- Framework and runtime info (#526) @bruno-garcia
- Add NRTS to Sentry.Extensions.Logging (#524) @Tyrrrz
- Add NRTs to Sentry.Serilog, Sentry.NLog, Sentry.Log4Net (#521) @Tyrrrz
- Add NRTs to Sentry.AspNetCore (#520) @Tyrrrz
- Fix CI build on GitHub Actions (#523) @Tyrrrz
- Add GitHubActionsTestLogger (#511) @Tyrrrz

We'd love to get feedback.

## 2.2.0-alpha

Add nullable reference types support (Sentry, Sentry.Protocol) (#509)
fix: Use ASP.NET Core endpoint FQDN (#485)
feat: Add integration to TaskScheduler.UnobservedTaskException (#481)

## 2.1.6

fix: aspnet fqdn (#485) @bruno-garcia
ref: wait on test the time needed (#484) @bruno-garcia
feat: Add integration to TaskScheduler.UnobservedTaskException (#481) @lucas-zimerman
build(deps): bump Serilog.AspNetCore from 3.2.0 to 3.4.0 (#477) @dependabot-preview
Fix README typo (#480) @AndreasLangberg
build(deps): bump coverlet.msbuild from 2.8.1 to 2.9.0 (#462) @dependabot-preview
build(deps): bump Microsoft.Extensions.Logging.Debug @dependabot-preview
fix some spelling (#475) @SimonCropp
build(deps): bump Microsoft.Extensions.Configuration.Json (#467) @dependabot-preview

## 2.1.5

- fix: MEL don't init if enabled (#460) @bruno-garcia
- feat: Device Calendar, Timezone, CultureInfo (#457) @bruno-garcia
- ref: Log out debug disabled (#459) @bruno-garcia
- dep: Bump PlatformAbstractions (#458) @bruno-garcia
- feat: Exception filter (#456) @bruno-garcia

## 2.1.5-beta

- fix: MEL don't init if enabled (#460) @bruno-garcia
- feat: Device Calendar, Timezone, CultureInfo (#457) @bruno-garcia
- ref: Log out debug disabled (#459) @bruno-garcia
- dep: Bump PlatformAbstractions (#458) @bruno-garcia
- feat: Exception filter (#456) @bruno-garcia

## 2.1.4

- NLog SentryTarget - NLogDiagnosticLogger for writing to NLog InternalLogger (#450) @snakefoot
- fix: SentryScopeManager dispose message (#449) @bruno-garcia
- fix: dont use Sentry namespace on sample (#447) @bruno-garcia
- Remove obsolete API from benchmarks (#445) @bruno-garcia
- build(deps): bump Microsoft.Extensions.Logging.Debug from 2.1.1 to 3.1.4 (#421) @dependabot-preview
- build(deps): bump Microsoft.AspNetCore.Diagnostics from 2.1.1 to 2.2.0 (#431) @dependabot-preview
- build(deps): bump Microsoft.CodeAnalysis.CSharp.Workspaces from 3.1.0 to 3.6.0 (#437) @dependabot-preview

## 2.1.3

- SentryScopeManager - Fixed clone of Stack so it does not reverse order (#420) @snakefoot
- build(deps): bump Serilog.AspNetCore from 2.1.1 to 3.2.0 (#411) @dependabot-preview
- Removed dependency on System.Collections.Immutable (#405) @snakefoot
- Fix Sentry.Microsoft.Logging Filter now drops also breadcrumbs (#440)

## 2.1.2-beta5

Fix Background worker dispose logs error message (#408)
Fix sentry serilog extension method collapsing (#406)
Fix Sentry.Samples.NLog so NLog.config is valid (#404)

Thanks @snakefoot and @JimHume for the fixes

Add MVC route data extraction to ScopeExtensions.Populate() (#401)

## 2.1.2-beta3

Fixed ASP.NET System.Web catch HttpException to prevent the request processor from being unable to submit #397 (#398)

## 2.1.2-beta2

- Ignore WCF error and capture (#391)

### 2.1.2-beta

- Serilog Sentry sink does not load all options from IConfiguration (#380)
- UnhandledException sets Handled=false (#382)

## 2.1.1

Bug fix: Don't overwrite server name set via configuration with machine name on ASP.NET Core #372

## 2.1.0

- Set score url to fully constructed url #367 Thanks @christopher-taormina-zocdoc
- Don't dedupe from inner exception #363 - Note this might change groupings. It's opt-in.
- Expose FlushAsync to intellisense #362
- Protocol monorepo #325 - new protocol version whenever there's a new SDK release

## 2.0.3

Expose httpHandler creation (#359)
NLog: possibility to override fingerprint using AdditionalGroupingKey (#358) @Shtannikov
Take ServerName from options (#356)

## 2.0.2

Add logger and category from Serilog SourceContext. (#316) @krisztiankocsis
Set DateFormatHandling.IsoDateFormat for serializer. Fixes #351 (#353) @olsh

## 2.0.1

Removed `-beta` from dependencies.

## 2.0.0

- SentryTarget - GetTagsFromLogEvent with null check (#326)
- handled process corrupted (#328)
- sourcelink GA (#330)
- Adds ability to specify user values via NLog configuration (#336)
- Add option to ASP.NET Core to flush events after response complete (#288)
- Fixed race on `BackgroundWorker` (#293)
- Exclude `Sentry.` frames from InApp (#272)
- NLog SentryTarget with less overhead for breadcrumb (#273)
- Logging on body not extracted (#246)
- Add support to DefaultTags for ASP.NET Core and M.E.Logging (#268)
- Don't use ValueTuple (#263)
- All public members were documented: #252
- Use EnableBuffering to keep request payload around: #250
- Serilog default levels: #237
- Removed dev dependency from external dependencies 4d92ab0
- Use new `Sentry.Protocol` 836fb07e
- Use new `Sentry.PlatformAbsrtractions` #226
- Debug logging for ASP.NET Classic #209
- Reading request body throws on ASP.NET Core 3 (#324)
- NLog: null check contextProp.Value during IncludeEventDataOnBreadcrumbs (#323)
- JsonSerializerSettings - ReferenceLoopHandling.Ignore (#312)
- Fixed error when reading request body affects collecting other request data (#299)
- `Microsoft.Extensions.Logging` `ConfigureScope` invocation. #208, #210, #224 Thanks @dbraillon
- `Sentry.Serilog` Verbose level. #213, #217. Thanks @kanadaj
- AppDomain.ProcessExit will close the SDK: #242
- Adds PublicApiAnalyzers to public projects: #234
- NLog: Utilizes Flush functionality in NLog target: #228
- NLog: Set the logger via the log event info in SentryTarget.Write, #227
- Multi-target .NET Core 3.0 (#308)

Major version bumped due to these breaking changes:

1. `Sentry.Protocol` version 2.0.0
   - Remove StackTrace from SentryEvent [#38](https://github.com/getsentry/sentry-dotnet-protocol/pull/38) - StackTrace is either part of Thread or SentryException.
2. Removed `ContextLine` #223
3. Use `StackTrace` from `Threads` #222
4. `FlushAsync` added to `ISentryClient` #214

## 2.0.0-beta8

- SentryTarget - GetTagsFromLogEvent with null check (#326)
- handled process corrupted (#328)
- sourcelink GA (#330)
- Adds ability to specify user values via NLog configuration (#336)

## 2.0.0-beta7

Fixes:

- Reading request body throws on ASP.NET Core 3 (#324)
- NLog: null check contextProp.Value during IncludeEventDataOnBreadcrumbs (#323)
- JsonSerializerSettings - ReferenceLoopHandling.Ignore (#312)

Features:

- Multi-target .NET Core 3.0 (#308)

## 2.0.0-beta6

- Fixed error when reading request body affects collecting other request data (#299)

## 2.0.0-beta5

- Add option to ASP.NET Core to flush events after response complete (#288)
- Fixed race on `BackgroundWorker` (#293)
- Exclude `Sentry.` frames from InApp (#272)
- NLog SentryTarget with less overhead for breadcrumb (#273)

## 2.0.0-beta4

- Logging on body not extracted (#246)
- Add support to DefaultTags for ASP.NET Core and M.E.Logging (#268)
- Don't use ValueTuple (#263)

## 2.0.0-beta3

- All public members were documented: #252
- Use EnableBuffering to keep request payload around: #250
- Serilog default levels: #237

Thanks @josh-degraw for:

- AppDomain.ProcessExit will close the SDK: #242
- Adds PublicApiAnalyzers to public projects: #234
- NLog: Utilizes Flush functionality in NLog target: #228
- NLog: Set the logger via the log event info in SentryTarget.Write, #227

## 2.0.0-beta2

- Removed dev dependency from external dependencies 4d92ab0
- Use new `Sentry.Protocol` 836fb07e
- Use new `Sentry.PlatformAbsrtractions` #226

## 2.0.0-beta

Major version bumped due to these breaking changes:

1. `Sentry.Protocol` version 2.0.0
   - Remove StackTrace from SentryEvent [#38](https://github.com/getsentry/sentry-dotnet-protocol/pull/38) - StackTrace is either part of Thread or SentryException.
2. Removed `ContextLine` #223
3. Use `StackTrace` from `Threads` #222
4. `FlushAsync` added to `ISentryClient` #214

Other Features:

- Debug logging for ASP.NET Classic #209

Fixes:

- `Microsoft.Extensions.Logging` `ConfigureScope` invocation. #208, #210, #224 Thanks @dbraillon
- `Sentry.Serilog` Verbose level. #213, #217. Thanks @kanadaj

## 1.2.1-beta

Fixes and improvements to the NLog integration: #207 by @josh-degraw

## 1.2.0

### Features

- Optionally skip module registrations #202 - (Thanks @josh-degraw)
- First NLog integration release #188 (Thanks @josh-degraw)
- Extensible stack trace #184 (Thanks @pengweiqhca)
- MaxRequestSize for ASP.NET and ASP.NET Core #174
- InAppInclude #171
- Overload to AddSentry #163 by (Thanks @f1nzer)
- ASP.NET Core AddSentry has now ConfigureScope: #160

### Bug fixes

- Don't override user #199
- Read the hub to take latest Client: 8f4b5ba

## 1.1.3-beta4

Bug fix: Don't override user #199

## 1.1.3-beta3

- First NLog integration release #188 (Thanks @josh-degraw)
- Extensible stack trace #184 (Thanks @pengweiqhca)

## 1.1.3-beta2

Feature:

- MaxRequestSize for ASP.NET and ASP.NET Core #174
- InAppInclude #171

Fix: Diagnostic log order: #173 by @scolestock

## 1.1.3-beta

Fixed:

- Read the hub to take latest Client: 8f4b5ba1a3
- Uses Sentry.Protocol 1.0.4 4035e25

Feature

- Overload to `AddSentry` #163 by @F1nZeR
- ASP.NET Core `AddSentry` has now `ConfigureScope`: #160

## 1.1.2

Using [new version of the protocol with fixes and features](https://github.com/getsentry/sentry-dotnet-protocol/releases/tag/1.0.3).

Fixed:

ASP.NET Core integration issue when containers are built on the ServiceCollection after SDK is initialized (#157, #103 )

## 1.1.2-beta

Fixed:

- ASP.NET Core integration issue when containers are built on the ServiceCollection after SDK is initialized (#157, #103 )

## 1.1.1

Fixed:

- Serilog bug that self log would recurse #156

Feature:

- log4net environment via xml configuration #150 (Thanks Sébastien Pierre)

## 1.1.0

Includes all features and bug fixes of previous beta releases:

Features:

- Use log entry to improve grouping #125
- Use .NET Core SDK 2.1.401
- Make AddProcessors extension methods on Options public #115
- Format InternalsVisibleTo to avoid iOS issue: 94e28b3
- Serilog Integration #118, #145
- Capture methods return SentryId #139, #140
- MEL integration keeps properties as tags #146
- Sentry package Includes net461 target #135

Bug fixes:

- Disabled SDK throws on shutdown: #124
- Log4net only init if current hub is disabled #119

Thanks to our growing list of [contributors](https://github.com/getsentry/sentry-dotnet/graphs/contributors).

## 1.0.1-beta5

- Added `net461` target to Serilog package #148

## 1.0.1-beta4

- Serilog Integration #118, #145
- `Capture` methods return `SentryId` #139, #140
- MEL integration keeps properties as tags #146
- Revert reducing Json.NET requirements <https://github.com/getsentry/sentry-dotnet/commit/1aed4a5c76ead2f4d39f1c2979eda02d068bfacd>

Thanks to our growing [list of contributors](https://github.com/getsentry/sentry-dotnet/graphs/contributors).

## 1.0.1-beta3

Lowering Newtonsoft.Json requirements; #138

## 1.0.1-beta2

`Sentry` package Includes `net461` target #135

## 1.0.1-beta

Features:

- Use log entry to improve grouping #125
- Use .NET Core SDK 2.1.401
- Make `AddProcessors` extension methods on Options public #115
- Format InternalsVisibleTo to avoid iOS issue: 94e28b3

Bug fixes:

- Disabled SDK throws on shutdown: #124
- Log4net only init if current hub is disabled #119

## 1.0.0

### First major release of the new .NET SDK

#### Main features

##### Sentry package

- Automatic Captures global unhandled exceptions (AppDomain)
- Scope management
- Duplicate events automatically dropped
- Events from the same exception automatically dropped
- Web proxy support
- HttpClient/HttpClientHandler configuration callback
- Compress request body
- Event sampling opt-in
- Event flooding protection (429 retry-after and internal bound queue)
- Release automatically set (AssemblyInformationalVersionAttribute, AssemblyVersion or env var)
- DSN discovered via environment variable
- Release (version) reported automatically
- CLS Compliant
- Strong named
- BeforeSend and BeforeBreadcrumb callbacks
- Event and Exception processors
- SourceLink (including PDB in nuget package)
- Device OS info sent
- Device Runtime info sent
- Enable SDK debug mode (opt-in)
- Attach stack trace for captured messages (opt-in)

##### Sentry.Extensions.Logging

- Includes all features from the `Sentry` package.
- BeginScope data added to Sentry scope, sent with events
- LogInformation or higher added as breadcrumb, sent with next events.
- LogError or higher automatically captures an event
- Minimal levels are configurable.

##### Sentry.AspNetCore

- Includes all features from the `Sentry` package.
- Includes all features from the `Sentry.Extensions.Logging` package.
- Easy ASP.NET Core integration, single line: `UseSentry`.
- Captures unhandled exceptions in the middleware pipeline
- Captures exceptions handled by the framework `UseExceptionHandler` and Error page display.
- Any event sent will include relevant application log messages
- RequestId as tag
- URL as tag
- Environment is automatically set (`IHostingEnvironment`)
- Request payload can be captured if opt-in
- Support for EventProcessors registered with DI
- Support for ExceptionProcessors registered with DI
- Captures logs from the request (using Microsoft.Extensions.Logging)
- Supports configuration system (e.g: appsettings.json)
- Server OS info sent
- Server Runtime info sent
- Request headers sent
- Request body compressed

All packages are:

- Strong named
- Tested on Windows, Linux and macOS
- Tested on .NET Core, .NET Framework and Mono

##### Learn more

- [Code samples](https://github.com/getsentry/sentry-dotnet/tree/master/samples)
- [Sentry docs](https://docs.sentry.io/quickstart/?platform=csharp)

Sample event using the log4net integration:
![Sample event in Sentry](https://github.com/getsentry/sentry-dotnet/blob/master/samples/Sentry.Samples.Log4Net/.assets/log4net-sample.gif?raw=true)

Download it directly from GitHub or using NuGet:

| Integrations                  |                                                                                                                                 NuGet |
| ----------------------------- | ------------------------------------------------------------------------------------------------------------------------------------: |
| **Sentry**                    |                                       [![NuGet](https://img.shields.io/nuget/vpre/Sentry.svg)](https://www.nuget.org/packages/Sentry) |
| **Sentry.AspNetCore**         |                 [![NuGet](https://img.shields.io/nuget/vpre/Sentry.AspNetCore.svg)](https://www.nuget.org/packages/Sentry.AspNetCore) |
| **Sentry.Extensions.Logging** | [![NuGet](https://img.shields.io/nuget/vpre/Sentry.Extensions.Logging.svg)](https://www.nuget.org/packages/Sentry.Extensions.Logging) |
| **Sentry.Log4Net**            |                       [![NuGet](https://img.shields.io/nuget/vpre/Sentry.Log4Net.svg)](https://www.nuget.org/packages/Sentry.Log4Net) |

## 1.0.0-rc2

Features and improvements:

- `SentrySdk.LastEventId` to get scoped id
- `BeforeBreadcrumb` to allow dropping or modifying a breadcrumb
- Event processors on scope #58
- Event processor as `Func<SentryEvent,SentryEvent>`

Bug fixes:

- #97 Sentry environment takes precedence over ASP.NET Core

Download it directly below from GitHub or using NuGet:

| Integrations                  |                                                                                                                                 NuGet |
| ----------------------------- | ------------------------------------------------------------------------------------------------------------------------------------: |
| **Sentry**                    |                                       [![NuGet](https://img.shields.io/nuget/vpre/Sentry.svg)](https://www.nuget.org/packages/Sentry) |
| **Sentry.AspNetCore**         |                 [![NuGet](https://img.shields.io/nuget/vpre/Sentry.AspNetCore.svg)](https://www.nuget.org/packages/Sentry.AspNetCore) |
| **Sentry.Extensions.Logging** | [![NuGet](https://img.shields.io/nuget/vpre/Sentry.Extensions.Logging.svg)](https://www.nuget.org/packages/Sentry.Extensions.Logging) |
| **Sentry.Log4Net**            |                       [![NuGet](https://img.shields.io/nuget/vpre/Sentry.Log4Net.svg)](https://www.nuget.org/packages/Sentry.Log4Net) |

## 1.0.0-rc

Features and improvements:

- Microsoft.Extensions.Logging (MEL) use framework configuration system #79 (Thanks @pengweiqhca)
- Use IOptions on Logging and ASP.NET Core integrations #81
- Send PII (personal identifier info, opt-in `SendDefaultPii`): #83
- When SDK is disabled SentryMiddleware passes through to next in pipeline: #84
- SDK diagnostic logging (option: `Debug`): #85
- Sending Stack trace for events without exception (like CaptureMessage, opt-in `AttachStackTrace`) #86

Bug fixes:

- MEL: Only call Init if DSN was provided <https://github.com/getsentry/sentry-dotnet/commit/097c6a9c6f4348d87282c92d9267879d90879e2a>
- Correct namespace for `AddSentry` <https://github.com/getsentry/sentry-dotnet/commit/2498ab4081f171dc78e7f74e4f1f781a557c5d4f>

Breaking changes:

The settings for HTTP and Worker have been moved to `SentryOptions`. There's no need to call `option.Http(h => h...)` anymore.
`option.Proxy` was renamed to `option.HttpProxy`.

[New sample](https://github.com/getsentry/sentry-dotnet/tree/master/samples/Sentry.Samples.GenericHost) using [GenericHost](https://docs.microsoft.com/en-us/aspnet/core/fundamentals/host/generic-host?view=aspnetcore-2.1)

Download it directly below from GitHub or using NuGet:

| Integrations                  |                                                                                                                                 NuGet |
| ----------------------------- | ------------------------------------------------------------------------------------------------------------------------------------: |
| **Sentry**                    |                                       [![NuGet](https://img.shields.io/nuget/vpre/Sentry.svg)](https://www.nuget.org/packages/Sentry) |
| **Sentry.AspNetCore**         |                 [![NuGet](https://img.shields.io/nuget/vpre/Sentry.AspNetCore.svg)](https://www.nuget.org/packages/Sentry.AspNetCore) |
| **Sentry.Extensions.Logging** | [![NuGet](https://img.shields.io/nuget/vpre/Sentry.Extensions.Logging.svg)](https://www.nuget.org/packages/Sentry.Extensions.Logging) |
| **Sentry.Log4Net**            |                       [![NuGet](https://img.shields.io/nuget/vpre/Sentry.Log4Net.svg)](https://www.nuget.org/packages/Sentry.Log4Net) |

## 0.0.1-preview5

Features:

- Support buffered gzip request #73
- Reduced dependencies from the ASP.NET Core integraiton
- InAppExclude configurable #75
- Duplicate event detects inner exceptions #76
- HttpClientHandler configuration callback #72
- Event sampling opt-in
- ASP.NET Core sends server name

Bug fixes:

- On-prem without chuncked support for gzip #71
- Exception.Data key is not string #77

**[Watch on youtube](https://www.youtube.com/watch?v=xK6a1goK_w0) how to use the ASP.NET Core integration**

Download it directly below from GitHub or using NuGet:

| Integrations                  |                                                                                                                                 NuGet |
| ----------------------------- | ------------------------------------------------------------------------------------------------------------------------------------: |
| **Sentry**                    |                                       [![NuGet](https://img.shields.io/nuget/vpre/Sentry.svg)](https://www.nuget.org/packages/Sentry) |
| **Sentry.AspNetCore**         |                 [![NuGet](https://img.shields.io/nuget/vpre/Sentry.AspNetCore.svg)](https://www.nuget.org/packages/Sentry.AspNetCore) |
| **Sentry.Extensions.Logging** | [![NuGet](https://img.shields.io/nuget/vpre/Sentry.Extensions.Logging.svg)](https://www.nuget.org/packages/Sentry.Extensions.Logging) |
| **Sentry.Log4Net**            |                       [![NuGet](https://img.shields.io/nuget/vpre/Sentry.Log4Net.svg)](https://www.nuget.org/packages/Sentry.Log4Net) |

## 0.0.1-preview4

Features:

- Using [Sentry Protocol](https://github.com/getsentry/sentry-dotnet-protocol) as a dependency
- Environment can be set via `SentryOptions` #49
- Compress request body (configurable: Fastest, Optimal, Off) #63
- log4net integration
- SDK honors Sentry's 429 HTTP Status with Retry After header #61

Bug fixes:

- `Init` pushes the first scope #55, #54
- `Exception.Data` copied to `SentryEvent.Data` while storing the index of originating error.
- Demangling code ensures Function name available #64
- ASP.NET Core integration throws when Serilog added #65, #68, #67

Improvements to [the docs](https://getsentry.github.io/sentry-dotnet) like:

- Release discovery
- `ConfigureScope` clarifications
- Documenting samples

### [Watch on youtube](https://www.youtube.com/watch?v=xK6a1goK_w0) how to use the ASP.NET Core integration

Download it directly from GitHub or using NuGet:

| Integrations                  |                                                                                                                                 NuGet |
| ----------------------------- | ------------------------------------------------------------------------------------------------------------------------------------: |
| **Sentry**                    |                                       [![NuGet](https://img.shields.io/nuget/vpre/Sentry.svg)](https://www.nuget.org/packages/Sentry) |
| **Sentry.AspNetCore**         |                 [![NuGet](https://img.shields.io/nuget/vpre/Sentry.AspNetCore.svg)](https://www.nuget.org/packages/Sentry.AspNetCore) |
| **Sentry.Extensions.Logging** | [![NuGet](https://img.shields.io/nuget/vpre/Sentry.Extensions.Logging.svg)](https://www.nuget.org/packages/Sentry.Extensions.Logging) |
| **Sentry.Log4Net**            |                       [![NuGet](https://img.shields.io/nuget/vpre/Sentry.Log4Net.svg)](https://www.nuget.org/packages/Sentry.Log4Net) |

## 0.0.1-preview3

This third preview includes bug fixes and more features. Test coverage increased to 96%

Features and improvements:

- Filter duplicate events/exceptions #43
- EventProcessors can be added (sample [1](https://github.com/getsentry/sentry-dotnet/blob/dbb5a3af054d0ca6f801de37fb7db3632ca2c65a/samples/Sentry.Samples.Console.Customized/Program.cs#L151), [2](https://github.com/getsentry/sentry-dotnet/blob/dbb5a3af054d0ca6f801de37fb7db3632ca2c65a/samples/Sentry.Samples.Console.Customized/Program.cs#L41))
- ExceptionProcessors can be added #36 (sample [1](https://github.com/getsentry/sentry-dotnet/blob/dbb5a3af054d0ca6f801de37fb7db3632ca2c65a/samples/Sentry.Samples.Console.Customized/Program.cs#L172), [2](https://github.com/getsentry/sentry-dotnet/blob/dbb5a3af054d0ca6f801de37fb7db3632ca2c65a/samples/Sentry.Samples.Console.Customized/Program.cs#L42))
- Release is automatically discovered/reported #35
- Contexts is a dictionary - allows custom data #37
- ASP.NET integration reports context as server: server-os, server-runtime #37
- Assemblies strong named #41
- Scope exposes IReadOnly members instead of Immutables
- Released a [documentation site](https://getsentry.github.io/sentry-dotnet/)

Bug fixes:

- Strong name
- Logger provider gets disposed/flushes events

[Watch on youtube](https://www.youtube.com/watch?v=xK6a1goK_w0) how to use the ASP.NET Core integration.

Download it directly from GitHub or using NuGet:

| Integrations                  |                                                                                                                                 NuGet |
| ----------------------------- | ------------------------------------------------------------------------------------------------------------------------------------: |
| **Sentry**                    |                                       [![NuGet](https://img.shields.io/nuget/vpre/Sentry.svg)](https://www.nuget.org/packages/Sentry) |
| **Sentry.AspNetCore**         |                 [![NuGet](https://img.shields.io/nuget/vpre/Sentry.AspNetCore.svg)](https://www.nuget.org/packages/Sentry.AspNetCore) |
| **Sentry.Extensions.Logging** | [![NuGet](https://img.shields.io/nuget/vpre/Sentry.Extensions.Logging.svg)](https://www.nuget.org/packages/Sentry.Extensions.Logging) |

## 0.0.1-preview2

This second release includes bug fixes and more features. Test coverage increased to 93%

Features and improvements:

- Added `CaptureMessage`
- `BeforeSend` callback errors are sent as breadcrumbs
- `ASP.NET Core` integration doesn't add tags added by `Microsoft.Extensions.Logging`
- SDK name is reported depending on the package added
- Integrations API allows user-defined SDK integration
- Unhandled exception handler can be configured via integrations
- Filter kestrel log eventid 13 (application error) when already captured by the middleware

Bugs fixed:

- Fixed #28
- HTTP Proxy set to HTTP message handler

Download it directly from GitHub or using NuGet:

| Integrations                  |                                                                                                                                 NuGet |
| ----------------------------- | ------------------------------------------------------------------------------------------------------------------------------------: |
| **Sentry**                    |                                       [![NuGet](https://img.shields.io/nuget/vpre/Sentry.svg)](https://www.nuget.org/packages/Sentry) |
| **Sentry.AspNetCore**         |                 [![NuGet](https://img.shields.io/nuget/vpre/Sentry.AspNetCore.svg)](https://www.nuget.org/packages/Sentry.AspNetCore) |
| **Sentry.Extensions.Logging** | [![NuGet](https://img.shields.io/nuget/vpre/Sentry.Extensions.Logging.svg)](https://www.nuget.org/packages/Sentry.Extensions.Logging) |

## 0.0.1-preview1

Our first preview of the SDK:

Main features:

- Easy ASP.NET Core integration, single line: `UseSentry`.
- Captures unhandled exceptions in the middleware pipeline
- Captures exceptions handled by the framework `UseExceptionHandler` and Error page display.
- Captures process-wide unhandled exceptions (AppDomain)
- Captures logger.Error or logger.Critical
- When an event is sent, data from the current request augments the event.
- Sends information about the server running the app (OS, Runtime, etc)
- Informational logs written by the app or framework augment events sent to Sentry
- Optional include of the request body
- HTTP Proxy configuration

Also available via NuGet:

[Sentry](https://www.nuget.org/packages/Sentry/0.0.1-preview1)
[Sentry.AspNetCore](https://www.nuget.org/packages/Sentry.AspNetCore/0.0.1-preview1)
[Sentry.Extensions.Logging](https://www.nuget.org/packages/Sentry.Extensions.Logging/0.0.1-preview1)<|MERGE_RESOLUTION|>--- conflicted
+++ resolved
@@ -2,7 +2,6 @@
 
 ## Unreleased
 
-<<<<<<< HEAD
 ### BREAKING CHANGES
 
 - Remove `SentryLoggingOptions.ExperimentalLogging.MinimumLogLevel`. _Structured Logs_ can now be configured via the `"Sentry"` logging provider (e.g. in `appsettings.json` and `appsettings.{HostEnvironment}.json`) ([#4700](https://github.com/getsentry/sentry-dotnet/pull/4700))
@@ -20,11 +19,8 @@
     - use the intended `SentryLoggingOptions.MinimumBreadcrumbLevel`, `SentryLoggingOptions.MinimumEventLevel`, or add filter functions via `SentryLoggingOptionsExtensions.AddLogEntryFilter`
   - the Logger-Provider for _Structured Logs_ respects Logging-Configuration (e.g. via `appsettings.json`)
     - when enabled by `SentryOptions.EnableLogs`
-=======
-### Fixes
 
 - Avoid appending `/NODEFAULTLIB:MSVCRT` to NativeAOT linker arguments on Windows when targetting non-Windows platforms (Android, Browser) ([#4760](https://github.com/getsentry/sentry-dotnet/pull/4760))
->>>>>>> ac97aef6
 
 ## 6.0.0-rc.2
 
