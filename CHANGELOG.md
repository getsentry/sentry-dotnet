# Changelog

## Unreleased (version Four)

### Breaking changes

Mobile support:

.NET 6 on mobile is out of support since May 2023. With .NET 8 coming,
it won't be possible to build .NET 6 Mobile specific targets.
For that reason, we're moving the mobile specific TFMs from `net6.0-platform` to `net7.0-platform`.
Mobile apps still on .NET 6 will pull the `Sentry` .NET 6, which offers the .NET-only features,
without native/platform specific bindings and SDKs. See [this ticket for more details](https://github.com/getsentry/sentry-dotnet/issues/2623).

- Drop .NET 6 Mobile in favor of .NET 7 ([#2624](https://github.com/getsentry/sentry-dotnet/pull/2604))

API Changes:

- IHasMeasurements was removed. Use ISpanData instead. ([#2659](https://github.com/getsentry/sentry-dotnet/pull/2659))
- If `null` has been supplied as DSN when initializing Sentry, and ArgumentNullException is now thrown. ([#2655](https://github.com/getsentry/sentry-dotnet/pull/2655))
- IHasBreadcrumbs was removed. Use IEventLike instead. ([#2670](https://github.com/getsentry/sentry-dotnet/pull/2670))
- ISpanContext was removed. Use ITraceContext instead. ([#2668](https://github.com/getsentry/sentry-dotnet/pull/2668))
- Removed IHasTransactionNameSource. Use ITransactionContext instead. ([#2654](https://github.com/getsentry/sentry-dotnet/pull/2654))
- Adding `Distribution` to `IEventLike`. ([#2660](https://github.com/getsentry/sentry-dotnet/pull/2660))
- Upgraded to NLog version 5. ([#2697](https://github.com/getsentry/sentry-dotnet/pull/2697))
- Removed unused `StackFrame.InstructionOffset`. ([#2691](https://github.com/getsentry/sentry-dotnet/pull/2691))
- Change `StackFrame`'s `ImageAddress`, `InstructionAddress` and `FunctionId` to `long?`. ([#2691](https://github.com/getsentry/sentry-dotnet/pull/2691))
- Enable `CaptureFailedRequests` by default. ([2688](https://github.com/getsentry/sentry-dotnet/pull/2688))
- Additional constructors removed from `TransactionTracer`. ([#2694](https://github.com/getsentry/sentry-dotnet/pull/2694))
- Removed the `Scope.Platform` property as it was never applied. ([#2695](https://github.com/getsentry/sentry-dotnet/pull/2695))
- Reordered parameters for ther TransactionContext and SpanContext constructors. If you're constructing instances of these classes, you will need to adjust the order in which you pass parameters to these. ([#2696](https://github.com/getsentry/sentry-dotnet/pull/2696))
- The `DiagnosticLogger` signature for `LogError` and `LogFatal` changed to take the `exception` as the first parameter. That way it does no longer get mixed up with the TArgs. The `DiagnosticLogger` now also received an overload for `LogError` and `LogFatal` that accepts a message only. ([#2715](https://github.com/getsentry/sentry-dotnet/pull/2715))

<<<<<<< HEAD
## Unreleased
## Unreleased
## Unreleased
=======
## Unreleased
## Unreleased
## Unreleased

### Dependencies

- Bump Cocoa SDK from v8.13.0 to v8.13.1 ([#2722](https://github.com/getsentry/sentry-dotnet/pull/2722))
  - [changelog](https://github.com/getsentry/sentry-cocoa/blob/main/CHANGELOG.md#8131)
  - [diff](https://github.com/getsentry/sentry-cocoa/compare/8.13.0...8.13.1)
- Bump Java SDK from v6.30.0 to v6.31.0 ([#2723](https://github.com/getsentry/sentry-dotnet/pull/2723))
  - [changelog](https://github.com/getsentry/sentry-java/blob/main/CHANGELOG.md#6310)
  - [diff](https://github.com/getsentry/sentry-java/compare/6.30.0...6.31.0)

## 3.40.1

### Fixes

- ISentryUserFactory is now public so users can register their own implementations via DI ([#2719](https://github.com/getsentry/sentry-dotnet/pull/2719))

## 3.40.0
>>>>>>> a9068b40

### Dependencies

- Bump Cocoa SDK from v8.13.0 to v8.13.1 ([#2722](https://github.com/getsentry/sentry-dotnet/pull/2722))
  - [changelog](https://github.com/getsentry/sentry-cocoa/blob/main/CHANGELOG.md#8131)
  - [diff](https://github.com/getsentry/sentry-cocoa/compare/8.13.0...8.13.1)
- Bump Java SDK from v6.30.0 to v6.31.0 ([#2723](https://github.com/getsentry/sentry-dotnet/pull/2723))
  - [changelog](https://github.com/getsentry/sentry-java/blob/main/CHANGELOG.md#6310)
  - [diff](https://github.com/getsentry/sentry-java/compare/6.30.0...6.31.0)

## 3.40.1

### Fixes

- ISentryUserFactory is now public so users can register their own implementations via DI ([#2719](https://github.com/getsentry/sentry-dotnet/pull/2719))

## 3.40.0

### Obsoletion

- `WithScope` and `WithScopeAsync` have been proven to not work correctly in desktop contexts when using a global scope. They are now deprecated in favor of the overloads of `CaptureEvent`, `CaptureMessage`, and `CaptureException`. Those methods provide a callback to a configurable scope. ([#2677](https://github.com/getsentry/sentry-dotnet/pull/2677))
- `StackFrame.InstructionOffset` has not been used in the SDK and has been ignored on the server for years. ([#2689](https://github.com/getsentry/sentry-dotnet/pull/2689))

### Features

- Release of Azure Functions (Isolated Worker/Out-of-Process) support ([#2686](https://github.com/getsentry/sentry-dotnet/pull/2686))

### Fixes

- Scope is now correctly applied to Transactions when using OpenTelemetry on ASP.NET Core ([#2690](https://github.com/getsentry/sentry-dotnet/pull/2690))

### Dependencies

- Bump CLI from v2.20.7 to v2.21.2 ([#2645](https://github.com/getsentry/sentry-dotnet/pull/2645), [#2647](https://github.com/getsentry/sentry-dotnet/pull/2647), [#2698](https://github.com/getsentry/sentry-dotnet/pull/2698))
  - [changelog](https://github.com/getsentry/sentry-cli/blob/master/CHANGELOG.md#2212)
  - [diff](https://github.com/getsentry/sentry-cli/compare/2.20.7...2.21.2)
- Bump Cocoa SDK from v8.12.0 to v8.13.0 ([#2653](https://github.com/getsentry/sentry-dotnet/pull/2653))
  - [changelog](https://github.com/getsentry/sentry-cocoa/blob/main/CHANGELOG.md#8130)
  - [diff](https://github.com/getsentry/sentry-cocoa/compare/8.12.0...8.13.0)
- Bump Java SDK from v6.29.0 to v6.30.0 ([#2685](https://github.com/getsentry/sentry-dotnet/pull/2685))
  - [changelog](https://github.com/getsentry/sentry-java/blob/main/CHANGELOG.md#6300)
  - [diff](https://github.com/getsentry/sentry-java/compare/6.29.0...6.30.0)

## 3.40.0-beta.0

### Features

- Reduced the memory footprint of `SpanId` by refactoring the ID generation ([2619](https://github.com/getsentry/sentry-dotnet/pull/2619))
- Reduced the memory footprint of `SpanTracer` by initializing the tags lazily ([2636](https://github.com/getsentry/sentry-dotnet/pull/2636))
- Added distributed tracing without performance for Azure Function Workers ([#2630](https://github.com/getsentry/sentry-dotnet/pull/2630))
- The SDK now provides and overload of `ContinueTrace` that accepts headers as `string` ([#2601](https://github.com/getsentry/sentry-dotnet/pull/2601))
- Sentry tracing middleware now gets configured automatically ([#2602](https://github.com/getsentry/sentry-dotnet/pull/2602))
- Added memory optimisations for GetLastActiveSpan ([#2642](https://github.com/getsentry/sentry-dotnet/pull/2642))

### Fixes

- Resolved issue identifying users with OpenTelemetry ([#2618](https://github.com/getsentry/sentry-dotnet/pull/2618))

### Azure Functions Beta

- Package name changed from `Sentry.AzureFunctions.Worker` to `Sentry.Azure.Functions.Worker`. Note AzureFunctions now is split by a `.`. ([#2637](https://github.com/getsentry/sentry-dotnet/pull/2637))

### Dependencies

- Bump CLI from v2.20.6 to v2.20.7 ([#2604](https://github.com/getsentry/sentry-dotnet/pull/2604))
  - [changelog](https://github.com/getsentry/sentry-cli/blob/master/CHANGELOG.md#2207)
  - [diff](https://github.com/getsentry/sentry-cli/compare/2.20.6...2.20.7)
- Bump Cocoa SDK from v8.11.0 to v8.12.0 ([#2640](https://github.com/getsentry/sentry-dotnet/pull/2640))
  - [changelog](https://github.com/getsentry/sentry-cocoa/blob/main/CHANGELOG.md#8120)
  - [diff](https://github.com/getsentry/sentry-cocoa/compare/8.11.0...8.12.0)

## 3.39.1

### Fixes

- Added Sentry.AspNet.csproj back to Sentry-CI-Build-macOS.slnf ([#2612](https://github.com/getsentry/sentry-dotnet/pull/2612))

## 3.39.0

### Features

- Added additional `DB` attributes to automatically generated spans like `name` and `provider` ([#2583](https://github.com/getsentry/sentry-dotnet/pull/2583))
- `Hints` now accept attachments provided as a file path via `AddAttachment` method ([#2585](https://github.com/getsentry/sentry-dotnet/pull/2585))

### Fixes

- Resolved an isse where the SDK would throw an exception while attempting to set the DynamicSamplingContext but the context exists already. ([#2592](https://github.com/getsentry/sentry-dotnet/pull/2592))

### Dependencies

- Bump CLI from v2.20.5 to v2.20.6 ([#2590](https://github.com/getsentry/sentry-dotnet/pull/2590))
  - [changelog](https://github.com/getsentry/sentry-cli/blob/master/CHANGELOG.md#2206)
  - [diff](https://github.com/getsentry/sentry-cli/compare/2.20.5...2.20.6)
- Bump Cocoa SDK from v8.10.0 to v8.11.0 ([#2594](https://github.com/getsentry/sentry-dotnet/pull/2594))
  - [changelog](https://github.com/getsentry/sentry-cocoa/blob/main/CHANGELOG.md#8110)
  - [diff](https://github.com/getsentry/sentry-cocoa/compare/8.10.0...8.11.0)
- Bump Java SDK from v6.28.0 to v6.29.0 ([#2599](https://github.com/getsentry/sentry-dotnet/pull/2599))
  - [changelog](https://github.com/getsentry/sentry-java/blob/main/CHANGELOG.md#6290)
  - [diff](https://github.com/getsentry/sentry-java/compare/6.28.0...6.29.0)

## 3.36.0

### Features

- Graphql client ([#2538](https://github.com/getsentry/sentry-dotnet/pull/2538))

###  Fixes

- Android: Fix proguard/r8 mapping file upload ([#2574](https://github.com/getsentry/sentry-dotnet/pull/2574))

### Dependencies

- Bump Cocoa SDK from v8.9.5 to v8.10.0 ([#2546](https://github.com/getsentry/sentry-dotnet/pull/2546), [#2550](https://github.com/getsentry/sentry-dotnet/pull/2550))
  - [changelog](https://github.com/getsentry/sentry-cocoa/blob/main/CHANGELOG.md#8100)
  - [diff](https://github.com/getsentry/sentry-cocoa/compare/8.9.5...8.10.0)
- Bump gradle/gradle-build-action from 2.7.0 to 2.7.1 ([2564](https://github.com/getsentry/sentry-dotnet/pull/2564))
  - [diff](https://github.com/gradle/gradle-build-action/compare/v2.7.0...v2.7.1)

## 3.35.1

### Fixes

- The SDK no longer creates transactions with their start date set to `Jan 01, 001` ([#2544](https://github.com/getsentry/sentry-dotnet/pull/2544))

### Dependencies

- Bump CLI from v2.20.4 to v2.20.5 ([#2539](https://github.com/getsentry/sentry-dotnet/pull/2539))
  - [changelog](https://github.com/getsentry/sentry-cli/blob/master/CHANGELOG.md#2205)
  - [diff](https://github.com/getsentry/sentry-cli/compare/2.20.4...2.20.5)
- Bump Cocoa SDK from v8.9.4 to v8.9.5 ([#2542](https://github.com/getsentry/sentry-dotnet/pull/2542))
  - [changelog](https://github.com/getsentry/sentry-cocoa/blob/main/CHANGELOG.md#895)
  - [diff](https://github.com/getsentry/sentry-cocoa/compare/8.9.4...8.9.5)

## 3.35.0

### Features

- Distributed tracing now works independently of the performance feature. This allows you to connect errors to other Sentry instrumented applications ([#2493](https://github.com/getsentry/sentry-dotnet/pull/2493))
- Added Sampling Decision to Trace Envelope Header ([#2495](https://github.com/getsentry/sentry-dotnet/pull/2495))
- Add MinimumEventLevel to Sentry.Log4Net and convert events below it to breadcrumbs ([#2505](https://github.com/getsentry/sentry-dotnet/pull/2505))
- Support transaction finishing automatically with 'idle timeout' (#2452)

### Fixes

- Fixed baggage propagation when an exception is thrown from middleware ([#2487](https://github.com/getsentry/sentry-dotnet/pull/2487))
- Fix Durable Functions preventing orchestrators from completing ([#2491](https://github.com/getsentry/sentry-dotnet/pull/2491))
- Re-enable HubTests.FlushOnDispose_SendsEnvelope ([#2492](https://github.com/getsentry/sentry-dotnet/pull/2492))
- Fixed SDK not sending exceptions via Blazor WebAssembly due to a `PlatformNotSupportedException` ([#2506](https://github.com/getsentry/sentry-dotnet/pull/2506))
- Align SDK with docs regarding session update for dropped events ([#2496](https://github.com/getsentry/sentry-dotnet/pull/2496))
- Introduced `HttpMessageHandler` in favor of the now deprecated `HttpClientHandler` on the options. This allows the SDK to support NSUrlSessionHandler on iOS ([#2503](https://github.com/getsentry/sentry-dotnet/pull/2503))
- Using `Activity.RecordException` now correctly updates the error status of OpenTelemetry Spans ([#2515](https://github.com/getsentry/sentry-dotnet/pull/2515))
- Fixed Transaction name not reporting correctly when using UseExceptionHandler ([#2511](https://github.com/getsentry/sentry-dotnet/pull/2511))
- log4net logging Level.All now maps to SentryLevel.Debug ([#2522]([url](https://github.com/getsentry/sentry-dotnet/pull/2522)))

### Dependencies

- Bump Java SDK from v6.25.1 to v6.28.0 ([#2484](https://github.com/getsentry/sentry-dotnet/pull/2484), [#2498](https://github.com/getsentry/sentry-dotnet/pull/2498), [#2517](https://github.com/getsentry/sentry-dotnet/pull/2517), [#2533](https://github.com/getsentry/sentry-dotnet/pull/2533))
  - [changelog](https://github.com/getsentry/sentry-java/blob/main/CHANGELOG.md#6280)
  - [diff](https://github.com/getsentry/sentry-java/compare/6.25.1...6.28.0)
- Bump CLI from v2.19.4 to v2.20.4 ([#2509](https://github.com/getsentry/sentry-dotnet/pull/2509), [#2518](https://github.com/getsentry/sentry-dotnet/pull/2518), [#2527](https://github.com/getsentry/sentry-dotnet/pull/2527), [#2530](https://github.com/getsentry/sentry-dotnet/pull/2530))
  - [changelog](https://github.com/getsentry/sentry-cli/blob/master/CHANGELOG.md#2204)
  - [diff](https://github.com/getsentry/sentry-cli/compare/2.19.4...2.20.4)
- Bump Cocoa SDK from v8.8.0 to v8.9.4 ([#2479](https://github.com/getsentry/sentry-dotnet/pull/2479), [#2483](https://github.com/getsentry/sentry-dotnet/pull/2483), [#2500](https://github.com/getsentry/sentry-dotnet/pull/2500), [#2510](https://github.com/getsentry/sentry-dotnet/pull/2510), [#2531](https://github.com/getsentry/sentry-dotnet/pull/2531))
  - [changelog](https://github.com/getsentry/sentry-cocoa/blob/main/CHANGELOG.md#894)
  - [diff](https://github.com/getsentry/sentry-cocoa/compare/8.8.0...8.9.4)

## 3.34.0

### Features

- Open Telemetry Support ([#2453](https://github.com/getsentry/sentry-dotnet/pull/2453))
- Added a MSBuild property `SentryUploadAndroidProguardMapping` to automatically upload the Proguard mapping file when targeting Android ([#2455](https://github.com/getsentry/sentry-dotnet/pull/2455))
- Symbolication for Single File Apps ([#2425](https://github.com/getsentry/sentry-dotnet/pull/2425))
- Add binding to `SwiftAsyncStacktraces` on iOS ([#2436](https://github.com/getsentry/sentry-dotnet/pull/2436))

### Fixes

- Builds targeting Android with `r8` enabled no longer crash during SDK init. The package now contains the required proguard rules ([#2450]https://github.com/getsentry/sentry-dotnet/pull/2450)
- Fix Sentry logger options for MAUI and Azure Functions ([#2423](https://github.com/getsentry/sentry-dotnet/pull/2423))

### Dependencies

- Bump Cocoa SDK from v8.7.3 to v8.8.0 ([#2427](https://github.com/getsentry/sentry-dotnet/pull/2427), [#2430](https://github.com/getsentry/sentry-dotnet/pull/2430))
  - [changelog](https://github.com/getsentry/sentry-cocoa/blob/main/CHANGELOG.md#880)
  - [diff](https://github.com/getsentry/sentry-cocoa/compare/8.7.3...8.8.0)
- Bump CLI from v2.18.1 to v2.19.4 ([#2428](https://github.com/getsentry/sentry-dotnet/pull/2428), [#2431](https://github.com/getsentry/sentry-dotnet/pull/2431), [#2451](https://github.com/getsentry/sentry-dotnet/pull/2451), [#2454](https://github.com/getsentry/sentry-dotnet/pull/2454))
  - [changelog](https://github.com/getsentry/sentry-cli/blob/master/CHANGELOG.md#2194)
  - [diff](https://github.com/getsentry/sentry-cli/compare/2.18.1...2.19.4)
- Bump Java SDK from v6.22.0 to v6.25.1 ([#2429](https://github.com/getsentry/sentry-dotnet/pull/2429), [#2440](https://github.com/getsentry/sentry-dotnet/pull/2440), [#2458](https://github.com/getsentry/sentry-dotnet/pull/2458), [#2476](https://github.com/getsentry/sentry-dotnet/pull/2476))
  - [changelog](https://github.com/getsentry/sentry-java/blob/main/CHANGELOG.md#6251)
  - [diff](https://github.com/getsentry/sentry-java/compare/6.22.0...6.25.1)

## 3.33.1

### Fixes

- SentryHttpMessageHandler added when AddHttpClient is before UseSentry ([#2390](https://github.com/getsentry/sentry-dotnet/pull/2390))
- Set the native sdk name for Android ([#2389](https://github.com/getsentry/sentry-dotnet/pull/2389))
- Fix db connection spans not finishing ([#2398](https://github.com/getsentry/sentry-dotnet/pull/2398))
- Various .NET MAUI fixes / improvements ([#2403](https://github.com/getsentry/sentry-dotnet/pull/2403))
  - The battery level was being reported incorrectly due to percentage multiplier.
  - The device architecture (x64, arm64, etc.) is now reported
  - On Windows, the OS type is now reported as "Windows" instead of "WinUI".  Additionally, the OS display version (ex, "22H2") is now included.
  - `UIKit`, `ABI.Microsoft` and `WinRT`  frames are now marked "system" instead of "in app".
- Reduce debug files uploaded ([#2404](https://github.com/getsentry/sentry-dotnet/pull/2404))
- Fix system frames being marked as "in-app" ([#2408](https://github.com/getsentry/sentry-dotnet/pull/2408))
  - NOTE: This important fix corrects a value that is used during issue grouping, so you may receive new alerts for existing issues after deploying this update.
- DB Connection spans presented poorly ([#2409](https://github.com/getsentry/sentry-dotnet/pull/2409))
- Populate scope's Cookies property ([#2411](https://github.com/getsentry/sentry-dotnet/pull/2411))
- Fix UWP GateKeeper errors ([#2415](https://github.com/getsentry/sentry-dotnet/pull/2415))
- Fix sql client db name ([#2418](https://github.com/getsentry/sentry-dotnet/pull/2418))

### Dependencies

- Bump Cocoa SDK from v8.7.2 to v8.7.3 ([#2394](https://github.com/getsentry/sentry-dotnet/pull/2394))
  - [changelog](https://github.com/getsentry/sentry-cocoa/blob/main/CHANGELOG.md#873)
  - [diff](https://github.com/getsentry/sentry-cocoa/compare/8.7.2...8.7.3)
- Bump Java SDK from v6.19.1 to v6.22.0 ([#2395](https://github.com/getsentry/sentry-dotnet/pull/2395), [#2405](https://github.com/getsentry/sentry-dotnet/pull/2405), [#2417](https://github.com/getsentry/sentry-dotnet/pull/2417))
  - [changelog](https://github.com/getsentry/sentry-java/blob/main/CHANGELOG.md#6220)
  - [diff](https://github.com/getsentry/sentry-java/compare/6.19.1...6.22.0)

## 3.33.0

### Features

- .NET SDK changes for exception groups ([#2287](https://github.com/getsentry/sentry-dotnet/pull/2287))
  - This changes how `AggregateException` is handled.  Instead of filtering them out client-side, the SDK marks them as an "exception group",
    and adds includes data that represents the hierarchical structure of inner exceptions. Sentry now recognizes this server-side,
    improving the accuracy of the issue detail page.
  - Accordingly, the `KeepAggregateException` option is now obsolete and does nothing.  Please remove any usages of `KeepAggregateException`.
  - NOTE: If running Self-Hosted Sentry, you should wait to adopt this SDK update until after updating to the 23.6.0 (est. June 2023) release of Sentry.
    The effect of updating the SDK early will be as if `KeepAggregateException = true` was set.  That will not break anything, but may affect issue grouping and alerts.

### Fixes

  - Status messages when uploading symbols or sources are improved. ([#2307](https://github.com/getsentry/sentry-dotnet/issues/2307))

### Dependencies

- Bump CLI from v2.18.0 to v2.18.1 ([#2386](https://github.com/getsentry/sentry-dotnet/pull/2386))
  - [changelog](https://github.com/getsentry/sentry-cli/blob/master/CHANGELOG.md#2181)
  - [diff](https://github.com/getsentry/sentry-cli/compare/2.18.0...2.18.1)

## 3.32.0

### Features

- Azure Functions (Isolated Worker/Out-of-Process) support ([#2346](https://github.com/getsentry/sentry-dotnet/pull/2346))
  - Initial `beta.1` release.  Please give it a try and let us know how it goes!
  - Documentation is TBD.  For now, see `/samples/Sentry.Samples.Azure.Functions.Worker`.

- Add `Hint` support  ([#2351](https://github.com/getsentry/sentry-dotnet/pull/2351))
  - Currently, this allows you to manipulate attachments in the various "before" event delegates.
  - Hints can also be used in event and transaction processors by implementing `ISentryEventProcessorWithHint` or `ISentryTransactionProcessorWithHint`, instead of `ISentryEventProcessor` or `ISentryTransactionProcessor`.
  - Note: Obsoletes the `BeforeSend`, `BeforeSendTransaction`, and `BeforeBreadcrumb` properties on the `SentryOptions` class.  They have been replaced with `SetBeforeSend`, `SetBeforeSendTransaction`, and `SetBeforeBreadcrumb` respectively.  Each one provides overloads both with and without a `Hint` object.

- Allow setting the active span on the scope ([#2364](https://github.com/getsentry/sentry-dotnet/pull/2364))
  - Note: Obsoletes the `Scope.GetSpan` method in favor of a `Scope.Span` property (which now has a setter as well).

- Remove authority from URLs sent to Sentry ([#2365](https://github.com/getsentry/sentry-dotnet/pull/2365))
- Add tag filters to `SentryOptions` ([#2367](https://github.com/getsentry/sentry-dotnet/pull/2367))

### Fixes

- Fix `EnableTracing` option conflict with `TracesSampleRate` ([#2368](https://github.com/getsentry/sentry-dotnet/pull/2368))
  - NOTE: This is a potentially breaking change, as the `TracesSampleRate` property has been made nullable.
    Though extremely uncommon, if you are _retrieving_ the `TracesSampleRate` property for some reason, you will need to account for nulls.
    However, there is no change to the behavior or _typical_ usage of either of these properties.

- CachedTransport gracefully handles malformed envelopes during processing  ([#2371](https://github.com/getsentry/sentry-dotnet/pull/2371))
- Remove extraneous iOS simulator resources when building MAUI apps using Visual Studio "Hot Restart" mode, to avoid hitting Windows max path  ([#2384](https://github.com/getsentry/sentry-dotnet/pull/2384))


### Dependencies

- Bump Cocoa SDK from v8.6.0 to v8.7.1 ([#2359](https://github.com/getsentry/sentry-dotnet/pull/2359), [#2370](https://github.com/getsentry/sentry-dotnet/pull/2370))
  - [changelog](https://github.com/getsentry/sentry-cocoa/blob/main/CHANGELOG.md#871)
  - [diff](https://github.com/getsentry/sentry-cocoa/compare/8.6.0...8.7.1)
- Bump Java SDK from v6.18.1 to v6.19.1 ([#2374](https://github.com/getsentry/sentry-dotnet/pull/2374), [#2381](https://github.com/getsentry/sentry-dotnet/pull/2381))
  - [changelog](https://github.com/getsentry/sentry-java/blob/main/CHANGELOG.md#6191)
  - [diff](https://github.com/getsentry/sentry-java/compare/6.18.1...6.19.1)
- Bump Cocoa SDK from v8.6.0 to v8.7.2 ([#2359](https://github.com/getsentry/sentry-dotnet/pull/2359), [#2370](https://github.com/getsentry/sentry-dotnet/pull/2370), [#2375](https://github.com/getsentry/sentry-dotnet/pull/2375))
  - [changelog](https://github.com/getsentry/sentry-cocoa/blob/main/CHANGELOG.md#872)
  - [diff](https://github.com/getsentry/sentry-cocoa/compare/8.6.0...8.7.2)
- Bump CLI from v2.17.5 to v2.18.0 ([#2380](https://github.com/getsentry/sentry-dotnet/pull/2380))
  - [changelog](https://github.com/getsentry/sentry-cli/blob/master/CHANGELOG.md#2180)
  - [diff](https://github.com/getsentry/sentry-cli/compare/2.17.5...2.18.0)

## 3.31.0

### Features

- Initial work to support profiling in a future release. ([#2206](https://github.com/getsentry/sentry-dotnet/pull/2206))
- Create a Sentry event for failed HTTP requests ([#2320](https://github.com/getsentry/sentry-dotnet/pull/2320))
- Improve `WithScope` and add `WithScopeAsync` ([#2303](https://github.com/getsentry/sentry-dotnet/pull/2303)) ([#2309](https://github.com/getsentry/sentry-dotnet/pull/2309))
- Build .NET Standard 2.1 for Unity ([#2328](https://github.com/getsentry/sentry-dotnet/pull/2328))
- Add `RemoveExceptionFilter`, `RemoveEventProcessor` and `RemoveTransactionProcessor` extension methods on `SentryOptions` ([#2331](https://github.com/getsentry/sentry-dotnet/pull/2331))
- Include Dynamic Sampling Context with error events, when there's a transaction ([#2332](https://github.com/getsentry/sentry-dotnet/pull/2332))

### Fixes

- Buffer payloads asynchronously when appropriate ([#2297](https://github.com/getsentry/sentry-dotnet/pull/2297))
- Restore `System.Reflection.Metadata` dependency for .NET Core 3 ([#2302](https://github.com/getsentry/sentry-dotnet/pull/2302))
- Capture open transactions on disabled hubs ([#2319](https://github.com/getsentry/sentry-dotnet/pull/2319))
- Remove session breadcrumbs ([#2333](https://github.com/getsentry/sentry-dotnet/pull/2333))
- Support synchronous `HttpClient.Send` in `SentryHttpMessageHandler` ([#2336](https://github.com/getsentry/sentry-dotnet/pull/2336))
- Fix ASP.NET Core issue with missing context when using capture methods that configure scope ([#2339](https://github.com/getsentry/sentry-dotnet/pull/2339))
- Improve debug file upload handling ([#2349](https://github.com/getsentry/sentry-dotnet/pull/2349))

### Dependencies

- Bump CLI from v2.17.0 to v2.17.5 ([#2298](https://github.com/getsentry/sentry-dotnet/pull/2298), [#2318](https://github.com/getsentry/sentry-dotnet/pull/2318), [#2321](https://github.com/getsentry/sentry-dotnet/pull/2321), [#2345](https://github.com/getsentry/sentry-dotnet/pull/2345))
  - [changelog](https://github.com/getsentry/sentry-cli/blob/master/CHANGELOG.md#2175)
  - [diff](https://github.com/getsentry/sentry-cli/compare/2.17.0...2.17.5)
- Bump Cocoa SDK from v8.4.0 to v8.6.0 ([#2310](https://github.com/getsentry/sentry-dotnet/pull/2310), [#2344](https://github.com/getsentry/sentry-dotnet/pull/2344))
  - [changelog](https://github.com/getsentry/sentry-cocoa/blob/main/CHANGELOG.md#860)
  - [diff](https://github.com/getsentry/sentry-cocoa/compare/8.4.0...8.6.0)
- Bump Java SDK from v6.17.0 to v6.18.1 ([#2338](https://github.com/getsentry/sentry-dotnet/pull/2338), [#2343](https://github.com/getsentry/sentry-dotnet/pull/2343))
  - [changelog](https://github.com/getsentry/sentry-java/blob/main/CHANGELOG.md#6181)
  - [diff](https://github.com/getsentry/sentry-java/compare/6.17.0...6.18.1)

## 3.30.0

### Features

- Add `FileDiagnosticLogger` to assist with debugging the SDK ([#2242](https://github.com/getsentry/sentry-dotnet/pull/2242))
- Attach stack trace when events have captured an exception without a stack trace ([#2266](https://github.com/getsentry/sentry-dotnet/pull/2266))
- Add `Scope.Clear` and `Scope.ClearBreadcrumbs` methods ([#2284](https://github.com/getsentry/sentry-dotnet/pull/2284))
- Improvements to exception mechanism data ([#2294](https://github.com/getsentry/sentry-dotnet/pull/2294))

### Fixes

- Normalize StackFrame in-app resolution for modules & function prefixes ([#2234](https://github.com/getsentry/sentry-dotnet/pull/2234))
- Calling `AddAspNet` more than once should not block all errors from being sent ([#2253](https://github.com/getsentry/sentry-dotnet/pull/2253))
- Fix Sentry CLI arguments when using custom URL or auth token parameters ([#2259](https://github.com/getsentry/sentry-dotnet/pull/2259))
- Sentry.AspNetCore fix transaction name when path base is used and route starts with a slash ([#2265](https://github.com/getsentry/sentry-dotnet/pull/2265))
- Fix Baggage header parsing in ASP.NET (Framework) ([#2293](https://github.com/getsentry/sentry-dotnet/pull/2293))

### Dependencies

- Bump Cocoa SDK from v8.3.0 to v8.4.0 ([#2237](https://github.com/getsentry/sentry-dotnet/pull/2237), [#2248](https://github.com/getsentry/sentry-dotnet/pull/2248), [#2251](https://github.com/getsentry/sentry-dotnet/pull/2251), [#2285](https://github.com/getsentry/sentry-dotnet/pull/2285))
  - [changelog](https://github.com/getsentry/sentry-cocoa/blob/main/CHANGELOG.md#840)
  - [diff](https://github.com/getsentry/sentry-cocoa/compare/8.3.0...8.4.0)

- Bump CLI from v2.14.4 to v2.17.0 ([#2238](https://github.com/getsentry/sentry-dotnet/pull/2238), [#2244](https://github.com/getsentry/sentry-dotnet/pull/2244), [#2252](https://github.com/getsentry/sentry-dotnet/pull/2252), [#2264](https://github.com/getsentry/sentry-dotnet/pull/2264), [#2292](https://github.com/getsentry/sentry-dotnet/pull/2292))
  - [changelog](https://github.com/getsentry/sentry-cli/blob/master/CHANGELOG.md#2170)
  - [diff](https://github.com/getsentry/sentry-cli/compare/2.14.4...2.17.0)

- Bump Java SDK from v6.15.0 to v6.17.0 ([#2243](https://github.com/getsentry/sentry-dotnet/pull/2243), [#2277](https://github.com/getsentry/sentry-dotnet/pull/2277))
  - [changelog](https://github.com/getsentry/sentry-java/blob/main/CHANGELOG.md#6170)
  - [diff](https://github.com/getsentry/sentry-java/compare/6.15.0...6.17.0)

## 3.29.1

### Fixes

- Get debug image for Full PDB format on Windows ([#2222](https://github.com/getsentry/sentry-dotnet/pull/2222))
- Fix debug files not uploading for `packages.config` nuget ([#2224](https://github.com/getsentry/sentry-dotnet/pull/2224))

### Dependencies

- Bump Cocoa SDK from v8.2.0 to v8.3.0 ([#2220](https://github.com/getsentry/sentry-dotnet/pull/2220))
  - [changelog](https://github.com/getsentry/sentry-cocoa/blob/main/CHANGELOG.md#830)
  - [diff](https://github.com/getsentry/sentry-cocoa/compare/8.2.0...8.3.0)

## 3.29.0

**Notice:** The `<SentryUploadSymbols>` MSBuild property previously defaulted to `true` for projects compiled in `Release` configuration.
It is now `false` by default.  To continue uploading symbols, you must opt-in by setting it to `true`.
See the [MSBuild Setup](https://docs.sentry.io/platforms/dotnet/configuration/msbuild/) docs for further details.

### Features

- Added basic functionality to support `View Hierarchy` ([#2163](https://github.com/getsentry/sentry-dotnet/pull/2163))
- Allow `SentryUploadSources` to work even when not uploading symbols ([#2197](https://github.com/getsentry/sentry-dotnet/pull/2197))
- Add support for `BeforeSendTransaction` ([#2188](https://github.com/getsentry/sentry-dotnet/pull/2188))
- Add `EnableTracing` option to simplify enabling tracing ([#2201](https://github.com/getsentry/sentry-dotnet/pull/2201))
- Make `SentryUploadSymbols` strictly opt-in ([#2216](https://github.com/getsentry/sentry-dotnet/pull/2216))

### Fixes

- Fix assembly not found on Android in Debug configuration ([#2175](https://github.com/getsentry/sentry-dotnet/pull/2175))
- Fix context object with circular reference prevents event from being sent ([#2210](https://github.com/getsentry/sentry-dotnet/pull/2210))

### Dependencies

- Bump Java SDK from v6.13.1 to v6.15.0 ([#2185](https://github.com/getsentry/sentry-dotnet/pull/2185), [#2207](https://github.com/getsentry/sentry-dotnet/pull/2207))
  - [changelog](https://github.com/getsentry/sentry-java/blob/main/CHANGELOG.md#6150)
  - [diff](https://github.com/getsentry/sentry-java/compare/6.13.1...6.15.0)
- Bump CLI from v2.12.0 to v2.14.4 ([#2187](https://github.com/getsentry/sentry-dotnet/pull/2187), [#2215](https://github.com/getsentry/sentry-dotnet/pull/2215))
  - [changelog](https://github.com/getsentry/sentry-cli/blob/master/CHANGELOG.md#2144)
  - [diff](https://github.com/getsentry/sentry-cli/compare/2.12.0...2.14.4)
- Bump Java SDK from v6.13.1 to v6.14.0 ([#2185](https://github.com/getsentry/sentry-dotnet/pull/2185))
  - [changelog](https://github.com/getsentry/sentry-java/blob/main/CHANGELOG.md#6140)
  - [diff](https://github.com/getsentry/sentry-java/compare/6.13.1...6.14.0)
- Bump CLI from v2.12.0 to v2.14.3 ([#2187](https://github.com/getsentry/sentry-dotnet/pull/2187), [#2208](https://github.com/getsentry/sentry-dotnet/pull/2208))
  - [changelog](https://github.com/getsentry/sentry-cli/blob/master/CHANGELOG.md#2143)
  - [diff](https://github.com/getsentry/sentry-cli/compare/2.12.0...2.14.3)
- Bump Cocoa SDK from v7.31.5 to v8.2.0 ([#2203](https://github.com/getsentry/sentry-dotnet/pull/2203))
  - [changelog](https://github.com/getsentry/sentry-cocoa/blob/main/CHANGELOG.md#820)
  - [diff](https://github.com/getsentry/sentry-cocoa/compare/7.31.5...8.2.0)

## 3.28.1

### Fixes

- Fix MAUI missing breadcrumbs for lifecycle and UI events ([#2170](https://github.com/getsentry/sentry-dotnet/pull/2170))
- Fix hybrid sdk names ([#2171](https://github.com/getsentry/sentry-dotnet/pull/2171))
- Fix ASP.NET sdk name ([#2172](https://github.com/getsentry/sentry-dotnet/pull/2172))

## 3.28.0

### Features

- Added `instruction_addr_adjustment` attribute to SentryStackTrace ([#2151](https://github.com/getsentry/sentry-dotnet/pull/2151))

### Fixes

- Workaround Visual Studio "Pair to Mac" issue (on Windows), and Update bundled Cocoa SDK to version 7.31.5 ([#2164](https://github.com/getsentry/sentry-dotnet/pull/2164))
- Sentry SDK assemblies no longer have PDBs embedded. Debug symbols are uploaded to `nuget.org` as `snupkg` packages  ([#2166](https://github.com/getsentry/sentry-dotnet/pull/2166))

### Dependencies

- Bump Java SDK from v6.13.0 to v6.13.1 ([#2168](https://github.com/getsentry/sentry-dotnet/pull/2168))
  - [changelog](https://github.com/getsentry/sentry-java/blob/main/CHANGELOG.md#6131)
  - [diff](https://github.com/getsentry/sentry-java/compare/6.13.0...6.13.1)

## 3.27.1

### Fixes

- Fix Sentry CLI MSBuild for Xamarin and NetFX ([#2154](https://github.com/getsentry/sentry-dotnet/pull/2154))
- Log aborted HTTP requests as debug instead of error ([#2155](https://github.com/getsentry/sentry-dotnet/pull/2155))

## 3.27.0

### Features

- Publish `Sentry.Android.AssemblyReader` as a separate nuget package (for reuse by `Sentry.Xamarin`) ([#2127](https://github.com/getsentry/sentry-dotnet/pull/2127))
- Improvements for Sentry CLI integration ([#2145](https://github.com/getsentry/sentry-dotnet/pull/2145))
- Update bundled Android SDK to version 6.13.0 ([#2147](https://github.com/getsentry/sentry-dotnet/pull/2147))

## 3.26.2

### Fixes

- Fix Sentry CLI integration on Windows ([#2123](https://github.com/getsentry/sentry-dotnet/pull/2123)) ([#2124](https://github.com/getsentry/sentry-dotnet/pull/2124))

## 3.26.1

### Fixes

- Fix issue with Sentry CLI msbuild properties ([#2119](https://github.com/getsentry/sentry-dotnet/pull/2119))

## 3.26.0

### Features

- Use Sentry CLI after build to upload symbols ([#2107](https://github.com/getsentry/sentry-dotnet/pull/2107))

### Fixes

- Logging info instead of warning when skipping debug images ([#2101](https://github.com/getsentry/sentry-dotnet/pull/2101))
- Fix unhandled exception not captured when hub disabled ([#2103](https://github.com/getsentry/sentry-dotnet/pull/2103))
- Fix Android support for Portable PDB format when app uses split APKs ([#2108](https://github.com/getsentry/sentry-dotnet/pull/2108))
- Fix session ending as crashed for unobserved task exceptions ([#2112](https://github.com/getsentry/sentry-dotnet/pull/2112))
- Set absolute path when stripping project path on stack frame ([#2117](https://github.com/getsentry/sentry-dotnet/pull/2117))

## 3.25.0

### Features

- Add support for Portable PDB format ([#2050](https://github.com/getsentry/sentry-dotnet/pull/2050))
- Update bundled Android SDK to version 6.10.0([#2095](https://github.com/getsentry/sentry-dotnet/pull/2095))
- Update bundled Cocoa SDK to version 7.31.4 ([#2096](https://github.com/getsentry/sentry-dotnet/pull/2096))

### Fixes

- Fix db warnings caused by transaction sampled out ([#2097](https://github.com/getsentry/sentry-dotnet/pull/2097))

## 3.24.1

### Fixes

- Fix missing stack trace on UnobservedTaskException ([#2067](https://github.com/getsentry/sentry-dotnet/pull/2067))
- Fix warning caused by db connection span closed prematurely ([#2068](https://github.com/getsentry/sentry-dotnet/pull/2068))
- Attach db connections to child spans correctly ([#2071](https://github.com/getsentry/sentry-dotnet/pull/2071))
- Improve MAUI event bindings ([#2089](https://github.com/getsentry/sentry-dotnet/pull/2089))

## 3.24.0

### Features

- Simplify API for flushing events ([#2030](https://github.com/getsentry/sentry-dotnet/pull/2030))
- Update bundled Cocoa SDK to version 7.31.1 ([#2053](https://github.com/getsentry/sentry-dotnet/pull/2053))
- Update bundled Android SDK to version 6.7.1 ([#2058](https://github.com/getsentry/sentry-dotnet/pull/2058))

### Fixes

- Update unobserved task exception integration ([#2034](https://github.com/getsentry/sentry-dotnet/pull/2034))
- Fix trace propagation targets setter ([#2035](https://github.com/getsentry/sentry-dotnet/pull/2035))
- Fix DiagnosticSource integration disabled incorrectly with TracesSampler ([#2039](https://github.com/getsentry/sentry-dotnet/pull/2039))
- Update transitive dependencies to resolve security warnings ([#2045](https://github.com/getsentry/sentry-dotnet/pull/2045))
- Fix issue with Hot Restart for iOS ([#2047](https://github.com/getsentry/sentry-dotnet/pull/2047))
- Fix `CacheDirectoryPath` option on MAUI ([#2055](https://github.com/getsentry/sentry-dotnet/pull/2055))

## 3.23.1

### Fixes

- Fix concurrency bug in caching transport ([#2026](https://github.com/getsentry/sentry-dotnet/pull/2026))

## 3.23.0

### Features

- Update bundled Android SDK to version 6.5.0 ([#1984](https://github.com/getsentry/sentry-dotnet/pull/1984))
- Update bundled Cocoa SDK to version 7.28.0 ([#1988](https://github.com/getsentry/sentry-dotnet/pull/1988))
- Allow custom processors to be added as a scoped dependency ([#1979](https://github.com/getsentry/sentry-dotnet/pull/1979))
- Support DI for custom transaction processors ([#1993](https://github.com/getsentry/sentry-dotnet/pull/1993))
- Mark Transaction as aborted when unhandled exception occurs ([#1996](https://github.com/getsentry/sentry-dotnet/pull/1996))
- Build Windows and Tizen targets for `Sentry.Maui` ([#2005](https://github.com/getsentry/sentry-dotnet/pull/2005))
- Add Custom Measurements API ([#2013](https://github.com/getsentry/sentry-dotnet/pull/2013))
- Add `ISpan.GetTransaction` convenience method ([#2014](https://github.com/getsentry/sentry-dotnet/pull/2014))

### Fixes

- Split Android and Cocoa bindings into separate projects ([#1983](https://github.com/getsentry/sentry-dotnet/pull/1983))
  - NuGet package `Sentry` now depends on `Sentry.Bindings.Android` for `net6.0-android` targets.
  - NuGet package `Sentry` now depends on `Sentry.Bindings.Cocoa` for `net6.0-ios` and `net6.0-maccatalyst` targets.
- Exclude EF error message from logging ([#1980](https://github.com/getsentry/sentry-dotnet/pull/1980))
- Ensure logs with lower levels are captured by `Sentry.Extensions.Logging` ([#1992](https://github.com/getsentry/sentry-dotnet/pull/1992))
- Fix bug with pre-formatted strings passed to diagnostic loggers ([#2004](https://github.com/getsentry/sentry-dotnet/pull/2004))
- Fix DI issue by binding to MAUI using lifecycle events ([#2006](https://github.com/getsentry/sentry-dotnet/pull/2006))
- Unhide `SentryEvent.Exception` ([#2011](https://github.com/getsentry/sentry-dotnet/pull/2011))
- Bump `Google.Cloud.Functions.Hosting` to version 1.1.0 ([#2015](https://github.com/getsentry/sentry-dotnet/pull/2015))
- Fix default host issue for the Sentry Tunnel middleware ([#2019](https://github.com/getsentry/sentry-dotnet/pull/2019))

## 3.22.0

### Features

- `SentryOptions.AttachStackTrace` is now enabled by default. ([#1907](https://github.com/getsentry/sentry-dotnet/pull/1907))
- Update Sentry Android SDK to version 6.4.1 ([#1911](https://github.com/getsentry/sentry-dotnet/pull/1911))
- Update Sentry Cocoa SDK to version 7.24.1 ([#1912](https://github.com/getsentry/sentry-dotnet/pull/1912))
- Add `TransactionNameSource` annotation ([#1910](https://github.com/getsentry/sentry-dotnet/pull/1910))
- Use URL path in transaction names instead of "Unknown Route" ([#1919](https://github.com/getsentry/sentry-dotnet/pull/1919))
  - NOTE: This change effectively ungroups transactions that were previously grouped together under "Unkown Route".
- Add `User.Segment` property ([#1920](https://github.com/getsentry/sentry-dotnet/pull/1920))
- Add support for custom `JsonConverter`s ([#1934](https://github.com/getsentry/sentry-dotnet/pull/1934))
- Support more types for message template tags in SentryLogger ([#1945](https://github.com/getsentry/sentry-dotnet/pull/1945))
- Support Dynamic Sampling ([#1953](https://github.com/getsentry/sentry-dotnet/pull/1953))

### Fixes

- Reduce lock contention when sampling ([#1915](https://github.com/getsentry/sentry-dotnet/pull/1915))
- Dont send transaction for OPTIONS web request ([#1921](https://github.com/getsentry/sentry-dotnet/pull/1921))
- Fix missing details when aggregate exception is filtered out ([#1922](https://github.com/getsentry/sentry-dotnet/pull/1922))
- Exception filters should consider child exceptions of an `AggregateException` ([#1924](https://github.com/getsentry/sentry-dotnet/pull/1924))
- Add Blazor WASM detection to set IsGlobalModeEnabled to true ([#1931](https://github.com/getsentry/sentry-dotnet/pull/1931))
- Respect Transaction.IsSampled in SqlListener ([#1933](https://github.com/getsentry/sentry-dotnet/pull/1933))
- Ignore null Context values ([#1942](https://github.com/getsentry/sentry-dotnet/pull/1942))
- Tags should not differ based on current culture ([#1949](https://github.com/getsentry/sentry-dotnet/pull/1949))
- Always recalculate payload length ([#1957](https://github.com/getsentry/sentry-dotnet/pull/1957))
- Fix issues with envelope deserialization ([#1965](https://github.com/getsentry/sentry-dotnet/pull/1965))
- Set default trace status to `ok` instead of `unknown_error` ([#1970](https://github.com/getsentry/sentry-dotnet/pull/1970))
- Fix reported error count on a crashed session update ([#1972](https://github.com/getsentry/sentry-dotnet/pull/1972))

## 3.21.0

_Includes Sentry.Maui Preview 3_

### Features

- Add ISentryTransactionProcessor ([#1862](https://github.com/getsentry/sentry-dotnet/pull/1862))
- Added 'integrations' to SdkVersion ([#1820](https://github.com/getsentry/sentry-dotnet/pull/1820))
- Updated Sentry Android SDK to version 6.3.0 ([#1826](https://github.com/getsentry/sentry-dotnet/pull/1826))
- Add the Sentry iOS SDK ([#1829](https://github.com/getsentry/sentry-dotnet/pull/1829))
- Enable Scope Sync for iOS ([#1834](https://github.com/getsentry/sentry-dotnet/pull/1834))
- Add API for deliberately crashing an app ([#1842](https://github.com/getsentry/sentry-dotnet/pull/1842))
- Add Mac Catalyst target ([#1848](https://github.com/getsentry/sentry-dotnet/pull/1848))
- Add `Distribution` properties ([#1851](https://github.com/getsentry/sentry-dotnet/pull/1851))
- Add and configure options for the iOS SDK ([#1849](https://github.com/getsentry/sentry-dotnet/pull/1849))
- Set default `Release` and `Distribution` for iOS and Android ([#1856](https://github.com/getsentry/sentry-dotnet/pull/1856))
- Apply WinUI 3 exception handler in Sentry core ([#1863](https://github.com/getsentry/sentry-dotnet/pull/1863))
- Copy context info from iOS ([#1884](https://github.com/getsentry/sentry-dotnet/pull/1884))

### Fixes

- Parse "Mono Unity IL2CPP" correctly in platform runtime name ([#1742](https://github.com/getsentry/sentry-dotnet/pull/1742))
- Fix logging loop with NLog sentry ([#1824](https://github.com/getsentry/sentry-dotnet/pull/1824))
- Fix logging loop with Serilog sentry ([#1828](https://github.com/getsentry/sentry-dotnet/pull/1828))
- Skip attachment if stream is empty ([#1854](https://github.com/getsentry/sentry-dotnet/pull/1854))
- Allow some mobile options to be modified from defaults ([#1857](https://github.com/getsentry/sentry-dotnet/pull/1857))
- Fix environment name casing issue ([#1861](https://github.com/getsentry/sentry-dotnet/pull/1861))
- Null check HttpContext in SystemWebVersionLocator ([#1881](https://github.com/getsentry/sentry-dotnet/pull/1881))
- Fix detection of .NET Framework 4.8.1 ([#1885](https://github.com/getsentry/sentry-dotnet/pull/1885))
- Flush caching transport with main flush ([#1890](https://github.com/getsentry/sentry-dotnet/pull/1890))
- Fix Sentry interfering with MAUI's focus events ([#1891](https://github.com/getsentry/sentry-dotnet/pull/1891))
- Stop using `server-os` and `server-runtime` ([#1893](https://github.com/getsentry/sentry-dotnet/pull/1893))

## 3.20.1

### Fixes

- URGENT: Fix events rejected due to duplicate `sent_at` header when offline caching is enabled through `CacheDirectoryPath` ([#1818](https://github.com/getsentry/sentry-dotnet/pull/1818))
- Fix null ref in aspnet TryGetTraceHeader ([#1807](https://github.com/getsentry/sentry-dotnet/pull/1807))

## 3.20.0

### Features

- Use `sent_at` instead of `sentry_timestamp` to reduce clock skew ([#1690](https://github.com/getsentry/sentry-dotnet/pull/1690))
- Send project root path with events ([#1739](https://github.com/getsentry/sentry-dotnet/pull/1739))

### Fixes

- Detect MVC versioning in route ([#1731](https://github.com/getsentry/sentry-dotnet/pull/1731))
- Fix error with `ConcurrentHashMap` on Android <= 9 ([#1761](https://github.com/getsentry/sentry-dotnet/pull/1761))
- Minor improvements to `BackgroundWorker` ([#1773](https://github.com/getsentry/sentry-dotnet/pull/1773))
- Make GzipRequestBodyHandler respect async ([#1776](https://github.com/getsentry/sentry-dotnet/pull/1776))
- Fix race condition in handling of `InitCacheFlushTimeout` ([#1784](https://github.com/getsentry/sentry-dotnet/pull/1784))
- Fix exceptions on background thread not reported in Unity ([#1794](https://github.com/getsentry/sentry-dotnet/pull/1794))

## 3.19.0

_Includes Sentry.Maui Preview 2_

### Features

- Expose `EnumerateChainedExceptions` ([#1733](https://github.com/getsentry/sentry-dotnet/pull/1733))
- Android Scope Sync ([#1737](https://github.com/getsentry/sentry-dotnet/pull/1737))
- Enable logging in MAUI ([#1738](https://github.com/getsentry/sentry-dotnet/pull/1738))
- Support `IntPtr` and `UIntPtr` serialization ([#1746](https://github.com/getsentry/sentry-dotnet/pull/1746))
- Log Warning when secret is detected in DSN ([#1749](https://github.com/getsentry/sentry-dotnet/pull/1749))
- Catch permission exceptions on Android ([#1750](https://github.com/getsentry/sentry-dotnet/pull/1750))
- Enable offline caching in MAUI ([#1753](https://github.com/getsentry/sentry-dotnet/pull/1753))
- Send client report when flushing queue ([#1757](https://github.com/getsentry/sentry-dotnet/pull/1757))

### Fixes

- Set MAUI minimum version ([#1728](https://github.com/getsentry/sentry-dotnet/pull/1728))
- Don't allow `SentryDiagnosticListenerIntegration` to be added multiple times ([#1748](https://github.com/getsentry/sentry-dotnet/pull/1748))
- Catch permission exceptions for MAUI ([#1750](https://github.com/getsentry/sentry-dotnet/pull/1750))
- Don't allow newlines in diagnostic logger messages ([#1756](https://github.com/getsentry/sentry-dotnet/pull/1756))

## 3.18.0

_Includes Sentry.Maui Preview 1_

### Features

- Move tunnel functionality into Sentry.AspNetCore ([#1645](https://github.com/getsentry/sentry-dotnet/pull/1645))
- Make `HttpContext` available for sampling decisions ([#1682](https://github.com/getsentry/sentry-dotnet/pull/1682))
- Send the .NET Runtime Identifier to Sentry ([#1708](https://github.com/getsentry/sentry-dotnet/pull/1708))
- Added a new `net6.0-android` target for the `Sentry` core library, which bundles the [Sentry Android SDK](https://docs.sentry.io/platforms/android/):
  - Initial .NET 6 Android support ([#1288](https://github.com/getsentry/sentry-dotnet/pull/1288))
  - Update Android Support ([#1669](https://github.com/getsentry/sentry-dotnet/pull/1669))
  - Update Sentry-Android to 6.0.0-rc.1 ([#1686](https://github.com/getsentry/sentry-dotnet/pull/1686))
  - Update Sentry-Android to 6.0.0 ([#1697](https://github.com/getsentry/sentry-dotnet/pull/1697))
  - Set Java/Android SDK options ([#1694](https://github.com/getsentry/sentry-dotnet/pull/1694))
  - Refactor and update Android options ([#1705](https://github.com/getsentry/sentry-dotnet/pull/1705))
  - Add Android OS information to the event context ([#1716](https://github.com/getsentry/sentry-dotnet/pull/1716))
- Added a new `Sentry.Maui` integration library for the [.NET MAUI](https://dotnet.microsoft.com/apps/maui) platform:
  - Initial MAUI support ([#1663](https://github.com/getsentry/sentry-dotnet/pull/1663))
  - Continue with adding MAUI support ([#1670](https://github.com/getsentry/sentry-dotnet/pull/1670))
  - MAUI events become extra context in Sentry events ([#1706](https://github.com/getsentry/sentry-dotnet/pull/1706))
  - Add options for PII breadcrumbs from MAUI events ([#1709](https://github.com/getsentry/sentry-dotnet/pull/1709))
  - Add device information to the event context ([#1713](https://github.com/getsentry/sentry-dotnet/pull/1713))
  - Add platform OS information to the event context ([#1717](https://github.com/getsentry/sentry-dotnet/pull/1717))

### Fixes

- Remove IInternalSdkIntegration ([#1656](https://github.com/getsentry/sentry-dotnet/pull/1656))
- On async Main, dont unregister unhandled exception before capturing crash  ([#321](https://github.com/getsentry/sentry-dotnet/issues/321))
- Handle BadHttpRequestException from Kestrel inside SentryTunnelMiddleware ([#1673](https://github.com/getsentry/sentry-dotnet/pull/1673))
- Improve timestamp precision of transactions and spans ([#1680](https://github.com/getsentry/sentry-dotnet/pull/1680))
- Flatten AggregateException ([#1672](https://github.com/getsentry/sentry-dotnet/pull/1672))
  - NOTE: This can affect grouping. You can keep the original behavior by setting the option `KeepAggregateException` to `true`.
- Serialize stack frame addresses as strings. ([#1692](https://github.com/getsentry/sentry-dotnet/pull/1692))
- Improve serialization perf and fix memory leak in `SentryEvent` ([#1693](https://github.com/getsentry/sentry-dotnet/pull/1693))
- Add type checking in contexts TryGetValue ([#1700](https://github.com/getsentry/sentry-dotnet/pull/1700))
- Restore serialization of the `Platform` name ([#1702](https://github.com/getsentry/sentry-dotnet/pull/1702))

## 3.17.1

### Fixes

- Rework how the `InitCacheFlushTimeout` option is implemented. ([#1644](https://github.com/getsentry/sentry-dotnet/pull/1644))
- Add retry logic to the caching transport when moving files back from the processing folder. ([#1649](https://github.com/getsentry/sentry-dotnet/pull/1649))

## 3.17.0

**Notice:** If you are using self-hosted Sentry, this version and forward requires either Sentry version >= [21.9.0](https://github.com/getsentry/relay/blob/master/CHANGELOG.md#2190), or you must manually disable sending client reports via the `SendClientReports` option.

### Features

- Collect and send Client Reports to Sentry, which contain counts of discarded events. ([#1556](https://github.com/getsentry/sentry-dotnet/pull/1556))
- Expose `ITransport` and `SentryOptions.Transport` public, to support using custom transports ([#1602](https://github.com/getsentry/sentry-dotnet/pull/1602))
- Android native crash support ([#1288](https://github.com/getsentry/sentry-dotnet/pull/1288))

### Fixes

- Workaround `System.Text.Json` issue with Unity IL2CPP. ([#1583](https://github.com/getsentry/sentry-dotnet/pull/1583))
- Demystify stack traces for exceptions that fire in a `BeforeSend` callback. ([#1587](https://github.com/getsentry/sentry-dotnet/pull/1587))
- Obsolete `Platform` and always write `csharp` ([#1610](https://github.com/getsentry/sentry-dotnet/pull/1610))
- Fix a minor issue in the caching transport related to recovery of files from previous session. ([#1617](https://github.com/getsentry/sentry-dotnet/pull/1617))
- Better DisableAppDomainProcessExitFlush docs ([#1634](https://github.com/getsentry/sentry-dotnet/pull/1634))

## 3.16.0

### Features

- Use a default value of 60 seconds if a `Retry-After` header is not present. ([#1537](https://github.com/getsentry/sentry-dotnet/pull/1537))
- Add new Protocol definitions for DebugImages and AddressMode ([#1513](https://github.com/getsentry/sentry-dotnet/pull/1513))
- Add `HttpTransport` extensibility and synchronous serialization support ([#1560](https://github.com/getsentry/sentry-dotnet/pull/1560))
- Add `UseAsyncFileIO` to Sentry options (enabled by default) ([#1564](https://github.com/getsentry/sentry-dotnet/pull/1564))

### Fixes

- Fix event dropped by bad attachment when no logger is set. ([#1557](https://github.com/getsentry/sentry-dotnet/pull/1557))
- Ignore zero properties for MemoryInfo ([#1531](https://github.com/getsentry/sentry-dotnet/pull/1531))
- Cleanup diagnostic source ([#1529](https://github.com/getsentry/sentry-dotnet/pull/1529))
- Remove confusing message Successfully sent cached envelope ([#1542](https://github.com/getsentry/sentry-dotnet/pull/1542))
- Fix infinite loop in SentryDatabaseLogging.UseBreadcrumbs ([#1543](https://github.com/getsentry/sentry-dotnet/pull/1543))
- GetFromRuntimeInformation() in try-catch  ([#1554](https://github.com/getsentry/sentry-dotnet/pull/1554))
- Make `Contexts` properties more thread-safe ([#1571](https://github.com/getsentry/sentry-dotnet/pull/1571))
- Fix `PlatformNotSupportedException` exception on `net6.0-maccatalyst` targets ([#1567](https://github.com/getsentry/sentry-dotnet/pull/1567))
- In ASP.Net Core, make sure that `SentrySdk.LastEventId` is accessible from exception handler pages ([#1573](https://github.com/getsentry/sentry-dotnet/pull/1573))

## 3.15.0

### Features

- Expose ConfigureAppFrame as a public static function. ([#1493](https://github.com/getsentry/sentry-dotnet/pull/1493))

### Fixes

- Make `SentryDiagnosticSubscriber._disposableListeners` thread safe ([#1506](https://github.com/getsentry/sentry-dotnet/pull/1506))
- Adjust database span names by replacing `_` to `.`. `db.query_compiler` becomes `db.query.compile`. ([#1502](https://github.com/getsentry/sentry-dotnet/pull/1502))

## 3.14.1

### Fixes

- Fix caching transport with attachments ([#1489](https://github.com/getsentry/sentry-dotnet/pull/1489))
- Revert Sentry in implicit usings ([#1490](https://github.com/getsentry/sentry-dotnet/pull/1490))

## 3.14.0

### Features

- Add the delegate TransactionNameProvider to allow the name definition from Unknown transactions on ASP.NET Core ([#1421](https://github.com/getsentry/sentry-dotnet/pull/1421))
- SentrySDK.WithScope is now obsolete in favour of overloads of CaptureEvent, CaptureMessage, CaptureException ([#1412](https://github.com/getsentry/sentry-dotnet/pull/1412))
- Add Sentry to global usings when ImplicitUsings is enabled (`<ImplicitUsings>true</ImplicitUsings>`) ([#1398](https://github.com/getsentry/sentry-dotnet/pull/1398))
- The implementation of the background worker can now be changed ([#1450](https://github.com/getsentry/sentry-dotnet/pull/1450))
- Map reg key 528449 to net48 ([#1465](https://github.com/getsentry/sentry-dotnet/pull/1465))
- Improve logging for failed JSON serialization ([#1473](https://github.com/getsentry/sentry-dotnet/pull/1473))

### Fixes

- Handle exception from crashedLastRun callback ([#1328](https://github.com/getsentry/sentry-dotnet/pull/1328))
- Reduced the logger noise from EF when not using Performance Monitoring ([#1441](https://github.com/getsentry/sentry-dotnet/pull/1441))
- Create CachingTransport directories in constructor to avoid DirectoryNotFoundException ([#1432](https://github.com/getsentry/sentry-dotnet/pull/1432))
- UnobservedTaskException is now considered as Unhandled ([#1447](https://github.com/getsentry/sentry-dotnet/pull/1447))
- Avoid calls the Thread.CurrentThread where possible ([#1466](https://github.com/getsentry/sentry-dotnet/pull/1466))
- Rename thread pool protocol keys to snake case ([#1472](https://github.com/getsentry/sentry-dotnet/pull/1472))
- Treat IOException as a network issue ([#1476](https://github.com/getsentry/sentry-dotnet/pull/1476))
- Fix incorrect sdk name in envelope header ([#1474](https://github.com/getsentry/sentry-dotnet/pull/1474))
- Use Trace.WriteLine for TraceDiagnosticLogger ([#1475](https://github.com/getsentry/sentry-dotnet/pull/1475))
- Remove Exception filters to work around Unity bug on 2019.4.35f IL2CPP ([#1486](https://github.com/getsentry/sentry-dotnet/pull/1486))

## 3.13.0

### Features

- Add CaptureLastError as an extension method to the Server class on ASP.NET ([#1411](https://github.com/getsentry/sentry-dotnet/pull/1411))
- Add IsDynamicCode* to events ([#1418](https://github.com/getsentry/sentry-dotnet/pull/1418))

### Fixes

- Dispose of client should only flush ([#1354](https://github.com/getsentry/sentry-dotnet/pull/1354))

## 3.12.3

### Fixes

- Events no longer get dropped because of non-serializable contexts or attachments ([#1401](https://github.com/getsentry/sentry-dotnet/pull/1401))
- Add MemoryInfo to sentry event ([#1337](https://github.com/getsentry/sentry-dotnet/pull/1337))
- Report ThreadPool stats ([#1399](https://github.com/getsentry/sentry-dotnet/pull/1399))

## 3.12.2

### Fixes

- log through serialization ([#1388](https://github.com/getsentry/sentry-dotnet/pull/1388))
- Attaching byte arrays to the scope no longer leads to ObjectDisposedException ([#1384](https://github.com/getsentry/sentry-dotnet/pull/1384))
- Operation cancel while flushing cache no longer logs an errors ([#1352](https://github.com/getsentry/sentry-dotnet/pull/1352))
- Dont fail for attachment read error ([#1378](https://github.com/getsentry/sentry-dotnet/pull/1378))
- Fix file locking in attachments ([#1377](https://github.com/getsentry/sentry-dotnet/pull/1377))

## 3.12.1

### Features

- Dont log "Ignoring request with Size" when null ([#1348](https://github.com/getsentry/sentry-dotnet/pull/1348))
- Move to stable v6 for `Microsoft.Extensions.*` packages ([#1347](https://github.com/getsentry/sentry-dotnet/pull/1347))
- bump Ben.Demystifier adding support for Microsoft.Bcl.AsyncInterfaces([#1349](https://github.com/getsentry/sentry-dotnet/pull/1349))

### Fixes

- Fix EF Core garbage collected messages and ordering ([#1368](https://github.com/getsentry/sentry-dotnet/pull/1368))
- Update X-Sentry-Auth header to include correct sdk name and version ([#1333](https://github.com/getsentry/sentry-dotnet/pull/1333))

## 3.12.0

### Features

- Add automatic spans to Entity Framework operations ([#1107](https://github.com/getsentry/sentry-dotnet/pull/1107))

### Fixes

- Avoid using the same connection Span for the same ConnectionId ([#1317](https://github.com/getsentry/sentry-dotnet/pull/1317))
- Finish unfinished Spans on Transaction completion ([#1296](https://github.com/getsentry/sentry-dotnet/pull/1296))

## 3.12.0-alpha.1

### Features

- .NET 6 specific targets ([#939](https://github.com/getsentry/sentry-dotnet/pull/939))

## 3.11.1

### Fixes

- Forward the IP of the client with whe tunnel middleware ([#1310](getsentry/sentry-dotnet/pull/1310))

## 3.11.0

### Features

- Sentry Sessions status as Breadcrumbs ([#1263](https://github.com/getsentry/sentry-dotnet/pull/1263))
- Enhance GCP Integraction with performance monitoring and revision number ([#1286](https://github.com/getsentry/sentry-dotnet/pull/1286))
- Bump Ben.Demystifier to support .NET 6 ([#1290](https://github.com/getsentry/sentry-dotnet/pull/1290))

### Fixes

- ASP.NET Core: Data from Scope in options should be applied on each request ([#1270](https://github.com/getsentry/sentry-dotnet/pull/1270))
- Add missing `ConfigureAwaits(false)` for `async using` ([#1276](https://github.com/getsentry/sentry-dotnet/pull/1276))
- Fix missing handled tag when events are logged via an ASP.NET Core pipeline logger ([#1284](getsentry/sentry-dotnet/pull/1284))

## 3.10.0

### Features

- Add additional primitive values as tags on SentryLogger ([#1246](https://github.com/getsentry/sentry-dotnet/pull/1246))

### Fixes

- Events are now sent on Google Gloud Functions Integration ([#1249](https://github.com/getsentry/sentry-dotnet/pull/1249))
- Cache envelope headers ([#1242](https://github.com/getsentry/sentry-dotnet/pull/1242))
- Avoid replacing Transaction Name on ASP.NET Core by null or empty ([#1215](https://github.com/getsentry/sentry-dotnet/pull/1215))
- Ignore DiagnosticSource Integration if no Sampling available ([#1238](https://github.com/getsentry/sentry-dotnet/pull/1238))

## 3.9.4

### Fixes

- Unity Android support: check for native crashes before closing session as Abnormal ([#1222](https://github.com/getsentry/sentry-dotnet/pull/1222))

## 3.9.3

### Fixes

- Add missing PathBase from ASP.NET Core ([#1198](https://github.com/getsentry/sentry-dotnet/pull/1198))
- Use fallback if route pattern is MVC ([#1188](https://github.com/getsentry/sentry-dotnet/pull/1188))
- Move UseSentryTracing to different namespace ([#1200](https://github.com/getsentry/sentry-dotnet/pull/1200))
- Prevent duplicate package reporting ([#1197](https://github.com/getsentry/sentry-dotnet/pull/1197))

## 3.9.2

### Fixes

- Exceptions from UnhandledExceptionIntegration were not marking sessions as crashed ([#1193](https://github.com/getsentry/sentry-dotnet/pull/1193))

## 3.9.1

### Fixes

- Removed braces from tag keys on DefaultSentryScopeStateProcessor ([#1183](https://github.com/getsentry/sentry-dotnet/pull/1183))
- Fix SQLClient unplanned behaviors ([#1179](https://github.com/getsentry/sentry-dotnet/pull/1179))
- Add fallback to Scope Stack from AspNet ([#1180](https://github.com/getsentry/sentry-dotnet/pull/1180))

## 3.9.0

### Features

- EF Core and SQLClient performance monitoring integration ([#1154](https://github.com/getsentry/sentry-dotnet/pull/1154))
- Improved SDK diagnostic logs ([#1161](https://github.com/getsentry/sentry-dotnet/pull/1161))
- Add Scope observer to SentryOptions ([#1153](https://github.com/getsentry/sentry-dotnet/pull/1153))

### Fixes

- Fix end session from Hub adapter not being passed to SentrySDK ([#1158](https://github.com/getsentry/sentry-dotnet/pull/1158))
- Installation id catches dir not exist([#1159](https://github.com/getsentry/sentry-dotnet/pull/1159))
- Set error status to transaction if http has exception and ok status ([#1143](https://github.com/getsentry/sentry-dotnet/pull/1143))
- Fix max breadcrumbs limit when MaxBreadcrumbs is zero or lower ([#1145](https://github.com/getsentry/sentry-dotnet/pull/1145))

## 3.8.3

### Features

- New package Sentry.Tunnel to proxy Sentry events ([#1133](https://github.com/getsentry/sentry-dotnet/pull/1133))

### Fixes

- Avoid serializing dangerous types ([#1134](https://github.com/getsentry/sentry-dotnet/pull/1134))
- Don't cancel cache flushing on init ([#1139](https://github.com/getsentry/sentry-dotnet/pull/1139))

## 3.8.2

### Fixes

- Add IsParentSampled to ITransactionContext ([#1128](https://github.com/getsentry/sentry-dotnet/pull/1128)
- Avoid warn in global mode ([#1132](https://github.com/getsentry/sentry-dotnet/pull/1132))
- Fix `ParentSampledId` being reset on `Transaction` ([#1130](https://github.com/getsentry/sentry-dotnet/pull/1130))

## 3.8.1

### Fixes

- Persisted Sessions logging ([#1125](https://github.com/getsentry/sentry-dotnet/pull/1125))
- Don't log an error when attempting to recover a persisted session but none exists ([#1123](https://github.com/getsentry/sentry-dotnet/pull/1123))

### Features

- Introduce scope stack abstraction to support global scope on desktop and mobile applications and `HttpContext`-backed scoped on legacy ASP.NET ([#1124](https://github.com/getsentry/sentry-dotnet/pull/1124))

## 3.8.0

### Fixes

- ASP.NET Core: fix handled not being set for Handled exceptions ([#1111](https://github.com/getsentry/sentry-dotnet/pull/1111))

### Features

- File system persistence for sessions ([#1105](https://github.com/getsentry/sentry-dotnet/pull/1105))

## 3.7.0

### Features

- Add HTTP request breadcrumb ([#1113](https://github.com/getsentry/sentry-dotnet/pull/1113))
- Integration for Google Cloud Functions ([#1085](https://github.com/getsentry/sentry-dotnet/pull/1085))
- Add ClearAttachments to Scope ([#1104](https://github.com/getsentry/sentry-dotnet/pull/1104))
- Add additional logging and additional fallback for installation ID ([#1103](https://github.com/getsentry/sentry-dotnet/pull/1103))

### Fixes

- Avoid Unhandled Exception on .NET 461 if the Registry Access threw an exception ([#1101](https://github.com/getsentry/sentry-dotnet/pull/1101))

## 3.6.1

### Fixes

- `IHub.ResumeSession()`: don't start a new session if pause wasn't called or if there is no active session ([#1089](https://github.com/getsentry/sentry-dotnet/pull/1089))
- Fixed incorrect order when getting the last active span ([#1094](https://github.com/getsentry/sentry-dotnet/pull/1094))
- Fix logger call in BackgroundWorker that caused a formatting exception in runtime ([#1092](https://github.com/getsentry/sentry-dotnet/pull/1092))

## 3.6.0

### Features

- Implement pause & resume session ([#1069](https://github.com/getsentry/sentry-dotnet/pull/1069))
- Add auto session tracking ([#1068](https://github.com/getsentry/sentry-dotnet/pull/1068))
- Add SDK information to envelope ([#1084](https://github.com/getsentry/sentry-dotnet/pull/1084))
- Add ReportAssembliesMode in favor of ReportAssemblies ([#1079](https://github.com/getsentry/sentry-dotnet/pull/1079))

### Fixes

- System.Text.Json 5.0.2 ([#1078](https://github.com/getsentry/sentry-dotnet/pull/1078))

## 3.6.0-alpha.2

### Features

- Extended Device and GPU protocol; public IJsonSerializable ([#1063](https://github.com/getsentry/sentry-dotnet/pull/1063))
- ASP.NET Core: Option `AdjustStandardEnvironmentNameCasing` to opt-out from lower casing env name. [#1057](https://github.com/getsentry/sentry-dotnet/pull/1057)
- Sessions: Improve exception check in `CaptureEvent(...)` for the purpose of reporting errors in session ([#1058](https://github.com/getsentry/sentry-dotnet/pull/1058))
- Introduce TraceDiagnosticLogger and obsolete DebugDiagnosticLogger ([#1048](https://github.com/getsentry/sentry-dotnet/pull/1048))

### Fixes

- Handle error thrown while trying to get `BootTime` on PS4 with IL2CPP ([#1062](https://github.com/getsentry/sentry-dotnet/pull/1062))
- Use SentryId for ISession.Id ([#1052](https://github.com/getsentry/sentry-dotnet/pull/1052))
- Add System.Reflection.Metadata as a dependency for netcoreapp3.0 target([#1064](https://github.com/getsentry/sentry-dotnet/pull/1064))

## 3.6.0-alpha.1

### Features

- Implemented client-mode release health ([#1013](https://github.com/getsentry/sentry-dotnet/pull/1013))

### Fixes

- Report lowercase staging environment for ASP.NET Core ([#1046](https://github.com/getsentry/sentry-unity/pull/1046))

## 3.5.0

### Features

- Report user IP address for ASP.NET Core ([#1045](https://github.com/getsentry/sentry-unity/pull/1045))

### Fixes

- Connect middleware exceptions to transactions ([#1043](https://github.com/getsentry/sentry-dotnet/pull/1043))
- Hub.IsEnabled set to false when Hub disposed ([#1021](https://github.com/getsentry/sentry-dotnet/pull/1021))

## 3.4.0

### Features

- Sentry.EntityFramework moved to this repository ([#1017](https://github.com/getsentry/sentry-dotnet/pull/1017))
- Additional `netstandard2.1` target added. Sample with .NET Core 3.1 console app.
- `UseBreadcrumbs` is called automatically by `AddEntityFramework`

### Fixes

- Normalize line breaks ([#1016](https://github.com/getsentry/sentry-dotnet/pull/1016))
- Finish span with exception in SentryHttpMessageHandler ([#1037](https://github.com/getsentry/sentry-dotnet/pull/1037))

## 3.4.0-beta.0

### Features

- Serilog: Add support for Serilog.Formatting.ITextFormatter ([#998](https://github.com/getsentry/sentry-dotnet/pull/998))
- simplify ifdef ([#1010](https://github.com/getsentry/sentry-dotnet/pull/1010))
- Use `DebugDiagnosticLogger` as the default logger for legacy ASP.NET ([#1012](https://github.com/getsentry/sentry-dotnet/pull/1012))
- Adjust parameter type in `AddBreadcrumb` to use `IReadOnlyDictionary<...>` instead of `Dictionary<...>` ([#1000](https://github.com/getsentry/sentry-dotnet/pull/1000))
- await dispose everywhere ([#1009](https://github.com/getsentry/sentry-dotnet/pull/1009))
- Further simplify transaction integration from legacy ASP.NET ([#1011](https://github.com/getsentry/sentry-dotnet/pull/1011))

## 3.3.5-beta.0

### Features

- Default environment to "debug" if running with debugger attached (#978)
- ASP.NET Classic: `HttpContext.StartSentryTransaction()` extension method (#996)

### Fixes

- Unity can have negative line numbers ([#994](https://github.com/getsentry/sentry-dotnet/pull/994))
- Fixed an issue where an attempt to deserialize `Device` with a non-system time zone failed ([#993](https://github.com/getsentry/sentry-dotnet/pull/993))

## 3.3.4

### Features

- Env var to keep large envelopes if they are rejected by Sentry (#957)

### Fixes

- serialize parent_span_id in contexts.trace (#958)

## 3.3.3

### Fixes

- boot time detection can fail in some cases (#955)

## 3.3.2

### Fixes

- Don't override Span/Transaction status on Finish(...) if status was not provided explicitly (#928) @Tyrrrz
- Fix startup time shows incorrect value on macOS/Linux. Opt-out available for IL2CPP. (#948)

## 3.3.1

### Fixes

- Move Description field from Transaction to Trace context (#924) @Tyrrrz
- Drop unfinished spans from transaction (#923) @Tyrrrz
- Don't dispose the SDK when UnobservedTaskException is captured (#925) @bruno-garcia
- Fix spans not inheriting TraceId from transaction (#922) @Tyrrrz

## 3.3.0

### Features

- Add StartupTime and Device.BootTime (#887) @lucas-zimerman
- Link events to currently active span (#909) @Tyrrrz
- Add useful contextual data to TransactionSamplingContext in ASP.NET Core integration (#910) @Tyrrrz

### Changes

- Limit max spans in transaction to 1000 (#908) @Tyrrrz

## 3.2.0

### Changes

- Changed the underlying implementation of `ITransaction` and `ISpan`. `IHub.CaptureTransaction` now takes a `Transaction` instead of `ITransaction`. (#880) @Tyrrrz
- Add IsParentSampled to TransactionContext (#885) @Tyrrrz
- Retrieve CurrentVersion for ASP.NET applications (#884) @lucas-zimerman
- Make description parameter nullable on `ISpan.StartChild(...)` and related methods (#900) @Tyrrrz
- Add Platform to Transaction, mimicking the same property on SentryEvent (#901) @Tyrrrz

## 3.1.0

### Features

- Adding TaskUnobservedTaskExceptionIntegration to default integrations and method to remove it (#870) @FilipNemec
- Enrich transactions with more data (#875) @Tyrrrz

### Fixes

- Don't add version prefix in release if it's already set (#877) @Tyrrrz

## 3.0.8

### Features

- Add AddSentryTag and AddSentryContext Extensions for exception class (#834) @lucas-zimerman
- Associate span exceptions with event exceptions (#848) @Tyrrrz
- MaxCacheItems option to control files on disk (#846) @Tyrrrz
- Move SentryHttpMessageHandlerBuilderFilter to Sentry.Extensions.Logging (#845) @Tyrrrz

### Fixes

- Fix CachingTransport throwing an exception when it can't move the files from the previous session (#871) @Tyrrrz

## 3.0.7

### Changes

- Don't write timezone_display_name if it's the same as the ID (#837) @Tyrrrz
- Serialize arbitrary objects in contexts (#838) @Tyrrrz

## 3.0.6

### Fixes

- Fix serialization of transactions when filesystem caching is enabled. (#815) @Tyrrrz
- Fix UWP not registering exceptions (#821) @lucas-zimerman
- Fix tracing middleware (#813) @Tyrrrz

## 3.0.5

### Changes

- Fix transaction sampling (#810) @Tyrrrz

## 3.0.4

### Changes

- Don't add logs coming from Sentry as breadcrumbs (fixes stack overflow exception) (#797) @Tyrrrz
- Consolidate logic for resolving hub (fixes bug "SENTRY_DSN is not defined") (#795) @Tyrrrz
- Add SetFingerprint overload that takes `params string[]` (#796) @Tyrrrz
- Create spans for outgoing HTTP requests (#802) @Tyrrrz
- Finish span on exception in SentryHttpMessageHandler (#806) @Tyrrrz
- Fix ObjectDisposedException caused by object reuse in RetryAfterHandler (#807) @Tyrrrz

## 3.0.3

### Changes

- Fix DI issues in ASP.NET Core + SentryHttpMessageHandlerBuilderFilter (#789) @Tyrrrz
- Fix incorrect NRT on SpanContext.ctor (#788) @Tyrrrz
- Remove the `Evaluate` error from the breadcrumb list (#790) @Tyrrrz
- Set default tracing sample rate to 0.0 (#791) @Tyrrrz

## 3.0.2

### Changes

- Add GetSpan() to IHub and SentrySdk (#782) @Tyrrrz
- Automatically start transactions from incoming trace in ASP.NET Core (#783) @Tyrrrz
- Automatically inject 'sentry-trace' on outgoing requests in ASP.NET Core (#784) @Tyrrrz

## 3.0.1

### Changes

- bump log4net 2.0.12 (#781) @bruno-garcia
- Fix Serilog version (#780) @bruno-garcia
- Move main Protocol types to Sentry namespace (#779) @bruno-garcia

## 3.0.0

### Changes

- Add support for dynamic transaction sampling. (#753) @Tyrrrz
- Integrate trace headers. (#758) @Tyrrrz
- Renamed Option `DiagnosticsLevel` to `DiagnosticLevel` (#759) @bruno-garcia
- Add additional data to transactions (#763) @Tyrrrz
- Improve transaction instrumentation on ASP.NET Core (#766) @Tyrrrz
- Add `Release` to `Scope` (#765) @Tyrrrz
- Don't fallback to `HttpContext.RequestPath` if a route is unknown (#767 #769) @kanadaj @Tyrrrz

## 3.0.0-beta.0

### Changes

- Add instruction_addr to SentryStackFrame. (#744) @lucas-zimerman
- Default stack trace format: Ben.Demystifier (#732) @bruno-garcia

## 3.0.0-alpha.11

### Changed

- Limit attachment size (#705)
- Separate tracing middleware (#737)
- Bring Transaction a bit more inline with Java SDK (#741)
- Sync transaction and transaction name on scope (#740)

## 3.0.0-alpha.10

- Disabled Mono StackTrace Factory. (#709) @lucas-zimerman
- Adds to the existing User Other dict rather than replacing (#729) @brettjenkins

## 3.0.0-alpha.9

- Handle non-json error response messages on HttpTransport. (#690) @lucas-zimerman
- Fix deadlock on missing ConfigureAwait into foreach loops. (#694) @lucas-zimerman
- Report gRPC sdk name (#700) @bruno-garcia

## 3.0.0-alpha.8

- Include parameters in stack frames. (#662) @Tyrrrz
- Remove CultureUIInfo if value is even with CultureInfo. (#671) @lucas-zimerman
- Make all fields on UserFeedback optional. (#660) @Tyrrrz
- Align transaction names with Java. (#659) @Tyrrrz
- Include assembly name in default release. (#682) @Tyrrrz
- Add support for attachments. (#670) @Tyrrrz
- Improve logging for relay errors. (#683) @Tyrrrz
- Report sentry.dotnet.aspnet on the new Sentry.AspNet package. (#681) @Tyrrrz
- Always send a default release. (#695) @Tyrrrz

## 3.0.0-alpha.7

- Ref moved SentryId from namespace Sentry.Protocol to Sentry (#643) @lucas-zimerman
- Ref renamed `CacheFlushTimeout` to `InitCacheFlushTimeout` (#638) @lucas-zimerman
- Add support for performance. ([#633](https://github.com/getsentry/sentry-dotnet/pull/633))
- Transaction (of type `string`) on Scope and Event now is called TransactionName. ([#633](https://github.com/getsentry/sentry-dotnet/pull/633))

## 3.0.0-alpha.6

- Abandon ValueTask #611
- Fix Cache deleted on HttpTransport exception. (#610) @lucas-zimerman
- Add `SentryScopeStateProcessor` #603
- Add net5.0 TFM to libraries #606
- Add more logging to CachingTransport #619
- Bump Microsoft.Bcl.AsyncInterfaces to 5.0.0 #618
- Bump `Microsoft.Bcl.AsyncInterfaces` to 5.0.0 #618
- `DefaultTags` moved from `SentryLoggingOptions` to `SentryOptions` (#637) @PureKrome
- `Sentry.Serilog` can accept DefaultTags (#637) @PureKrome

## 3.0.0-alpha.5

- Replaced `BaseScope` with `IScope`. (#590) @Tyrrrz
- Removed code coverage report from the test folder. (#592) @lucas-zimerman
- Add target framework NET5.0 on Sentry.csproj. Change the type of `Extra` where value parameter become nullable. @lucas-zimerman
- Implement envelope caching. (#576) @Tyrrrz
- Add a list of .NET Frameworks installed when available. (#531) @lucas-zimerman
- Parse Mono and IL2CPP stacktraces for Unity and Xamarin (#578) @bruno-garcia
- Update TFMs and dependency min version (#580) @bruno-garcia
- Run all tests on .NET 5 (#583) @bruno-garcia

## 3.0.0-alpha.4

- Add the client user ip if both SendDefaultPii and IsEnvironmentUser are set. (#1015) @lucas-zimerman
- Replace Task with ValueTask where possible. (#564) @Tyrrrz
- Add support for ASP.NET Core gRPC (#563) @Mitch528
- Push API docs to GitHub Pages GH Actions (#570) @bruno-garcia
- Refactor envelopes

## 3.0.0-alpha.3

- Add support for user feedback. (#559) @lucas-zimerman
- Add support for envelope deserialization (#558) @Tyrrrz
- Add package description and tags to Sentry.AspNet @Tyrrrz
- Fix internal url references for the new Sentry documentation. (#562) @lucas-zimerman

## 3.0.0-alpha.2

- Set the Environment setting to 'production' if none was provided. (#550) @PureKrome
- ASPNET.Core hosting environment is set to 'production' / 'development' (notice lower casing) if no custom options.Enviroment is set. (#554) @PureKrome
- Add most popular libraries to InAppExclude #555 (@bruno-garcia)
- Add support for individual rate limits.
- Extend `SentryOptions.BeforeBreadcrumb` signature to accept returning nullable values.
- Add support for envelope deserialization.

## 3.0.0-alpha.1

- Rename `LogEntry` to `SentryMessage`. Change type of `SentryEvent.Message` from `string` to `SentryMessage`.
- Change the type of `Gpu.VendorId` from `int` to `string`.
- Add support for envelopes.
- Publishing symbols package (snupkg) to nuget.org with sourcelink

## 3.0.0-alpha.0

- Move aspnet-classic integration to Sentry.AspNet (#528) @Tyrrrz
- Merge Sentry.Protocol into Sentry (#527) @Tyrrrz
- Framework and runtime info (#526) @bruno-garcia
- Add NRTS to Sentry.Extensions.Logging (#524) @Tyrrrz
- Add NRTs to Sentry.Serilog, Sentry.NLog, Sentry.Log4Net (#521) @Tyrrrz
- Add NRTs to Sentry.AspNetCore (#520) @Tyrrrz
- Fix CI build on GitHub Actions (#523) @Tyrrrz
- Add GitHubActionsTestLogger (#511) @Tyrrrz

We'd love to get feedback.

## 2.2.0-alpha

Add nullable reference types support (Sentry, Sentry.Protocol) (#509)
fix: Use ASP.NET Core endpoint FQDN (#485)
feat: Add integration to TaskScheduler.UnobservedTaskException (#481)

## 2.1.6

fix: aspnet fqdn (#485) @bruno-garcia
ref: wait on test the time needed (#484) @bruno-garcia
feat: Add integration to TaskScheduler.UnobservedTaskException (#481) @lucas-zimerman
build(deps): bump Serilog.AspNetCore from 3.2.0 to 3.4.0 (#477)  @dependabot-preview
Fix README typo (#480) @AndreasLangberg
build(deps): bump coverlet.msbuild from 2.8.1 to 2.9.0 (#462) @dependabot-preview
build(deps): bump Microsoft.Extensions.Logging.Debug @dependabot-preview
fix some spelling (#475) @SimonCropp
build(deps): bump Microsoft.Extensions.Configuration.Json (#467) @dependabot-preview

## 2.1.5

- fix: MEL don't init if enabled (#460) @bruno-garcia
- feat: Device Calendar, Timezone, CultureInfo (#457) @bruno-garcia
- ref: Log out debug disabled (#459) @bruno-garcia
- dep: Bump PlatformAbstractions (#458) @bruno-garcia
- feat: Exception filter (#456) @bruno-garcia

## 2.1.5-beta

- fix: MEL don't init if enabled (#460) @bruno-garcia
- feat: Device Calendar, Timezone, CultureInfo (#457) @bruno-garcia
- ref: Log out debug disabled (#459) @bruno-garcia
- dep: Bump PlatformAbstractions (#458) @bruno-garcia
- feat: Exception filter (#456) @bruno-garcia

## 2.1.4

- NLog SentryTarget - NLogDiagnosticLogger for writing to NLog InternalLogger (#450) @snakefoot
- fix: SentryScopeManager dispose message (#449) @bruno-garcia
- fix: dont use Sentry namespace on sample (#447) @bruno-garcia
- Remove obsolete API from benchmarks (#445) @bruno-garcia
- build(deps): bump Microsoft.Extensions.Logging.Debug from 2.1.1 to 3.1.4 (#421) @dependabot-preview
- build(deps): bump Microsoft.AspNetCore.Diagnostics from 2.1.1 to 2.2.0 (#431) @dependabot-preview
- build(deps): bump Microsoft.CodeAnalysis.CSharp.Workspaces from 3.1.0 to 3.6.0 (#437) @dependabot-preview

## 2.1.3

- SentryScopeManager - Fixed clone of Stack so it does not reverse order (#420) @snakefoot
- build(deps): bump Serilog.AspNetCore from 2.1.1 to 3.2.0 (#411) @dependabot-preview
- Removed dependency on System.Collections.Immutable (#405) @snakefoot
- Fix Sentry.Microsoft.Logging Filter now drops also breadcrumbs (#440)

## 2.1.2-beta5

Fix Background worker dispose logs error message (#408)
Fix sentry serilog extension method collapsing (#406)
Fix Sentry.Samples.NLog so NLog.config is valid (#404)

Thanks @snakefoot and @JimHume for the fixes

Add MVC route data extraction to ScopeExtensions.Populate() (#401)

## 2.1.2-beta3

Fixed ASP.NET System.Web catch HttpException to prevent the request processor from being unable to submit #397 (#398)

## 2.1.2-beta2

- Ignore WCF error and capture (#391)

### 2.1.2-beta

- Serilog Sentry sink does not load all options from IConfiguration (#380)
- UnhandledException sets Handled=false (#382)

## 2.1.1

Bug fix:  Don't overwrite server name set via configuration with machine name on ASP.NET Core #372

## 2.1.0

- Set score url to fully constructed url #367 Thanks @christopher-taormina-zocdoc
- Don't dedupe from inner exception #363 - Note this might change groupings. It's opt-in.
- Expose FlushAsync to intellisense #362
- Protocol monorepo #325 - new protocol version whenever there's a new SDK release

## 2.0.3

Expose httpHandler creation (#359)
NLog: possibility to override fingerprint using AdditionalGroupingKey (#358) @Shtannikov
Take ServerName from options (#356)

## 2.0.2

Add logger and category from Serilog SourceContext. (#316) @krisztiankocsis
Set DateFormatHandling.IsoDateFormat for serializer. Fixes #351 (#353)  @olsh

## 2.0.1

Removed `-beta` from dependencies.

## 2.0.0

- SentryTarget - GetTagsFromLogEvent with null check (#326)
- handled process corrupted (#328)
- sourcelink GA (#330)
- Adds ability to specify user values via NLog configuration (#336)
- Add option to ASP.NET Core to flush events after response complete (#288)
- Fixed race on `BackgroundWorker`  (#293)
- Exclude `Sentry.` frames from InApp (#272)
- NLog SentryTarget with less overhead for breadcrumb (#273)
- Logging on body not extracted (#246)
- Add support to DefaultTags for ASP.NET Core and M.E.Logging (#268)
- Don't use ValueTuple (#263)
- All public members were documented: #252
- Use EnableBuffering to keep request payload around: #250
- Serilog default levels: #237
- Removed dev dependency from external dependencies 4d92ab0
- Use new `Sentry.Protocol` 836fb07e
- Use new `Sentry.PlatformAbsrtractions` #226
- Debug logging for ASP.NET Classic #209
- Reading request body throws on ASP.NET Core 3 (#324)
- NLog: null check contextProp.Value during IncludeEventDataOnBreadcrumbs (#323)
- JsonSerializerSettings - ReferenceLoopHandling.Ignore (#312)
- Fixed error when reading request body affects collecting other request data (#299)
- `Microsoft.Extensions.Logging` `ConfigureScope` invocation. #208, #210, #224 Thanks @dbraillon
- `Sentry.Serilog` Verbose level. #213, #217. Thanks @kanadaj
- AppDomain.ProcessExit will close the SDK: #242
- Adds PublicApiAnalyzers to public projects: #234
- NLog: Utilizes Flush functionality in NLog target: #228
- NLog: Set the logger via the log event info in SentryTarget.Write, #227
- Multi-target .NET Core 3.0 (#308)

Major version bumped due to these breaking changes:

1. `Sentry.Protocol` version 2.0.0

* Remove StackTrace from SentryEvent [#38](https://github.com/getsentry/sentry-dotnet-protocol/pull/38) - StackTrace is either part of Thread or SentryException.

2. Removed `ContextLine` #223
3. Use `StackTrace` from `Threads` #222
4. `FlushAsync` added to `ISentryClient` #214

## 2.0.0-beta8

- SentryTarget - GetTagsFromLogEvent with null check (#326)
- handled process corrupted (#328)
- sourcelink GA (#330)
- Adds ability to specify user values via NLog configuration (#336)

## 2.0.0-beta7

Fixes:

- Reading request body throws on ASP.NET Core 3 (#324)
- NLog: null check contextProp.Value during IncludeEventDataOnBreadcrumbs (#323)
- JsonSerializerSettings - ReferenceLoopHandling.Ignore (#312)

Features:

- Multi-target .NET Core 3.0 (#308)

## 2.0.0-beta6

- Fixed error when reading request body affects collecting other request data (#299)

## 2.0.0-beta5

- Add option to ASP.NET Core to flush events after response complete (#288)
- Fixed race on `BackgroundWorker`  (#293)
- Exclude `Sentry.` frames from InApp (#272)
- NLog SentryTarget with less overhead for breadcrumb (#273)

## 2.0.0-beta4

- Logging on body not extracted (#246)
- Add support to DefaultTags for ASP.NET Core and M.E.Logging (#268)
- Don't use ValueTuple (#263)

## 2.0.0-beta3

- All public members were documented: #252
- Use EnableBuffering to keep request payload around: #250
- Serilog default levels: #237

Thanks @josh-degraw for:

- AppDomain.ProcessExit will close the SDK: #242
- Adds PublicApiAnalyzers to public projects: #234
- NLog: Utilizes Flush functionality in NLog target: #228
- NLog: Set the logger via the log event info in SentryTarget.Write, #227

## 2.0.0-beta2

- Removed dev dependency from external dependencies 4d92ab0
- Use new `Sentry.Protocol` 836fb07e
- Use new `Sentry.PlatformAbsrtractions` #226

## 2.0.0-beta

Major version bumped due to these breaking changes:

1. `Sentry.Protocol` version 2.0.0

* Remove StackTrace from SentryEvent [#38](https://github.com/getsentry/sentry-dotnet-protocol/pull/38) - StackTrace is either part of Thread or SentryException.

2. Removed `ContextLine` #223
3. Use `StackTrace` from `Threads` #222
4. `FlushAsync` added to `ISentryClient` #214

Other Features:

- Debug logging for ASP.NET Classic #209

Fixes:

- `Microsoft.Extensions.Logging` `ConfigureScope` invocation. #208, #210, #224 Thanks @dbraillon
- `Sentry.Serilog` Verbose level. #213, #217. Thanks @kanadaj

## 1.2.1-beta

Fixes and improvements to the NLog integration: #207 by @josh-degraw

## 1.2.0

### Features

- Optionally skip module registrations #202 - (Thanks @josh-degraw)
- First NLog integration release #188 (Thanks @josh-degraw)
- Extensible stack trace #184 (Thanks @pengweiqhca)
- MaxRequestSize for ASP.NET and ASP.NET Core #174
- InAppInclude #171
- Overload to AddSentry #163 by (Thanks @f1nzer)
- ASP.NET Core AddSentry has now ConfigureScope: #160

### Bug fixes

- Don't override user #199
- Read the hub to take latest Client: 8f4b5ba

## 1.1.3-beta4

Bug fix: Don't override user  #199

## 1.1.3-beta3

- First NLog integration release #188 (Thanks @josh-degraw)
- Extensible stack trace #184 (Thanks @pengweiqhca)

## 1.1.3-beta2

Feature:
- MaxRequestSize for ASP.NET and ASP.NET Core #174
- InAppInclude #171

Fix: Diagnostic log order: #173 by @scolestock

## 1.1.3-beta

Fixed:
- Read the hub to take latest Client: 8f4b5ba1a3
- Uses Sentry.Protocol 1.0.4 4035e25

Feature
- Overload to `AddSentry` #163 by @F1nZeR
- ASP.NET Core `AddSentry` has now `ConfigureScope`: #160

## 1.1.2

Using [new version of the protocol with fixes and features](https://github.com/getsentry/sentry-dotnet-protocol/releases/tag/1.0.3).

Fixed:

ASP.NET Core integration issue when containers are built on the ServiceCollection after SDK is initialized (#157, #103 )

## 1.1.2-beta

Fixed:
- ASP.NET Core integration issue when containers are built on the ServiceCollection after SDK is initialized (#157, #103 )

## 1.1.1

Fixed:
- Serilog bug that self log would recurse #156

Feature:
- log4net environment via xml configuration #150 (Thanks Sébastien Pierre)

## 1.1.0

Includes all features and bug fixes of previous beta releases:

Features:

- Use log entry to improve grouping #125
- Use .NET Core SDK 2.1.401
- Make AddProcessors extension methods on Options public #115
- Format InternalsVisibleTo to avoid iOS issue: 94e28b3
- Serilog Integration #118, #145
- Capture methods return SentryId #139, #140
- MEL integration keeps properties as tags #146
- Sentry package Includes net461 target #135

Bug fixes:

- Disabled SDK throws on shutdown: #124
- Log4net only init if current hub is disabled #119

Thanks to our growing list of [contributors](https://github.com/getsentry/sentry-dotnet/graphs/contributors).

## 1.0.1-beta5

- Added `net461` target to Serilog package #148

## 1.0.1-beta4

- Serilog Integration #118, #145
- `Capture` methods return `SentryId` #139, #140
- MEL integration keeps properties as tags #146
- Revert reducing Json.NET requirements <https://github.com/getsentry/sentry-dotnet/commit/1aed4a5c76ead2f4d39f1c2979eda02d068bfacd>

Thanks to our growing [list of contributors](https://github.com/getsentry/sentry-dotnet/graphs/contributors).

## 1.0.1-beta3

Lowering Newtonsoft.Json requirements; #138

## 1.0.1-beta2

`Sentry` package Includes `net461` target #135

## 1.0.1-beta

Features:
- Use log entry to improve grouping #125
- Use .NET Core SDK 2.1.401
- Make `AddProcessors` extension methods on Options public  #115
- Format InternalsVisibleTo to avoid iOS issue: 94e28b3

Bug fixes:
- Disabled SDK throws on shutdown: #124
- Log4net only init if current hub is disabled #119

## 1.0.0

### First major release of the new .NET SDK

#### Main features

##### Sentry package

- Automatic Captures global unhandled exceptions (AppDomain)
- Scope management
- Duplicate events automatically dropped
- Events from the same exception automatically dropped
- Web proxy support
- HttpClient/HttpClientHandler configuration callback
- Compress request body
- Event sampling opt-in
- Event flooding protection (429 retry-after and internal bound queue)
- Release automatically set (AssemblyInformationalVersionAttribute, AssemblyVersion or env var)
- DSN discovered via environment variable
- Release (version) reported automatically
- CLS Compliant
- Strong named
- BeforeSend and BeforeBreadcrumb callbacks
- Event and Exception processors
- SourceLink (including PDB in nuget package)
- Device OS info sent
- Device Runtime info sent
- Enable SDK debug mode (opt-in)
- Attach stack trace for captured messages (opt-in)

##### Sentry.Extensions.Logging

- Includes all features from the `Sentry` package.
- BeginScope data added to Sentry scope, sent with events
- LogInformation or higher added as breadcrumb, sent with next events.
- LogError or higher automatically captures an event
- Minimal levels are configurable.

##### Sentry.AspNetCore

- Includes all features from the `Sentry` package.
- Includes all features from the `Sentry.Extensions.Logging` package.
- Easy ASP.NET Core integration, single line: `UseSentry`.
- Captures unhandled exceptions in the middleware pipeline
- Captures exceptions handled by the framework `UseExceptionHandler` and Error page display.
- Any event sent will include relevant application log messages
- RequestId as tag
- URL as tag
- Environment is automatically set (`IHostingEnvironment`)
- Request payload can be captured if opt-in
- Support for EventProcessors registered with DI
- Support for ExceptionProcessors registered with DI
- Captures logs from the request (using Microsoft.Extensions.Logging)
- Supports configuration system (e.g: appsettings.json)
- Server OS info sent
- Server Runtime info sent
- Request headers sent
- Request body compressed

All packages are:
- Strong named
- Tested on Windows, Linux and macOS
- Tested on .NET Core, .NET Framework and Mono

##### Learn more

- [Code samples](https://github.com/getsentry/sentry-dotnet/tree/master/samples)
- [Sentry docs](https://docs.sentry.io/quickstart/?platform=csharp)

Sample event using the log4net integration:
![Sample event in Sentry](https://github.com/getsentry/sentry-dotnet/blob/master/samples/Sentry.Samples.Log4Net/.assets/log4net-sample.gif?raw=true)

Download it directly from GitHub or using NuGet:

|      Integrations                 |        NuGet         |
| ----------------------------- | -------------------: |
|         **Sentry**            |    [![NuGet](https://img.shields.io/nuget/vpre/Sentry.svg)](https://www.nuget.org/packages/Sentry)   |
|     **Sentry.AspNetCore**     |   [![NuGet](https://img.shields.io/nuget/vpre/Sentry.AspNetCore.svg)](https://www.nuget.org/packages/Sentry.AspNetCore)   |
| **Sentry.Extensions.Logging** | [![NuGet](https://img.shields.io/nuget/vpre/Sentry.Extensions.Logging.svg)](https://www.nuget.org/packages/Sentry.Extensions.Logging)   |
| **Sentry.Log4Net** | [![NuGet](https://img.shields.io/nuget/vpre/Sentry.Log4Net.svg)](https://www.nuget.org/packages/Sentry.Log4Net)   |

# 1.0.0-rc2

Features and improvements:

- `SentrySdk.LastEventId` to get scoped id
- `BeforeBreadcrumb` to allow dropping or modifying a breadcrumb
- Event processors on scope #58
- Event processor as `Func<SentryEvent,SentryEvent>`

Bug fixes:

- #97 Sentry environment takes precedence over ASP.NET Core

Download it directly below from GitHub or using NuGet:

|      Integrations                 |        NuGet         |
| ----------------------------- | -------------------: |
|         **Sentry**            |    [![NuGet](https://img.shields.io/nuget/vpre/Sentry.svg)](https://www.nuget.org/packages/Sentry)   |
|     **Sentry.AspNetCore**     |   [![NuGet](https://img.shields.io/nuget/vpre/Sentry.AspNetCore.svg)](https://www.nuget.org/packages/Sentry.AspNetCore)   |
| **Sentry.Extensions.Logging** | [![NuGet](https://img.shields.io/nuget/vpre/Sentry.Extensions.Logging.svg)](https://www.nuget.org/packages/Sentry.Extensions.Logging)   |
| **Sentry.Log4Net** | [![NuGet](https://img.shields.io/nuget/vpre/Sentry.Log4Net.svg)](https://www.nuget.org/packages/Sentry.Log4Net)   |

# 1.0.0-rc

Features and improvements:

- Microsoft.Extensions.Logging (MEL) use framework configuration system #79 (Thanks @pengweiqhca)
- Use IOptions on Logging and ASP.NET Core integrations #81
- Send PII (personal identifier info, opt-in `SendDefaultPii`): #83
- When SDK is disabled SentryMiddleware passes through to next in pipeline: #84
- SDK diagnostic logging (option: `Debug`): #85
- Sending Stack trace for events without exception (like CaptureMessage, opt-in `AttachStackTrace`) #86

Bug fixes:

- MEL: Only call Init if DSN was provided <https://github.com/getsentry/sentry-dotnet/commit/097c6a9c6f4348d87282c92d9267879d90879e2a>
- Correct namespace for `AddSentry` <https://github.com/getsentry/sentry-dotnet/commit/2498ab4081f171dc78e7f74e4f1f781a557c5d4f>

Breaking changes:

The settings for HTTP and Worker have been moved to `SentryOptions`. There's no need to call `option.Http(h => h...)` anymore.
`option.Proxy` was renamed to `option.HttpProxy`.

[New sample](https://github.com/getsentry/sentry-dotnet/tree/master/samples/Sentry.Samples.GenericHost) using [GenericHost](https://docs.microsoft.com/en-us/aspnet/core/fundamentals/host/generic-host?view=aspnetcore-2.1)

Download it directly below from GitHub or using NuGet:

|      Integrations                 |        NuGet         |
| ----------------------------- | -------------------: |
|         **Sentry**            |    [![NuGet](https://img.shields.io/nuget/vpre/Sentry.svg)](https://www.nuget.org/packages/Sentry)   |
|     **Sentry.AspNetCore**     |   [![NuGet](https://img.shields.io/nuget/vpre/Sentry.AspNetCore.svg)](https://www.nuget.org/packages/Sentry.AspNetCore)   |
| **Sentry.Extensions.Logging** | [![NuGet](https://img.shields.io/nuget/vpre/Sentry.Extensions.Logging.svg)](https://www.nuget.org/packages/Sentry.Extensions.Logging)   |
| **Sentry.Log4Net** | [![NuGet](https://img.shields.io/nuget/vpre/Sentry.Log4Net.svg)](https://www.nuget.org/packages/Sentry.Log4Net)   |

# 0.0.1-preview5

Features:

- Support buffered gzip request #73
- Reduced dependencies from the ASP.NET Core integraiton
- InAppExclude configurable #75
- Duplicate event detects inner exceptions #76
- HttpClientHandler configuration callback #72
- Event sampling opt-in
- ASP.NET Core sends server name

Bug fixes:

- On-prem without chuncked support for gzip #71
- Exception.Data key is not string #77

##### [Watch on youtube](https://www.youtube.com/watch?v=xK6a1goK_w0) how to use the ASP.NET Core integration

Download it directly below from GitHub or using NuGet:

|      Integrations                 |        NuGet         |
| ----------------------------- | -------------------: |
|         **Sentry**            |    [![NuGet](https://img.shields.io/nuget/vpre/Sentry.svg)](https://www.nuget.org/packages/Sentry)   |
|     **Sentry.AspNetCore**     |   [![NuGet](https://img.shields.io/nuget/vpre/Sentry.AspNetCore.svg)](https://www.nuget.org/packages/Sentry.AspNetCore)   |
| **Sentry.Extensions.Logging** | [![NuGet](https://img.shields.io/nuget/vpre/Sentry.Extensions.Logging.svg)](https://www.nuget.org/packages/Sentry.Extensions.Logging)   |
| **Sentry.Log4Net** | [![NuGet](https://img.shields.io/nuget/vpre/Sentry.Log4Net.svg)](https://www.nuget.org/packages/Sentry.Log4Net)   |

## 0.0.1-preview4

Features:

- Using [Sentry Protocol](https://github.com/getsentry/sentry-dotnet-protocol) as a dependency
- Environment can be set via `SentryOptions` #49
- Compress request body (configurable: Fastest, Optimal, Off) #63
- log4net integration
- SDK honors Sentry's 429 HTTP Status with Retry After header #61

Bug fixes:

- `Init` pushes the first scope #55, #54
- `Exception.Data` copied to `SentryEvent.Data` while storing the index of originating error.
- Demangling code ensures Function name available #64
- ASP.NET Core integration throws when Serilog added #65, #68, #67

Improvements to [the docs](https://getsentry.github.io/sentry-dotnet) like:
- Release discovery
- `ConfigureScope` clarifications
- Documenting samples

### [Watch on youtube](https://www.youtube.com/watch?v=xK6a1goK_w0) how to use the ASP.NET Core integration

Download it directly from GitHub or using NuGet:

|      Integrations                 |        NuGet         |
| ----------------------------- | -------------------: |
|         **Sentry**            |    [![NuGet](https://img.shields.io/nuget/vpre/Sentry.svg)](https://www.nuget.org/packages/Sentry)   |
|     **Sentry.AspNetCore**     |   [![NuGet](https://img.shields.io/nuget/vpre/Sentry.AspNetCore.svg)](https://www.nuget.org/packages/Sentry.AspNetCore)   |
| **Sentry.Extensions.Logging** | [![NuGet](https://img.shields.io/nuget/vpre/Sentry.Extensions.Logging.svg)](https://www.nuget.org/packages/Sentry.Extensions.Logging)   |
| **Sentry.Log4Net** | [![NuGet](https://img.shields.io/nuget/vpre/Sentry.Log4Net.svg)](https://www.nuget.org/packages/Sentry.Log4Net)   |

## 0.0.1-preview3

This third preview includes bug fixes and more features. Test coverage increased to 96%

Features and improvements:

- Filter duplicate events/exceptions #43
- EventProcessors can be added (sample [1](https://github.com/getsentry/sentry-dotnet/blob/dbb5a3af054d0ca6f801de37fb7db3632ca2c65a/samples/Sentry.Samples.Console.Customized/Program.cs#L151), [2](https://github.com/getsentry/sentry-dotnet/blob/dbb5a3af054d0ca6f801de37fb7db3632ca2c65a/samples/Sentry.Samples.Console.Customized/Program.cs#L41))
- ExceptionProcessors can be added #36 (sample [1](https://github.com/getsentry/sentry-dotnet/blob/dbb5a3af054d0ca6f801de37fb7db3632ca2c65a/samples/Sentry.Samples.Console.Customized/Program.cs#L172), [2](https://github.com/getsentry/sentry-dotnet/blob/dbb5a3af054d0ca6f801de37fb7db3632ca2c65a/samples/Sentry.Samples.Console.Customized/Program.cs#L42))
- Release is automatically discovered/reported #35
- Contexts is a dictionary - allows custom data #37
- ASP.NET integration reports context as server: server-os, server-runtime #37
- Assemblies strong named #41
- Scope exposes IReadOnly members instead of Immutables
- Released a [documentation site](https://getsentry.github.io/sentry-dotnet/)

Bug fixes:

# 46 Strong name
# 40 Logger provider gets disposed/flushes events

[Watch on youtube](https://www.youtube.com/watch?v=xK6a1goK_w0) how to use the ASP.NET Core integration.

Download it directly from GitHub or using NuGet:

|      Integrations                 |        NuGet         |
| ----------------------------- | -------------------: |
|         **Sentry**            |    [![NuGet](https://img.shields.io/nuget/vpre/Sentry.svg)](https://www.nuget.org/packages/Sentry)   |
|     **Sentry.AspNetCore**     |   [![NuGet](https://img.shields.io/nuget/vpre/Sentry.AspNetCore.svg)](https://www.nuget.org/packages/Sentry.AspNetCore)   |
| **Sentry.Extensions.Logging** | [![NuGet](https://img.shields.io/nuget/vpre/Sentry.Extensions.Logging.svg)](https://www.nuget.org/packages/Sentry.Extensions.Logging)   |

## 0.0.1-preview2

This second release includes bug fixes and more features. Test coverage increased to 93%

Features and improvements:
- Added `CaptureMessage`
- `BeforeSend` callback errors are sent as breadcrumbs
- `ASP.NET Core` integration doesn't add tags added by `Microsoft.Extensions.Logging`
- SDK name is reported depending on the package added
- Integrations API allows user-defined SDK integration
- Unhandled exception handler can be configured via integrations
- Filter kestrel log eventid 13 (application error) when already captured by the middleware

Bugs fixed:
- Fixed #28
- HTTP Proxy set to HTTP message handler

Download it directly from GitHub or using NuGet:

|      Integrations                 |        NuGet         |
| ----------------------------- | -------------------: |
|         **Sentry**            |    [![NuGet](https://img.shields.io/nuget/vpre/Sentry.svg)](https://www.nuget.org/packages/Sentry)   |
|     **Sentry.AspNetCore**     |   [![NuGet](https://img.shields.io/nuget/vpre/Sentry.AspNetCore.svg)](https://www.nuget.org/packages/Sentry.AspNetCore)   |
| **Sentry.Extensions.Logging** | [![NuGet](https://img.shields.io/nuget/vpre/Sentry.Extensions.Logging.svg)](https://www.nuget.org/packages/Sentry.Extensions.Logging)   |

## 0.0.1-preview1

Our first preview of the SDK:

Main features:
- Easy ASP.NET Core integration, single line: `UseSentry`.
- Captures unhandled exceptions in the middleware pipeline
- Captures exceptions handled by the framework `UseExceptionHandler` and Error page display.
- Captures process-wide unhandled exceptions (AppDomain)
- Captures logger.Error or logger.Critical
- When an event is sent, data from the current request augments the event.
- Sends information about the server running the app (OS, Runtime, etc)
- Informational logs written by the app or framework augment events sent to Sentry
- Optional include of the request body
- HTTP Proxy configuration

Also available via NuGet:

[Sentry](https://www.nuget.org/packages/Sentry/0.0.1-preview1)
[Sentry.AspNetCore](https://www.nuget.org/packages/Sentry.AspNetCore/0.0.1-preview1)
[Sentry.Extensions.Logging](https://www.nuget.org/packages/Sentry.Extensions.Logging/0.0.1-preview1)<|MERGE_RESOLUTION|>--- conflicted
+++ resolved
@@ -31,11 +31,6 @@
 - Reordered parameters for ther TransactionContext and SpanContext constructors. If you're constructing instances of these classes, you will need to adjust the order in which you pass parameters to these. ([#2696](https://github.com/getsentry/sentry-dotnet/pull/2696))
 - The `DiagnosticLogger` signature for `LogError` and `LogFatal` changed to take the `exception` as the first parameter. That way it does no longer get mixed up with the TArgs. The `DiagnosticLogger` now also received an overload for `LogError` and `LogFatal` that accepts a message only. ([#2715](https://github.com/getsentry/sentry-dotnet/pull/2715))
 
-<<<<<<< HEAD
-## Unreleased
-## Unreleased
-## Unreleased
-=======
 ## Unreleased
 ## Unreleased
 ## Unreleased
@@ -56,7 +51,6 @@
 - ISentryUserFactory is now public so users can register their own implementations via DI ([#2719](https://github.com/getsentry/sentry-dotnet/pull/2719))
 
 ## 3.40.0
->>>>>>> a9068b40
 
 ### Dependencies
 
