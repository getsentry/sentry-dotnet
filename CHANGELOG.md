--- conflicted
+++ resolved
@@ -16,25 +16,43 @@
 
 API Changes:
 
-- IHasMeasurements was removed. Use ISpanData instead. ([#2659](https://github.com/getsentry/sentry-dotnet/pull/2659))
-- If `null` has been supplied as DSN when initializing Sentry, and ArgumentNullException is now thrown. ([#2655](https://github.com/getsentry/sentry-dotnet/pull/2655))
-- IHasBreadcrumbs was removed. Use IEventLike instead. ([#2670](https://github.com/getsentry/sentry-dotnet/pull/2670))
-- ISpanContext was removed. Use ITraceContext instead. ([#2668](https://github.com/getsentry/sentry-dotnet/pull/2668))
-- Removed IHasTransactionNameSource. Use ITransactionContext instead. ([#2654](https://github.com/getsentry/sentry-dotnet/pull/2654))
-- Adding `Distribution` to `IEventLike`. ([#2660](https://github.com/getsentry/sentry-dotnet/pull/2660))
-- Upgraded to NLog version 5. ([#2697](https://github.com/getsentry/sentry-dotnet/pull/2697))
-- Removed unused `StackFrame.InstructionOffset`. ([#2691](https://github.com/getsentry/sentry-dotnet/pull/2691))
-- Change `StackFrame`'s `ImageAddress`, `InstructionAddress` and `FunctionId` to `long?`. ([#2691](https://github.com/getsentry/sentry-dotnet/pull/2691))
-- Enable `CaptureFailedRequests` by default. ([2688](https://github.com/getsentry/sentry-dotnet/pull/2688))
-- Additional constructors removed from `TransactionTracer`. ([#2694](https://github.com/getsentry/sentry-dotnet/pull/2694))
-<<<<<<< HEAD
+- IHasMeasurements was removed. Use ISpanData instead ([#2659](https://github.com/getsentry/sentry-dotnet/pull/2659))
+- If `null` has been supplied as DSN when initializing Sentry, and ArgumentNullException is now thrown ([#2655](https://github.com/getsentry/sentry-dotnet/pull/2655))
+- IHasBreadcrumbs was removed. Use IEventLike instead ([#2670](https://github.com/getsentry/sentry-dotnet/pull/2670))
+- ISpanContext was removed. Use ITraceContext instead ([#2668](https://github.com/getsentry/sentry-dotnet/pull/2668))
+- Removed IHasTransactionNameSource. Use ITransactionContext instead ([#2654](https://github.com/getsentry/sentry-dotnet/pull/2654))
+- Adding `Distribution` to `IEventLike` ([#2660](https://github.com/getsentry/sentry-dotnet/pull/2660))
+- Upgraded to NLog version 5 ([#2697](https://github.com/getsentry/sentry-dotnet/pull/2697))
+- Removed unused `StackFrame.InstructionOffset` ([#2691](https://github.com/getsentry/sentry-dotnet/pull/2691))
+- Change `StackFrame`'s `ImageAddress`, `InstructionAddress` and `FunctionId` to `long?` ([#2691](https://github.com/getsentry/sentry-dotnet/pull/2691))
+- Enable `CaptureFailedRequests` by default ([2688](https://github.com/getsentry/sentry-dotnet/pull/2688))
+- Additional constructors removed from `TransactionTracer` ([#2694](https://github.com/getsentry/sentry-dotnet/pull/2694))
 - Removed the `Scope.Platform` property as it was never applied ([#2695](https://github.com/getsentry/sentry-dotnet/pull/2695))
-- `WithScope` and `WithScopeAsync` have been proven to not work correctly in desktop contexts when using a global scope. They are have been removed in favor of the overloads of `CaptureEvent`, `CaptureMessage`, and `CaptureException`. Those methods provide a callback to a configurable scope. ([#2717](https://github.com/getsentry/sentry-dotnet/pull/2717))
-=======
-- Removed the `Scope.Platform` property as it was never applied. ([#2695](https://github.com/getsentry/sentry-dotnet/pull/2695))
-- Reordered parameters for ther TransactionContext and SpanContext constructors. If you're constructing instances of these classes, you will need to adjust the order in which you pass parameters to these. ([#2696](https://github.com/getsentry/sentry-dotnet/pull/2696))
-- The `DiagnosticLogger` signature for `LogError` and `LogFatal` changed to take the `exception` as the first parameter. That way it does no longer get mixed up with the TArgs. The `DiagnosticLogger` now also received an overload for `LogError` and `LogFatal` that accepts a message only. ([#2715](https://github.com/getsentry/sentry-dotnet/pull/2715))
->>>>>>> 4fa245b5
+- Reordered parameters for ther TransactionContext and SpanContext constructors. If you're constructing instances of these classes, you will need to adjust the order in which you pass parameters to these ([#2696](https://github.com/getsentry/sentry-dotnet/pull/2696))
+- The `DiagnosticLogger` signature for `LogError` and `LogFatal` changed to take the `exception` as the first parameter. That way it does no longer get mixed up with the TArgs. The `DiagnosticLogger` now also received an overload for `LogError` and `LogFatal` that accepts a message only ([#2715](https://github.com/getsentry/sentry-dotnet/pull/2715))
+- The methods `WithScope` and `WithScopeAsync` have been removed. We discovered that these methods didn't work correctly in certain desktop contexts, especially when using a global scope. ([#2717](https://github.com/getsentry/sentry-dotnet/pull/2717))
+  Replace your usage of `WithScope` with the overloads of the `Capture` methods:
+    - `SentrySdk.CaptureEvent(SentryEvent @event, Action<Scope> scopeCallback)`
+    - `SentrySdk.CaptureMessage(string message, Action<Scope> scopeCallback)`
+    - `SentrySdk.CaptureException(Exception exception, Action<Scope> scopeCallback)`
+  
+  #### Before
+  ```
+  SentrySdk.WithScope(scope =>
+  {
+      // Configure your scope here
+      scope.SetTag("key", "value");
+      SentrySdk.CaptureEvent(new SentryEvent()); // Capture the event with the configured scope
+  });
+  ```
+  #### After
+  ```
+  SentrySdk.CaptureEvent(new SentryEvent(), scope =>
+  {
+      // Configure your scope here
+      scope.SetTag("key", "value");
+  });
+  ```
 
 ## Unreleased
 
