--- conflicted
+++ resolved
@@ -2,15 +2,10 @@
 
 ## Unreleased
 
-<<<<<<< HEAD
-### Changes
-
+### Features
+
+- Add ClearAttachments to Scope ([#1104](https://github.com/getsentry/sentry-dotnet/pull/1104))
 - Add additional logging and additional fallback for installation ID ([#1103](https://github.com/getsentry/sentry-dotnet/pull/1103))
-=======
-### Fetures
-
-- Add ClearAttachments to Scope ([#1104](https://github.com/getsentry/sentry-dotnet/pull/1104))
->>>>>>> 7d008a9f
 
 ## 3.6.1
 
