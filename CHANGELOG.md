# Changelog

## Unreleased

<<<<<<< HEAD
- Reintroduced experimental support for Session Replay on Android ([#4097](https://github.com/getsentry/sentry-dotnet/pull/4097))
=======
### Fixes

- Prevent users from disabling AndroidEnableAssemblyCompression which leads to untrappable crash ([#4089](https://github.com/getsentry/sentry-dotnet/pull/4089))
>>>>>>> 455f4888

## 5.5.1

### Fixes

- Fix UWP Net Native compilation ([#4085](https://github.com/getsentry/sentry-dotnet/pull/4085))
- Sentry Java SDK dependencies are now detected and included in the Android bindings ([#4079](https://github.com/getsentry/sentry-dotnet/pull/4079))

## 5.5.0

### Features

- The `IScopeObserver` now has an `SetTrace` that allows observing changes to the scope's trace context. The SDK uses this to propagate the `trace ID` to `sentry-native`. This allows Sentry to connect errors coming from all layers of your application ([#4026](https://github.com/getsentry/sentry-dotnet/pull/4026))
- Exception.HResult is now included in the mechanism data for all exceptions ([#4029](https://github.com/getsentry/sentry-dotnet/pull/4029))

### Fixes

- Fixed symbolication and source context for net9.0-android ([#4033](https://github.com/getsentry/sentry-dotnet/pull/4033))
- Single quotes added to the release name when using MS Build to create Sentry releases on Windows ([#4015](https://github.com/getsentry/sentry-dotnet/pull/4015))
- Target `net9.0` on Sentry.Google.Cloud.Functions to avoid conflict with Sentry.AspNetCore ([#4039](https://github.com/getsentry/sentry-dotnet/pull/4039))
- Changed default value for `SentryOptions.EnableAppHangTrackingV2` to `false` ([#4042](https://github.com/getsentry/sentry-dotnet/pull/4042))
- Missing MAUI `Shell` navigation breadcrumbs on iOS ([#4006](https://github.com/getsentry/sentry-dotnet/pull/4006))
- Prevent application crashes when capturing screenshots on iOS ([#4069](https://github.com/getsentry/sentry-dotnet/pull/4069))

### Dependencies

- Bump Native SDK from v0.8.1 to v0.8.2 ([#4050](https://github.com/getsentry/sentry-dotnet/pull/4050))
  - [changelog](https://github.com/getsentry/sentry-native/blob/master/CHANGELOG.md#082)
  - [diff](https://github.com/getsentry/sentry-native/compare/0.8.1...0.8.2)
- Bump CLI from v2.42.2 to v2.43.0 ([#4036](https://github.com/getsentry/sentry-dotnet/pull/4036), [#4049](https://github.com/getsentry/sentry-dotnet/pull/4049), [#4060](https://github.com/getsentry/sentry-dotnet/pull/4060), [#4062](https://github.com/getsentry/sentry-dotnet/pull/4062))
  - [changelog](https://github.com/getsentry/sentry-cli/blob/master/CHANGELOG.md#2430)
  - [diff](https://github.com/getsentry/sentry-cli/compare/2.42.2...2.43.0)
- Bump Java SDK from v7.20.1 to v8.6.0 ([#4075](https://github.com/getsentry/sentry-dotnet/pull/4075))
  - [changelog](https://github.com/getsentry/sentry-java/blob/main/CHANGELOG.md#860)
  - [diff](https://github.com/getsentry/sentry-java/compare/7.20.1...8.6.0)

## 5.4.0

### Enhancements

- Profiling: improve performance by subscribing only to necessary CLR events ([#3970](https://github.com/getsentry/sentry-dotnet/pull/3970))

### Fixes

- Unknown stack frames in profiles on .NET 8+ ([#3967](https://github.com/getsentry/sentry-dotnet/pull/3967))

## 5.3.0

### Features

- User Feedback can now be captured without errors/exceptions. Note that these APIs replace the older UserFeedback APIs, which have now been marked as obsolete (and will be removed in a future major version bump) ([#3981](https://github.com/getsentry/sentry-dotnet/pull/3981))

### Fixes

- Using SentryOptions.Native.SuppressExcBadAccess and SentryOptions.Native.SuppressSignalAborts, users can now block duplicate errors from native due to dotnet NullReferenceExceptions - Defaults to false ([#3998](https://github.com/getsentry/sentry-dotnet/pull/3998))
- Native iOS events are now exposed to the dotnet layer for users to hook through SentryOptions.BeforeSend and SentryOptions.OnCrashedLastRun ([#2102](https://github.com/getsentry/sentry-dotnet/pull/3958))
- Prevent crashes from occurring on Android during OnBeforeSend ([#4022](https://github.com/getsentry/sentry-dotnet/pull/4022))

### Dependencies

- Bump Native SDK from v0.8.0 to v0.8.1 ([#4014](https://github.com/getsentry/sentry-dotnet/pull/4014))
  - [changelog](https://github.com/getsentry/sentry-native/blob/master/CHANGELOG.md#081)
  - [diff](https://github.com/getsentry/sentry-native/compare/0.8.0...0.8.1)

## 5.2.0

### Features

- Users can now register their own MAUI controls for breadcrumb creation ([#3997](https://github.com/getsentry/sentry-dotnet/pull/3997))
- Serilog scope properties are now sent with Sentry events ([#3976](https://github.com/getsentry/sentry-dotnet/pull/3976))
- The sample seed used for sampling decisions is now propagated, for use in downstream custom trace samplers ([#3951](https://github.com/getsentry/sentry-dotnet/pull/3951))
- Add Azure Function UseSentry overloads for easier wire ups  ([#3971](https://github.com/getsentry/sentry-dotnet/pull/3971))

### Fixes

- Fix mismapped breadcrumb levels coming in from native to dotnet SDK ([#3993](https://github.com/getsentry/sentry-dotnet/pull/3993))
- Deduplicate profiling stack frames ([#3969](https://github.com/getsentry/sentry-dotnet/pull/3969))

### Dependencies

- Bump CLI from v2.41.1 to v2.42.2 ([#3979](https://github.com/getsentry/sentry-dotnet/pull/3979), [#4002](https://github.com/getsentry/sentry-dotnet/pull/4002))
  - [changelog](https://github.com/getsentry/sentry-cli/blob/master/CHANGELOG.md#2422)
  - [diff](https://github.com/getsentry/sentry-cli/compare/2.41.1...2.42.2)
- Bump Native SDK from v0.7.20 to v0.8.0 ([#4003](https://github.com/getsentry/sentry-dotnet/pull/4003))
  - [changelog](https://github.com/getsentry/sentry-native/blob/master/CHANGELOG.md#080)
  - [diff](https://github.com/getsentry/sentry-native/compare/0.7.20...0.8.0)

## 5.1.1

### Fixes

- Emit transaction.data inside contexts.trace.data ([#3936](https://github.com/getsentry/sentry-dotnet/pull/3936))
- Native SIGSEGV errors resulting from managed NullReferenceExceptions are now suppressed on Android ([#3903](https://github.com/getsentry/sentry-dotnet/pull/3903))
- OTel activities that are marked as not recorded are no longer sent to Sentry ([#3890](https://github.com/getsentry/sentry-dotnet/pull/3890))
- Fixed envelopes with oversized attachments getting stuck in __processing ([#3938](https://github.com/getsentry/sentry-dotnet/pull/3938))
- OperatingSystem will now return macOS as OS name instead of 'Darwin' as well as the proper version. ([#2710](https://github.com/getsentry/sentry-dotnet/pull/3956))
- Ignore null value on CocoaScopeObserver.SetTag ([#3948](https://github.com/getsentry/sentry-dotnet/pull/3948))

## 5.1.0

### Significant change in behavior
- The User.IpAddress is now only set to `{{auto}}` when `SendDefaultPii` is enabled. This change gives you control over IP address collection directly on the client ([#3893](https://github.com/getsentry/sentry-dotnet/pull/3893))

### Features

- .NET on iOS: Add experimental EnableAppHangTrackingV2 configuration flag to the options binding SDK ([#3877](https://github.com/getsentry/sentry-dotnet/pull/3877))
- Added `SentryOptions.DisableSentryHttpMessageHandler`. Useful if you're using `OpenTelemetry.Instrumentation.Http` and ending up with duplicate spans. ([#3879](https://github.com/getsentry/sentry-dotnet/pull/3879))

### Fixes

- Prevent Native EXC_BAD_ACCESS signal errors from being captured when managed NullRefrenceExceptions occur ([#3909](https://github.com/getsentry/sentry-dotnet/pull/3909))
- Fixed duplicate SentryMauiEventProcessors ([#3905](https://github.com/getsentry/sentry-dotnet/pull/3905))
- Fixed invalid string.Format index in Debug logs for the DiagnosticSource integration ([#3923](https://github.com/getsentry/sentry-dotnet/pull/3923))

### Dependencies

- Bump Native SDK from v0.7.17 to v0.7.20 ([#3891](https://github.com/getsentry/sentry-dotnet/pull/3891), [#3908](https://github.com/getsentry/sentry-dotnet/pull/3908), [#3929](https://github.com/getsentry/sentry-dotnet/pull/3929))
  - [changelog](https://github.com/getsentry/sentry-native/blob/master/CHANGELOG.md#0720)
  - [diff](https://github.com/getsentry/sentry-native/compare/0.7.17...0.7.20)
- Bump Java SDK from v7.20.0 to v7.20.1 ([#3907](https://github.com/getsentry/sentry-dotnet/pull/3907))
  - [changelog](https://github.com/getsentry/sentry-java/blob/main/CHANGELOG.md#7201)
  - [diff](https://github.com/getsentry/sentry-java/compare/7.20.0...7.20.1)
- Bump CLI from v2.40.0 to v2.41.1 ([#3910](https://github.com/getsentry/sentry-dotnet/pull/3910))
  - [changelog](https://github.com/getsentry/sentry-cli/blob/master/CHANGELOG.md#2411)
  - [diff](https://github.com/getsentry/sentry-cli/compare/2.40.0...2.41.1)

## 5.0.1

### Fixes

- .NET Mobile: Disable and made obsolete the iOS Watchdog termination feature which is based on heuristics that don't work in .NET ([#3867](https://github.com/getsentry/sentry-dotnet/pull/3867))
- .NET on Android: NullReferenceException handled by Mono cause the app to crash (PR #3694) ([#3871](https://github.com/getsentry/sentry-dotnet/pull/3871))

### Dependencies

- Bump Native SDK from v0.7.16 to v0.7.17 ([#3857](https://github.com/getsentry/sentry-dotnet/pull/3857))
  - [changelog](https://github.com/getsentry/sentry-native/blob/master/CHANGELOG.md#0717)
  - [diff](https://github.com/getsentry/sentry-native/compare/0.7.16...0.7.17)
- Bump Java SDK from v7.19.0 to v7.20.0 ([#3866](https://github.com/getsentry/sentry-dotnet/pull/3866))
  - [changelog](https://github.com/getsentry/sentry-java/blob/main/CHANGELOG.md#7200)
  - [diff](https://github.com/getsentry/sentry-java/compare/7.19.0...7.20.0)
- Bump CLI from v2.39.1 to v2.40.0 ([#3869](https://github.com/getsentry/sentry-dotnet/pull/3869))
  - [changelog](https://github.com/getsentry/sentry-cli/blob/master/CHANGELOG.md#2400)
  - [diff](https://github.com/getsentry/sentry-cli/compare/2.39.1...2.40.0)

## 5.0.0

### API Changes

- Removed net6.0 and net7.0 TFMs as Microsoft has stopped supporting both of these now. If you need to target net6.0 or net7.0 then we recommend using version 4.x of the .NET SDK for Sentry. ([#3807](https://github.com/getsentry/sentry-dotnet/pull/3807))
- Sentry's Experimental Metrics feature has been deprecated and removed from the SDK. ([#3718](https://github.com/getsentry/sentry-dotnet/pull/3718))
- `SentryOptions.EnableTracing` has been removed. Instead, tracing should be enabled or disabled by setting the `SentryOptions.TracesSampleRate` or by using `SentryOptions.TracesSampler` to configure a sampling function ([#3569](https://github.com/getsentry/sentry-dotnet/pull/3569))
- Temporarily removed experimental Session Replay support ([#3827](https://github.com/getsentry/sentry-dotnet/pull/3827))
- You should no longer pass `AndroidContext` as an argument to `SentrySdk.Init` ([#3562](https://github.com/getsentry/sentry-dotnet/pull/3562))
- The `SentryUser.Segment` property has been deprecated. Consider sending this as a tag or additional data instead ([#3563](https://github.com/getsentry/sentry-dotnet/pull/3563))
- The ITraceContext now includes an [Origin](https://develop.sentry.dev/sdk/telemetry/traces/trace-origin/), which is set automatically and is primarily used internally by the Sentry server ([#3564](https://github.com/getsentry/sentry-dotnet/pull/3564))
- `Device.BatteryLevel` and `Device.ProcessorFrequency` are now stored as floats rather than ints, to align with the Cocoa and Java SDKs ([#3567](https://github.com/getsentry/sentry-dotnet/pull/3567))
- The `FailedRequestTargets`, `TagFilters` and `TracePropagationTargets` options have all been changed from `SubstringOrRegexPattern` to `IList<StringOrRegex>` ([#3566](https://github.com/getsentry/sentry-dotnet/pull/3566))
- `Scope.Transaction` is now always stored as an `AsyncLocal` also in [Global Mode](https://docs.sentry.io/platforms/dotnet/configuration/options/#is-global-mode-enabled), to prevent auto-instrumented spans from the UI ending up parented to transactions from a background task (or vice versa). ([#3596](https://github.com/getsentry/sentry-dotnet/pull/3596))

### Features
- Added support for `.NET 9` ([#3699](https://github.com/getsentry/sentry-dotnet/pull/3699))
- Heap dumps can be captured automatically when memory usage exceeds a configurable threshold. Note that this API is still experimental and may change based on user feedback. ([#3667](https://github.com/getsentry/sentry-dotnet/pull/3667))
- libsentrysupplemental.so now supports 16 KB page sizes on Android ([#3723](https://github.com/getsentry/sentry-dotnet/pull/3723))
- Added `SentryOptions` extension for profiling: `options.AddProfilingIntegration()` ([#3660](https://github.com/getsentry/sentry-dotnet/pull/3660))

### Fixes
- Address Trim warnings to enable AOT support, including support for MAUI specifically. ([#3841](https://github.com/getsentry/sentry-dotnet/pull/3841))
- Fixed JNI Error when accessing Android device data from multiple threads ([#3802](https://github.com/getsentry/sentry-dotnet/pull/3802))
- Android - fix bug that prevents logcat.log from getting attached to unhandled events (SIGSEGV Segfault) ([#3694](https://github.com/getsentry/sentry-dotnet/pull/3694))
- Fixed ArgumentNullException in FormRequestPayloadExtractor when handling invalid form data on ASP.NET ([#3734](https://github.com/getsentry/sentry-dotnet/pull/3734))
- Fixed NullReferenceException in SentryTraceHeader when parsing null or empty values ([#3757](https://github.com/getsentry/sentry-dotnet/pull/3757))
- Fix "System.ArgumentOutOfRangeException: Specified argument was out of the range of valid values. (Parameter 'idData')" error propagating OpenTelemetry span ids ([#3850](https://github.com/getsentry/sentry-dotnet/pull/3850))
- ArgumentNullException in FormRequestPayloadExtractor when handling invalid form data on ASP.NET ([#3734](https://github.com/getsentry/sentry-dotnet/pull/3734))
- Fixed crash when using NLog with FailedRequestStatusCodes options in a Maui app with Trimming enabled ([#3743](https://github.com/getsentry/sentry-dotnet/pull/3743))

### Dependencies

- Bump CLI from v2.38.2 to v2.39.1 ([#3782](https://github.com/getsentry/sentry-dotnet/pull/3782)) ([#3799](https://github.com/getsentry/sentry-dotnet/pull/3799))
  - [changelog](https://github.com/getsentry/sentry-cli/blob/master/CHANGELOG.md#2391)
  - [diff](https://github.com/getsentry/sentry-cli/compare/2.38.2...2.39.1)
- Bump Java SDK from v7.16.0 to v7.19.0 ([#3749](https://github.com/getsentry/sentry-dotnet/pull/3749), [#3771](https://github.com/getsentry/sentry-dotnet/pull/3771)) ([#3805](https://github.com/getsentry/sentry-dotnet/pull/3805), [#3844](https://github.com/getsentry/sentry-dotnet/pull/3844))
  - [changelog](https://github.com/getsentry/sentry-java/blob/main/CHANGELOG.md#7190)
  - [diff](https://github.com/getsentry/sentry-java/compare/7.16.0...7.19.0)
- Bump Cocoa SDK from v8.36.0 to v8.39.0 ([#3727](https://github.com/getsentry/sentry-dotnet/pull/3727))
    - [changelog](https://github.com/getsentry/sentry-cocoa/blob/main/CHANGELOG.md#8390)
    - [diff](https://github.com/getsentry/sentry-cocoa/compare/8.36.0...8.39.0)
- Bump Native SDK from v0.7.11 to v0.7.16 ([#3731](https://github.com/getsentry/sentry-dotnet/pull/3731), [#3770](https://github.com/getsentry/sentry-dotnet/pull/3770), [#3775](https://github.com/getsentry/sentry-dotnet/pull/3775), [#3779](https://github.com/getsentry/sentry-dotnet/pull/3779)) ([#3825](https://github.com/getsentry/sentry-dotnet/pull/3825))
  - [changelog](https://github.com/getsentry/sentry-native/blob/master/CHANGELOG.md#0716)
  - [diff](https://github.com/getsentry/sentry-native/compare/0.7.11...0.7.16)

## 4.13.0

### Features

- Limited experimental support for Session Replay Recording on Android ([#3552](https://github.com/getsentry/sentry-dotnet/pull/3552))

### Fixes

- When using OTel and ASP.NET Core the SDK could try to process OTel spans after the SDK had been closed ([#3726](https://github.com/getsentry/sentry-dotnet/pull/3726))

### Dependencies

- Bump CLI from v2.38.1 to v2.38.2 ([#3728](https://github.com/getsentry/sentry-dotnet/pull/3728))
  - [changelog](https://github.com/getsentry/sentry-cli/blob/master/CHANGELOG.md#2382)
  - [diff](https://github.com/getsentry/sentry-cli/compare/2.38.1...2.38.2)

## 4.12.2

### Fixes

- Events from NDK on Android will report sdk.name `sentry.native.android.dotnet` ([#3682](https://github.com/getsentry/sentry-dotnet/pull/3682))

### Features

- Android - allow logcat attachments to be previewed in Sentry ([#3711](https://github.com/getsentry/sentry-dotnet/pull/3711))
- Added a `SetBeforeScreenshotCapture` callback to the options: allowing the user to set an action before the screenshot is taken ([#3661](https://github.com/getsentry/sentry-dotnet/pull/3661))
- Make `Sentry.AspNetCore.Blazor.WebAssembly` generally available. ([#3674](https://github.com/getsentry/sentry-dotnet/pull/3674))

### Dependencies

- Bump Java SDK from v7.14.0 to v7.16.0 ([#3670](https://github.com/getsentry/sentry-dotnet/pull/3670), [#3707](https://github.com/getsentry/sentry-dotnet/pull/3707))
  - [changelog](https://github.com/getsentry/sentry-java/blob/main/CHANGELOG.md#7160)
  - [diff](https://github.com/getsentry/sentry-java/compare/7.14.0...7.16.0)
- Bump CLI from v2.37.0 to v2.38.1 ([#3702](https://github.com/getsentry/sentry-dotnet/pull/3702), [#3720](https://github.com/getsentry/sentry-dotnet/pull/3720))
  - [changelog](https://github.com/getsentry/sentry-cli/blob/master/CHANGELOG.md#2381)
  - [diff](https://github.com/getsentry/sentry-cli/compare/2.37.0...2.38.1)
- Bumped `System.Text.Json` from v6.0.8 to v6.0.10 ([#3704](https://github.com/getsentry/sentry-dotnet/pull/3704))
- Bump Native SDK from v0.7.10 to v0.7.11 ([#3715](https://github.com/getsentry/sentry-dotnet/pull/3715))
  - [changelog](https://github.com/getsentry/sentry-native/blob/master/CHANGELOG.md#0711)
  - [diff](https://github.com/getsentry/sentry-native/compare/0.7.10...0.7.11)

## 4.12.1

### Fixes

- Fixed "Failed to persist session" error on iOS ([#3655](https://github.com/getsentry/sentry-dotnet/pull/3655))

### Dependencies

- Bump CLI from v2.36.5 to v2.37.0 ([#3647](https://github.com/getsentry/sentry-dotnet/pull/3647), [#3664](https://github.com/getsentry/sentry-dotnet/pull/3664))
  - [changelog](https://github.com/getsentry/sentry-cli/blob/master/CHANGELOG.md#2370)
  - [diff](https://github.com/getsentry/sentry-cli/compare/2.36.5...2.37.0)

## 4.12.0

### Support for Xcode 16.0 (BREAKING CHANGE)

If you are using Xcode 16.0, you will need to update the SDK to version `4.12.0` or later.
If you are still using Xcode 15.4 or earlier, you need to continue to use version `4.11.0` or earlier.

Using Xcode 16 to build .NET applications targeting iOS and Mac Catalyst requires [.NET workload for iOS SDK version 18.0.8303](https://github.com/xamarin/xamarin-macios/releases/tag/dotnet-8.0.1xx-xcode16.0-8303). We [built the SDK version 4.12.0 using Xcode 16](https://github.com/getsentry/sentry-dotnet/pull/3635/files) in order to support this scenario. That, unfortunately, breaks folks using older version of Xcode.

As such, if you are using SDK version `4.12.x` and targeting iOS or Mac Catalyst, you will need to install and use Xcode 16 and `workload iOS SDK 18.0.8303`

Note that .NET 9 will also support Xcode 16, when it is released next month (Nov 2024).

### API Changes

- The `SentrySdk.Metrics` module is deprecated and will be removed in the next major release.
  Sentry will reject all metrics sent after October 7, 2024.
  Learn more: https://sentry.zendesk.com/hc/en-us/articles/26369339769883-Upcoming-API-Changes-to-Metrics  ([#3619](https://github.com/getsentry/sentry-dotnet/pull/3619))

### Fixes

- Fixed duplicate key exception for Hangfire jobs with AutomaticRetry ([#3631](https://github.com/getsentry/sentry-dotnet/pull/3631))

### Features

- Added a flag to options `DisableFileWrite` to allow users to opt-out of all file writing operations. Note that toggling this will affect features such as offline caching and auto-session tracking and release health as these rely on some file persistency ([#3614](https://github.com/getsentry/sentry-dotnet/pull/3614), [#3641](https://github.com/getsentry/sentry-dotnet/pull/3641))

### Dependencies

- Bump Native SDK from v0.7.9 to v0.7.10 ([#3623](https://github.com/getsentry/sentry-dotnet/pull/3623))
  - [changelog](https://github.com/getsentry/sentry-native/blob/master/CHANGELOG.md#0710)
  - [diff](https://github.com/getsentry/sentry-native/compare/0.7.9...0.7.10)
- Bump CLI from v2.36.1 to v2.36.5 ([#3624](https://github.com/getsentry/sentry-dotnet/pull/3624), [#3634](https://github.com/getsentry/sentry-dotnet/pull/3634), [#3642](https://github.com/getsentry/sentry-dotnet/pull/3642), [#3644](https://github.com/getsentry/sentry-dotnet/pull/3644))
  - [changelog](https://github.com/getsentry/sentry-cli/blob/master/CHANGELOG.md#2365)
  - [diff](https://github.com/getsentry/sentry-cli/compare/2.36.1...2.36.5)
- Update Perfview/TraceEvent to e343a0c ([#3492](https://github.com/getsentry/sentry-dotnet/pull/3492))

## 4.11.0

### Features

- All exceptions are now added as breadcrumbs on future events. Previously this was only the case for exceptions captured via the `Sentry.SeriLog` or `Sentry.Extensions.Logging` integrations. ([#3584](https://github.com/getsentry/sentry-dotnet/pull/3584))

### Fixes
- On mobile devices, the SDK no longer throws a `FormatException` for `ProcessorFrequency` when trying to report native events ([#3541](https://github.com/getsentry/sentry-dotnet/pull/3541))
- Add missing org parameter to the CLI release operations ([#3600](https://github.com/getsentry/sentry-dotnet/pull/3600))

### API Changes
- When the Sentry SDK is disabled, `SentrySdk.StartTransaction()` now returns a `NoOpTransaction`, which avoids unnecessary memory allocations ([#3581](https://github.com/getsentry/sentry-dotnet/pull/3581))

### Dependencies

- Bump Cocoa SDK from v8.35.0 to v8.36.0 ([#3570](https://github.com/getsentry/sentry-dotnet/pull/3570), [#3575](https://github.com/getsentry/sentry-dotnet/pull/3575))
  - [changelog](https://github.com/getsentry/sentry-cocoa/blob/main/CHANGELOG.md#8360)
  - [diff](https://github.com/getsentry/sentry-cocoa/compare/8.35.0...8.36.0)
- Bump CLI from v2.33.1 to v2.36.1 ([#3578](https://github.com/getsentry/sentry-dotnet/pull/3578), [#3599](https://github.com/getsentry/sentry-dotnet/pull/3599), [#3603](https://github.com/getsentry/sentry-dotnet/pull/3603), [#3606](https://github.com/getsentry/sentry-dotnet/pull/3606))
  - [changelog](https://github.com/getsentry/sentry-cli/blob/master/CHANGELOG.md#2361)
  - [diff](https://github.com/getsentry/sentry-cli/compare/2.33.1...2.36.1)
- Bump Native SDK from v0.7.8 to v0.7.9 ([#3577](https://github.com/getsentry/sentry-dotnet/pull/3577))
  - [changelog](https://github.com/getsentry/sentry-native/blob/master/CHANGELOG.md#079)
  - [diff](https://github.com/getsentry/sentry-native/compare/0.7.8...0.7.9)

## 4.10.2

### Various fixes & improvements

- fix: Prevent deadlock in `Hub.Dispose` (#3539) by @bitsandfoxes
- build(deps): bump github/codeql-action from 3.26.0 to 3.26.2 (#3543) by @dependabot

### Dependencies

- Bump Cocoa SDK from v8.34.0 to v8.35.0 ([#3548](https://github.com/getsentry/sentry-dotnet/pull/3548))
  - [changelog](https://github.com/getsentry/sentry-cocoa/blob/main/CHANGELOG.md#8350)
  - [diff](https://github.com/getsentry/sentry-cocoa/compare/8.34.0...8.35.0)

## Fixes

- Resolved a potential deadlock during SDK shutdown ([#3539](https://github.com/getsentry/sentry-dotnet/pull/3539))

## 4.10.1

### Fixes

- Unfinished spans are now correctly stored and retrieved by the CachingTransport ([#3533](https://github.com/getsentry/sentry-dotnet/pull/3533))

### Dependencies

- Bump Cocoa SDK from v8.33.0 to v8.34.0 ([#3535](https://github.com/getsentry/sentry-dotnet/pull/3535))
  - [changelog](https://github.com/getsentry/sentry-cocoa/blob/main/CHANGELOG.md#8340)
  - [diff](https://github.com/getsentry/sentry-cocoa/compare/8.33.0...8.34.0)

## 4.10.0

### Features

- Users can now automatically create releases and associated commits via sentry-cli and MSBuild properties ([#3462](https://github.com/getsentry/sentry-dotnet/pull/3462))
- `Sentry.AspNetCore.Blazor.WebAssembly` now targets .NET 8 specifically, allowing for proper dependency resolution ([#3501](https://github.com/getsentry/sentry-dotnet/pull/3501))

### Fixes

- When targeting `WPF`, `WinForms` or `Avalonia` with `PublishAot` enabled, the SDK no longers throws a `DllNotFoundException` trying to initialize `sentry-native` ([#3411](https://github.com/getsentry/sentry-dotnet/pull/3411))
Unable to load DLL sentry-native or one of its dependencies
- On mobile devices, the SDK no longer throws a `FormatException` when trying to report native events ([#3485](https://github.com/getsentry/sentry-dotnet/pull/3485))
- Race condition in `SentryMessageHandler` ([#3477](https://github.com/getsentry/sentry-dotnet/pull/3477))
- Decrease runtime diagnostics circular buffer when profiling, reducing memory usage ([#3491](https://github.com/getsentry/sentry-dotnet/pull/3491))
- The InstallationId is now resolved only once per application execution and any issues are logged as warnings instead of errors ([#3529](https://github.com/getsentry/sentry-dotnet/pull/3529))
- DisplayInfo now captured correctly on iOS and Mac Catalyst on non-UI threads ([#3521](https://github.com/getsentry/sentry-dotnet/pull/3521))

### Dependencies

- Bump CLI from v2.32.1 to v2.33.1 ([#3489](https://github.com/getsentry/sentry-dotnet/pull/3489), [#3497](https://github.com/getsentry/sentry-dotnet/pull/3497), [#3520](https://github.com/getsentry/sentry-dotnet/pull/3520))
  - [changelog](https://github.com/getsentry/sentry-cli/blob/master/CHANGELOG.md#2331)
  - [diff](https://github.com/getsentry/sentry-cli/compare/2.32.1...2.33.1)
- Bump Java SDK from v7.11.0 to v7.14.0 ([#3503](https://github.com/getsentry/sentry-dotnet/pull/3503), [#3532](https://github.com/getsentry/sentry-dotnet/pull/3532))
  - [changelog](https://github.com/getsentry/sentry-java/blob/main/CHANGELOG.md#7140)
  - [diff](https://github.com/getsentry/sentry-java/compare/7.11.0...7.14.0)
- Bump Cocoa SDK from v8.30.0 to v8.32.0 ([#3499](https://github.com/getsentry/sentry-dotnet/pull/3499))
  - [changelog](https://github.com/getsentry/sentry-cocoa/blob/main/CHANGELOG.md#8320)
  - [diff](https://github.com/getsentry/sentry-cocoa/compare/8.30.0...8.32.0)
- Bump Native SDK from v0.7.6 to v0.7.8 ([#3502](https://github.com/getsentry/sentry-dotnet/pull/3502), [#3527](https://github.com/getsentry/sentry-dotnet/pull/3527))
  - [changelog](https://github.com/getsentry/sentry-native/blob/master/CHANGELOG.md#078)
  - [diff](https://github.com/getsentry/sentry-native/compare/0.7.6...0.7.8)
- Bump Cocoa SDK from v8.30.0 to v8.33.0 ([#3499](https://github.com/getsentry/sentry-dotnet/pull/3499), [#3528](https://github.com/getsentry/sentry-dotnet/pull/3528))
  - [changelog](https://github.com/getsentry/sentry-cocoa/blob/main/CHANGELOG.md#8330)
  - [diff](https://github.com/getsentry/sentry-cocoa/compare/8.30.0...8.33.0)
- Bump Native SDK from v0.7.6 to v0.7.7 ([#3502](https://github.com/getsentry/sentry-dotnet/pull/3502))
  - [changelog](https://github.com/getsentry/sentry-native/blob/master/CHANGELOG.md#077)
  - [diff](https://github.com/getsentry/sentry-native/compare/0.7.6...0.7.7)
- Bump Java SDK from v7.11.0 to v7.13.0 ([#3515](https://github.com/getsentry/sentry-dotnet/pull/3515))
  - [changelog](https://github.com/getsentry/sentry-java/blob/main/CHANGELOG.md#7130)
  - [diff](https://github.com/getsentry/sentry-java/compare/7.11.0...7.13.0)

## 4.9.0

### Fixes

- Fixed envelopes getting stuck in processing when losing network connectivity ([#3438](https://github.com/getsentry/sentry-dotnet/pull/3438))

### Features

- Client reports now include dropped spans ([#3463](https://github.com/getsentry/sentry-dotnet/pull/3463))

### API Changes

- Removed SentrySdk.RunAsyncVoid ([#3466](https://github.com/getsentry/sentry-dotnet/pull/3466))

## 4.8.1

### Fixes

- The SDK no longer fails to create a trace root ([#3453](https://github.com/getsentry/sentry-dotnet/pull/3453))
- Removed `FirstChanceException` workaround for WinUI ([#3411](https://github.com/getsentry/sentry-dotnet/pull/3411))

### Dependencies

- Bump Java SDK from v7.10.0 to v7.11.0 ([#3459](https://github.com/getsentry/sentry-dotnet/pull/3459))
  - [changelog](https://github.com/getsentry/sentry-java/blob/main/CHANGELOG.md#7110)
  - [diff](https://github.com/getsentry/sentry-java/compare/7.10.0...7.11.0)

## 4.8.0

### Obsoletion

- Marked SentryUser.Segment as deprecated ([#3437](https://github.com/getsentry/sentry-dotnet/pull/3437))

### Features

- Added a new package `Sentry.AspNetCore.Blazor.WebAssembly`. This packages provides you with an extension to `WebAssemblyHostBuilder` to allow SDK configuration via the builder pattern. This package gives us an entry point and the ability to extend the SDKs support and out-of-the-box offering. You can follow the progress and leave feedback either ([here](https://github.com/getsentry/sentry-dotnet/issues/2329)) for extending the support for Blazor Server or ([here](https://github.com/getsentry/sentry-dotnet/issues/2021)) for Blazor WebAssembly support ([#3386](https://github.com/getsentry/sentry-dotnet/pull/3386))

### Fixes

- Debug logs are now visible for MAUI apps in Visual Studio when using Sentry's default DiagnosticLogger ([#3373](https://github.com/getsentry/sentry-dotnet/pull/3373))
- Fixed Monitor duration calculation ([#3420]https://github.com/getsentry/sentry-dotnet/pull/3420)
- Fixed null IServiceProvider in anonymous routes with OpenTelemetry ([#3401](https://github.com/getsentry/sentry-dotnet/pull/3401))
- Fixed Trim warnings in Sentry.DiagnosticSource and WinUIUnhandledException integrations ([#3410](https://github.com/getsentry/sentry-dotnet/pull/3410))
- Fixed memory leak when tracing is enabled ([#3432](https://github.com/getsentry/sentry-dotnet/pull/3432))
- `Scope.User.Id` now correctly defaults to the InstallationId unless it has been set otherwise ([#3425](https://github.com/getsentry/sentry-dotnet/pull/3425))

### Dependencies

- Bump CLI from v2.31.2 to v2.32.1 ([#3398](https://github.com/getsentry/sentry-dotnet/pull/3398))
  - [changelog](https://github.com/getsentry/sentry-cli/blob/master/CHANGELOG.md#2321)
  - [diff](https://github.com/getsentry/sentry-cli/compare/2.31.2...2.32.1)
- Bump Native SDK from v0.7.4 to v0.7.6 ([#3399](https://github.com/getsentry/sentry-dotnet/pull/3399), [#3418](https://github.com/getsentry/sentry-dotnet/pull/3418))
  - [changelog](https://github.com/getsentry/sentry-native/blob/master/CHANGELOG.md#076)
  - [diff](https://github.com/getsentry/sentry-native/compare/0.7.4...0.7.6)
- Bump Cocoa SDK from v8.26.0 to v8.30.0 ([#3408](https://github.com/getsentry/sentry-dotnet/pull/3408), [#3412](https://github.com/getsentry/sentry-dotnet/pull/3412), [#3430](https://github.com/getsentry/sentry-dotnet/pull/3430), [#3450](https://github.com/getsentry/sentry-dotnet/pull/3450))
  - [changelog](https://github.com/getsentry/sentry-cocoa/blob/main/CHANGELOG.md#8300)
  - [diff](https://github.com/getsentry/sentry-cocoa/compare/8.26.0...8.30.0)
- Bump Java SDK from v7.9.0 to v7.10.0 ([#3413](https://github.com/getsentry/sentry-dotnet/pull/3413))
  - [changelog](https://github.com/getsentry/sentry-java/blob/main/CHANGELOG.md#7100)
  - [diff](https://github.com/getsentry/sentry-java/compare/7.9.0...7.10.0)

## 4.7.0

### API Changes

- SentryOptions.EnableTracing has been marked as Obsolete ([#3381](https://github.com/getsentry/sentry-dotnet/pull/3381))

### Features

- The SDK now supports monitor upserting. You can programmatically set up your monitors via the options callback in `SentrySdk.CaptureCheckIn` ([#3330](https://github.com/getsentry/sentry-dotnet/pull/3330))
- Added an `SentrySdk.RunAsyncVoid` helper method that lets you capture exceptions from `async void` methods ([#3379](https://github.com/getsentry/sentry-dotnet/pull/3379))

### Fixes

- P/Invoke warning for GetWindowThreadProcessId no longer shows when using Sentry in UWP applications ([#3372](https://github.com/getsentry/sentry-dotnet/pull/3372))
- Fixed InvalidOperationException when pulling the HttpRequestUrl from Uri's with DangerousDisablePathAndQueryCanonicalization set to true ([#3393](https://github.com/getsentry/sentry-dotnet/pull/3393))

### Dependencies

- Update Perfview/TraceEvent to v3.1.10 (patched) ([#3382](https://github.com/getsentry/sentry-dotnet/pull/3382))
- Bump Native SDK from v0.7.2 to v0.7.4 ([#3385](https://github.com/getsentry/sentry-dotnet/pull/3385))
  - [changelog](https://github.com/getsentry/sentry-native/blob/master/CHANGELOG.md#074)
  - [diff](https://github.com/getsentry/sentry-native/compare/0.7.2...0.7.4)
- Bump Cocoa SDK from v8.25.2 to v8.26.0 ([#3364](https://github.com/getsentry/sentry-dotnet/pull/3364))
  - [changelog](https://github.com/getsentry/sentry-cocoa/blob/main/CHANGELOG.md#8260)
  - [diff](https://github.com/getsentry/sentry-cocoa/compare/8.25.2...8.26.0)

## 4.6.2

### Fixes

- Reverted changes to the SentryHttpMessageHandler and SentryGraphQLHttpMessageHandler to automatically create transactions for each request as this could negatively affect users' quota ([#3367](https://github.com/getsentry/sentry-dotnet/pull/3367))

## 4.6.1

### Fixes

- Fixed SentryHttpMessageHandler and SentryGraphQLHttpMessageHandler not creating spans when there is no active Transaction on the scope ([#3360](https://github.com/getsentry/sentry-dotnet/pull/3360))
- The SDK no longer (wrongly) initializes sentry-native on Blazor WASM builds with `RunAOTCompilation` enabled. ([#3363](https://github.com/getsentry/sentry-dotnet/pull/3363))
- HttpClient requests now show on the Requests dashboard in Sentry ([#3357](https://github.com/getsentry/sentry-dotnet/pull/3357))

### Dependencies

- Bump Hangfire from v1.8.7 to v1.8.12 ([#3361](https://github.com/getsentry/sentry-dotnet/pull/3361))

## 4.6.0

### Features

- Hints now accept `byte[]` as attachment ([#3352](https://github.com/getsentry/sentry-dotnet/pull/3352))
- InApp includes/excludes can now be configured using regular expressions ([#3321](https://github.com/getsentry/sentry-dotnet/pull/3321))

### Fixes

- Fixed memory leak in BackgroundWorker observed when using Sentry with Quartz and MySql ([#3355](https://github.com/getsentry/sentry-dotnet/pull/3355))

### Dependencies

- Bump CLI from v2.31.0 to v2.31.2 ([#3342](https://github.com/getsentry/sentry-dotnet/pull/3342), [#3345](https://github.com/getsentry/sentry-dotnet/pull/3345))
  - [changelog](https://github.com/getsentry/sentry-cli/blob/master/CHANGELOG.md#2312)
  - [diff](https://github.com/getsentry/sentry-cli/compare/2.31.0...2.31.2)
- Bump Cocoa SDK from v8.25.0 to v8.25.2 ([#3356](https://github.com/getsentry/sentry-dotnet/pull/3356))
  - [changelog](https://github.com/getsentry/sentry-cocoa/blob/main/CHANGELOG.md#8252)
  - [diff](https://github.com/getsentry/sentry-cocoa/compare/8.25.0...8.25.2)
- Bump Java SDK from v7.8.0 to v7.9.0 ([#3358](https://github.com/getsentry/sentry-dotnet/pull/3358))
  - [changelog](https://github.com/getsentry/sentry-java/blob/main/CHANGELOG.md#790)
  - [diff](https://github.com/getsentry/sentry-java/compare/7.8.0...7.9.0)

## 4.5.0

### Features

- Extended the SDK's CheckIn support by adding Release, Environment and Trace ID to the event. CheckIns created via the Hangfire integration now also automatically report their duration ([#3320](https://github.com/getsentry/sentry-dotnet/pull/3320))
- The SDK's performance API now works in conjunction with OpenTelemetry's instrumentation. This means that SentrySpans and OTel spans now show up in the same span-tree. ([#3288](https://github.com/getsentry/sentry-dotnet/pull/3288))

### Fixes

- `HttpResponse.Content` is no longer disposed by when using `SentryHttpFailedRequestHandler` on .NET Framework, which was causing an ObjectDisposedException when using Sentry with NSwag ([#3306](https://github.com/getsentry/sentry-dotnet/pull/3306))
- Fix BackgroundWorker exiting when OperationCanceledException is not from shutdown request ([3284](https://github.com/getsentry/sentry-dotnet/pull/3284))
- Envelopes with large attachments no longer get stuck in the queue when using `CacheDirectoryPath` ([#3328](https://github.com/getsentry/sentry-dotnet/pull/3328))

### Dependencies

- Bump Cocoa SDK from v8.21.0 to v8.25.0 ([#3339](https://github.com/getsentry/sentry-dotnet/pull/3339))
  - [changelog](https://github.com/getsentry/sentry-cocoa/blob/main/CHANGELOG.md#8250)
  - [diff](https://github.com/getsentry/sentry-cocoa/compare/8.21.0...8.25.0)

## 4.4.0

### Features

- Metrics now honor any Rate Limits set in HTTP headers returned by Sentry ([#3276](https://github.com/getsentry/sentry-dotnet/pull/3276))

### Fixes

- Fixed normalization for metric tag values for carriage return, line feed and tab characters ([#3281](https://github.com/getsentry/sentry-dotnet/pull/3281))

### Dependencies

- Bump Java SDK from v7.7.0 to v7.8.0 ([#3275](https://github.com/getsentry/sentry-dotnet/pull/3275))
  - [changelog](https://github.com/getsentry/sentry-java/blob/main/CHANGELOG.md#780)
  - [diff](https://github.com/getsentry/sentry-java/compare/7.7.0...7.8.0)

## 4.3.0

### Features

- EnableNetworkEventBreadcrumbs can now be set on the Native Android options ([#3267](https://github.com/getsentry/sentry-dotnet/pull/3267))
- Update normalization of metrics keys, tags and values ([#3271](https://github.com/getsentry/sentry-dotnet/pull/3271))

### Fixes

- Fix missing exception StackTraces in some situations ([#3215](https://github.com/getsentry/sentry-dotnet/pull/3215))
- Scopes now get applied to OTEL spans in ASP.NET Core ([#3221](https://github.com/getsentry/sentry-dotnet/pull/3221))
- Fixed InvalidCastException when setting the SampleRate on Android ([#3258](https://github.com/getsentry/sentry-dotnet/pull/3258))
- Fixed MAUI iOS build issue related to `SentryVersionNumber` and `SentryVersionString` ([#3278](https://github.com/getsentry/sentry-dotnet/pull/3278))

### API changes

- Removed `SentryOptionsExtensions` class - all the public methods moved directly to `SentryOptions` ([#3195](https://github.com/getsentry/sentry-dotnet/pull/3195))

### Dependencies

- Bump CLI from v2.30.0 to v2.31.0 ([#3214](https://github.com/getsentry/sentry-dotnet/pull/3214), [#3218](https://github.com/getsentry/sentry-dotnet/pull/3218), [#3242](https://github.com/getsentry/sentry-dotnet/pull/3242), [#3247](https://github.com/getsentry/sentry-dotnet/pull/3247))
  - [changelog](https://github.com/getsentry/sentry-cli/blob/master/CHANGELOG.md#2310)
  - [diff](https://github.com/getsentry/sentry-cli/compare/2.30.0...2.31.0)
- Bump Native SDK from v0.7.0 to v0.7.2 ([#3237](https://github.com/getsentry/sentry-dotnet/pull/3237), [#3256](https://github.com/getsentry/sentry-dotnet/pull/3256))
  - [changelog](https://github.com/getsentry/sentry-native/blob/master/CHANGELOG.md#072)
  - [diff](https://github.com/getsentry/sentry-native/compare/0.7.0...0.7.2)
- Bump Java SDK from v7.6.0 to v7.7.0 ([#3268](https://github.com/getsentry/sentry-dotnet/pull/3268))
  - [changelog](https://github.com/getsentry/sentry-java/blob/main/CHANGELOG.md#770)
  - [diff](https://github.com/getsentry/sentry-java/compare/7.6.0...7.7.0)

## 4.2.1

### Fixes

- Dynamic Sampling Context not propagated correctly for HttpClient spans ([#3208](https://github.com/getsentry/sentry-dotnet/pull/3208))

## 4.2.0

### Features

- ASP.NET Core: Blocking call detection. An event with the stack trace of the blocking call will be captured as event. ([#2709](https://github.com/getsentry/sentry-dotnet/pull/2709))
    - IMPORTANT: Verify this in test/staging before prod! Blocking calls in hot paths could create a lot of events for your Sentry project.
    - Opt-in via `options.CaptureBlockingCalls = true`
    - Disabled for specific code blocks with `using (new SuppressBlockingDetection())`
    - Doesn't detect everything. See original [Caveats described by Ben Adams](https://github.com/benaadams/Ben.BlockingDetector?tab=readme-ov-file#caveats).
- Added Crons support via `SentrySdk.CaptureCheckIn` and an integration with Hangfire ([#3128](https://github.com/getsentry/sentry-dotnet/pull/3128))
- Common tags set automatically for metrics and metrics summaries are attached to Spans ([#3191](https://github.com/getsentry/sentry-dotnet/pull/3191))

### API changes

- Removed `ScopeExtensions` class - all the public methods moved directly to `Scope` ([#3186](https://github.com/getsentry/sentry-dotnet/pull/3186))

### Fixes

- The Sentry Middleware on ASP.NET Core no longer throws an exception after having been initialized multiple times ([#3185](https://github.com/getsentry/sentry-dotnet/pull/3185))
- Empty strings are used instead of underscores to replace invalid metric tag values ([#3176](https://github.com/getsentry/sentry-dotnet/pull/3176))
- Filtered OpenTelemetry spans are garbage collected correctly ([#3198](https://github.com/getsentry/sentry-dotnet/pull/3198))

### Dependencies

- Bump Java SDK from v7.3.0 to v7.6.0 ([#3164](https://github.com/getsentry/sentry-dotnet/pull/3164), [#3204](https://github.com/getsentry/sentry-dotnet/pull/3204))
  - [changelog](https://github.com/getsentry/sentry-java/blob/main/CHANGELOG.md#760)
  - [diff](https://github.com/getsentry/sentry-java/compare/7.3.0...7.6.0)
- Bump Cocoa SDK from v8.20.0 to v8.21.0 ([#3194](https://github.com/getsentry/sentry-dotnet/pull/3194))
  - [changelog](https://github.com/getsentry/sentry-cocoa/blob/main/CHANGELOG.md#8210)
  - [diff](https://github.com/getsentry/sentry-cocoa/compare/8.20.0...8.21.0)
- Bump CLI from v2.28.6 to v2.30.0 ([#3193](https://github.com/getsentry/sentry-dotnet/pull/3193), [#3203](https://github.com/getsentry/sentry-dotnet/pull/3203))
  - [changelog](https://github.com/getsentry/sentry-cli/blob/master/CHANGELOG.md#2300)
  - [diff](https://github.com/getsentry/sentry-cli/compare/2.28.6...2.30.0)

## 4.1.2

### Fixes

- Metric unit names are now sanitized correctly. This was preventing some built in metrics from showing in the Sentry dashboard ([#3151](https://github.com/getsentry/sentry-dotnet/pull/3151))
- The Sentry OpenTelemetry integration no longer throws an exception with the SDK disabled ([#3156](https://github.com/getsentry/sentry-dotnet/pull/3156))

## 4.1.1

### Fixes

- The SDK can be disabled by setting `options.Dsn = "";` By convention, the SDK allows the DSN set to `string.Empty` to be overwritten by the environment. ([#3147](https://github.com/getsentry/sentry-dotnet/pull/3147))

### Dependencies

- Bump CLI from v2.28.0 to v2.28.6 ([#3145](https://github.com/getsentry/sentry-dotnet/pull/3145), [#3148](https://github.com/getsentry/sentry-dotnet/pull/3148))
  - [changelog](https://github.com/getsentry/sentry-cli/blob/master/CHANGELOG.md#2286)
  - [diff](https://github.com/getsentry/sentry-cli/compare/2.28.0...2.28.6)

## 4.1.0

### Features

- The SDK now automatically collects metrics coming from `OpenTelemetry.Instrumentation.Runtime` ([#3133](https://github.com/getsentry/sentry-dotnet/pull/3133))

### Fixes

- "No service for type 'Sentry.IHub' has been registered" exception when using OpenTelemetry and initializing Sentry via `SentrySdk.Init` ([#3129](https://github.com/getsentry/sentry-dotnet/pull/3129))

## 4.0.3

### Fixes

- To resolve conflicting types due to the SDK adding itself to the global usings:
  - The class `Sentry.Constants` has been renamed to `Sentry.SentryConstants` ([#3125](https://github.com/getsentry/sentry-dotnet/pull/3125))

## 4.0.2

### Fixes

- To resolve conflicting types due to the SDK adding itself to the global usings:
  - The class `Sentry.Context` has been renamed to `Sentry.SentryContext` ([#3121](https://github.com/getsentry/sentry-dotnet/pull/3121))
  - The class `Sentry.Package` has been renamed to `Sentry.SentryPackage` ([#3121](https://github.com/getsentry/sentry-dotnet/pull/3121))
  - The class `Sentry.Request` has been renamed to `Sentry.SentryRequest` ([#3121](https://github.com/getsentry/sentry-dotnet/pull/3121))

### Dependencies

- Bump CLI from v2.27.0 to v2.28.0 ([#3119](https://github.com/getsentry/sentry-dotnet/pull/3119))
  - [changelog](https://github.com/getsentry/sentry-cli/blob/master/CHANGELOG.md#2280)
  - [diff](https://github.com/getsentry/sentry-cli/compare/2.27.0...2.28.0)

## 4.0.1

### Fixes

- To resolve conflicting types due to the SDK adding itself to the global usings:
  - The interface `Sentry.ISession` has been renamed to `Sentry.ISentrySession` ([#3110](https://github.com/getsentry/sentry-dotnet/pull/3110))
  - The interface `Sentry.IJsonSerializable` has been renamed to `Sentry.ISentryJsonSerializable` ([#3116](https://github.com/getsentry/sentry-dotnet/pull/3116))
  - The class `Sentry.Session` has been renamed to `Sentry.SentrySession` ([#3110](https://github.com/getsentry/sentry-dotnet/pull/3110))
  - The class `Sentry.Attachment` has been renamed to `Sentry.SentryAttachment` ([#3116](https://github.com/getsentry/sentry-dotnet/pull/3116))
  - The class `Sentry.Hint` has been renamed to `Sentry.SentryHint` ([#3116](https://github.com/getsentry/sentry-dotnet/pull/3116))

### Dependencies

- Bump Cocoa SDK from v8.19.0 to v8.20.0 ([#3107](https://github.com/getsentry/sentry-dotnet/pull/3107))
  - [changelog](https://github.com/getsentry/sentry-cocoa/blob/main/CHANGELOG.md#8200)
  - [diff](https://github.com/getsentry/sentry-cocoa/compare/8.19.0...8.20.0)

## 4.0.0

This major release includes many exciting new features including support for [Profiling](https://docs.sentry.io/platforms/dotnet/profiling/) and [Metrics](https://docs.sentry.io/platforms/dotnet/metrics/)(preview), [AOT](https://sentry.engineering/blog/should-you-could-you-aot) with [Native Crash Reporting](https://github.com/getsentry/sentry-dotnet/issues/2770), [Spotlight](https://spotlightjs.com/), Screenshots on MAUI and much more. Details about these features and other changes are below.

### .NET target framework changes

We're dropping support for some of the old target frameworks, please check this [GitHub Discussion](https://github.com/getsentry/sentry-dotnet/discussions/2776) for details on why.

- **Replace support for .NET Framework 4.6.1 with 4.6.2** ([#2786](https://github.com/getsentry/sentry-dotnet/pull/2786))

  .NET Framework 4.6.1 was announced on Nov 30, 2015. And went out of support over a year ago, on Apr 26, 2022.

- **Drop .NET Core 3.1 and .NET 5 support** ([#2787](https://github.com/getsentry/sentry-dotnet/pull/2787))

- **Dropped netstandard2.0 support for Sentry.AspNetCore** ([#2807](https://github.com/getsentry/sentry-dotnet/pull/2807))

- **Replace support for .NET 6 on mobile (e.g: `net6.0-android`) with .NET 7** ([#2624](https://github.com/getsentry/sentry-dotnet/pull/2604))

  .NET 6 on mobile has been out of support since May 2023 and with .NET 8, it's no longer possible to build .NET 6 Mobile specific targets.
  For that reason, we're moving the mobile-specific TFMs from `net6.0-platform` to `net7.0-platform`.

  Mobile apps still work on .NET 6 will pull the `Sentry` .NET 6, which offers the .NET-only features,
  without native/platform-specific bindings and SDKs. See [this ticket for more details](https://github.com/getsentry/sentry-dotnet/issues/2623).

- **MAUI dropped Tizen support** ([#2734](https://github.com/getsentry/sentry-dotnet/pull/2734))

### Sentry Self-hosted Compatibility

If you're using `sentry.io` this change does not affect you.
This SDK version is compatible with a self-hosted version of Sentry `22.12.0` or higher. If you are using an older version of [self-hosted Sentry](https://develop.sentry.dev/self-hosted/) (aka on-premise), you will need to [upgrade](https://develop.sentry.dev/self-hosted/releases/).

### Significant change in behavior

- Transaction names for ASP.NET Core are now consistently named `HTTP-VERB /path` (e.g. `GET /home`). Previously, the leading forward slash was missing for some endpoints. ([#2808](https://github.com/getsentry/sentry-dotnet/pull/2808))
- Setting `SentryOptions.Dsn` to `null` now throws `ArgumentNullException` during initialization. ([#2655](https://github.com/getsentry/sentry-dotnet/pull/2655))
- Enable `CaptureFailedRequests` by default ([#2688](https://github.com/getsentry/sentry-dotnet/pull/2688))
- Added `Sentry` namespace to global usings when `ImplicitUsings` is enabled ([#3043](https://github.com/getsentry/sentry-dotnet/pull/3043))
If you have conflicts, you can opt out by adding the following to your `csproj`:
```
<PropertyGroup>
  <SentryImplicitUsings>false</SentryImplicitUsings>
</PropertyGroup>
```
- Transactions' spans are no longer automatically finished with the status `deadline_exceeded` by the transaction. This is now handled by the [Relay](https://github.com/getsentry/relay).
  - Customers self hosting Sentry must use verion 22.12.0 or later ([#3013](https://github.com/getsentry/sentry-dotnet/pull/3013))
- The `User.IpAddress` is now set to `{{auto}}` by default, even when sendDefaultPII is disabled ([#2981](https://github.com/getsentry/sentry-dotnet/pull/2981))
  - The "Prevent Storing of IP Addresses" option in the "Security & Privacy" project settings on sentry.io can be used to control this instead
- The `DiagnosticLogger` signature for `LogWarning` changed to take the `exception` as the first parameter. That way it no longer gets mixed up with the TArgs. ([#2987](https://github.com/getsentry/sentry-dotnet/pull/2987))

### API breaking Changes

If you have compilation errors you can find the affected types or overloads missing in the changelog entries below.

#### Changed APIs

- Class renamed `Sentry.User` to `Sentry.SentryUser` ([#3015](https://github.com/getsentry/sentry-dotnet/pull/3015))
- Class renamed `Sentry.Runtime` to `Sentry.SentryRuntime` ([#3016](https://github.com/getsentry/sentry-dotnet/pull/3016))
- Class renamed `Sentry.Span` to `Sentry.SentrySpan` ([#3021](https://github.com/getsentry/sentry-dotnet/pull/3021))
- Class renamed `Sentry.Transaction` to `Sentry.SentryTransaction` ([#3023](https://github.com/getsentry/sentry-dotnet/pull/3023))
- Rename iOS and MacCatalyst platform-specific options from `Cocoa` to `Native` ([#2940](https://github.com/getsentry/sentry-dotnet/pull/2940))
- Rename iOS platform-specific options `EnableCocoaSdkTracing` to `EnableTracing` ([#2940](https://github.com/getsentry/sentry-dotnet/pull/2940))
- Rename Android platform-specific options from `Android` to `Native` ([#2940](https://github.com/getsentry/sentry-dotnet/pull/2940))
- Rename Android platform-specific options `EnableAndroidSdkTracing` and `EnableAndroidSdkBeforeSend` to `EnableTracing` and `EnableBeforeSend` respectively ([#2940](https://github.com/getsentry/sentry-dotnet/pull/2940))
- Rename iOS and MacCatalyst platform-specific options from `iOS` to `Cocoa` ([#2929](https://github.com/getsentry/sentry-dotnet/pull/2929))
- `ITransaction` has been renamed to `ITransactionTracer`. You will need to update any references to these interfaces in your code to use the new interface names ([#2731](https://github.com/getsentry/sentry-dotnet/pull/2731), [#2870](https://github.com/getsentry/sentry-dotnet/pull/2870))
- `DebugImage` and `DebugMeta` moved to `Sentry.Protocol` namespace. ([#2815](https://github.com/getsentry/sentry-dotnet/pull/2815))
- `SentryClient.Dispose` is no longer obsolete ([#2842](https://github.com/getsentry/sentry-dotnet/pull/2842))
- `ISentryClient.CaptureEvent` overloads have been replaced by a single method accepting optional `Hint` and `Scope` parameters. You will need to pass `hint` as a named parameter from code that calls `CaptureEvent` without passing a `scope` argument. ([#2749](https://github.com/getsentry/sentry-dotnet/pull/2749))
- `TransactionContext` and `SpanContext` constructors were updated. If you're constructing instances of these classes, you will need to adjust the order in which you pass parameters to these. ([#2694](https://github.com/getsentry/sentry-dotnet/pull/2694), [#2696](https://github.com/getsentry/sentry-dotnet/pull/2696))
- The `DiagnosticLogger` signature for `LogError` and `LogFatal` changed to take the `exception` as the first parameter. That way it no longer gets mixed up with the TArgs. The `DiagnosticLogger` now also receives an overload for `LogError` and `LogFatal` that accepts a message only. ([#2715](https://github.com/getsentry/sentry-dotnet/pull/2715))
- `Distribution` added to `IEventLike`. ([#2660](https://github.com/getsentry/sentry-dotnet/pull/2660))
- `StackFrame`'s `ImageAddress`, `InstructionAddress`, and `FunctionId` changed to `long?`. ([#2691](https://github.com/getsentry/sentry-dotnet/pull/2691))
- `DebugImage.ImageAddress` changed to `long?`. ([#2725](https://github.com/getsentry/sentry-dotnet/pull/2725))
- Contexts now inherit from `IDictionary` rather than `ConcurrentDictionary`. The specific dictionary being used is an implementation detail. ([#2729](https://github.com/getsentry/sentry-dotnet/pull/2729))
- The method used to configure a Sentry Sink for Serilog now has an additional overload. Calling `WriteTo.Sentry()` with no arguments will no longer attempt to initialize the SDK (it has optional arguments to configure the behavior of the Sink only). If you want to initialize Sentry at the same time you configure the Sentry Sink then you will need to use the overload of this method that accepts a DSN as the first parameter (e.g. `WriteTo.Sentry("https://d4d82fc1c2c4032a83f3a29aa3a3aff@fake-sentry.io:65535/2147483647")`). ([#2928](https://github.com/getsentry/sentry-dotnet/pull/2928))

#### Removed APIs

- SentrySinkExtensions.ConfigureSentrySerilogOptions is now internal. If you were using this method, please use one of the `SentrySinkExtensions.Sentry` extension methods instead. ([#2902](https://github.com/getsentry/sentry-dotnet/pull/2902))
- A number of `[Obsolete]` options have been removed ([#2841](https://github.com/getsentry/sentry-dotnet/pull/2841))
  - `BeforeSend` - use `SetBeforeSend` instead.
  - `BeforeSendTransaction` - use `SetBeforeSendTransaction` instead.
  - `BeforeBreadcrumb` - use `SetBeforeBreadcrumb` instead.
  - `CreateHttpClientHandler` - use `CreateHttpMessageHandler` instead.
  - `ReportAssemblies` - use `ReportAssembliesMode` instead.
  - `KeepAggregateException` - this property is no longer used and has no replacement.
  - `DisableTaskUnobservedTaskExceptionCapture` method has been renamed to `DisableUnobservedTaskExceptionCapture`.
  - `DebugDiagnosticLogger` - use `TraceDiagnosticLogger` instead.
- A number of iOS/Android-specific `[Obsolete]` options have been removed ([#2856](https://github.com/getsentry/sentry-dotnet/pull/2856))
  - `Distribution` - use `SentryOptions.Distribution` instead.
  - `EnableAutoPerformanceTracking` - use `SetBeforeSendTransaction` instead.
  - `EnableCoreDataTracking` - use `EnableCoreDataTracing` instead.
  - `EnableFileIOTracking` - use `EnableFileIOTracing` instead.
  - `EnableOutOfMemoryTracking` - use `EnableWatchdogTerminationTracking` instead.
  - `EnableUIViewControllerTracking` - use `EnableUIViewControllerTracing` instead.
  - `StitchAsyncCode` - no longer available.
  - `ProfilingTracesInterval` - no longer available.
  - `ProfilingEnabled` - use `ProfilesSampleRate` instead.
- Obsolete `SystemClock` constructor removed, use `SystemClock.Clock` instead. ([#2856](https://github.com/getsentry/sentry-dotnet/pull/2856))
- Obsolete `Runtime.Clone()` removed, this shouldn't have been public in the past and has no replacement. ([#2856](https://github.com/getsentry/sentry-dotnet/pull/2856))
- Obsolete `SentryException.Data` removed, use `SentryException.Mechanism.Data` instead. ([#2856](https://github.com/getsentry/sentry-dotnet/pull/2856))
- Obsolete `AssemblyExtensions` removed, this shouldn't have been public in the past and has no replacement. ([#2856](https://github.com/getsentry/sentry-dotnet/pull/2856))
- Obsolete `SentryDatabaseLogging.UseBreadcrumbs()` removed, it is called automatically and has no replacement. ([#2856](https://github.com/getsentry/sentry-dotnet/pull/2856))
- Obsolete `Scope.GetSpan()` removed, use `Span` property instead. ([#2856](https://github.com/getsentry/sentry-dotnet/pull/2856))
- Obsolete `IUserFactory` removed, use `ISentryUserFactory` instead. ([#2856](https://github.com/getsentry/sentry-dotnet/pull/2856), [#2840](https://github.com/getsentry/sentry-dotnet/pull/2840))
- `IHasMeasurements` has been removed, use `ISpanData` instead. ([#2659](https://github.com/getsentry/sentry-dotnet/pull/2659))
- `IHasBreadcrumbs` has been removed, use `IEventLike` instead. ([#2670](https://github.com/getsentry/sentry-dotnet/pull/2670))
- `ISpanContext` has been removed, use `ITraceContext` instead. ([#2668](https://github.com/getsentry/sentry-dotnet/pull/2668))
- `IHasTransactionNameSource` has been removed, use `ITransactionContext` instead. ([#2654](https://github.com/getsentry/sentry-dotnet/pull/2654))
- ([#2694](https://github.com/getsentry/sentry-dotnet/pull/2694))
- The unused `StackFrame.InstructionOffset` has been removed. ([#2691](https://github.com/getsentry/sentry-dotnet/pull/2691))
- The unused `Scope.Platform` property has been removed. ([#2695](https://github.com/getsentry/sentry-dotnet/pull/2695))
- The obsolete setter `Sentry.PlatformAbstractions.Runtime.Identifier` has been removed ([2764](https://github.com/getsentry/sentry-dotnet/pull/2764))
- `Sentry.Values<T>` is now internal as it is never exposed in the public API ([#2771](https://github.com/getsentry/sentry-dotnet/pull/2771))
- The `TracePropagationTarget` class has been removed, use the `SubstringOrRegexPattern` class instead. ([#2763](https://github.com/getsentry/sentry-dotnet/pull/2763))
- The `WithScope` and `WithScopeAsync` methods have been removed. We have discovered that these methods didn't work correctly in certain desktop contexts, especially when using a global scope. ([#2717](https://github.com/getsentry/sentry-dotnet/pull/2717))

  Replace your usage of `WithScope` with overloads of `Capture*` methods:

  - `SentrySdk.CaptureEvent(SentryEvent @event, Action<Scope> scopeCallback)`
  - `SentrySdk.CaptureMessage(string message, Action<Scope> scopeCallback)`
  - `SentrySdk.CaptureException(Exception exception, Action<Scope> scopeCallback)`

  ```c#
  // Before
  SentrySdk.WithScope(scope =>
  {
    scope.SetTag("key", "value");
    SentrySdk.CaptureEvent(new SentryEvent());
  });

  // After
  SentrySdk.CaptureEvent(new SentryEvent(), scope =>
  {
    // Configure your scope here
    scope.SetTag("key", "value");
  });
  ```

### Features

- Experimental pre-release availability of Metrics. We're exploring the use of Metrics in Sentry. The API will very likely change and we don't yet have any documentation. ([#2949](https://github.com/getsentry/sentry-dotnet/pull/2949))
  - `SentrySdk.Metrics.Set` now additionally accepts `string` as value ([#3092](https://github.com/getsentry/sentry-dotnet/pull/3092))
  - Timing metrics can now be captured with `SentrySdk.Metrics.StartTimer` ([#3075](https://github.com/getsentry/sentry-dotnet/pull/3075))
  - Added support for capturing built-in metrics from the `System.Diagnostics.Metrics` API ([#3052](https://github.com/getsentry/sentry-dotnet/pull/3052))
- `Sentry.Profiling` is now available as a package on [nuget](nuget.org). Be aware that profiling is in alpha and on servers the overhead could be high. Improving the experience for ASP.NET Core is tracked on [this issue](
https://github.com/getsentry/sentry-dotnet/issues/2316) ([#2800](https://github.com/getsentry/sentry-dotnet/pull/2800))
  - iOS profiling support (alpha). ([#2930](https://github.com/getsentry/sentry-dotnet/pull/2930))
- Native crash reporting on NativeAOT published apps (Windows, Linux, macOS). ([#2887](https://github.com/getsentry/sentry-dotnet/pull/2887))
- Support for [Spotlight](https://spotlightjs.com/), a debug tool for local development. ([#2961](https://github.com/getsentry/sentry-dotnet/pull/2961))
  - Enable it with the option `EnableSpotlight`
  - Optionally configure the URL to connect via `SpotlightUrl`. Defaults to `http://localhost:8969/stream`.

### MAUI

- Added screenshot capture support for errors. You can opt-in via `SentryMauiOptions.AttachScreenshots` ([#2965](https://github.com/getsentry/sentry-dotnet/pull/2965))
  - Supports Android and iOS only. Windows is not supported.
- App context now has `in_foreground`, indicating whether the app was in the foreground or the background. ([#2983](https://github.com/getsentry/sentry-dotnet/pull/2983))
- Android: When capturing unhandled exceptions, the SDK now can automatically attach `LogCat` to the event. You can opt-in via `SentryOptions.Android.LogCatIntegration` and configure `SentryOptions.Android.LogCatMaxLines`. ([#2926](https://github.com/getsentry/sentry-dotnet/pull/2926))
  - Available when targeting `net7.0-android` or later, on API level 23 or later.

#### Native AOT

Native AOT publishing support for .NET 8 has been added to Sentry for the following platforms:

- Windows
- Linux
- macOS
- Mac Catalyst
- iOS

There are some functional differences when publishing Native AOT:

- `StackTraceMode.Enhanced` is ignored because it's not available when publishing Native AOT. The mechanism to generate these enhanced stack traces relies heavily on reflection which isn't compatible with trimming.
- Reflection cannot be leveraged for JSON Serialization and you may need to use `SentryOptions.AddJsonSerializerContext` to supply a serialization context for types that you'd like to send to Sentry (e.g. in the `Span.Context`). ([#2732](https://github.com/getsentry/sentry-dotnet/pull/2732), [#2793](https://github.com/getsentry/sentry-dotnet/pull/2793))
- `Ben.Demystifier` is not available as it only runs in JIT mode.
- WinUI applications: When publishing Native AOT, Sentry isn't able to automatically register an unhandled exception handler because that relies on reflection. You'll need to [register the unhandled event handler manually](https://github.com/getsentry/sentry-dotnet/issues/2778) instead.
- For Azure Functions Workers, when AOT/Trimming is enabled we can't use reflection to read route data from the HttpTrigger so the route name will always be `/api/<FUNCTION_NAME>` ([#2920](https://github.com/getsentry/sentry-dotnet/pull/2920))

### Fixes

- Native integration logging on macOS ([#3079](https://github.com/getsentry/sentry-dotnet/pull/3079))
- The scope transaction is now correctly set for Otel transactions ([#3072](https://github.com/getsentry/sentry-dotnet/pull/3072))
- Fixed an issue with tag values in metrics not being properly serialized ([#3065](https://github.com/getsentry/sentry-dotnet/pull/3065))
- Moved the binding to MAUI events for breadcrumb creation from `WillFinishLaunching` to `FinishedLaunching`. This delays the initial instantiation of `app`. ([#3057](https://github.com/getsentry/sentry-dotnet/pull/3057))
- The SDK no longer adds the `WinUIUnhandledExceptionIntegration` on non-Windows platforms ([#3055](https://github.com/getsentry/sentry-dotnet/pull/3055))
- Stop Sentry for MacCatalyst from creating `default.profraw` in the app bundle using xcodebuild archive to build sentry-cocoa ([#2960](https://github.com/getsentry/sentry-dotnet/pull/2960))
- Workaround a .NET 8 NativeAOT crash on transaction finish. ([#2943](https://github.com/getsentry/sentry-dotnet/pull/2943))
- Reworked automatic breadcrumb creation for MAUI. ([#2900](https://github.com/getsentry/sentry-dotnet/pull/2900))
  - The SDK no longer uses reflection to bind to all public element events. This also fixes issues where the SDK would consume third-party events.
  - Added `CreateElementEventsBreadcrumbs` to the SentryMauiOptions to allow users to opt-in automatic breadcrumb creation for `BindingContextChanged`, `ChildAdded`, `ChildRemoved`, and `ParentChanged` on `Element`.
  - Reduced amount of automatic breadcrumbs by limiting the number of bindings created in `VisualElement`, `Window`, `Shell`, `Page`, and `Button`.
- Fixed Sentry SDK has not been initialized when using ASP.NET Core, Serilog, and OpenTelemetry ([#2911](https://github.com/getsentry/sentry-dotnet/pull/2911))
- Android native symbol upload ([#2876](https://github.com/getsentry/sentry-dotnet/pull/2876))
- `Sentry.Serilog` no longer throws if a disabled DSN is provided when initializing Sentry via the Serilog integration ([#2883](https://github.com/getsentry/sentry-dotnet/pull/2883))
- Don't add WinUI exception integration on mobile platforms ([#2821](https://github.com/getsentry/sentry-dotnet/pull/2821))
- `Transactions` are now getting enriched by the client instead of the hub ([#2838](https://github.com/getsentry/sentry-dotnet/pull/2838))
- Fixed an issue when using the SDK together with OpenTelemetry `1.5.0` and newer where the SDK would create transactions for itself. The fix is backward compatible. ([#3001](https://github.com/getsentry/sentry-dotnet/pull/3001))

### Dependencies

- Upgraded to NLog version 5. ([#2697](https://github.com/getsentry/sentry-dotnet/pull/2697))
- Integrate `sentry-native` as a static library in Native AOT builds to enable symbolication. ([#2704](https://github.com/getsentry/sentry-dotnet/pull/2704))


- Bump Cocoa SDK from v8.16.1 to v8.19.0 ([#2910](https://github.com/getsentry/sentry-dotnet/pull/2910), [#2936](https://github.com/getsentry/sentry-dotnet/pull/2936), [#2972](https://github.com/getsentry/sentry-dotnet/pull/2972), [#3005](https://github.com/getsentry/sentry-dotnet/pull/3005), [#3084](https://github.com/getsentry/sentry-dotnet/pull/3084))
  - [changelog](https://github.com/getsentry/sentry-cocoa/blob/main/CHANGELOG.md#8190)
  - [diff](https://github.com/getsentry/sentry-cocoa/compare/8.16.1...8.19.0)
- Bump Java SDK from v6.34.0 to v7.3.0 ([#2932](https://github.com/getsentry/sentry-dotnet/pull/2932), [#2979](https://github.com/getsentry/sentry-dotnet/pull/2979), [#3049](https://github.com/getsentry/sentry-dotnet/pull/3049), (https://github.com/getsentry/sentry-dotnet/pull/3098))
  - [changelog](https://github.com/getsentry/sentry-java/blob/main/CHANGELOG.md#730)
  - [diff](https://github.com/getsentry/sentry-java/compare/6.34.0...7.3.0)
- Bump Native SDK from v0.6.5 to v0.6.7 ([#2914](https://github.com/getsentry/sentry-dotnet/pull/2914), [#3029](https://github.com/getsentry/sentry-dotnet/pull/3029))
  - [changelog](https://github.com/getsentry/sentry-native/blob/master/CHANGELOG.md#070)
  - [diff](https://github.com/getsentry/sentry-native/compare/0.6.5...0.7.0)
- Bump CLI from v2.21.5 to v2.27.0 ([#2901](https://github.com/getsentry/sentry-dotnet/pull/2901), [#2915](https://github.com/getsentry/sentry-dotnet/pull/2915), [#2956](https://github.com/getsentry/sentry-dotnet/pull/2956), [#2985](https://github.com/getsentry/sentry-dotnet/pull/2985), [#2999](https://github.com/getsentry/sentry-dotnet/pull/2999), [#3012](https://github.com/getsentry/sentry-dotnet/pull/3012), [#3030](https://github.com/getsentry/sentry-dotnet/pull/3030), [#3059](https://github.com/getsentry/sentry-dotnet/pull/3059), [#3062](https://github.com/getsentry/sentry-dotnet/pull/3062), [#3073](https://github.com/getsentry/sentry-dotnet/pull/3073), [#3099](https://github.com/getsentry/sentry-dotnet/pull/3099))
  - [changelog](https://github.com/getsentry/sentry-cli/blob/master/CHANGELOG.md#2270)
  - [diff](https://github.com/getsentry/sentry-cli/compare/2.21.5...2.27.0)

## 3.41.4

### Fixes

- Fixed an issue when using the SDK together with Open Telemetry `1.5.0` and newer where the SDK would create transactions for itself. The fix is backward compatible. ([#3001](https://github.com/getsentry/sentry-dotnet/pull/3001))

## 3.41.3

### Fixes

- Fixed Sentry SDK has not been initialised when using ASP.NET Core, Serilog, and OpenTelemetry ([#2918](https://github.com/getsentry/sentry-dotnet/pull/2918))

## 3.41.2

### Fixes

- The SDK no longer fails to finish sessions while capturing an event. This fixes broken crash-free rates ([#2895](https://github.com/getsentry/sentry-dotnet/pull/2895))
- Ignore UnobservedTaskException for QUIC exceptions. See: https://github.com/dotnet/runtime/issues/80111 ([#2894](https://github.com/getsentry/sentry-dotnet/pull/2894))

### Dependencies

- Bump Cocoa SDK from v8.16.0 to v8.16.1 ([#2891](https://github.com/getsentry/sentry-dotnet/pull/2891))
  - [changelog](https://github.com/getsentry/sentry-cocoa/blob/main/CHANGELOG.md#8161)
  - [diff](https://github.com/getsentry/sentry-cocoa/compare/8.16.0...8.16.1)

## 3.41.1

### Fixes

- `CaptureFailedRequests` and `FailedRequestStatusCodes` are now getting respected by the Cocoa SDK. This is relevant for MAUI apps where requests are getting handled natively. ([#2826](https://github.com/getsentry/sentry-dotnet/issues/2826))
- Added `SentryOptions.AutoRegisterTracing` for users who need to control registration of Sentry's tracing middleware ([#2871](https://github.com/getsentry/sentry-dotnet/pull/2871))

### Dependencies

- Bump Cocoa SDK from v8.15.0 to v8.16.0 ([#2812](https://github.com/getsentry/sentry-dotnet/pull/2812), [#2816](https://github.com/getsentry/sentry-dotnet/pull/2816), [#2882](https://github.com/getsentry/sentry-dotnet/pull/2882))
  - [changelog](https://github.com/getsentry/sentry-cocoa/blob/main/CHANGELOG.md#8160)
  - [diff](https://github.com/getsentry/sentry-cocoa/compare/8.15.0...8.16.0)
- Bump CLI from v2.21.2 to v2.21.5 ([#2811](https://github.com/getsentry/sentry-dotnet/pull/2811), [#2834](https://github.com/getsentry/sentry-dotnet/pull/2834), [#2851](https://github.com/getsentry/sentry-dotnet/pull/2851))
  - [changelog](https://github.com/getsentry/sentry-cli/blob/master/CHANGELOG.md#2215)
  - [diff](https://github.com/getsentry/sentry-cli/compare/2.21.2...2.21.5)
- Bump Java SDK from v6.33.1 to v6.34.0 ([#2874](https://github.com/getsentry/sentry-dotnet/pull/2874))
  - [changelog](https://github.com/getsentry/sentry-java/blob/main/CHANGELOG.md#6340)
  - [diff](https://github.com/getsentry/sentry-java/compare/6.33.1...6.34.0)

## 3.41.0

### Features

- Speed up SDK init ([#2784](https://github.com/getsentry/sentry-dotnet/pull/2784))

### Fixes

- Fixed chaining on the IApplicationBuilder for methods like UseRouting and UseEndpoints ([#2726](https://github.com/getsentry/sentry-dotnet/pull/2726))

### Dependencies

- Bump Cocoa SDK from v8.13.0 to v8.15.0 ([#2722](https://github.com/getsentry/sentry-dotnet/pull/2722), [#2740](https://github.com/getsentry/sentry-dotnet/pull/2740), [#2746](https://github.com/getsentry/sentry-dotnet/pull/2746), [#2801](https://github.com/getsentry/sentry-dotnet/pull/2801))
  - [changelog](https://github.com/getsentry/sentry-cocoa/blob/main/CHANGELOG.md#8150)
  - [diff](https://github.com/getsentry/sentry-cocoa/compare/8.13.0...8.15.0)
- Bump Java SDK from v6.30.0 to v6.33.1 ([#2723](https://github.com/getsentry/sentry-dotnet/pull/2723), [#2741](https://github.com/getsentry/sentry-dotnet/pull/2741), [#2783](https://github.com/getsentry/sentry-dotnet/pull/2783), [#2803](https://github.com/getsentry/sentry-dotnet/pull/2803))
  - [changelog](https://github.com/getsentry/sentry-java/blob/main/CHANGELOG.md#6331)
  - [diff](https://github.com/getsentry/sentry-java/compare/6.30.0...6.33.1)

## 3.40.1

### Fixes

- ISentryUserFactory is now public so users can register their own implementations via DI ([#2719](https://github.com/getsentry/sentry-dotnet/pull/2719))

## 3.40.0

### Obsoletion

- `WithScope` and `WithScopeAsync` have been proven to not work correctly in desktop contexts when using a global scope. They are now deprecated in favor of the overloads of `CaptureEvent`, `CaptureMessage`, and `CaptureException`. Those methods provide a callback to a configurable scope. ([#2677](https://github.com/getsentry/sentry-dotnet/pull/2677))
- `StackFrame.InstructionOffset` has not been used in the SDK and has been ignored on the server for years. ([#2689](https://github.com/getsentry/sentry-dotnet/pull/2689))

### Features

- Release of Azure Functions (Isolated Worker/Out-of-Process) support ([#2686](https://github.com/getsentry/sentry-dotnet/pull/2686))

### Fixes

- Scope is now correctly applied to Transactions when using OpenTelemetry on ASP.NET Core ([#2690](https://github.com/getsentry/sentry-dotnet/pull/2690))

### Dependencies

- Bump CLI from v2.20.7 to v2.21.2 ([#2645](https://github.com/getsentry/sentry-dotnet/pull/2645), [#2647](https://github.com/getsentry/sentry-dotnet/pull/2647), [#2698](https://github.com/getsentry/sentry-dotnet/pull/2698))
  - [changelog](https://github.com/getsentry/sentry-cli/blob/master/CHANGELOG.md#2212)
  - [diff](https://github.com/getsentry/sentry-cli/compare/2.20.7...2.21.2)
- Bump Cocoa SDK from v8.12.0 to v8.13.0 ([#2653](https://github.com/getsentry/sentry-dotnet/pull/2653))
  - [changelog](https://github.com/getsentry/sentry-cocoa/blob/main/CHANGELOG.md#8130)
  - [diff](https://github.com/getsentry/sentry-cocoa/compare/8.12.0...8.13.0)
- Bump Java SDK from v6.29.0 to v6.30.0 ([#2685](https://github.com/getsentry/sentry-dotnet/pull/2685))
  - [changelog](https://github.com/getsentry/sentry-java/blob/main/CHANGELOG.md#6300)
  - [diff](https://github.com/getsentry/sentry-java/compare/6.29.0...6.30.0)

## 3.40.0-beta.0

### Features

- Reduced the memory footprint of `SpanId` by refactoring the ID generation ([#2619](https://github.com/getsentry/sentry-dotnet/pull/2619))
- Reduced the memory footprint of `SpanTracer` by initializing the tags lazily ([#2636](https://github.com/getsentry/sentry-dotnet/pull/2636))
- Added distributed tracing without performance for Azure Function Workers ([#2630](https://github.com/getsentry/sentry-dotnet/pull/2630))
- The SDK now provides and overload of `ContinueTrace` that accepts headers as `string` ([#2601](https://github.com/getsentry/sentry-dotnet/pull/2601))
- Sentry tracing middleware now gets configured automatically ([#2602](https://github.com/getsentry/sentry-dotnet/pull/2602))
- Added memory optimisations for GetLastActiveSpan ([#2642](https://github.com/getsentry/sentry-dotnet/pull/2642))

### Fixes

- Resolved issue identifying users with OpenTelemetry ([#2618](https://github.com/getsentry/sentry-dotnet/pull/2618))

### Azure Functions Beta

- Package name changed from `Sentry.AzureFunctions.Worker` to `Sentry.Azure.Functions.Worker`. Note AzureFunctions now is split by a `.`. ([#2637](https://github.com/getsentry/sentry-dotnet/pull/2637))

### Dependencies

- Bump CLI from v2.20.6 to v2.20.7 ([#2604](https://github.com/getsentry/sentry-dotnet/pull/2604))
  - [changelog](https://github.com/getsentry/sentry-cli/blob/master/CHANGELOG.md#2207)
  - [diff](https://github.com/getsentry/sentry-cli/compare/2.20.6...2.20.7)
- Bump Cocoa SDK from v8.11.0 to v8.12.0 ([#2640](https://github.com/getsentry/sentry-dotnet/pull/2640))
  - [changelog](https://github.com/getsentry/sentry-cocoa/blob/main/CHANGELOG.md#8120)
  - [diff](https://github.com/getsentry/sentry-cocoa/compare/8.11.0...8.12.0)

## 3.39.1

### Fixes

- Added Sentry.AspNet.csproj back to Sentry-CI-Build-macOS.slnf ([#2612](https://github.com/getsentry/sentry-dotnet/pull/2612))

## 3.39.0

### Features

- Added additional `DB` attributes to automatically generated spans like `name` and `provider` ([#2583](https://github.com/getsentry/sentry-dotnet/pull/2583))
- `Hints` now accept attachments provided as a file path via `AddAttachment` method ([#2585](https://github.com/getsentry/sentry-dotnet/pull/2585))

### Fixes

- Resolved an isse where the SDK would throw an exception while attempting to set the DynamicSamplingContext but the context exists already. ([#2592](https://github.com/getsentry/sentry-dotnet/pull/2592))

### Dependencies

- Bump CLI from v2.20.5 to v2.20.6 ([#2590](https://github.com/getsentry/sentry-dotnet/pull/2590))
  - [changelog](https://github.com/getsentry/sentry-cli/blob/master/CHANGELOG.md#2206)
  - [diff](https://github.com/getsentry/sentry-cli/compare/2.20.5...2.20.6)
- Bump Cocoa SDK from v8.10.0 to v8.11.0 ([#2594](https://github.com/getsentry/sentry-dotnet/pull/2594))
  - [changelog](https://github.com/getsentry/sentry-cocoa/blob/main/CHANGELOG.md#8110)
  - [diff](https://github.com/getsentry/sentry-cocoa/compare/8.10.0...8.11.0)
- Bump Java SDK from v6.28.0 to v6.29.0 ([#2599](https://github.com/getsentry/sentry-dotnet/pull/2599))
  - [changelog](https://github.com/getsentry/sentry-java/blob/main/CHANGELOG.md#6290)
  - [diff](https://github.com/getsentry/sentry-java/compare/6.28.0...6.29.0)

## 3.36.0

### Features

- Graphql client ([#2538](https://github.com/getsentry/sentry-dotnet/pull/2538))

### Fixes

- Android: Fix proguard/r8 mapping file upload ([#2574](https://github.com/getsentry/sentry-dotnet/pull/2574))

### Dependencies

- Bump Cocoa SDK from v8.9.5 to v8.10.0 ([#2546](https://github.com/getsentry/sentry-dotnet/pull/2546), [#2550](https://github.com/getsentry/sentry-dotnet/pull/2550))
  - [changelog](https://github.com/getsentry/sentry-cocoa/blob/main/CHANGELOG.md#8100)
  - [diff](https://github.com/getsentry/sentry-cocoa/compare/8.9.5...8.10.0)
- Bump gradle/gradle-build-action from 2.7.0 to 2.7.1 ([#2564](https://github.com/getsentry/sentry-dotnet/pull/2564))
  - [diff](https://github.com/gradle/gradle-build-action/compare/v2.7.0...v2.7.1)

## 3.35.1

### Fixes

- The SDK no longer creates transactions with their start date set to `Jan 01, 001` ([#2544](https://github.com/getsentry/sentry-dotnet/pull/2544))

### Dependencies

- Bump CLI from v2.20.4 to v2.20.5 ([#2539](https://github.com/getsentry/sentry-dotnet/pull/2539))
  - [changelog](https://github.com/getsentry/sentry-cli/blob/master/CHANGELOG.md#2205)
  - [diff](https://github.com/getsentry/sentry-cli/compare/2.20.4...2.20.5)
- Bump Cocoa SDK from v8.9.4 to v8.9.5 ([#2542](https://github.com/getsentry/sentry-dotnet/pull/2542))
  - [changelog](https://github.com/getsentry/sentry-cocoa/blob/main/CHANGELOG.md#895)
  - [diff](https://github.com/getsentry/sentry-cocoa/compare/8.9.4...8.9.5)

## 3.35.0

### Features

- Distributed tracing now works independently of the performance feature. This allows you to connect errors to other Sentry instrumented applications ([#2493](https://github.com/getsentry/sentry-dotnet/pull/2493))
- Added Sampling Decision to Trace Envelope Header ([#2495](https://github.com/getsentry/sentry-dotnet/pull/2495))
- Add MinimumEventLevel to Sentry.Log4Net and convert events below it to breadcrumbs ([#2505](https://github.com/getsentry/sentry-dotnet/pull/2505))
- Support transaction finishing automatically with 'idle timeout' (#2452)

### Fixes

- Fixed baggage propagation when an exception is thrown from middleware ([#2487](https://github.com/getsentry/sentry-dotnet/pull/2487))
- Fix Durable Functions preventing orchestrators from completing ([#2491](https://github.com/getsentry/sentry-dotnet/pull/2491))
- Re-enable HubTests.FlushOnDispose_SendsEnvelope ([#2492](https://github.com/getsentry/sentry-dotnet/pull/2492))
- Fixed SDK not sending exceptions via Blazor WebAssembly due to a `PlatformNotSupportedException` ([#2506](https://github.com/getsentry/sentry-dotnet/pull/2506))
- Align SDK with docs regarding session update for dropped events ([#2496](https://github.com/getsentry/sentry-dotnet/pull/2496))
- Introduced `HttpMessageHandler` in favor of the now deprecated `HttpClientHandler` on the options. This allows the SDK to support NSUrlSessionHandler on iOS ([#2503](https://github.com/getsentry/sentry-dotnet/pull/2503))
- Using `Activity.RecordException` now correctly updates the error status of OpenTelemetry Spans ([#2515](https://github.com/getsentry/sentry-dotnet/pull/2515))
- Fixed Transaction name not reporting correctly when using UseExceptionHandler ([#2511](https://github.com/getsentry/sentry-dotnet/pull/2511))
- log4net logging Level.All now maps to SentryLevel.Debug ([#2522]([url](https://github.com/getsentry/sentry-dotnet/pull/2522)))

### Dependencies

- Bump Java SDK from v6.25.1 to v6.28.0 ([#2484](https://github.com/getsentry/sentry-dotnet/pull/2484), [#2498](https://github.com/getsentry/sentry-dotnet/pull/2498), [#2517](https://github.com/getsentry/sentry-dotnet/pull/2517), [#2533](https://github.com/getsentry/sentry-dotnet/pull/2533))
  - [changelog](https://github.com/getsentry/sentry-java/blob/main/CHANGELOG.md#6280)
  - [diff](https://github.com/getsentry/sentry-java/compare/6.25.1...6.28.0)
- Bump CLI from v2.19.4 to v2.20.4 ([#2509](https://github.com/getsentry/sentry-dotnet/pull/2509), [#2518](https://github.com/getsentry/sentry-dotnet/pull/2518), [#2527](https://github.com/getsentry/sentry-dotnet/pull/2527), [#2530](https://github.com/getsentry/sentry-dotnet/pull/2530))
  - [changelog](https://github.com/getsentry/sentry-cli/blob/master/CHANGELOG.md#2204)
  - [diff](https://github.com/getsentry/sentry-cli/compare/2.19.4...2.20.4)
- Bump Cocoa SDK from v8.8.0 to v8.9.4 ([#2479](https://github.com/getsentry/sentry-dotnet/pull/2479), [#2483](https://github.com/getsentry/sentry-dotnet/pull/2483), [#2500](https://github.com/getsentry/sentry-dotnet/pull/2500), [#2510](https://github.com/getsentry/sentry-dotnet/pull/2510), [#2531](https://github.com/getsentry/sentry-dotnet/pull/2531))
  - [changelog](https://github.com/getsentry/sentry-cocoa/blob/main/CHANGELOG.md#894)
  - [diff](https://github.com/getsentry/sentry-cocoa/compare/8.8.0...8.9.4)

## 3.34.0

### Features

- OpenTelemetry Support ([#2453](https://github.com/getsentry/sentry-dotnet/pull/2453))
- Added a MSBuild property `SentryUploadAndroidProguardMapping` to automatically upload the Proguard mapping file when targeting Android ([#2455](https://github.com/getsentry/sentry-dotnet/pull/2455))
- Symbolication for Single File Apps ([#2425](https://github.com/getsentry/sentry-dotnet/pull/2425))
- Add binding to `SwiftAsyncStacktraces` on iOS ([#2436](https://github.com/getsentry/sentry-dotnet/pull/2436))

### Fixes

- Builds targeting Android with `r8` enabled no longer crash during SDK init. The package now contains the required proguard rules ([#2450](https://github.com/getsentry/sentry-dotnet/pull/2450))
- Fix Sentry logger options for MAUI and Azure Functions ([#2423](https://github.com/getsentry/sentry-dotnet/pull/2423))

### Dependencies

- Bump Cocoa SDK from v8.7.3 to v8.8.0 ([#2427](https://github.com/getsentry/sentry-dotnet/pull/2427), [#2430](https://github.com/getsentry/sentry-dotnet/pull/2430))
  - [changelog](https://github.com/getsentry/sentry-cocoa/blob/main/CHANGELOG.md#880)
  - [diff](https://github.com/getsentry/sentry-cocoa/compare/8.7.3...8.8.0)
- Bump CLI from v2.18.1 to v2.19.4 ([#2428](https://github.com/getsentry/sentry-dotnet/pull/2428), [#2431](https://github.com/getsentry/sentry-dotnet/pull/2431), [#2451](https://github.com/getsentry/sentry-dotnet/pull/2451), [#2454](https://github.com/getsentry/sentry-dotnet/pull/2454))
  - [changelog](https://github.com/getsentry/sentry-cli/blob/master/CHANGELOG.md#2194)
  - [diff](https://github.com/getsentry/sentry-cli/compare/2.18.1...2.19.4)
- Bump Java SDK from v6.22.0 to v6.25.1 ([#2429](https://github.com/getsentry/sentry-dotnet/pull/2429), [#2440](https://github.com/getsentry/sentry-dotnet/pull/2440), [#2458](https://github.com/getsentry/sentry-dotnet/pull/2458), [#2476](https://github.com/getsentry/sentry-dotnet/pull/2476))
  - [changelog](https://github.com/getsentry/sentry-java/blob/main/CHANGELOG.md#6251)
  - [diff](https://github.com/getsentry/sentry-java/compare/6.22.0...6.25.1)

## 3.33.1

### Fixes

- SentryHttpMessageHandler added when AddHttpClient is before UseSentry ([#2390](https://github.com/getsentry/sentry-dotnet/pull/2390))
- Set the native sdk name for Android ([#2389](https://github.com/getsentry/sentry-dotnet/pull/2389))
- Fix db connection spans not finishing ([#2398](https://github.com/getsentry/sentry-dotnet/pull/2398))
- Various .NET MAUI fixes / improvements ([#2403](https://github.com/getsentry/sentry-dotnet/pull/2403))
  - The battery level was being reported incorrectly due to percentage multiplier.
  - The device architecture (x64, arm64, etc.) is now reported
  - On Windows, the OS type is now reported as "Windows" instead of "WinUI".  Additionally, the OS display version (ex, "22H2") is now included.
  - `UIKit`, `ABI.Microsoft` and `WinRT`  frames are now marked "system" instead of "in app".
- Reduce debug files uploaded ([#2404](https://github.com/getsentry/sentry-dotnet/pull/2404))
- Fix system frames being marked as "in-app" ([#2408](https://github.com/getsentry/sentry-dotnet/pull/2408))
  - NOTE: This important fix corrects a value that is used during issue grouping, so you may receive new alerts for existing issues after deploying this update.
- DB Connection spans presented poorly ([#2409](https://github.com/getsentry/sentry-dotnet/pull/2409))
- Populate scope's Cookies property ([#2411](https://github.com/getsentry/sentry-dotnet/pull/2411))
- Fix UWP GateKeeper errors ([#2415](https://github.com/getsentry/sentry-dotnet/pull/2415))
- Fix sql client db name ([#2418](https://github.com/getsentry/sentry-dotnet/pull/2418))

### Dependencies

- Bump Cocoa SDK from v8.7.2 to v8.7.3 ([#2394](https://github.com/getsentry/sentry-dotnet/pull/2394))
  - [changelog](https://github.com/getsentry/sentry-cocoa/blob/main/CHANGELOG.md#873)
  - [diff](https://github.com/getsentry/sentry-cocoa/compare/8.7.2...8.7.3)
- Bump Java SDK from v6.19.1 to v6.22.0 ([#2395](https://github.com/getsentry/sentry-dotnet/pull/2395), [#2405](https://github.com/getsentry/sentry-dotnet/pull/2405), [#2417](https://github.com/getsentry/sentry-dotnet/pull/2417))
  - [changelog](https://github.com/getsentry/sentry-java/blob/main/CHANGELOG.md#6220)
  - [diff](https://github.com/getsentry/sentry-java/compare/6.19.1...6.22.0)

## 3.33.0

### Features

- .NET SDK changes for exception groups ([#2287](https://github.com/getsentry/sentry-dotnet/pull/2287))
  - This changes how `AggregateException` is handled.  Instead of filtering them out client-side, the SDK marks them as an "exception group",
    and adds includes data that represents the hierarchical structure of inner exceptions. Sentry now recognizes this server-side,
    improving the accuracy of the issue detail page.
  - Accordingly, the `KeepAggregateException` option is now obsolete and does nothing.  Please remove any usages of `KeepAggregateException`.
  - NOTE: If running Self-Hosted Sentry, you should wait to adopt this SDK update until after updating to the 23.6.0 (est. June 2023) release of Sentry.
    The effect of updating the SDK early will be as if `KeepAggregateException = true` was set.  That will not break anything, but may affect issue grouping and alerts.

### Fixes

- Status messages when uploading symbols or sources are improved. ([#2307](https://github.com/getsentry/sentry-dotnet/issues/2307))

### Dependencies

- Bump CLI from v2.18.0 to v2.18.1 ([#2386](https://github.com/getsentry/sentry-dotnet/pull/2386))
  - [changelog](https://github.com/getsentry/sentry-cli/blob/master/CHANGELOG.md#2181)
  - [diff](https://github.com/getsentry/sentry-cli/compare/2.18.0...2.18.1)

## 3.32.0

### Features

- Azure Functions (Isolated Worker/Out-of-Process) support ([#2346](https://github.com/getsentry/sentry-dotnet/pull/2346))
  - Initial `beta.1` release.  Please give it a try and let us know how it goes!
  - Documentation is TBD.  For now, see `/samples/Sentry.Samples.Azure.Functions.Worker`.

- Add `Hint` support  ([#2351](https://github.com/getsentry/sentry-dotnet/pull/2351))
  - Currently, this allows you to manipulate attachments in the various "before" event delegates.
  - Hints can also be used in event and transaction processors by implementing `ISentryEventProcessorWithHint` or `ISentryTransactionProcessorWithHint`, instead of `ISentryEventProcessor` or `ISentryTransactionProcessor`.
  - Note: Obsoletes the `BeforeSend`, `BeforeSendTransaction`, and `BeforeBreadcrumb` properties on the `SentryOptions` class.  They have been replaced with `SetBeforeSend`, `SetBeforeSendTransaction`, and `SetBeforeBreadcrumb` respectively.  Each one provides overloads both with and without a `Hint` object.

- Allow setting the active span on the scope ([#2364](https://github.com/getsentry/sentry-dotnet/pull/2364))
  - Note: Obsoletes the `Scope.GetSpan` method in favor of a `Scope.Span` property (which now has a setter as well).

- Remove authority from URLs sent to Sentry ([#2365](https://github.com/getsentry/sentry-dotnet/pull/2365))
- Add tag filters to `SentryOptions` ([#2367](https://github.com/getsentry/sentry-dotnet/pull/2367))

### Fixes

- Fix `EnableTracing` option conflict with `TracesSampleRate` ([#2368](https://github.com/getsentry/sentry-dotnet/pull/2368))
  - NOTE: This is a potentially breaking change, as the `TracesSampleRate` property has been made nullable.
    Though extremely uncommon, if you are _retrieving_ the `TracesSampleRate` property for some reason, you will need to account for nulls.
    However, there is no change to the behavior or _typical_ usage of either of these properties.

- CachedTransport gracefully handles malformed envelopes during processing  ([#2371](https://github.com/getsentry/sentry-dotnet/pull/2371))
- Remove extraneous iOS simulator resources when building MAUI apps using Visual Studio "Hot Restart" mode, to avoid hitting Windows max path  ([#2384](https://github.com/getsentry/sentry-dotnet/pull/2384))

### Dependencies

- Bump Cocoa SDK from v8.6.0 to v8.7.1 ([#2359](https://github.com/getsentry/sentry-dotnet/pull/2359), [#2370](https://github.com/getsentry/sentry-dotnet/pull/2370))
  - [changelog](https://github.com/getsentry/sentry-cocoa/blob/main/CHANGELOG.md#871)
  - [diff](https://github.com/getsentry/sentry-cocoa/compare/8.6.0...8.7.1)
- Bump Java SDK from v6.18.1 to v6.19.1 ([#2374](https://github.com/getsentry/sentry-dotnet/pull/2374), [#2381](https://github.com/getsentry/sentry-dotnet/pull/2381))
  - [changelog](https://github.com/getsentry/sentry-java/blob/main/CHANGELOG.md#6191)
  - [diff](https://github.com/getsentry/sentry-java/compare/6.18.1...6.19.1)
- Bump Cocoa SDK from v8.6.0 to v8.7.2 ([#2359](https://github.com/getsentry/sentry-dotnet/pull/2359), [#2370](https://github.com/getsentry/sentry-dotnet/pull/2370), [#2375](https://github.com/getsentry/sentry-dotnet/pull/2375))
  - [changelog](https://github.com/getsentry/sentry-cocoa/blob/main/CHANGELOG.md#872)
  - [diff](https://github.com/getsentry/sentry-cocoa/compare/8.6.0...8.7.2)
- Bump CLI from v2.17.5 to v2.18.0 ([#2380](https://github.com/getsentry/sentry-dotnet/pull/2380))
  - [changelog](https://github.com/getsentry/sentry-cli/blob/master/CHANGELOG.md#2180)
  - [diff](https://github.com/getsentry/sentry-cli/compare/2.17.5...2.18.0)

## 3.31.0

### Features

- Initial work to support profiling in a future release. ([#2206](https://github.com/getsentry/sentry-dotnet/pull/2206))
- Create a Sentry event for failed HTTP requests ([#2320](https://github.com/getsentry/sentry-dotnet/pull/2320))
- Improve `WithScope` and add `WithScopeAsync` ([#2303](https://github.com/getsentry/sentry-dotnet/pull/2303)) ([#2309](https://github.com/getsentry/sentry-dotnet/pull/2309))
- Build .NET Standard 2.1 for Unity ([#2328](https://github.com/getsentry/sentry-dotnet/pull/2328))
- Add `RemoveExceptionFilter`, `RemoveEventProcessor` and `RemoveTransactionProcessor` extension methods on `SentryOptions` ([#2331](https://github.com/getsentry/sentry-dotnet/pull/2331))
- Include Dynamic Sampling Context with error events, when there's a transaction ([#2332](https://github.com/getsentry/sentry-dotnet/pull/2332))

### Fixes

- Buffer payloads asynchronously when appropriate ([#2297](https://github.com/getsentry/sentry-dotnet/pull/2297))
- Restore `System.Reflection.Metadata` dependency for .NET Core 3 ([#2302](https://github.com/getsentry/sentry-dotnet/pull/2302))
- Capture open transactions on disabled hubs ([#2319](https://github.com/getsentry/sentry-dotnet/pull/2319))
- Remove session breadcrumbs ([#2333](https://github.com/getsentry/sentry-dotnet/pull/2333))
- Support synchronous `HttpClient.Send` in `SentryHttpMessageHandler` ([#2336](https://github.com/getsentry/sentry-dotnet/pull/2336))
- Fix ASP.NET Core issue with missing context when using capture methods that configure scope ([#2339](https://github.com/getsentry/sentry-dotnet/pull/2339))
- Improve debug file upload handling ([#2349](https://github.com/getsentry/sentry-dotnet/pull/2349))

### Dependencies

- Bump CLI from v2.17.0 to v2.17.5 ([#2298](https://github.com/getsentry/sentry-dotnet/pull/2298), [#2318](https://github.com/getsentry/sentry-dotnet/pull/2318), [#2321](https://github.com/getsentry/sentry-dotnet/pull/2321), [#2345](https://github.com/getsentry/sentry-dotnet/pull/2345))
  - [changelog](https://github.com/getsentry/sentry-cli/blob/master/CHANGELOG.md#2175)
  - [diff](https://github.com/getsentry/sentry-cli/compare/2.17.0...2.17.5)
- Bump Cocoa SDK from v8.4.0 to v8.6.0 ([#2310](https://github.com/getsentry/sentry-dotnet/pull/2310), [#2344](https://github.com/getsentry/sentry-dotnet/pull/2344))
  - [changelog](https://github.com/getsentry/sentry-cocoa/blob/main/CHANGELOG.md#860)
  - [diff](https://github.com/getsentry/sentry-cocoa/compare/8.4.0...8.6.0)
- Bump Java SDK from v6.17.0 to v6.18.1 ([#2338](https://github.com/getsentry/sentry-dotnet/pull/2338), [#2343](https://github.com/getsentry/sentry-dotnet/pull/2343))
  - [changelog](https://github.com/getsentry/sentry-java/blob/main/CHANGELOG.md#6181)
  - [diff](https://github.com/getsentry/sentry-java/compare/6.17.0...6.18.1)

## 3.30.0

### Features

- Add `FileDiagnosticLogger` to assist with debugging the SDK ([#2242](https://github.com/getsentry/sentry-dotnet/pull/2242))
- Attach stack trace when events have captured an exception without a stack trace ([#2266](https://github.com/getsentry/sentry-dotnet/pull/2266))
- Add `Scope.Clear` and `Scope.ClearBreadcrumbs` methods ([#2284](https://github.com/getsentry/sentry-dotnet/pull/2284))
- Improvements to exception mechanism data ([#2294](https://github.com/getsentry/sentry-dotnet/pull/2294))

### Fixes

- Normalize StackFrame in-app resolution for modules & function prefixes ([#2234](https://github.com/getsentry/sentry-dotnet/pull/2234))
- Calling `AddAspNet` more than once should not block all errors from being sent ([#2253](https://github.com/getsentry/sentry-dotnet/pull/2253))
- Fix Sentry CLI arguments when using custom URL or auth token parameters ([#2259](https://github.com/getsentry/sentry-dotnet/pull/2259))
- Sentry.AspNetCore fix transaction name when path base is used and route starts with a slash ([#2265](https://github.com/getsentry/sentry-dotnet/pull/2265))
- Fix Baggage header parsing in ASP.NET (Framework) ([#2293](https://github.com/getsentry/sentry-dotnet/pull/2293))

### Dependencies

- Bump Cocoa SDK from v8.3.0 to v8.4.0 ([#2237](https://github.com/getsentry/sentry-dotnet/pull/2237), [#2248](https://github.com/getsentry/sentry-dotnet/pull/2248), [#2251](https://github.com/getsentry/sentry-dotnet/pull/2251), [#2285](https://github.com/getsentry/sentry-dotnet/pull/2285))
  - [changelog](https://github.com/getsentry/sentry-cocoa/blob/main/CHANGELOG.md#840)
  - [diff](https://github.com/getsentry/sentry-cocoa/compare/8.3.0...8.4.0)

- Bump CLI from v2.14.4 to v2.17.0 ([#2238](https://github.com/getsentry/sentry-dotnet/pull/2238), [#2244](https://github.com/getsentry/sentry-dotnet/pull/2244), [#2252](https://github.com/getsentry/sentry-dotnet/pull/2252), [#2264](https://github.com/getsentry/sentry-dotnet/pull/2264), [#2292](https://github.com/getsentry/sentry-dotnet/pull/2292))
  - [changelog](https://github.com/getsentry/sentry-cli/blob/master/CHANGELOG.md#2170)
  - [diff](https://github.com/getsentry/sentry-cli/compare/2.14.4...2.17.0)

- Bump Java SDK from v6.15.0 to v6.17.0 ([#2243](https://github.com/getsentry/sentry-dotnet/pull/2243), [#2277](https://github.com/getsentry/sentry-dotnet/pull/2277))
  - [changelog](https://github.com/getsentry/sentry-java/blob/main/CHANGELOG.md#6170)
  - [diff](https://github.com/getsentry/sentry-java/compare/6.15.0...6.17.0)

## 3.29.1

### Fixes

- Get debug image for Full PDB format on Windows ([#2222](https://github.com/getsentry/sentry-dotnet/pull/2222))
- Fix debug files not uploading for `packages.config` nuget ([#2224](https://github.com/getsentry/sentry-dotnet/pull/2224))

### Dependencies

- Bump Cocoa SDK from v8.2.0 to v8.3.0 ([#2220](https://github.com/getsentry/sentry-dotnet/pull/2220))
  - [changelog](https://github.com/getsentry/sentry-cocoa/blob/main/CHANGELOG.md#830)
  - [diff](https://github.com/getsentry/sentry-cocoa/compare/8.2.0...8.3.0)

## 3.29.0

**Notice:** The `<SentryUploadSymbols>` MSBuild property previously defaulted to `true` for projects compiled in `Release` configuration.
It is now `false` by default.  To continue uploading symbols, you must opt-in by setting it to `true`.
See the [MSBuild Setup](https://docs.sentry.io/platforms/dotnet/configuration/msbuild/) docs for further details.

### Features

- Added basic functionality to support `View Hierarchy` ([#2163](https://github.com/getsentry/sentry-dotnet/pull/2163))
- Allow `SentryUploadSources` to work even when not uploading symbols ([#2197](https://github.com/getsentry/sentry-dotnet/pull/2197))
- Add support for `BeforeSendTransaction` ([#2188](https://github.com/getsentry/sentry-dotnet/pull/2188))
- Add `EnableTracing` option to simplify enabling tracing ([#2201](https://github.com/getsentry/sentry-dotnet/pull/2201))
- Make `SentryUploadSymbols` strictly opt-in ([#2216](https://github.com/getsentry/sentry-dotnet/pull/2216))

### Fixes

- Fix assembly not found on Android in Debug configuration ([#2175](https://github.com/getsentry/sentry-dotnet/pull/2175))
- Fix context object with circular reference prevents event from being sent ([#2210](https://github.com/getsentry/sentry-dotnet/pull/2210))

### Dependencies

- Bump Java SDK from v6.13.1 to v6.15.0 ([#2185](https://github.com/getsentry/sentry-dotnet/pull/2185), [#2207](https://github.com/getsentry/sentry-dotnet/pull/2207))
  - [changelog](https://github.com/getsentry/sentry-java/blob/main/CHANGELOG.md#6150)
  - [diff](https://github.com/getsentry/sentry-java/compare/6.13.1...6.15.0)
- Bump CLI from v2.12.0 to v2.14.4 ([#2187](https://github.com/getsentry/sentry-dotnet/pull/2187), [#2215](https://github.com/getsentry/sentry-dotnet/pull/2215))
  - [changelog](https://github.com/getsentry/sentry-cli/blob/master/CHANGELOG.md#2144)
  - [diff](https://github.com/getsentry/sentry-cli/compare/2.12.0...2.14.4)
- Bump Java SDK from v6.13.1 to v6.14.0 ([#2185](https://github.com/getsentry/sentry-dotnet/pull/2185))
  - [changelog](https://github.com/getsentry/sentry-java/blob/main/CHANGELOG.md#6140)
  - [diff](https://github.com/getsentry/sentry-java/compare/6.13.1...6.14.0)
- Bump CLI from v2.12.0 to v2.14.3 ([#2187](https://github.com/getsentry/sentry-dotnet/pull/2187), [#2208](https://github.com/getsentry/sentry-dotnet/pull/2208))
  - [changelog](https://github.com/getsentry/sentry-cli/blob/master/CHANGELOG.md#2143)
  - [diff](https://github.com/getsentry/sentry-cli/compare/2.12.0...2.14.3)
- Bump Cocoa SDK from v7.31.5 to v8.2.0 ([#2203](https://github.com/getsentry/sentry-dotnet/pull/2203))
  - [changelog](https://github.com/getsentry/sentry-cocoa/blob/main/CHANGELOG.md#820)
  - [diff](https://github.com/getsentry/sentry-cocoa/compare/7.31.5...8.2.0)

## 3.28.1

### Fixes

- Fix MAUI missing breadcrumbs for lifecycle and UI events ([#2170](https://github.com/getsentry/sentry-dotnet/pull/2170))
- Fix hybrid sdk names ([#2171](https://github.com/getsentry/sentry-dotnet/pull/2171))
- Fix ASP.NET sdk name ([#2172](https://github.com/getsentry/sentry-dotnet/pull/2172))

## 3.28.0

### Features

- Added `instruction_addr_adjustment` attribute to SentryStackTrace ([#2151](https://github.com/getsentry/sentry-dotnet/pull/2151))

### Fixes

- Workaround Visual Studio "Pair to Mac" issue (on Windows), and Update bundled Cocoa SDK to version 7.31.5 ([#2164](https://github.com/getsentry/sentry-dotnet/pull/2164))
- Sentry SDK assemblies no longer have PDBs embedded. Debug symbols are uploaded to `nuget.org` as `snupkg` packages  ([#2166](https://github.com/getsentry/sentry-dotnet/pull/2166))

### Dependencies

- Bump Java SDK from v6.13.0 to v6.13.1 ([#2168](https://github.com/getsentry/sentry-dotnet/pull/2168))
  - [changelog](https://github.com/getsentry/sentry-java/blob/main/CHANGELOG.md#6131)
  - [diff](https://github.com/getsentry/sentry-java/compare/6.13.0...6.13.1)

## 3.27.1

### Fixes

- Fix Sentry CLI MSBuild for Xamarin and NetFX ([#2154](https://github.com/getsentry/sentry-dotnet/pull/2154))
- Log aborted HTTP requests as debug instead of error ([#2155](https://github.com/getsentry/sentry-dotnet/pull/2155))

## 3.27.0

### Features

- Publish `Sentry.Android.AssemblyReader` as a separate nuget package (for reuse by `Sentry.Xamarin`) ([#2127](https://github.com/getsentry/sentry-dotnet/pull/2127))
- Improvements for Sentry CLI integration ([#2145](https://github.com/getsentry/sentry-dotnet/pull/2145))
- Update bundled Android SDK to version 6.13.0 ([#2147](https://github.com/getsentry/sentry-dotnet/pull/2147))

## 3.26.2

### Fixes

- Fix Sentry CLI integration on Windows ([#2123](https://github.com/getsentry/sentry-dotnet/pull/2123)) ([#2124](https://github.com/getsentry/sentry-dotnet/pull/2124))

## 3.26.1

### Fixes

- Fix issue with Sentry CLI msbuild properties ([#2119](https://github.com/getsentry/sentry-dotnet/pull/2119))

## 3.26.0

### Features

- Use Sentry CLI after build to upload symbols ([#2107](https://github.com/getsentry/sentry-dotnet/pull/2107))

### Fixes

- Logging info instead of warning when skipping debug images ([#2101](https://github.com/getsentry/sentry-dotnet/pull/2101))
- Fix unhandled exception not captured when hub disabled ([#2103](https://github.com/getsentry/sentry-dotnet/pull/2103))
- Fix Android support for Portable PDB format when app uses split APKs ([#2108](https://github.com/getsentry/sentry-dotnet/pull/2108))
- Fix session ending as crashed for unobserved task exceptions ([#2112](https://github.com/getsentry/sentry-dotnet/pull/2112))
- Set absolute path when stripping project path on stack frame ([#2117](https://github.com/getsentry/sentry-dotnet/pull/2117))

## 3.25.0

### Features

- Add support for Portable PDB format ([#2050](https://github.com/getsentry/sentry-dotnet/pull/2050))
- Update bundled Android SDK to version 6.10.0([#2095](https://github.com/getsentry/sentry-dotnet/pull/2095))
- Update bundled Cocoa SDK to version 7.31.4 ([#2096](https://github.com/getsentry/sentry-dotnet/pull/2096))

### Fixes

- Fix db warnings caused by transaction sampled out ([#2097](https://github.com/getsentry/sentry-dotnet/pull/2097))

## 3.24.1

### Fixes

- Fix missing stack trace on UnobservedTaskException ([#2067](https://github.com/getsentry/sentry-dotnet/pull/2067))
- Fix warning caused by db connection span closed prematurely ([#2068](https://github.com/getsentry/sentry-dotnet/pull/2068))
- Attach db connections to child spans correctly ([#2071](https://github.com/getsentry/sentry-dotnet/pull/2071))
- Improve MAUI event bindings ([#2089](https://github.com/getsentry/sentry-dotnet/pull/2089))

## 3.24.0

### Features

- Simplify API for flushing events ([#2030](https://github.com/getsentry/sentry-dotnet/pull/2030))
- Update bundled Cocoa SDK to version 7.31.1 ([#2053](https://github.com/getsentry/sentry-dotnet/pull/2053))
- Update bundled Android SDK to version 6.7.1 ([#2058](https://github.com/getsentry/sentry-dotnet/pull/2058))

### Fixes

- Update unobserved task exception integration ([#2034](https://github.com/getsentry/sentry-dotnet/pull/2034))
- Fix trace propagation targets setter ([#2035](https://github.com/getsentry/sentry-dotnet/pull/2035))
- Fix DiagnosticSource integration disabled incorrectly with TracesSampler ([#2039](https://github.com/getsentry/sentry-dotnet/pull/2039))
- Update transitive dependencies to resolve security warnings ([#2045](https://github.com/getsentry/sentry-dotnet/pull/2045))
- Fix issue with Hot Restart for iOS ([#2047](https://github.com/getsentry/sentry-dotnet/pull/2047))
- Fix `CacheDirectoryPath` option on MAUI ([#2055](https://github.com/getsentry/sentry-dotnet/pull/2055))

## 3.23.1

### Fixes

- Fix concurrency bug in caching transport ([#2026](https://github.com/getsentry/sentry-dotnet/pull/2026))

## 3.23.0

### Features

- Update bundled Android SDK to version 6.5.0 ([#1984](https://github.com/getsentry/sentry-dotnet/pull/1984))
- Update bundled Cocoa SDK to version 7.28.0 ([#1988](https://github.com/getsentry/sentry-dotnet/pull/1988))
- Allow custom processors to be added as a scoped dependency ([#1979](https://github.com/getsentry/sentry-dotnet/pull/1979))
- Support DI for custom transaction processors ([#1993](https://github.com/getsentry/sentry-dotnet/pull/1993))
- Mark Transaction as aborted when unhandled exception occurs ([#1996](https://github.com/getsentry/sentry-dotnet/pull/1996))
- Build Windows and Tizen targets for `Sentry.Maui` ([#2005](https://github.com/getsentry/sentry-dotnet/pull/2005))
- Add Custom Measurements API ([#2013](https://github.com/getsentry/sentry-dotnet/pull/2013))
- Add `ISpan.GetTransaction` convenience method ([#2014](https://github.com/getsentry/sentry-dotnet/pull/2014))

### Fixes

- Split Android and Cocoa bindings into separate projects ([#1983](https://github.com/getsentry/sentry-dotnet/pull/1983))
  - NuGet package `Sentry` now depends on `Sentry.Bindings.Android` for `net6.0-android` targets.
  - NuGet package `Sentry` now depends on `Sentry.Bindings.Cocoa` for `net6.0-ios` and `net6.0-maccatalyst` targets.
- Exclude EF error message from logging ([#1980](https://github.com/getsentry/sentry-dotnet/pull/1980))
- Ensure logs with lower levels are captured by `Sentry.Extensions.Logging` ([#1992](https://github.com/getsentry/sentry-dotnet/pull/1992))
- Fix bug with pre-formatted strings passed to diagnostic loggers ([#2004](https://github.com/getsentry/sentry-dotnet/pull/2004))
- Fix DI issue by binding to MAUI using lifecycle events ([#2006](https://github.com/getsentry/sentry-dotnet/pull/2006))
- Unhide `SentryEvent.Exception` ([#2011](https://github.com/getsentry/sentry-dotnet/pull/2011))
- Bump `Google.Cloud.Functions.Hosting` to version 1.1.0 ([#2015](https://github.com/getsentry/sentry-dotnet/pull/2015))
- Fix default host issue for the Sentry Tunnel middleware ([#2019](https://github.com/getsentry/sentry-dotnet/pull/2019))

## 3.22.0

### Features

- `SentryOptions.AttachStackTrace` is now enabled by default. ([#1907](https://github.com/getsentry/sentry-dotnet/pull/1907))
- Update Sentry Android SDK to version 6.4.1 ([#1911](https://github.com/getsentry/sentry-dotnet/pull/1911))
- Update Sentry Cocoa SDK to version 7.24.1 ([#1912](https://github.com/getsentry/sentry-dotnet/pull/1912))
- Add `TransactionNameSource` annotation ([#1910](https://github.com/getsentry/sentry-dotnet/pull/1910))
- Use URL path in transaction names instead of "Unknown Route" ([#1919](https://github.com/getsentry/sentry-dotnet/pull/1919))
  - NOTE: This change effectively ungroups transactions that were previously grouped together under "Unkown Route".
- Add `User.Segment` property ([#1920](https://github.com/getsentry/sentry-dotnet/pull/1920))
- Add support for custom `JsonConverter`s ([#1934](https://github.com/getsentry/sentry-dotnet/pull/1934))
- Support more types for message template tags in SentryLogger ([#1945](https://github.com/getsentry/sentry-dotnet/pull/1945))
- Support Dynamic Sampling ([#1953](https://github.com/getsentry/sentry-dotnet/pull/1953))

### Fixes

- Reduce lock contention when sampling ([#1915](https://github.com/getsentry/sentry-dotnet/pull/1915))
- Dont send transaction for OPTIONS web request ([#1921](https://github.com/getsentry/sentry-dotnet/pull/1921))
- Fix missing details when aggregate exception is filtered out ([#1922](https://github.com/getsentry/sentry-dotnet/pull/1922))
- Exception filters should consider child exceptions of an `AggregateException` ([#1924](https://github.com/getsentry/sentry-dotnet/pull/1924))
- Add Blazor WASM detection to set IsGlobalModeEnabled to true ([#1931](https://github.com/getsentry/sentry-dotnet/pull/1931))
- Respect Transaction.IsSampled in SqlListener ([#1933](https://github.com/getsentry/sentry-dotnet/pull/1933))
- Ignore null Context values ([#1942](https://github.com/getsentry/sentry-dotnet/pull/1942))
- Tags should not differ based on current culture ([#1949](https://github.com/getsentry/sentry-dotnet/pull/1949))
- Always recalculate payload length ([#1957](https://github.com/getsentry/sentry-dotnet/pull/1957))
- Fix issues with envelope deserialization ([#1965](https://github.com/getsentry/sentry-dotnet/pull/1965))
- Set default trace status to `ok` instead of `unknown_error` ([#1970](https://github.com/getsentry/sentry-dotnet/pull/1970))
- Fix reported error count on a crashed session update ([#1972](https://github.com/getsentry/sentry-dotnet/pull/1972))

## 3.21.0

Includes Sentry.Maui Preview 3

### Features

- Add ISentryTransactionProcessor ([#1862](https://github.com/getsentry/sentry-dotnet/pull/1862))
- Added 'integrations' to SdkVersion ([#1820](https://github.com/getsentry/sentry-dotnet/pull/1820))
- Updated Sentry Android SDK to version 6.3.0 ([#1826](https://github.com/getsentry/sentry-dotnet/pull/1826))
- Add the Sentry iOS SDK ([#1829](https://github.com/getsentry/sentry-dotnet/pull/1829))
- Enable Scope Sync for iOS ([#1834](https://github.com/getsentry/sentry-dotnet/pull/1834))
- Add API for deliberately crashing an app ([#1842](https://github.com/getsentry/sentry-dotnet/pull/1842))
- Add Mac Catalyst target ([#1848](https://github.com/getsentry/sentry-dotnet/pull/1848))
- Add `Distribution` properties ([#1851](https://github.com/getsentry/sentry-dotnet/pull/1851))
- Add and configure options for the iOS SDK ([#1849](https://github.com/getsentry/sentry-dotnet/pull/1849))
- Set default `Release` and `Distribution` for iOS and Android ([#1856](https://github.com/getsentry/sentry-dotnet/pull/1856))
- Apply WinUI 3 exception handler in Sentry core ([#1863](https://github.com/getsentry/sentry-dotnet/pull/1863))
- Copy context info from iOS ([#1884](https://github.com/getsentry/sentry-dotnet/pull/1884))

### Fixes

- Parse "Mono Unity IL2CPP" correctly in platform runtime name ([#1742](https://github.com/getsentry/sentry-dotnet/pull/1742))
- Fix logging loop with NLog sentry ([#1824](https://github.com/getsentry/sentry-dotnet/pull/1824))
- Fix logging loop with Serilog sentry ([#1828](https://github.com/getsentry/sentry-dotnet/pull/1828))
- Skip attachment if stream is empty ([#1854](https://github.com/getsentry/sentry-dotnet/pull/1854))
- Allow some mobile options to be modified from defaults ([#1857](https://github.com/getsentry/sentry-dotnet/pull/1857))
- Fix environment name casing issue ([#1861](https://github.com/getsentry/sentry-dotnet/pull/1861))
- Null check HttpContext in SystemWebVersionLocator ([#1881](https://github.com/getsentry/sentry-dotnet/pull/1881))
- Fix detection of .NET Framework 4.8.1 ([#1885](https://github.com/getsentry/sentry-dotnet/pull/1885))
- Flush caching transport with main flush ([#1890](https://github.com/getsentry/sentry-dotnet/pull/1890))
- Fix Sentry interfering with MAUI's focus events ([#1891](https://github.com/getsentry/sentry-dotnet/pull/1891))
- Stop using `server-os` and `server-runtime` ([#1893](https://github.com/getsentry/sentry-dotnet/pull/1893))

## 3.20.1

### Fixes

- URGENT: Fix events rejected due to duplicate `sent_at` header when offline caching is enabled through `CacheDirectoryPath` ([#1818](https://github.com/getsentry/sentry-dotnet/pull/1818))
- Fix null ref in aspnet TryGetTraceHeader ([#1807](https://github.com/getsentry/sentry-dotnet/pull/1807))

## 3.20.0

### Features

- Use `sent_at` instead of `sentry_timestamp` to reduce clock skew ([#1690](https://github.com/getsentry/sentry-dotnet/pull/1690))
- Send project root path with events ([#1739](https://github.com/getsentry/sentry-dotnet/pull/1739))

### Fixes

- Detect MVC versioning in route ([#1731](https://github.com/getsentry/sentry-dotnet/pull/1731))
- Fix error with `ConcurrentHashMap` on Android <= 9 ([#1761](https://github.com/getsentry/sentry-dotnet/pull/1761))
- Minor improvements to `BackgroundWorker` ([#1773](https://github.com/getsentry/sentry-dotnet/pull/1773))
- Make GzipRequestBodyHandler respect async ([#1776](https://github.com/getsentry/sentry-dotnet/pull/1776))
- Fix race condition in handling of `InitCacheFlushTimeout` ([#1784](https://github.com/getsentry/sentry-dotnet/pull/1784))
- Fix exceptions on background thread not reported in Unity ([#1794](https://github.com/getsentry/sentry-dotnet/pull/1794))

## 3.19.0

Includes Sentry.Maui Preview 2

### Features

- Expose `EnumerateChainedExceptions` ([#1733](https://github.com/getsentry/sentry-dotnet/pull/1733))
- Android Scope Sync ([#1737](https://github.com/getsentry/sentry-dotnet/pull/1737))
- Enable logging in MAUI ([#1738](https://github.com/getsentry/sentry-dotnet/pull/1738))
- Support `IntPtr` and `UIntPtr` serialization ([#1746](https://github.com/getsentry/sentry-dotnet/pull/1746))
- Log Warning when secret is detected in DSN ([#1749](https://github.com/getsentry/sentry-dotnet/pull/1749))
- Catch permission exceptions on Android ([#1750](https://github.com/getsentry/sentry-dotnet/pull/1750))
- Enable offline caching in MAUI ([#1753](https://github.com/getsentry/sentry-dotnet/pull/1753))
- Send client report when flushing queue ([#1757](https://github.com/getsentry/sentry-dotnet/pull/1757))

### Fixes

- Set MAUI minimum version ([#1728](https://github.com/getsentry/sentry-dotnet/pull/1728))
- Don't allow `SentryDiagnosticListenerIntegration` to be added multiple times ([#1748](https://github.com/getsentry/sentry-dotnet/pull/1748))
- Catch permission exceptions for MAUI ([#1750](https://github.com/getsentry/sentry-dotnet/pull/1750))
- Don't allow newlines in diagnostic logger messages ([#1756](https://github.com/getsentry/sentry-dotnet/pull/1756))

## 3.18.0

Includes Sentry.Maui Preview 1

### Features

- Move tunnel functionality into Sentry.AspNetCore ([#1645](https://github.com/getsentry/sentry-dotnet/pull/1645))
- Make `HttpContext` available for sampling decisions ([#1682](https://github.com/getsentry/sentry-dotnet/pull/1682))
- Send the .NET Runtime Identifier to Sentry ([#1708](https://github.com/getsentry/sentry-dotnet/pull/1708))
- Added a new `net6.0-android` target for the `Sentry` core library, which bundles the [Sentry Android SDK](https://docs.sentry.io/platforms/android/):
  - Initial .NET 6 Android support ([#1288](https://github.com/getsentry/sentry-dotnet/pull/1288))
  - Update Android Support ([#1669](https://github.com/getsentry/sentry-dotnet/pull/1669))
  - Update Sentry-Android to 6.0.0-rc.1 ([#1686](https://github.com/getsentry/sentry-dotnet/pull/1686))
  - Update Sentry-Android to 6.0.0 ([#1697](https://github.com/getsentry/sentry-dotnet/pull/1697))
  - Set Java/Android SDK options ([#1694](https://github.com/getsentry/sentry-dotnet/pull/1694))
  - Refactor and update Android options ([#1705](https://github.com/getsentry/sentry-dotnet/pull/1705))
  - Add Android OS information to the event context ([#1716](https://github.com/getsentry/sentry-dotnet/pull/1716))
- Added a new `Sentry.Maui` integration library for the [.NET MAUI](https://dotnet.microsoft.com/apps/maui) platform:
  - Initial MAUI support ([#1663](https://github.com/getsentry/sentry-dotnet/pull/1663))
  - Continue with adding MAUI support ([#1670](https://github.com/getsentry/sentry-dotnet/pull/1670))
  - MAUI events become extra context in Sentry events ([#1706](https://github.com/getsentry/sentry-dotnet/pull/1706))
  - Add options for PII breadcrumbs from MAUI events ([#1709](https://github.com/getsentry/sentry-dotnet/pull/1709))
  - Add device information to the event context ([#1713](https://github.com/getsentry/sentry-dotnet/pull/1713))
  - Add platform OS information to the event context ([#1717](https://github.com/getsentry/sentry-dotnet/pull/1717))

### Fixes

- Remove IInternalSdkIntegration ([#1656](https://github.com/getsentry/sentry-dotnet/pull/1656))
- On async Main, dont unregister unhandled exception before capturing crash  ([#321](https://github.com/getsentry/sentry-dotnet/issues/321))
- Handle BadHttpRequestException from Kestrel inside SentryTunnelMiddleware ([#1673](https://github.com/getsentry/sentry-dotnet/pull/1673))
- Improve timestamp precision of transactions and spans ([#1680](https://github.com/getsentry/sentry-dotnet/pull/1680))
- Flatten AggregateException ([#1672](https://github.com/getsentry/sentry-dotnet/pull/1672))
  - NOTE: This can affect grouping. You can keep the original behavior by setting the option `KeepAggregateException` to `true`.
- Serialize stack frame addresses as strings. ([#1692](https://github.com/getsentry/sentry-dotnet/pull/1692))
- Improve serialization perf and fix memory leak in `SentryEvent` ([#1693](https://github.com/getsentry/sentry-dotnet/pull/1693))
- Add type checking in contexts TryGetValue ([#1700](https://github.com/getsentry/sentry-dotnet/pull/1700))
- Restore serialization of the `Platform` name ([#1702](https://github.com/getsentry/sentry-dotnet/pull/1702))

## 3.17.1

### Fixes

- Rework how the `InitCacheFlushTimeout` option is implemented. ([#1644](https://github.com/getsentry/sentry-dotnet/pull/1644))
- Add retry logic to the caching transport when moving files back from the processing folder. ([#1649](https://github.com/getsentry/sentry-dotnet/pull/1649))

## 3.17.0

**Notice:** If you are using self-hosted Sentry, this version and forward requires either Sentry version >= [21.9.0](https://github.com/getsentry/relay/blob/master/CHANGELOG.md#2190), or you must manually disable sending client reports via the `SendClientReports` option.

### Features

- Collect and send Client Reports to Sentry, which contain counts of discarded events. ([#1556](https://github.com/getsentry/sentry-dotnet/pull/1556))
- Expose `ITransport` and `SentryOptions.Transport` public, to support using custom transports ([#1602](https://github.com/getsentry/sentry-dotnet/pull/1602))
- Android native crash support ([#1288](https://github.com/getsentry/sentry-dotnet/pull/1288))

### Fixes

- Workaround `System.Text.Json` issue with Unity IL2CPP. ([#1583](https://github.com/getsentry/sentry-dotnet/pull/1583))
- Demystify stack traces for exceptions that fire in a `BeforeSend` callback. ([#1587](https://github.com/getsentry/sentry-dotnet/pull/1587))
- Obsolete `Platform` and always write `csharp` ([#1610](https://github.com/getsentry/sentry-dotnet/pull/1610))
- Fix a minor issue in the caching transport related to recovery of files from previous session. ([#1617](https://github.com/getsentry/sentry-dotnet/pull/1617))
- Better DisableAppDomainProcessExitFlush docs ([#1634](https://github.com/getsentry/sentry-dotnet/pull/1634))

## 3.16.0

### Features

- Use a default value of 60 seconds if a `Retry-After` header is not present. ([#1537](https://github.com/getsentry/sentry-dotnet/pull/1537))
- Add new Protocol definitions for DebugImages and AddressMode ([#1513](https://github.com/getsentry/sentry-dotnet/pull/1513))
- Add `HttpTransport` extensibility and synchronous serialization support ([#1560](https://github.com/getsentry/sentry-dotnet/pull/1560))
- Add `UseAsyncFileIO` to Sentry options (enabled by default) ([#1564](https://github.com/getsentry/sentry-dotnet/pull/1564))

### Fixes

- Fix event dropped by bad attachment when no logger is set. ([#1557](https://github.com/getsentry/sentry-dotnet/pull/1557))
- Ignore zero properties for MemoryInfo ([#1531](https://github.com/getsentry/sentry-dotnet/pull/1531))
- Cleanup diagnostic source ([#1529](https://github.com/getsentry/sentry-dotnet/pull/1529))
- Remove confusing message Successfully sent cached envelope ([#1542](https://github.com/getsentry/sentry-dotnet/pull/1542))
- Fix infinite loop in SentryDatabaseLogging.UseBreadcrumbs ([#1543](https://github.com/getsentry/sentry-dotnet/pull/1543))
- GetFromRuntimeInformation() in try-catch  ([#1554](https://github.com/getsentry/sentry-dotnet/pull/1554))
- Make `Contexts` properties more thread-safe ([#1571](https://github.com/getsentry/sentry-dotnet/pull/1571))
- Fix `PlatformNotSupportedException` exception on `net6.0-maccatalyst` targets ([#1567](https://github.com/getsentry/sentry-dotnet/pull/1567))
- In ASP.Net Core, make sure that `SentrySdk.LastEventId` is accessible from exception handler pages ([#1573](https://github.com/getsentry/sentry-dotnet/pull/1573))

## 3.15.0

### Features

- Expose ConfigureAppFrame as a public static function. ([#1493](https://github.com/getsentry/sentry-dotnet/pull/1493))

### Fixes

- Make `SentryDiagnosticSubscriber._disposableListeners` thread safe ([#1506](https://github.com/getsentry/sentry-dotnet/pull/1506))
- Adjust database span names by replacing `_` to `.`. `db.query_compiler` becomes `db.query.compile`. ([#1502](https://github.com/getsentry/sentry-dotnet/pull/1502))

## 3.14.1

### Fixes

- Fix caching transport with attachments ([#1489](https://github.com/getsentry/sentry-dotnet/pull/1489))
- Revert Sentry in implicit usings ([#1490](https://github.com/getsentry/sentry-dotnet/pull/1490))

## 3.14.0

### Features

- Add the delegate TransactionNameProvider to allow the name definition from Unknown transactions on ASP.NET Core ([#1421](https://github.com/getsentry/sentry-dotnet/pull/1421))
- SentrySDK.WithScope is now obsolete in favour of overloads of CaptureEvent, CaptureMessage, CaptureException ([#1412](https://github.com/getsentry/sentry-dotnet/pull/1412))
- Add Sentry to global usings when ImplicitUsings is enabled (`<ImplicitUsings>true</ImplicitUsings>`) ([#1398](https://github.com/getsentry/sentry-dotnet/pull/1398))
- The implementation of the background worker can now be changed ([#1450](https://github.com/getsentry/sentry-dotnet/pull/1450))
- Map reg key 528449 to net48 ([#1465](https://github.com/getsentry/sentry-dotnet/pull/1465))
- Improve logging for failed JSON serialization ([#1473](https://github.com/getsentry/sentry-dotnet/pull/1473))

### Fixes

- Handle exception from crashedLastRun callback ([#1328](https://github.com/getsentry/sentry-dotnet/pull/1328))
- Reduced the logger noise from EF when not using Performance Monitoring ([#1441](https://github.com/getsentry/sentry-dotnet/pull/1441))
- Create CachingTransport directories in constructor to avoid DirectoryNotFoundException ([#1432](https://github.com/getsentry/sentry-dotnet/pull/1432))
- UnobservedTaskException is now considered as Unhandled ([#1447](https://github.com/getsentry/sentry-dotnet/pull/1447))
- Avoid calls the Thread.CurrentThread where possible ([#1466](https://github.com/getsentry/sentry-dotnet/pull/1466))
- Rename thread pool protocol keys to snake case ([#1472](https://github.com/getsentry/sentry-dotnet/pull/1472))
- Treat IOException as a network issue ([#1476](https://github.com/getsentry/sentry-dotnet/pull/1476))
- Fix incorrect sdk name in envelope header ([#1474](https://github.com/getsentry/sentry-dotnet/pull/1474))
- Use Trace.WriteLine for TraceDiagnosticLogger ([#1475](https://github.com/getsentry/sentry-dotnet/pull/1475))
- Remove Exception filters to work around Unity bug on 2019.4.35f IL2CPP ([#1486](https://github.com/getsentry/sentry-dotnet/pull/1486))

## 3.13.0

### Features

- Add CaptureLastError as an extension method to the Server class on ASP.NET ([#1411](https://github.com/getsentry/sentry-dotnet/pull/1411))
- Add IsDynamicCode* to events ([#1418](https://github.com/getsentry/sentry-dotnet/pull/1418))

### Fixes

- Dispose of client should only flush ([#1354](https://github.com/getsentry/sentry-dotnet/pull/1354))

## 3.12.3

### Fixes

- Events no longer get dropped because of non-serializable contexts or attachments ([#1401](https://github.com/getsentry/sentry-dotnet/pull/1401))
- Add MemoryInfo to sentry event ([#1337](https://github.com/getsentry/sentry-dotnet/pull/1337))
- Report ThreadPool stats ([#1399](https://github.com/getsentry/sentry-dotnet/pull/1399))

## 3.12.2

### Fixes

- log through serialization ([#1388](https://github.com/getsentry/sentry-dotnet/pull/1388))
- Attaching byte arrays to the scope no longer leads to ObjectDisposedException ([#1384](https://github.com/getsentry/sentry-dotnet/pull/1384))
- Operation cancel while flushing cache no longer logs an errors ([#1352](https://github.com/getsentry/sentry-dotnet/pull/1352))
- Dont fail for attachment read error ([#1378](https://github.com/getsentry/sentry-dotnet/pull/1378))
- Fix file locking in attachments ([#1377](https://github.com/getsentry/sentry-dotnet/pull/1377))

## 3.12.1

### Features

- Dont log "Ignoring request with Size" when null ([#1348](https://github.com/getsentry/sentry-dotnet/pull/1348))
- Move to stable v6 for `Microsoft.Extensions.*` packages ([#1347](https://github.com/getsentry/sentry-dotnet/pull/1347))
- bump Ben.Demystifier adding support for Microsoft.Bcl.AsyncInterfaces([#1349](https://github.com/getsentry/sentry-dotnet/pull/1349))

### Fixes

- Fix EF Core garbage collected messages and ordering ([#1368](https://github.com/getsentry/sentry-dotnet/pull/1368))
- Update X-Sentry-Auth header to include correct sdk name and version ([#1333](https://github.com/getsentry/sentry-dotnet/pull/1333))

## 3.12.0

### Features

- Add automatic spans to Entity Framework operations ([#1107](https://github.com/getsentry/sentry-dotnet/pull/1107))

### Fixes

- Avoid using the same connection Span for the same ConnectionId ([#1317](https://github.com/getsentry/sentry-dotnet/pull/1317))
- Finish unfinished Spans on Transaction completion ([#1296](https://github.com/getsentry/sentry-dotnet/pull/1296))

## 3.12.0-alpha.1

### Features

- .NET 6 specific targets ([#939](https://github.com/getsentry/sentry-dotnet/pull/939))

## 3.11.1

### Fixes

- Forward the IP of the client with whe tunnel middleware ([#1310](getsentry/sentry-dotnet/pull/1310))

## 3.11.0

### Features

- Sentry Sessions status as Breadcrumbs ([#1263](https://github.com/getsentry/sentry-dotnet/pull/1263))
- Enhance GCP Integraction with performance monitoring and revision number ([#1286](https://github.com/getsentry/sentry-dotnet/pull/1286))
- Bump Ben.Demystifier to support .NET 6 ([#1290](https://github.com/getsentry/sentry-dotnet/pull/1290))

### Fixes

- ASP.NET Core: Data from Scope in options should be applied on each request ([#1270](https://github.com/getsentry/sentry-dotnet/pull/1270))
- Add missing `ConfigureAwaits(false)` for `async using` ([#1276](https://github.com/getsentry/sentry-dotnet/pull/1276))
- Fix missing handled tag when events are logged via an ASP.NET Core pipeline logger ([#1284](getsentry/sentry-dotnet/pull/1284))

## 3.10.0

### Features

- Add additional primitive values as tags on SentryLogger ([#1246](https://github.com/getsentry/sentry-dotnet/pull/1246))

### Fixes

- Events are now sent on Google Gloud Functions Integration ([#1249](https://github.com/getsentry/sentry-dotnet/pull/1249))
- Cache envelope headers ([#1242](https://github.com/getsentry/sentry-dotnet/pull/1242))
- Avoid replacing Transaction Name on ASP.NET Core by null or empty ([#1215](https://github.com/getsentry/sentry-dotnet/pull/1215))
- Ignore DiagnosticSource Integration if no Sampling available ([#1238](https://github.com/getsentry/sentry-dotnet/pull/1238))

## 3.9.4

### Fixes

- Unity Android support: check for native crashes before closing session as Abnormal ([#1222](https://github.com/getsentry/sentry-dotnet/pull/1222))

## 3.9.3

### Fixes

- Add missing PathBase from ASP.NET Core ([#1198](https://github.com/getsentry/sentry-dotnet/pull/1198))
- Use fallback if route pattern is MVC ([#1188](https://github.com/getsentry/sentry-dotnet/pull/1188))
- Move UseSentryTracing to different namespace ([#1200](https://github.com/getsentry/sentry-dotnet/pull/1200))
- Prevent duplicate package reporting ([#1197](https://github.com/getsentry/sentry-dotnet/pull/1197))

## 3.9.2

### Fixes

- Exceptions from UnhandledExceptionIntegration were not marking sessions as crashed ([#1193](https://github.com/getsentry/sentry-dotnet/pull/1193))

## 3.9.1

### Fixes

- Removed braces from tag keys on DefaultSentryScopeStateProcessor ([#1183](https://github.com/getsentry/sentry-dotnet/pull/1183))
- Fix SQLClient unplanned behaviors ([#1179](https://github.com/getsentry/sentry-dotnet/pull/1179))
- Add fallback to Scope Stack from AspNet ([#1180](https://github.com/getsentry/sentry-dotnet/pull/1180))

## 3.9.0

### Features

- EF Core and SQLClient performance monitoring integration ([#1154](https://github.com/getsentry/sentry-dotnet/pull/1154))
- Improved SDK diagnostic logs ([#1161](https://github.com/getsentry/sentry-dotnet/pull/1161))
- Add Scope observer to SentryOptions ([#1153](https://github.com/getsentry/sentry-dotnet/pull/1153))

### Fixes

- Fix end session from Hub adapter not being passed to SentrySDK ([#1158](https://github.com/getsentry/sentry-dotnet/pull/1158))
- Installation id catches dir not exist([#1159](https://github.com/getsentry/sentry-dotnet/pull/1159))
- Set error status to transaction if http has exception and ok status ([#1143](https://github.com/getsentry/sentry-dotnet/pull/1143))
- Fix max breadcrumbs limit when MaxBreadcrumbs is zero or lower ([#1145](https://github.com/getsentry/sentry-dotnet/pull/1145))

## 3.8.3

### Features

- New package Sentry.Tunnel to proxy Sentry events ([#1133](https://github.com/getsentry/sentry-dotnet/pull/1133))

### Fixes

- Avoid serializing dangerous types ([#1134](https://github.com/getsentry/sentry-dotnet/pull/1134))
- Don't cancel cache flushing on init ([#1139](https://github.com/getsentry/sentry-dotnet/pull/1139))

## 3.8.2

### Fixes

- Add IsParentSampled to ITransactionContext ([#1128](https://github.com/getsentry/sentry-dotnet/pull/1128)
- Avoid warn in global mode ([#1132](https://github.com/getsentry/sentry-dotnet/pull/1132))
- Fix `ParentSampledId` being reset on `Transaction` ([#1130](https://github.com/getsentry/sentry-dotnet/pull/1130))

## 3.8.1

### Fixes

- Persisted Sessions logging ([#1125](https://github.com/getsentry/sentry-dotnet/pull/1125))
- Don't log an error when attempting to recover a persisted session but none exists ([#1123](https://github.com/getsentry/sentry-dotnet/pull/1123))

### Features

- Introduce scope stack abstraction to support global scope on desktop and mobile applications and `HttpContext`-backed scoped on legacy ASP.NET ([#1124](https://github.com/getsentry/sentry-dotnet/pull/1124))

## 3.8.0

### Fixes

- ASP.NET Core: fix handled not being set for Handled exceptions ([#1111](https://github.com/getsentry/sentry-dotnet/pull/1111))

### Features

- File system persistence for sessions ([#1105](https://github.com/getsentry/sentry-dotnet/pull/1105))

## 3.7.0

### Features

- Add HTTP request breadcrumb ([#1113](https://github.com/getsentry/sentry-dotnet/pull/1113))
- Integration for Google Cloud Functions ([#1085](https://github.com/getsentry/sentry-dotnet/pull/1085))
- Add ClearAttachments to Scope ([#1104](https://github.com/getsentry/sentry-dotnet/pull/1104))
- Add additional logging and additional fallback for installation ID ([#1103](https://github.com/getsentry/sentry-dotnet/pull/1103))

### Fixes

- Avoid Unhandled Exception on .NET 461 if the Registry Access threw an exception ([#1101](https://github.com/getsentry/sentry-dotnet/pull/1101))

## 3.6.1

### Fixes

- `IHub.ResumeSession()`: don't start a new session if pause wasn't called or if there is no active session ([#1089](https://github.com/getsentry/sentry-dotnet/pull/1089))
- Fixed incorrect order when getting the last active span ([#1094](https://github.com/getsentry/sentry-dotnet/pull/1094))
- Fix logger call in BackgroundWorker that caused a formatting exception in runtime ([#1092](https://github.com/getsentry/sentry-dotnet/pull/1092))

## 3.6.0

### Features

- Implement pause & resume session ([#1069](https://github.com/getsentry/sentry-dotnet/pull/1069))
- Add auto session tracking ([#1068](https://github.com/getsentry/sentry-dotnet/pull/1068))
- Add SDK information to envelope ([#1084](https://github.com/getsentry/sentry-dotnet/pull/1084))
- Add ReportAssembliesMode in favor of ReportAssemblies ([#1079](https://github.com/getsentry/sentry-dotnet/pull/1079))

### Fixes

- System.Text.Json 5.0.2 ([#1078](https://github.com/getsentry/sentry-dotnet/pull/1078))

## 3.6.0-alpha.2

### Features

- Extended Device and GPU protocol; public IJsonSerializable ([#1063](https://github.com/getsentry/sentry-dotnet/pull/1063))
- ASP.NET Core: Option `AdjustStandardEnvironmentNameCasing` to opt-out from lower casing env name. [#1057](https://github.com/getsentry/sentry-dotnet/pull/1057)
- Sessions: Improve exception check in `CaptureEvent(...)` for the purpose of reporting errors in session ([#1058](https://github.com/getsentry/sentry-dotnet/pull/1058))
- Introduce TraceDiagnosticLogger and obsolete DebugDiagnosticLogger ([#1048](https://github.com/getsentry/sentry-dotnet/pull/1048))

### Fixes

- Handle error thrown while trying to get `BootTime` on PS4 with IL2CPP ([#1062](https://github.com/getsentry/sentry-dotnet/pull/1062))
- Use SentryId for ISession.Id ([#1052](https://github.com/getsentry/sentry-dotnet/pull/1052))
- Add System.Reflection.Metadata as a dependency for netcoreapp3.0 target([#1064](https://github.com/getsentry/sentry-dotnet/pull/1064))

## 3.6.0-alpha.1

### Features

- Implemented client-mode release health ([#1013](https://github.com/getsentry/sentry-dotnet/pull/1013))

### Fixes

- Report lowercase staging environment for ASP.NET Core ([#1046](https://github.com/getsentry/sentry-unity/pull/1046))

## 3.5.0

### Features

- Report user IP address for ASP.NET Core ([#1045](https://github.com/getsentry/sentry-unity/pull/1045))

### Fixes

- Connect middleware exceptions to transactions ([#1043](https://github.com/getsentry/sentry-dotnet/pull/1043))
- Hub.IsEnabled set to false when Hub disposed ([#1021](https://github.com/getsentry/sentry-dotnet/pull/1021))

## 3.4.0

### Features

- Sentry.EntityFramework moved to this repository ([#1017](https://github.com/getsentry/sentry-dotnet/pull/1017))
- Additional `netstandard2.1` target added. Sample with .NET Core 3.1 console app.
- `UseBreadcrumbs` is called automatically by `AddEntityFramework`

### Fixes

- Normalize line breaks ([#1016](https://github.com/getsentry/sentry-dotnet/pull/1016))
- Finish span with exception in SentryHttpMessageHandler ([#1037](https://github.com/getsentry/sentry-dotnet/pull/1037))

## 3.4.0-beta.0

### Features

- Serilog: Add support for Serilog.Formatting.ITextFormatter ([#998](https://github.com/getsentry/sentry-dotnet/pull/998))
- simplify ifdef ([#1010](https://github.com/getsentry/sentry-dotnet/pull/1010))
- Use `DebugDiagnosticLogger` as the default logger for legacy ASP.NET ([#1012](https://github.com/getsentry/sentry-dotnet/pull/1012))
- Adjust parameter type in `AddBreadcrumb` to use `IReadOnlyDictionary<...>` instead of `Dictionary<...>` ([#1000](https://github.com/getsentry/sentry-dotnet/pull/1000))
- await dispose everywhere ([#1009](https://github.com/getsentry/sentry-dotnet/pull/1009))
- Further simplify transaction integration from legacy ASP.NET ([#1011](https://github.com/getsentry/sentry-dotnet/pull/1011))

## 3.3.5-beta.0

### Features

- Default environment to "debug" if running with debugger attached (#978)
- ASP.NET Classic: `HttpContext.StartSentryTransaction()` extension method (#996)

### Fixes

- Unity can have negative line numbers ([#994](https://github.com/getsentry/sentry-dotnet/pull/994))
- Fixed an issue where an attempt to deserialize `Device` with a non-system time zone failed ([#993](https://github.com/getsentry/sentry-dotnet/pull/993))

## 3.3.4

### Features

- Env var to keep large envelopes if they are rejected by Sentry (#957)

### Fixes

- serialize parent_span_id in contexts.trace (#958)

## 3.3.3

### Fixes

- boot time detection can fail in some cases (#955)

## 3.3.2

### Fixes

- Don't override Span/Transaction status on Finish(...) if status was not provided explicitly (#928) @Tyrrrz
- Fix startup time shows incorrect value on macOS/Linux. Opt-out available for IL2CPP. (#948)

## 3.3.1

### Fixes

- Move Description field from Transaction to Trace context (#924) @Tyrrrz
- Drop unfinished spans from transaction (#923) @Tyrrrz
- Don't dispose the SDK when UnobservedTaskException is captured (#925) @bruno-garcia
- Fix spans not inheriting TraceId from transaction (#922) @Tyrrrz

## 3.3.0

### Features

- Add StartupTime and Device.BootTime (#887) @lucas-zimerman
- Link events to currently active span (#909) @Tyrrrz
- Add useful contextual data to TransactionSamplingContext in ASP.NET Core integration (#910) @Tyrrrz

### Changes

- Limit max spans in transaction to 1000 (#908) @Tyrrrz

## 3.2.0

### Changes

- Changed the underlying implementation of `ITransaction` and `ISpan`. `IHub.CaptureTransaction` now takes a `Transaction` instead of `ITransaction`. (#880) @Tyrrrz
- Add IsParentSampled to TransactionContext (#885) @Tyrrrz
- Retrieve CurrentVersion for ASP.NET applications (#884) @lucas-zimerman
- Make description parameter nullable on `ISpan.StartChild(...)` and related methods (#900) @Tyrrrz
- Add Platform to Transaction, mimicking the same property on SentryEvent (#901) @Tyrrrz

## 3.1.0

### Features

- Adding TaskUnobservedTaskExceptionIntegration to default integrations and method to remove it (#870) @FilipNemec
- Enrich transactions with more data (#875) @Tyrrrz

### Fixes

- Don't add version prefix in release if it's already set (#877) @Tyrrrz

## 3.0.8

### Features

- Add AddSentryTag and AddSentryContext Extensions for exception class (#834) @lucas-zimerman
- Associate span exceptions with event exceptions (#848) @Tyrrrz
- MaxCacheItems option to control files on disk (#846) @Tyrrrz
- Move SentryHttpMessageHandlerBuilderFilter to Sentry.Extensions.Logging (#845) @Tyrrrz

### Fixes

- Fix CachingTransport throwing an exception when it can't move the files from the previous session (#871) @Tyrrrz

## 3.0.7

### Changes

- Don't write timezone_display_name if it's the same as the ID (#837) @Tyrrrz
- Serialize arbitrary objects in contexts (#838) @Tyrrrz

## 3.0.6

### Fixes

- Fix serialization of transactions when filesystem caching is enabled. (#815) @Tyrrrz
- Fix UWP not registering exceptions (#821) @lucas-zimerman
- Fix tracing middleware (#813) @Tyrrrz

## 3.0.5

### Changes

- Fix transaction sampling (#810) @Tyrrrz

## 3.0.4

### Changes

- Don't add logs coming from Sentry as breadcrumbs (fixes stack overflow exception) (#797) @Tyrrrz
- Consolidate logic for resolving hub (fixes bug "SENTRY_DSN is not defined") (#795) @Tyrrrz
- Add SetFingerprint overload that takes `params string[]` (#796) @Tyrrrz
- Create spans for outgoing HTTP requests (#802) @Tyrrrz
- Finish span on exception in SentryHttpMessageHandler (#806) @Tyrrrz
- Fix ObjectDisposedException caused by object reuse in RetryAfterHandler (#807) @Tyrrrz

## 3.0.3

### Changes

- Fix DI issues in ASP.NET Core + SentryHttpMessageHandlerBuilderFilter (#789) @Tyrrrz
- Fix incorrect NRT on SpanContext.ctor (#788) @Tyrrrz
- Remove the `Evaluate` error from the breadcrumb list (#790) @Tyrrrz
- Set default tracing sample rate to 0.0 (#791) @Tyrrrz

## 3.0.2

### Changes

- Add GetSpan() to IHub and SentrySdk (#782) @Tyrrrz
- Automatically start transactions from incoming trace in ASP.NET Core (#783) @Tyrrrz
- Automatically inject 'sentry-trace' on outgoing requests in ASP.NET Core (#784) @Tyrrrz

## 3.0.1

### Changes

- bump log4net 2.0.12 (#781) @bruno-garcia
- Fix Serilog version (#780) @bruno-garcia
- Move main Protocol types to Sentry namespace (#779) @bruno-garcia

## 3.0.0

### Changes

- Add support for dynamic transaction sampling. (#753) @Tyrrrz
- Integrate trace headers. (#758) @Tyrrrz
- Renamed Option `DiagnosticsLevel` to `DiagnosticLevel` (#759) @bruno-garcia
- Add additional data to transactions (#763) @Tyrrrz
- Improve transaction instrumentation on ASP.NET Core (#766) @Tyrrrz
- Add `Release` to `Scope` (#765) @Tyrrrz
- Don't fallback to `HttpContext.RequestPath` if a route is unknown (#767 #769) @kanadaj @Tyrrrz

## 3.0.0-beta.0

### Changes

- Add instruction_addr to SentryStackFrame. (#744) @lucas-zimerman
- Default stack trace format: Ben.Demystifier (#732) @bruno-garcia

## 3.0.0-alpha.11

### Changed

- Limit attachment size (#705)
- Separate tracing middleware (#737)
- Bring Transaction a bit more inline with Java SDK (#741)
- Sync transaction and transaction name on scope (#740)

## 3.0.0-alpha.10

- Disabled Mono StackTrace Factory. (#709) @lucas-zimerman
- Adds to the existing User Other dict rather than replacing (#729) @brettjenkins

## 3.0.0-alpha.9

- Handle non-json error response messages on HttpTransport. (#690) @lucas-zimerman
- Fix deadlock on missing ConfigureAwait into foreach loops. (#694) @lucas-zimerman
- Report gRPC sdk name (#700) @bruno-garcia

## 3.0.0-alpha.8

- Include parameters in stack frames. (#662) @Tyrrrz
- Remove CultureUIInfo if value is even with CultureInfo. (#671) @lucas-zimerman
- Make all fields on UserFeedback optional. (#660) @Tyrrrz
- Align transaction names with Java. (#659) @Tyrrrz
- Include assembly name in default release. (#682) @Tyrrrz
- Add support for attachments. (#670) @Tyrrrz
- Improve logging for relay errors. (#683) @Tyrrrz
- Report sentry.dotnet.aspnet on the new Sentry.AspNet package. (#681) @Tyrrrz
- Always send a default release. (#695) @Tyrrrz

## 3.0.0-alpha.7

- Ref moved SentryId from namespace Sentry.Protocol to Sentry (#643) @lucas-zimerman
- Ref renamed `CacheFlushTimeout` to `InitCacheFlushTimeout` (#638) @lucas-zimerman
- Add support for performance. ([#633](https://github.com/getsentry/sentry-dotnet/pull/633))
- Transaction (of type `string`) on Scope and Event now is called TransactionName. ([#633](https://github.com/getsentry/sentry-dotnet/pull/633))

## 3.0.0-alpha.6

- Abandon ValueTask #611
- Fix Cache deleted on HttpTransport exception. (#610) @lucas-zimerman
- Add `SentryScopeStateProcessor` #603
- Add net5.0 TFM to libraries #606
- Add more logging to CachingTransport #619
- Bump Microsoft.Bcl.AsyncInterfaces to 5.0.0 #618
- Bump `Microsoft.Bcl.AsyncInterfaces` to 5.0.0 #618
- `DefaultTags` moved from `SentryLoggingOptions` to `SentryOptions` (#637) @PureKrome
- `Sentry.Serilog` can accept DefaultTags (#637) @PureKrome

## 3.0.0-alpha.5

- Replaced `BaseScope` with `IScope`. (#590) @Tyrrrz
- Removed code coverage report from the test folder. (#592) @lucas-zimerman
- Add target framework NET5.0 on Sentry.csproj. Change the type of `Extra` where value parameter become nullable. @lucas-zimerman
- Implement envelope caching. (#576) @Tyrrrz
- Add a list of .NET Frameworks installed when available. (#531) @lucas-zimerman
- Parse Mono and IL2CPP stacktraces for Unity and Xamarin (#578) @bruno-garcia
- Update TFMs and dependency min version (#580) @bruno-garcia
- Run all tests on .NET 5 (#583) @bruno-garcia

## 3.0.0-alpha.4

- Add the client user ip if both SendDefaultPii and IsEnvironmentUser are set. (#1015) @lucas-zimerman
- Replace Task with ValueTask where possible. (#564) @Tyrrrz
- Add support for ASP.NET Core gRPC (#563) @Mitch528
- Push API docs to GitHub Pages GH Actions (#570) @bruno-garcia
- Refactor envelopes

## 3.0.0-alpha.3

- Add support for user feedback. (#559) @lucas-zimerman
- Add support for envelope deserialization (#558) @Tyrrrz
- Add package description and tags to Sentry.AspNet @Tyrrrz
- Fix internal url references for the new Sentry documentation. (#562) @lucas-zimerman

## 3.0.0-alpha.2

- Set the Environment setting to 'production' if none was provided. (#550) @PureKrome
- ASPNET.Core hosting environment is set to 'production' / 'development' (notice lower casing) if no custom options.Enviroment is set. (#554) @PureKrome
- Add most popular libraries to InAppExclude #555 (@bruno-garcia)
- Add support for individual rate limits.
- Extend `SentryOptions.BeforeBreadcrumb` signature to accept returning nullable values.
- Add support for envelope deserialization.

## 3.0.0-alpha.1

- Rename `LogEntry` to `SentryMessage`. Change type of `SentryEvent.Message` from `string` to `SentryMessage`.
- Change the type of `Gpu.VendorId` from `int` to `string`.
- Add support for envelopes.
- Publishing symbols package (snupkg) to nuget.org with sourcelink

## 3.0.0-alpha.0

- Move aspnet-classic integration to Sentry.AspNet (#528) @Tyrrrz
- Merge Sentry.Protocol into Sentry (#527) @Tyrrrz
- Framework and runtime info (#526) @bruno-garcia
- Add NRTS to Sentry.Extensions.Logging (#524) @Tyrrrz
- Add NRTs to Sentry.Serilog, Sentry.NLog, Sentry.Log4Net (#521) @Tyrrrz
- Add NRTs to Sentry.AspNetCore (#520) @Tyrrrz
- Fix CI build on GitHub Actions (#523) @Tyrrrz
- Add GitHubActionsTestLogger (#511) @Tyrrrz

We'd love to get feedback.

## 2.2.0-alpha

Add nullable reference types support (Sentry, Sentry.Protocol) (#509)
fix: Use ASP.NET Core endpoint FQDN (#485)
feat: Add integration to TaskScheduler.UnobservedTaskException (#481)

## 2.1.6

fix: aspnet fqdn (#485) @bruno-garcia
ref: wait on test the time needed (#484) @bruno-garcia
feat: Add integration to TaskScheduler.UnobservedTaskException (#481) @lucas-zimerman
build(deps): bump Serilog.AspNetCore from 3.2.0 to 3.4.0 (#477)  @dependabot-preview
Fix README typo (#480) @AndreasLangberg
build(deps): bump coverlet.msbuild from 2.8.1 to 2.9.0 (#462) @dependabot-preview
build(deps): bump Microsoft.Extensions.Logging.Debug @dependabot-preview
fix some spelling (#475) @SimonCropp
build(deps): bump Microsoft.Extensions.Configuration.Json (#467) @dependabot-preview

## 2.1.5

- fix: MEL don't init if enabled (#460) @bruno-garcia
- feat: Device Calendar, Timezone, CultureInfo (#457) @bruno-garcia
- ref: Log out debug disabled (#459) @bruno-garcia
- dep: Bump PlatformAbstractions (#458) @bruno-garcia
- feat: Exception filter (#456) @bruno-garcia

## 2.1.5-beta

- fix: MEL don't init if enabled (#460) @bruno-garcia
- feat: Device Calendar, Timezone, CultureInfo (#457) @bruno-garcia
- ref: Log out debug disabled (#459) @bruno-garcia
- dep: Bump PlatformAbstractions (#458) @bruno-garcia
- feat: Exception filter (#456) @bruno-garcia

## 2.1.4

- NLog SentryTarget - NLogDiagnosticLogger for writing to NLog InternalLogger (#450) @snakefoot
- fix: SentryScopeManager dispose message (#449) @bruno-garcia
- fix: dont use Sentry namespace on sample (#447) @bruno-garcia
- Remove obsolete API from benchmarks (#445) @bruno-garcia
- build(deps): bump Microsoft.Extensions.Logging.Debug from 2.1.1 to 3.1.4 (#421) @dependabot-preview
- build(deps): bump Microsoft.AspNetCore.Diagnostics from 2.1.1 to 2.2.0 (#431) @dependabot-preview
- build(deps): bump Microsoft.CodeAnalysis.CSharp.Workspaces from 3.1.0 to 3.6.0 (#437) @dependabot-preview

## 2.1.3

- SentryScopeManager - Fixed clone of Stack so it does not reverse order (#420) @snakefoot
- build(deps): bump Serilog.AspNetCore from 2.1.1 to 3.2.0 (#411) @dependabot-preview
- Removed dependency on System.Collections.Immutable (#405) @snakefoot
- Fix Sentry.Microsoft.Logging Filter now drops also breadcrumbs (#440)

## 2.1.2-beta5

Fix Background worker dispose logs error message (#408)
Fix sentry serilog extension method collapsing (#406)
Fix Sentry.Samples.NLog so NLog.config is valid (#404)

Thanks @snakefoot and @JimHume for the fixes

Add MVC route data extraction to ScopeExtensions.Populate() (#401)

## 2.1.2-beta3

Fixed ASP.NET System.Web catch HttpException to prevent the request processor from being unable to submit #397 (#398)

## 2.1.2-beta2

- Ignore WCF error and capture (#391)

### 2.1.2-beta

- Serilog Sentry sink does not load all options from IConfiguration (#380)
- UnhandledException sets Handled=false (#382)

## 2.1.1

Bug fix:  Don't overwrite server name set via configuration with machine name on ASP.NET Core #372

## 2.1.0

- Set score url to fully constructed url #367 Thanks @christopher-taormina-zocdoc
- Don't dedupe from inner exception #363 - Note this might change groupings. It's opt-in.
- Expose FlushAsync to intellisense #362
- Protocol monorepo #325 - new protocol version whenever there's a new SDK release

## 2.0.3

Expose httpHandler creation (#359)
NLog: possibility to override fingerprint using AdditionalGroupingKey (#358) @Shtannikov
Take ServerName from options (#356)

## 2.0.2

Add logger and category from Serilog SourceContext. (#316) @krisztiankocsis
Set DateFormatHandling.IsoDateFormat for serializer. Fixes #351 (#353)  @olsh

## 2.0.1

Removed `-beta` from dependencies.

## 2.0.0

- SentryTarget - GetTagsFromLogEvent with null check (#326)
- handled process corrupted (#328)
- sourcelink GA (#330)
- Adds ability to specify user values via NLog configuration (#336)
- Add option to ASP.NET Core to flush events after response complete (#288)
- Fixed race on `BackgroundWorker`  (#293)
- Exclude `Sentry.` frames from InApp (#272)
- NLog SentryTarget with less overhead for breadcrumb (#273)
- Logging on body not extracted (#246)
- Add support to DefaultTags for ASP.NET Core and M.E.Logging (#268)
- Don't use ValueTuple (#263)
- All public members were documented: #252
- Use EnableBuffering to keep request payload around: #250
- Serilog default levels: #237
- Removed dev dependency from external dependencies 4d92ab0
- Use new `Sentry.Protocol` 836fb07e
- Use new `Sentry.PlatformAbsrtractions` #226
- Debug logging for ASP.NET Classic #209
- Reading request body throws on ASP.NET Core 3 (#324)
- NLog: null check contextProp.Value during IncludeEventDataOnBreadcrumbs (#323)
- JsonSerializerSettings - ReferenceLoopHandling.Ignore (#312)
- Fixed error when reading request body affects collecting other request data (#299)
- `Microsoft.Extensions.Logging` `ConfigureScope` invocation. #208, #210, #224 Thanks @dbraillon
- `Sentry.Serilog` Verbose level. #213, #217. Thanks @kanadaj
- AppDomain.ProcessExit will close the SDK: #242
- Adds PublicApiAnalyzers to public projects: #234
- NLog: Utilizes Flush functionality in NLog target: #228
- NLog: Set the logger via the log event info in SentryTarget.Write, #227
- Multi-target .NET Core 3.0 (#308)

Major version bumped due to these breaking changes:

1. `Sentry.Protocol` version 2.0.0
   - Remove StackTrace from SentryEvent [#38](https://github.com/getsentry/sentry-dotnet-protocol/pull/38) - StackTrace is  either part of Thread or SentryException.
2. Removed `ContextLine` #223
3. Use `StackTrace` from `Threads` #222
4. `FlushAsync` added to `ISentryClient` #214

## 2.0.0-beta8

- SentryTarget - GetTagsFromLogEvent with null check (#326)
- handled process corrupted (#328)
- sourcelink GA (#330)
- Adds ability to specify user values via NLog configuration (#336)

## 2.0.0-beta7

Fixes:

- Reading request body throws on ASP.NET Core 3 (#324)
- NLog: null check contextProp.Value during IncludeEventDataOnBreadcrumbs (#323)
- JsonSerializerSettings - ReferenceLoopHandling.Ignore (#312)

Features:

- Multi-target .NET Core 3.0 (#308)

## 2.0.0-beta6

- Fixed error when reading request body affects collecting other request data (#299)

## 2.0.0-beta5

- Add option to ASP.NET Core to flush events after response complete (#288)
- Fixed race on `BackgroundWorker`  (#293)
- Exclude `Sentry.` frames from InApp (#272)
- NLog SentryTarget with less overhead for breadcrumb (#273)

## 2.0.0-beta4

- Logging on body not extracted (#246)
- Add support to DefaultTags for ASP.NET Core and M.E.Logging (#268)
- Don't use ValueTuple (#263)

## 2.0.0-beta3

- All public members were documented: #252
- Use EnableBuffering to keep request payload around: #250
- Serilog default levels: #237

Thanks @josh-degraw for:

- AppDomain.ProcessExit will close the SDK: #242
- Adds PublicApiAnalyzers to public projects: #234
- NLog: Utilizes Flush functionality in NLog target: #228
- NLog: Set the logger via the log event info in SentryTarget.Write, #227

## 2.0.0-beta2

- Removed dev dependency from external dependencies 4d92ab0
- Use new `Sentry.Protocol` 836fb07e
- Use new `Sentry.PlatformAbsrtractions` #226

## 2.0.0-beta

Major version bumped due to these breaking changes:

1. `Sentry.Protocol` version 2.0.0
   - Remove StackTrace from SentryEvent [#38](https://github.com/getsentry/sentry-dotnet-protocol/pull/38) - StackTrace is either part of Thread or SentryException.
2. Removed `ContextLine` #223
3. Use `StackTrace` from `Threads` #222
4. `FlushAsync` added to `ISentryClient` #214

Other Features:

- Debug logging for ASP.NET Classic #209

Fixes:

- `Microsoft.Extensions.Logging` `ConfigureScope` invocation. #208, #210, #224 Thanks @dbraillon
- `Sentry.Serilog` Verbose level. #213, #217. Thanks @kanadaj

## 1.2.1-beta

Fixes and improvements to the NLog integration: #207 by @josh-degraw

## 1.2.0

### Features

- Optionally skip module registrations #202 - (Thanks @josh-degraw)
- First NLog integration release #188 (Thanks @josh-degraw)
- Extensible stack trace #184 (Thanks @pengweiqhca)
- MaxRequestSize for ASP.NET and ASP.NET Core #174
- InAppInclude #171
- Overload to AddSentry #163 by (Thanks @f1nzer)
- ASP.NET Core AddSentry has now ConfigureScope: #160

### Bug fixes

- Don't override user #199
- Read the hub to take latest Client: 8f4b5ba

## 1.1.3-beta4

Bug fix: Don't override user  #199

## 1.1.3-beta3

- First NLog integration release #188 (Thanks @josh-degraw)
- Extensible stack trace #184 (Thanks @pengweiqhca)

## 1.1.3-beta2

Feature:

- MaxRequestSize for ASP.NET and ASP.NET Core #174
- InAppInclude #171

Fix: Diagnostic log order: #173 by @scolestock

## 1.1.3-beta

Fixed:

- Read the hub to take latest Client: 8f4b5ba1a3
- Uses Sentry.Protocol 1.0.4 4035e25

Feature

- Overload to `AddSentry` #163 by @F1nZeR
- ASP.NET Core `AddSentry` has now `ConfigureScope`: #160

## 1.1.2

Using [new version of the protocol with fixes and features](https://github.com/getsentry/sentry-dotnet-protocol/releases/tag/1.0.3).

Fixed:

ASP.NET Core integration issue when containers are built on the ServiceCollection after SDK is initialized (#157, #103 )

## 1.1.2-beta

Fixed:

- ASP.NET Core integration issue when containers are built on the ServiceCollection after SDK is initialized (#157, #103 )

## 1.1.1

Fixed:

- Serilog bug that self log would recurse #156

Feature:

- log4net environment via xml configuration #150 (Thanks Sébastien Pierre)

## 1.1.0

Includes all features and bug fixes of previous beta releases:

Features:

- Use log entry to improve grouping #125
- Use .NET Core SDK 2.1.401
- Make AddProcessors extension methods on Options public #115
- Format InternalsVisibleTo to avoid iOS issue: 94e28b3
- Serilog Integration #118, #145
- Capture methods return SentryId #139, #140
- MEL integration keeps properties as tags #146
- Sentry package Includes net461 target #135

Bug fixes:

- Disabled SDK throws on shutdown: #124
- Log4net only init if current hub is disabled #119

Thanks to our growing list of [contributors](https://github.com/getsentry/sentry-dotnet/graphs/contributors).

## 1.0.1-beta5

- Added `net461` target to Serilog package #148

## 1.0.1-beta4

- Serilog Integration #118, #145
- `Capture` methods return `SentryId` #139, #140
- MEL integration keeps properties as tags #146
- Revert reducing Json.NET requirements <https://github.com/getsentry/sentry-dotnet/commit/1aed4a5c76ead2f4d39f1c2979eda02d068bfacd>

Thanks to our growing [list of contributors](https://github.com/getsentry/sentry-dotnet/graphs/contributors).

## 1.0.1-beta3

Lowering Newtonsoft.Json requirements; #138

## 1.0.1-beta2

`Sentry` package Includes `net461` target #135

## 1.0.1-beta

Features:

- Use log entry to improve grouping #125
- Use .NET Core SDK 2.1.401
- Make `AddProcessors` extension methods on Options public  #115
- Format InternalsVisibleTo to avoid iOS issue: 94e28b3

Bug fixes:

- Disabled SDK throws on shutdown: #124
- Log4net only init if current hub is disabled #119

## 1.0.0

### First major release of the new .NET SDK

#### Main features

##### Sentry package

- Automatic Captures global unhandled exceptions (AppDomain)
- Scope management
- Duplicate events automatically dropped
- Events from the same exception automatically dropped
- Web proxy support
- HttpClient/HttpClientHandler configuration callback
- Compress request body
- Event sampling opt-in
- Event flooding protection (429 retry-after and internal bound queue)
- Release automatically set (AssemblyInformationalVersionAttribute, AssemblyVersion or env var)
- DSN discovered via environment variable
- Release (version) reported automatically
- CLS Compliant
- Strong named
- BeforeSend and BeforeBreadcrumb callbacks
- Event and Exception processors
- SourceLink (including PDB in nuget package)
- Device OS info sent
- Device Runtime info sent
- Enable SDK debug mode (opt-in)
- Attach stack trace for captured messages (opt-in)

##### Sentry.Extensions.Logging

- Includes all features from the `Sentry` package.
- BeginScope data added to Sentry scope, sent with events
- LogInformation or higher added as breadcrumb, sent with next events.
- LogError or higher automatically captures an event
- Minimal levels are configurable.

##### Sentry.AspNetCore

- Includes all features from the `Sentry` package.
- Includes all features from the `Sentry.Extensions.Logging` package.
- Easy ASP.NET Core integration, single line: `UseSentry`.
- Captures unhandled exceptions in the middleware pipeline
- Captures exceptions handled by the framework `UseExceptionHandler` and Error page display.
- Any event sent will include relevant application log messages
- RequestId as tag
- URL as tag
- Environment is automatically set (`IHostingEnvironment`)
- Request payload can be captured if opt-in
- Support for EventProcessors registered with DI
- Support for ExceptionProcessors registered with DI
- Captures logs from the request (using Microsoft.Extensions.Logging)
- Supports configuration system (e.g: appsettings.json)
- Server OS info sent
- Server Runtime info sent
- Request headers sent
- Request body compressed

All packages are:

- Strong named
- Tested on Windows, Linux and macOS
- Tested on .NET Core, .NET Framework and Mono

##### Learn more

- [Code samples](https://github.com/getsentry/sentry-dotnet/tree/master/samples)
- [Sentry docs](https://docs.sentry.io/quickstart/?platform=csharp)

Sample event using the log4net integration:
![Sample event in Sentry](https://github.com/getsentry/sentry-dotnet/blob/master/samples/Sentry.Samples.Log4Net/.assets/log4net-sample.gif?raw=true)

Download it directly from GitHub or using NuGet:

|      Integrations                 |        NuGet         |
| ----------------------------- | -------------------: |
|         **Sentry**            |    [![NuGet](https://img.shields.io/nuget/vpre/Sentry.svg)](https://www.nuget.org/packages/Sentry)   |
|     **Sentry.AspNetCore**     |   [![NuGet](https://img.shields.io/nuget/vpre/Sentry.AspNetCore.svg)](https://www.nuget.org/packages/Sentry.AspNetCore)   |
| **Sentry.Extensions.Logging** | [![NuGet](https://img.shields.io/nuget/vpre/Sentry.Extensions.Logging.svg)](https://www.nuget.org/packages/Sentry.Extensions.Logging)   |
| **Sentry.Log4Net** | [![NuGet](https://img.shields.io/nuget/vpre/Sentry.Log4Net.svg)](https://www.nuget.org/packages/Sentry.Log4Net)   |

## 1.0.0-rc2

Features and improvements:

- `SentrySdk.LastEventId` to get scoped id
- `BeforeBreadcrumb` to allow dropping or modifying a breadcrumb
- Event processors on scope #58
- Event processor as `Func<SentryEvent,SentryEvent>`

Bug fixes:

- #97 Sentry environment takes precedence over ASP.NET Core

Download it directly below from GitHub or using NuGet:

|      Integrations                 |        NuGet         |
| ----------------------------- | -------------------: |
|         **Sentry**            |    [![NuGet](https://img.shields.io/nuget/vpre/Sentry.svg)](https://www.nuget.org/packages/Sentry)   |
|     **Sentry.AspNetCore**     |   [![NuGet](https://img.shields.io/nuget/vpre/Sentry.AspNetCore.svg)](https://www.nuget.org/packages/Sentry.AspNetCore)   |
| **Sentry.Extensions.Logging** | [![NuGet](https://img.shields.io/nuget/vpre/Sentry.Extensions.Logging.svg)](https://www.nuget.org/packages/Sentry.Extensions.Logging)   |
| **Sentry.Log4Net** | [![NuGet](https://img.shields.io/nuget/vpre/Sentry.Log4Net.svg)](https://www.nuget.org/packages/Sentry.Log4Net)   |

## 1.0.0-rc

Features and improvements:

- Microsoft.Extensions.Logging (MEL) use framework configuration system #79 (Thanks @pengweiqhca)
- Use IOptions on Logging and ASP.NET Core integrations #81
- Send PII (personal identifier info, opt-in `SendDefaultPii`): #83
- When SDK is disabled SentryMiddleware passes through to next in pipeline: #84
- SDK diagnostic logging (option: `Debug`): #85
- Sending Stack trace for events without exception (like CaptureMessage, opt-in `AttachStackTrace`) #86

Bug fixes:

- MEL: Only call Init if DSN was provided <https://github.com/getsentry/sentry-dotnet/commit/097c6a9c6f4348d87282c92d9267879d90879e2a>
- Correct namespace for `AddSentry` <https://github.com/getsentry/sentry-dotnet/commit/2498ab4081f171dc78e7f74e4f1f781a557c5d4f>

Breaking changes:

The settings for HTTP and Worker have been moved to `SentryOptions`. There's no need to call `option.Http(h => h...)` anymore.
`option.Proxy` was renamed to `option.HttpProxy`.

[New sample](https://github.com/getsentry/sentry-dotnet/tree/master/samples/Sentry.Samples.GenericHost) using [GenericHost](https://docs.microsoft.com/en-us/aspnet/core/fundamentals/host/generic-host?view=aspnetcore-2.1)

Download it directly below from GitHub or using NuGet:

|      Integrations                 |        NuGet         |
| ----------------------------- | -------------------: |
|         **Sentry**            |    [![NuGet](https://img.shields.io/nuget/vpre/Sentry.svg)](https://www.nuget.org/packages/Sentry)   |
|     **Sentry.AspNetCore**     |   [![NuGet](https://img.shields.io/nuget/vpre/Sentry.AspNetCore.svg)](https://www.nuget.org/packages/Sentry.AspNetCore)   |
| **Sentry.Extensions.Logging** | [![NuGet](https://img.shields.io/nuget/vpre/Sentry.Extensions.Logging.svg)](https://www.nuget.org/packages/Sentry.Extensions.Logging)   |
| **Sentry.Log4Net** | [![NuGet](https://img.shields.io/nuget/vpre/Sentry.Log4Net.svg)](https://www.nuget.org/packages/Sentry.Log4Net)   |

## 0.0.1-preview5

Features:

- Support buffered gzip request #73
- Reduced dependencies from the ASP.NET Core integraiton
- InAppExclude configurable #75
- Duplicate event detects inner exceptions #76
- HttpClientHandler configuration callback #72
- Event sampling opt-in
- ASP.NET Core sends server name

Bug fixes:

- On-prem without chuncked support for gzip #71
- Exception.Data key is not string #77

**[Watch on youtube](https://www.youtube.com/watch?v=xK6a1goK_w0) how to use the ASP.NET Core integration**

Download it directly below from GitHub or using NuGet:

|      Integrations                 |        NuGet         |
| ----------------------------- | -------------------: |
|         **Sentry**            |    [![NuGet](https://img.shields.io/nuget/vpre/Sentry.svg)](https://www.nuget.org/packages/Sentry)   |
|     **Sentry.AspNetCore**     |   [![NuGet](https://img.shields.io/nuget/vpre/Sentry.AspNetCore.svg)](https://www.nuget.org/packages/Sentry.AspNetCore)   |
| **Sentry.Extensions.Logging** | [![NuGet](https://img.shields.io/nuget/vpre/Sentry.Extensions.Logging.svg)](https://www.nuget.org/packages/Sentry.Extensions.Logging)   |
| **Sentry.Log4Net** | [![NuGet](https://img.shields.io/nuget/vpre/Sentry.Log4Net.svg)](https://www.nuget.org/packages/Sentry.Log4Net)   |

## 0.0.1-preview4

Features:

- Using [Sentry Protocol](https://github.com/getsentry/sentry-dotnet-protocol) as a dependency
- Environment can be set via `SentryOptions` #49
- Compress request body (configurable: Fastest, Optimal, Off) #63
- log4net integration
- SDK honors Sentry's 429 HTTP Status with Retry After header #61

Bug fixes:

- `Init` pushes the first scope #55, #54
- `Exception.Data` copied to `SentryEvent.Data` while storing the index of originating error.
- Demangling code ensures Function name available #64
- ASP.NET Core integration throws when Serilog added #65, #68, #67

Improvements to [the docs](https://getsentry.github.io/sentry-dotnet) like:

- Release discovery
- `ConfigureScope` clarifications
- Documenting samples

### [Watch on youtube](https://www.youtube.com/watch?v=xK6a1goK_w0) how to use the ASP.NET Core integration

Download it directly from GitHub or using NuGet:

|      Integrations                 |        NuGet         |
| ----------------------------- | -------------------: |
|         **Sentry**            |    [![NuGet](https://img.shields.io/nuget/vpre/Sentry.svg)](https://www.nuget.org/packages/Sentry)   |
|     **Sentry.AspNetCore**     |   [![NuGet](https://img.shields.io/nuget/vpre/Sentry.AspNetCore.svg)](https://www.nuget.org/packages/Sentry.AspNetCore)   |
| **Sentry.Extensions.Logging** | [![NuGet](https://img.shields.io/nuget/vpre/Sentry.Extensions.Logging.svg)](https://www.nuget.org/packages/Sentry.Extensions.Logging)   |
| **Sentry.Log4Net** | [![NuGet](https://img.shields.io/nuget/vpre/Sentry.Log4Net.svg)](https://www.nuget.org/packages/Sentry.Log4Net)   |

## 0.0.1-preview3

This third preview includes bug fixes and more features. Test coverage increased to 96%

Features and improvements:

- Filter duplicate events/exceptions #43
- EventProcessors can be added (sample [1](https://github.com/getsentry/sentry-dotnet/blob/dbb5a3af054d0ca6f801de37fb7db3632ca2c65a/samples/Sentry.Samples.Console.Customized/Program.cs#L151), [2](https://github.com/getsentry/sentry-dotnet/blob/dbb5a3af054d0ca6f801de37fb7db3632ca2c65a/samples/Sentry.Samples.Console.Customized/Program.cs#L41))
- ExceptionProcessors can be added #36 (sample [1](https://github.com/getsentry/sentry-dotnet/blob/dbb5a3af054d0ca6f801de37fb7db3632ca2c65a/samples/Sentry.Samples.Console.Customized/Program.cs#L172), [2](https://github.com/getsentry/sentry-dotnet/blob/dbb5a3af054d0ca6f801de37fb7db3632ca2c65a/samples/Sentry.Samples.Console.Customized/Program.cs#L42))
- Release is automatically discovered/reported #35
- Contexts is a dictionary - allows custom data #37
- ASP.NET integration reports context as server: server-os, server-runtime #37
- Assemblies strong named #41
- Scope exposes IReadOnly members instead of Immutables
- Released a [documentation site](https://getsentry.github.io/sentry-dotnet/)

Bug fixes:

- Strong name
- Logger provider gets disposed/flushes events

[Watch on youtube](https://www.youtube.com/watch?v=xK6a1goK_w0) how to use the ASP.NET Core integration.

Download it directly from GitHub or using NuGet:

|      Integrations                 |        NuGet         |
| ----------------------------- | -------------------: |
|         **Sentry**            |    [![NuGet](https://img.shields.io/nuget/vpre/Sentry.svg)](https://www.nuget.org/packages/Sentry)   |
|     **Sentry.AspNetCore**     |   [![NuGet](https://img.shields.io/nuget/vpre/Sentry.AspNetCore.svg)](https://www.nuget.org/packages/Sentry.AspNetCore)   |
| **Sentry.Extensions.Logging** | [![NuGet](https://img.shields.io/nuget/vpre/Sentry.Extensions.Logging.svg)](https://www.nuget.org/packages/Sentry.Extensions.Logging)   |

## 0.0.1-preview2

This second release includes bug fixes and more features. Test coverage increased to 93%

Features and improvements:

- Added `CaptureMessage`
- `BeforeSend` callback errors are sent as breadcrumbs
- `ASP.NET Core` integration doesn't add tags added by `Microsoft.Extensions.Logging`
- SDK name is reported depending on the package added
- Integrations API allows user-defined SDK integration
- Unhandled exception handler can be configured via integrations
- Filter kestrel log eventid 13 (application error) when already captured by the middleware

Bugs fixed:

- Fixed #28
- HTTP Proxy set to HTTP message handler

Download it directly from GitHub or using NuGet:

|      Integrations                 |        NuGet         |
| ----------------------------- | -------------------: |
|         **Sentry**            |    [![NuGet](https://img.shields.io/nuget/vpre/Sentry.svg)](https://www.nuget.org/packages/Sentry)   |
|     **Sentry.AspNetCore**     |   [![NuGet](https://img.shields.io/nuget/vpre/Sentry.AspNetCore.svg)](https://www.nuget.org/packages/Sentry.AspNetCore)   |
| **Sentry.Extensions.Logging** | [![NuGet](https://img.shields.io/nuget/vpre/Sentry.Extensions.Logging.svg)](https://www.nuget.org/packages/Sentry.Extensions.Logging)   |

## 0.0.1-preview1

Our first preview of the SDK:

Main features:

- Easy ASP.NET Core integration, single line: `UseSentry`.
- Captures unhandled exceptions in the middleware pipeline
- Captures exceptions handled by the framework `UseExceptionHandler` and Error page display.
- Captures process-wide unhandled exceptions (AppDomain)
- Captures logger.Error or logger.Critical
- When an event is sent, data from the current request augments the event.
- Sends information about the server running the app (OS, Runtime, etc)
- Informational logs written by the app or framework augment events sent to Sentry
- Optional include of the request body
- HTTP Proxy configuration

Also available via NuGet:

[Sentry](https://www.nuget.org/packages/Sentry/0.0.1-preview1)
[Sentry.AspNetCore](https://www.nuget.org/packages/Sentry.AspNetCore/0.0.1-preview1)
[Sentry.Extensions.Logging](https://www.nuget.org/packages/Sentry.Extensions.Logging/0.0.1-preview1)<|MERGE_RESOLUTION|>--- conflicted
+++ resolved
@@ -2,13 +2,13 @@
 
 ## Unreleased
 
-<<<<<<< HEAD
+### Features
+
 - Reintroduced experimental support for Session Replay on Android ([#4097](https://github.com/getsentry/sentry-dotnet/pull/4097))
-=======
+
 ### Fixes
 
 - Prevent users from disabling AndroidEnableAssemblyCompression which leads to untrappable crash ([#4089](https://github.com/getsentry/sentry-dotnet/pull/4089))
->>>>>>> 455f4888
 
 ## 5.5.1
 
