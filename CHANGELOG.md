--- conflicted
+++ resolved
@@ -2,15 +2,13 @@
 
 ## Unreleased
 
-<<<<<<< HEAD
 ### Features
 
 - Added `SentryOptions` extension for profiling `options.AddProfilingIntegration()` ([#3660](https://github.com/getsentry/sentry-dotnet/pull/3660))
-=======
+
 ### Fixes
 
 - Fixed "Failed to persist session" error on iOS ([#3655](https://github.com/getsentry/sentry-dotnet/pull/3655))
->>>>>>> bc31f168
 
 ### Dependencies
 
