# Changelog

## Unreleased

<<<<<<< HEAD
- Add instruction_addr to SentryStackFrame. (#744) @lucas-zimerman
=======
- Default stack trace format: Ben.Demystifier (#732) @bruno-garcia
>>>>>>> df87643d

## 3.0.0-alpha.11

- Limit attachment size (#705)
- Separate tracing middleware (#737)
- Sync transaction and transaction name on scope (#740)

## 3.0.0-alpha.10

- Disabled Mono StackTrace Factory. (#709) @lucas-zimerman
- Adds to the existing User Other dict rather than replacing (#729) @brettjenkins

## 3.0.0-alpha.9

- Handle non-json error response messages on HttpTransport. (#690) @lucas-zimerman
- Fix deadlock on missing ConfigureAwait into foreach loops. (#694) @lucas-zimerman
- Report gRPC sdk name (#700) @bruno-garcia

## 3.0.0-alpha.8

- Include parameters in stack frames. (#662) @Tyrrrz
- Remove CultureUIInfo if value is even with CultureInfo. (#671) @lucas-zimerman
- Make all fields on UserFeedback optional. (#660) @Tyrrrz
- Align transaction names with Java. (#659) @Tyrrrz
- Include assembly name in default release. (#682) @Tyrrrz
- Add support for attachments. (#670) @Tyrrrz
- Improve logging for relay errors. (#683) @Tyrrrz
- Report sentry.dotnet.aspnet on the new Sentry.AspNet package. (#681) @Tyrrrz
- Always send a default release. (#695) @Tyrrrz

## 3.0.0-alpha.7

* Ref moved SentryId from namespace Sentry.Protocol to Sentry (#643) @lucas-zimerman
* Ref renamed `CacheFlushTimeout` to `InitCacheFlushTimeout` (#638) @lucas-zimerman
* Add support for performance. ([#633](https://github.com/getsentry/sentry-dotnet/pull/633))
* Transaction (of type `string`) on Scope and Event now is called TransactionName. ([#633](https://github.com/getsentry/sentry-dotnet/pull/633))

## 3.0.0-alpha.6

* Abandon ValueTask #611
* Fix Cache deleted on HttpTransport exception. (#610) @lucas-zimerman
* Add `SentryScopeStateProcessor` #603
* Add net5.0 TFM to libraries #606
* Add more logging to CachingTransport #619
* Bump Microsoft.Bcl.AsyncInterfaces to 5.0.0 #618
* Bump `Microsoft.Bcl.AsyncInterfaces` to 5.0.0 #618
* `DefaultTags` moved from `SentryLoggingOptions` to `SentryOptions` (#637) @PureKrome
* `Sentry.Serilog` can accept DefaultTags (#637) @PureKrome 

## 3.0.0-alpha.5

* Replaced `BaseScope` with `IScope`. (#590) @Tyrrrz
* Removed code coverage report from the test folder. (#592) @lucas-zimerman
* Add target framework NET5.0 on Sentry.csproj. Change the type of `Extra` where value parameter become nullable. @lucas-zimerman 
* Implement envelope caching. (#576) @Tyrrrz
* Add a list of .NET Frameworks installed when available. (#531) @lucas-zimerman
* Parse Mono and IL2CPP stacktraces for Unity and Xamarin (#578) @bruno-garcia
* Update TFMs and dependency min version (#580) @bruno-garcia
* Run all tests on .NET 5 (#583) @bruno-garcia

## 3.0.0-alpha.4

* Add the client user ip if both SendDefaultPii and IsEnvironmentUser are set. (#1015) @lucas-zimerman
* Replace Task with ValueTask where possible. (#564) @Tyrrrz
* Add support for ASP.NET Core gRPC (#563) @Mitch528
* Push API docs to GitHub Pages GH Actions (#570) @bruno-garcia
* Refactor envelopes

## 3.0.0-alpha.3

* Add support for user feedback. (#559) @lucas-zimerman
* Add support for envelope deserialization (#558) @Tyrrrz
* Add package description and tags to Sentry.AspNet @Tyrrrz
* Fix internal url references for the new Sentry documentation. (#562) @lucas-zimerman

## 3.0.0-alpha.2

* Set the Environment setting to 'production' if none was provided. (#550) @PureKrome
* ASPNET.Core hosting environment is set to 'production' / 'development' (notice lower casing) if no custom options.Enviroment is set. (#554) @PureKrome
* Add most popular libraries to InAppExclude #555 (@bruno-garcia)
* Add support for individual rate limits.
* Extend `SentryOptions.BeforeBreadcrumb` signature to accept returning nullable values.
* Add support for envelope deserialization.

## 3.0.0-alpha.1

* Rename `LogEntry` to `SentryMessage`. Change type of `SentryEvent.Message` from `string` to `SentryMessage`.
* Change the type of `Gpu.VendorId` from `int` to `string`.
* Add support for envelopes.
* Publishing symbols package (snupkg) to nuget.org with sourcelink

## 3.0.0-alpha.0

* Move aspnet-classic integration to Sentry.AspNet (#528) @Tyrrrz
* Merge Sentry.Protocol into Sentry (#527) @Tyrrrz
* Framework and runtime info (#526) @bruno-garcia
* Add NRTS to Sentry.Extensions.Logging (#524) @Tyrrrz
* Add NRTs to Sentry.Serilog, Sentry.NLog, Sentry.Log4Net (#521) @Tyrrrz
* Add NRTs to Sentry.AspNetCore (#520) @Tyrrrz
* Fix CI build on GitHub Actions (#523) @Tyrrrz
* Add GitHubActionsTestLogger (#511) @Tyrrrz

We'd love to get feedback.

## 2.2.0-alpha

Add nullable reference types support (Sentry, Sentry.Protocol) (#509) 
fix: Use ASP.NET Core endpoint FQDN (#485) 
feat: Add integration to TaskScheduler.UnobservedTaskException (#481) 

## 2.1.6

fix: aspnet fqdn (#485) @bruno-garcia 
ref: wait on test the time needed (#484) @bruno-garcia
feat: Add integration to TaskScheduler.UnobservedTaskException (#481) @lucas-zimerman
build(deps): bump Serilog.AspNetCore from 3.2.0 to 3.4.0 (#477)  @dependabot-preview
Fix README typo (#480) @AndreasLangberg
build(deps): bump coverlet.msbuild from 2.8.1 to 2.9.0 (#462) @dependabot-preview
build(deps): bump Microsoft.Extensions.Logging.Debug @dependabot-preview
fix some spelling (#475) @SimonCropp
build(deps): bump Microsoft.Extensions.Configuration.Json (#467) @dependabot-preview

## 2.1.5

* fix: MEL don't init if enabled (#460) @bruno-garcia
* feat: Device Calendar, Timezone, CultureInfo (#457) @bruno-garcia
* ref: Log out debug disabled (#459) @bruno-garcia
* dep: Bump PlatformAbstractions (#458) @bruno-garcia
* feat: Exception filter (#456) @bruno-garcia

## 2.1.5-beta

* fix: MEL don't init if enabled (#460) @bruno-garcia
* feat: Device Calendar, Timezone, CultureInfo (#457) @bruno-garcia
* ref: Log out debug disabled (#459) @bruno-garcia
* dep: Bump PlatformAbstractions (#458) @bruno-garcia
* feat: Exception filter (#456) @bruno-garcia

## 2.1.4

* NLog SentryTarget - NLogDiagnosticLogger for writing to NLog InternalLogger (#450) @snakefoot
* fix: SentryScopeManager dispose message (#449) @bruno-garcia
* fix: dont use Sentry namespace on sample (#447) @bruno-garcia
* Remove obsolete API from benchmarks (#445) @bruno-garcia
* build(deps): bump Microsoft.Extensions.Logging.Debug from 2.1.1 to 3.1.4 (#421) @dependabot-preview
* build(deps): bump Microsoft.AspNetCore.Diagnostics from 2.1.1 to 2.2.0 (#431) @dependabot-preview
* build(deps): bump Microsoft.CodeAnalysis.CSharp.Workspaces from 3.1.0 to 3.6.0 (#437) @dependabot-preview

## 2.1.3

* SentryScopeManager - Fixed clone of Stack so it does not reverse order (#420) @snakefoot
* build(deps): bump Serilog.AspNetCore from 2.1.1 to 3.2.0 (#411) @dependabot-preview
* Removed dependency on System.Collections.Immutable (#405) @snakefoot
* Fix Sentry.Microsoft.Logging Filter now drops also breadcrumbs (#440) 

## 2.1.2-beta5

Fix Background worker dispose logs error message (#408) 
Fix sentry serilog extension method collapsing (#406) 
Fix Sentry.Samples.NLog so NLog.config is valid (#404) 

Thanks @snakefoot and @JimHume for the fixes

Add MVC route data extraction to ScopeExtensions.Populate() (#401)

## 2.1.2-beta3

Fixed ASP.NET System.Web catch HttpException to prevent the request processor from being unable to submit #397 (#398)

## 2.1.2-beta2

* Ignore WCF error and capture (#391) 

### 2.1.2-beta

* Serilog Sentry sink does not load all options from IConfiguration (#380)
* UnhandledException sets Handled=false (#382)

## 2.1.1

Bug fix:  Don't overwrite server name set via configuration with machine name on ASP.NET Core #372
 
## 2.1.0

* Set score url to fully constructed url #367 Thanks @christopher-taormina-zocdoc 
* Don't dedupe from inner exception #363 - Note this might change groupings. It's opt-in.
* Expose FlushAsync to intellisense #362
* Protocol monorepo #325 - new protocol version whenever there's a new SDK release

## 2.0.3

Expose httpHandler creation (#359)
NLog: possibility to override fingerprint using AdditionalGroupingKey (#358) @Shtannikov
Take ServerName from options (#356) 

## 2.0.2

Add logger and category from Serilog SourceContext. (#316) @krisztiankocsis
Set DateFormatHandling.IsoDateFormat for serializer. Fixes #351 (#353)  @olsh

## 2.0.1

Removed `-beta` from dependencies.

## 2.0.0

* SentryTarget - GetTagsFromLogEvent with null check (#326) 
* handled process corrupted (#328)
* sourcelink GA (#330)
* Adds ability to specify user values via NLog configuration (#336) 
* Add option to ASP.NET Core to flush events after response complete (#288)
* Fixed race on `BackgroundWorker`  (#293)
* Exclude `Sentry.` frames from InApp (#272)
* NLog SentryTarget with less overhead for breadcrumb (#273)
* Logging on body not extracted (#246)
* Add support to DefaultTags for ASP.NET Core and M.E.Logging (#268)
* Don't use ValueTuple (#263)
* All public members were documented: #252 
* Use EnableBuffering to keep request payload around: #250
* Serilog default levels: #237 
* Removed dev dependency from external dependencies 4d92ab0
* Use new `Sentry.Protocol` 836fb07e
* Use new `Sentry.PlatformAbsrtractions` #226
* Debug logging for ASP.NET Classic #209 
* Reading request body throws on ASP.NET Core 3 (#324)
* NLog: null check contextProp.Value during IncludeEventDataOnBreadcrumbs (#323) 
* JsonSerializerSettings - ReferenceLoopHandling.Ignore (#312) 
* Fixed error when reading request body affects collecting other request data (#299) 
* `Microsoft.Extensions.Logging` `ConfigureScope` invocation. #208, #210, #224 Thanks @dbraillon 
* `Sentry.Serilog` Verbose level. #213, #217. Thanks @kanadaj 
* AppDomain.ProcessExit will close the SDK: #242
* Adds PublicApiAnalyzers to public projects: #234
* NLog: Utilizes Flush functionality in NLog target: #228
* NLog: Set the logger via the log event info in SentryTarget.Write, #227 
* Multi-target .NET Core 3.0 (#308)

Major version bumped due to these breaking changes:
1. `Sentry.Protocol` version 2.0.0
* Remove StackTrace from SentryEvent [#38](https://github.com/getsentry/sentry-dotnet-protocol/pull/38) - StackTrace is either part of Thread or SentryException.
2. Removed `ContextLine` #223 
3. Use `StackTrace` from `Threads` #222 
4. `FlushAsync` added to `ISentryClient` #214 

## 2.0.0-beta8

* SentryTarget - GetTagsFromLogEvent with null check (#326) 
* handled process corrupted (#328)
* sourcelink GA (#330)
* Adds ability to specify user values via NLog configuration (#336) 

## 2.0.0-beta7

Fixes:

* Reading request body throws on ASP.NET Core 3 (#324)
* NLog: null check contextProp.Value during IncludeEventDataOnBreadcrumbs (#323) 
* JsonSerializerSettings - ReferenceLoopHandling.Ignore (#312) 

Features:

* Multi-target .NET Core 3.0 (#308)

## 2.0.0-beta6

* Fixed error when reading request body affects collecting other request data (#299) 

## 2.0.0-beta5

* Add option to ASP.NET Core to flush events after response complete (#288)
* Fixed race on `BackgroundWorker`  (#293)
* Exclude `Sentry.` frames from InApp (#272)
* NLog SentryTarget with less overhead for breadcrumb (#273)

## 2.0.0-beta4

* Logging on body not extracted (#246)
* Add support to DefaultTags for ASP.NET Core and M.E.Logging (#268)
* Don't use ValueTuple (#263)

## 2.0.0-beta3

* All public members were documented: #252 
* Use EnableBuffering to keep request payload around: #250
* Serilog default levels: #237 

Thanks @josh-degraw for:

* AppDomain.ProcessExit will close the SDK: #242
* Adds PublicApiAnalyzers to public projects: #234
* NLog: Utilizes Flush functionality in NLog target: #228
* NLog: Set the logger via the log event info in SentryTarget.Write, #227 

## 2.0.0-beta2

* Removed dev dependency from external dependencies 4d92ab0
* Use new `Sentry.Protocol` 836fb07e
* Use new `Sentry.PlatformAbsrtractions` #226

## 2.0.0-beta

Major version bumped due to these breaking changes:

1. `Sentry.Protocol` version 2.0.0
* Remove StackTrace from SentryEvent [#38](https://github.com/getsentry/sentry-dotnet-protocol/pull/38) - StackTrace is either part of Thread or SentryException.
2. Removed `ContextLine` #223 
3. Use `StackTrace` from `Threads` #222 
4. `FlushAsync` added to `ISentryClient` #214 


Other Features:

* Debug logging for ASP.NET Classic #209 

Fixes:

* `Microsoft.Extensions.Logging` `ConfigureScope` invocation. #208, #210, #224 Thanks @dbraillon 
* `Sentry.Serilog` Verbose level. #213, #217. Thanks @kanadaj 

## 1.2.1-beta

Fixes and improvements to the NLog integration: #207 by @josh-degraw 

## 1.2.0

### Features

* Optionally skip module registrations #202 - (Thanks @josh-degraw)
* First NLog integration release #188 (Thanks @josh-degraw)
* Extensible stack trace #184 (Thanks @pengweiqhca)
* MaxRequestSize for ASP.NET and ASP.NET Core #174
* InAppInclude #171
* Overload to AddSentry #163 by (Thanks @f1nzer)
* ASP.NET Core AddSentry has now ConfigureScope: #160

### Bug fixes

* Don't override user #199
* Read the hub to take latest Client: 8f4b5ba

## 1.1.3-beta4

Bug fix: Don't override user  #199

## 1.1.3-beta3

* First NLog integration release #188 (Thanks @josh-degraw)
* Extensible stack trace #184 (Thanks @pengweiqhca) 

## 1.1.3-beta2

Feature: 
* MaxRequestSize for ASP.NET and ASP.NET Core #174
* InAppInclude #171

Fix: Diagnostic log order: #173 by @scolestock

## 1.1.3-beta

Fixed: 
* Read the hub to take latest Client: 8f4b5ba1a3
* Uses Sentry.Protocol 1.0.4 4035e25

Feature
* Overload to `AddSentry` #163 by @F1nZeR 
* ASP.NET Core `AddSentry` has now `ConfigureScope`: #160 

## 1.1.2

Using [new version of the protocol with fixes and features](https://github.com/getsentry/sentry-dotnet-protocol/releases/tag/1.0.3).

Fixed:

ASP.NET Core integration issue when containers are built on the ServiceCollection after SDK is initialized (#157, #103 )

## 1.1.2-beta

Fixed:
* ASP.NET Core integration issue when containers are built on the ServiceCollection after SDK is initialized (#157, #103 )

## 1.1.1

Fixed:
* Serilog bug that self log would recurse #156 

Feature:
* log4net environment via xml configuration #150 (Thanks Sébastien Pierre)

## 1.1.0

Includes all features and bug fixes of previous beta releases:

Features:

* Use log entry to improve grouping #125
* Use .NET Core SDK 2.1.401
* Make AddProcessors extension methods on Options public #115
* Format InternalsVisibleTo to avoid iOS issue: 94e28b3
* Serilog Integration #118, #145
* Capture methods return SentryId #139, #140
* MEL integration keeps properties as tags #146
* Sentry package Includes net461 target #135

Bug fixes:

* Disabled SDK throws on shutdown: #124
* Log4net only init if current hub is disabled #119

Thanks to our growing list of [contributors](https://github.com/getsentry/sentry-dotnet/graphs/contributors).

## 1.0.1-beta5

* Added `net461` target to Serilog package #148 

## 1.0.1-beta4

* Serilog Integration #118, #145
* `Capture` methods return `SentryId` #139, #140 
* MEL integration keeps properties as tags #146 
* Revert reducing Json.NET requirements https://github.com/getsentry/sentry-dotnet/commit/1aed4a5c76ead2f4d39f1c2979eda02d068bfacd

Thanks to our growing [list of contributors](https://github.com/getsentry/sentry-dotnet/graphs/contributors).

## 1.0.1-beta3

Lowering Newtonsoft.Json requirements; #138

## 1.0.1-beta2

`Sentry` package Includes `net461` target #135

## 1.0.1-beta

Features: 
* Use log entry to improve grouping #125 
* Use .NET Core SDK 2.1.401
* Make `AddProcessors` extension methods on Options public  #115
* Format InternalsVisibleTo to avoid iOS issue: 94e28b3

Bug fixes: 
* Disabled SDK throws on shutdown: #124 
* Log4net only init if current hub is disabled #119

## 1.0.0

### First major release of the new .NET SDK.

#### Main features

##### Sentry package

* Automatic Captures global unhandled exceptions (AppDomain)
* Scope management
* Duplicate events automatically dropped
* Events from the same exception automatically dropped
* Web proxy support
* HttpClient/HttpClientHandler configuration callback
* Compress request body
* Event sampling opt-in
* Event flooding protection (429 retry-after and internal bound queue)
* Release automatically set (AssemblyInformationalVersionAttribute, AssemblyVersion or env var)
* DSN discovered via environment variable
* Release (version) reported automatically
* CLS Compliant
* Strong named
* BeforeSend and BeforeBreadcrumb callbacks
* Event and Exception processors
* SourceLink (including PDB in nuget package)
* Device OS info sent
* Device Runtime info sent
* Enable SDK debug mode (opt-in)
* Attach stack trace for captured messages (opt-in)

##### Sentry.Extensions.Logging

* Includes all features from the `Sentry` package.
* BeginScope data added to Sentry scope, sent with events
* LogInformation or higher added as breadcrumb, sent with next events.
* LogError or higher automatically captures an event
* Minimal levels are configurable.

##### Sentry.AspNetCore

* Includes all features from the `Sentry` package.
* Includes all features from the `Sentry.Extensions.Logging` package.
* Easy ASP.NET Core integration, single line: `UseSentry`.
* Captures unhandled exceptions in the middleware pipeline
* Captures exceptions handled by the framework `UseExceptionHandler` and Error page display.
* Any event sent will include relevant application log messages
* RequestId as tag
* URL as tag
* Environment is automatically set (`IHostingEnvironment`)
* Request payload can be captured if opt-in
* Support for EventProcessors registered with DI
* Support for ExceptionProcessors registered with DI
* Captures logs from the request (using Microsoft.Extensions.Logging)
* Supports configuration system (e.g: appsettings.json)
* Server OS info sent
* Server Runtime info sent
* Request headers sent
* Request body compressed

All packages are:
* Strong named
* Tested on Windows, Linux and macOS
* Tested on .NET Core, .NET Framework and Mono

##### Learn more:

* [Code samples](https://github.com/getsentry/sentry-dotnet/tree/master/samples)
* [Sentry docs](https://docs.sentry.io/quickstart/?platform=csharp)

Sample event using the log4net integration:
![Sample event in Sentry](https://github.com/getsentry/sentry-dotnet/blob/master/samples/Sentry.Samples.Log4Net/.assets/log4net-sample.gif?raw=true)

Download it directly from GitHub or using NuGet:

|      Integrations                 |        NuGet         |
| ----------------------------- | -------------------: |
|         **Sentry**            |    [![NuGet](https://img.shields.io/nuget/vpre/Sentry.svg)](https://www.nuget.org/packages/Sentry)   |
|     **Sentry.AspNetCore**     |   [![NuGet](https://img.shields.io/nuget/vpre/Sentry.AspNetCore.svg)](https://www.nuget.org/packages/Sentry.AspNetCore)   |
| **Sentry.Extensions.Logging** | [![NuGet](https://img.shields.io/nuget/vpre/Sentry.Extensions.Logging.svg)](https://www.nuget.org/packages/Sentry.Extensions.Logging)   |
| **Sentry.Log4Net** | [![NuGet](https://img.shields.io/nuget/vpre/Sentry.Log4Net.svg)](https://www.nuget.org/packages/Sentry.Log4Net)   |
# 1.0.0-rc2

Features and improvements:

* `SentrySdk.LastEventId` to get scoped id
* `BeforeBreadcrumb` to allow dropping or modifying a breadcrumb
* Event processors on scope #58 
* Event processor as `Func<SentryEvent,SentryEvent>`

Bug fixes:

* #97 Sentry environment takes precedence over ASP.NET Core

Download it directly below from GitHub or using NuGet:

|      Integrations                 |        NuGet         |
| ----------------------------- | -------------------: |
|         **Sentry**            |    [![NuGet](https://img.shields.io/nuget/vpre/Sentry.svg)](https://www.nuget.org/packages/Sentry)   |
|     **Sentry.AspNetCore**     |   [![NuGet](https://img.shields.io/nuget/vpre/Sentry.AspNetCore.svg)](https://www.nuget.org/packages/Sentry.AspNetCore)   |
| **Sentry.Extensions.Logging** | [![NuGet](https://img.shields.io/nuget/vpre/Sentry.Extensions.Logging.svg)](https://www.nuget.org/packages/Sentry.Extensions.Logging)   |
| **Sentry.Log4Net** | [![NuGet](https://img.shields.io/nuget/vpre/Sentry.Log4Net.svg)](https://www.nuget.org/packages/Sentry.Log4Net)   |
# 1.0.0-rc

Features and improvements:

* Microsoft.Extensions.Logging (MEL) use framework configuration system #79 (Thanks @pengweiqhca)
* Use IOptions on Logging and ASP.NET Core integrations #81
* Send PII (personal identifier info, opt-in `SendDefaultPii`): #83
* When SDK is disabled SentryMiddleware passes through to next in pipeline: #84
* SDK diagnostic logging (option: `Debug`): #85
* Sending Stack trace for events without exception (like CaptureMessage, opt-in `AttachStackTrace`) #86

Bug fixes:

* MEL: Only call Init if DSN was provided https://github.com/getsentry/sentry-dotnet/commit/097c6a9c6f4348d87282c92d9267879d90879e2a
* Correct namespace for `AddSentry` https://github.com/getsentry/sentry-dotnet/commit/2498ab4081f171dc78e7f74e4f1f781a557c5d4f

Breaking changes:

The settings for HTTP and Worker have been moved to `SentryOptions`. There's no need to call `option.Http(h => h...)` anymore.
`option.Proxy` was renamed to `option.HttpProxy`.

[New sample](https://github.com/getsentry/sentry-dotnet/tree/master/samples/Sentry.Samples.GenericHost) using [GenericHost](https://docs.microsoft.com/en-us/aspnet/core/fundamentals/host/generic-host?view=aspnetcore-2.1)

Download it directly below from GitHub or using NuGet:

|      Integrations                 |        NuGet         |
| ----------------------------- | -------------------: |
|         **Sentry**            |    [![NuGet](https://img.shields.io/nuget/vpre/Sentry.svg)](https://www.nuget.org/packages/Sentry)   |
|     **Sentry.AspNetCore**     |   [![NuGet](https://img.shields.io/nuget/vpre/Sentry.AspNetCore.svg)](https://www.nuget.org/packages/Sentry.AspNetCore)   |
| **Sentry.Extensions.Logging** | [![NuGet](https://img.shields.io/nuget/vpre/Sentry.Extensions.Logging.svg)](https://www.nuget.org/packages/Sentry.Extensions.Logging)   |
| **Sentry.Log4Net** | [![NuGet](https://img.shields.io/nuget/vpre/Sentry.Log4Net.svg)](https://www.nuget.org/packages/Sentry.Log4Net)   |
# 0.0.1-preview5

Features:

* Support buffered gzip request #73 
* Reduced dependencies from the ASP.NET Core integraiton
* InAppExclude configurable #75
* Duplicate event detects inner exceptions #76 
* HttpClientHandler configuration callback #72
* Event sampling opt-in
* ASP.NET Core sends server name

Bug fixes:

* On-prem without chuncked support for gzip #71 
* Exception.Data key is not string #77 

##### [Watch on youtube](https://www.youtube.com/watch?v=xK6a1goK_w0) how to use the ASP.NET Core integration.

Download it directly below from GitHub or using NuGet:

|      Integrations                 |        NuGet         |
| ----------------------------- | -------------------: |
|         **Sentry**            |    [![NuGet](https://img.shields.io/nuget/vpre/Sentry.svg)](https://www.nuget.org/packages/Sentry)   |
|     **Sentry.AspNetCore**     |   [![NuGet](https://img.shields.io/nuget/vpre/Sentry.AspNetCore.svg)](https://www.nuget.org/packages/Sentry.AspNetCore)   |
| **Sentry.Extensions.Logging** | [![NuGet](https://img.shields.io/nuget/vpre/Sentry.Extensions.Logging.svg)](https://www.nuget.org/packages/Sentry.Extensions.Logging)   |
| **Sentry.Log4Net** | [![NuGet](https://img.shields.io/nuget/vpre/Sentry.Log4Net.svg)](https://www.nuget.org/packages/Sentry.Log4Net)   |

## 0.0.1-preview4

Features:

* Using [Sentry Protocol](https://github.com/getsentry/sentry-dotnet-protocol) as a dependency
* Environment can be set via `SentryOptions` #49
* Compress request body (configurable: Fastest, Optimal, Off) #63
* log4net integration
* SDK honors Sentry's 429 HTTP Status with Retry After header #61

Bug fixes:

* `Init` pushes the first scope #55, #54 
* `Exception.Data` copied to `SentryEvent.Data` while storing the index of originating error.
* Demangling code ensures Function name available #64 
* ASP.NET Core integration throws when Serilog added #65, #68, #67

Improvements to [the docs](https://getsentry.github.io/sentry-dotnet) like:
* Release discovery
* `ConfigureScope` clarifications
* Documenting samples

### [Watch on youtube](https://www.youtube.com/watch?v=xK6a1goK_w0) how to use the ASP.NET Core integration.

Download it directly from GitHub or using NuGet:

|      Integrations                 |        NuGet         |
| ----------------------------- | -------------------: |
|         **Sentry**            |    [![NuGet](https://img.shields.io/nuget/vpre/Sentry.svg)](https://www.nuget.org/packages/Sentry)   |
|     **Sentry.AspNetCore**     |   [![NuGet](https://img.shields.io/nuget/vpre/Sentry.AspNetCore.svg)](https://www.nuget.org/packages/Sentry.AspNetCore)   |
| **Sentry.Extensions.Logging** | [![NuGet](https://img.shields.io/nuget/vpre/Sentry.Extensions.Logging.svg)](https://www.nuget.org/packages/Sentry.Extensions.Logging)   |
| **Sentry.Log4Net** | [![NuGet](https://img.shields.io/nuget/vpre/Sentry.Log4Net.svg)](https://www.nuget.org/packages/Sentry.Log4Net)   |

## 0.0.1-preview3

This third preview includes bug fixes and more features. Test coverage increased to 96%

Features and improvements:

* Filter duplicate events/exceptions #43 
* EventProcessors can be added (sample [1](https://github.com/getsentry/sentry-dotnet/blob/dbb5a3af054d0ca6f801de37fb7db3632ca2c65a/samples/Sentry.Samples.Console.Customized/Program.cs#L151), [2](https://github.com/getsentry/sentry-dotnet/blob/dbb5a3af054d0ca6f801de37fb7db3632ca2c65a/samples/Sentry.Samples.Console.Customized/Program.cs#L41))
* ExceptionProcessors can be added #36 (sample [1](https://github.com/getsentry/sentry-dotnet/blob/dbb5a3af054d0ca6f801de37fb7db3632ca2c65a/samples/Sentry.Samples.Console.Customized/Program.cs#L172), [2](https://github.com/getsentry/sentry-dotnet/blob/dbb5a3af054d0ca6f801de37fb7db3632ca2c65a/samples/Sentry.Samples.Console.Customized/Program.cs#L42))
* Release is automatically discovered/reported #35
* Contexts is a dictionary - allows custom data #37
* ASP.NET integration reports context as server: server-os, server-runtime #37
* Assemblies strong named #41
* Scope exposes IReadOnly members instead of Immutables
* Released a [documentation site](https://getsentry.github.io/sentry-dotnet/)

Bug fixes:

#46 Strong name
#40 Logger provider gets disposed/flushes events

[Watch on youtube](https://www.youtube.com/watch?v=xK6a1goK_w0) how to use the ASP.NET Core integration.

Download it directly from GitHub or using NuGet:

|      Integrations                 |        NuGet         |
| ----------------------------- | -------------------: |
|         **Sentry**            |    [![NuGet](https://img.shields.io/nuget/vpre/Sentry.svg)](https://www.nuget.org/packages/Sentry)   |
|     **Sentry.AspNetCore**     |   [![NuGet](https://img.shields.io/nuget/vpre/Sentry.AspNetCore.svg)](https://www.nuget.org/packages/Sentry.AspNetCore)   |
| **Sentry.Extensions.Logging** | [![NuGet](https://img.shields.io/nuget/vpre/Sentry.Extensions.Logging.svg)](https://www.nuget.org/packages/Sentry.Extensions.Logging)   |
## 0.0.1-preview2

This second release includes bug fixes and more features. Test coverage increased to 93%

Features and improvements:
* Added `CaptureMessage`
* `BeforeSend` callback errors are sent as breadcrumbs
* `ASP.NET Core` integration doesn't add tags added by `Microsoft.Extensions.Logging`
* SDK name is reported depending on the package added
* Integrations API allows user-defined SDK integration
* Unhandled exception handler can be configured via integrations
* Filter kestrel log eventid 13 (application error) when already captured by the middleware

Bugs fixed:
* Fixed #28
* HTTP Proxy set to HTTP message handler

Download it directly from GitHub or using NuGet:

|      Integrations                 |        NuGet         |
| ----------------------------- | -------------------: |
|         **Sentry**            |    [![NuGet](https://img.shields.io/nuget/vpre/Sentry.svg)](https://www.nuget.org/packages/Sentry)   |
|     **Sentry.AspNetCore**     |   [![NuGet](https://img.shields.io/nuget/vpre/Sentry.AspNetCore.svg)](https://www.nuget.org/packages/Sentry.AspNetCore)   |
| **Sentry.Extensions.Logging** | [![NuGet](https://img.shields.io/nuget/vpre/Sentry.Extensions.Logging.svg)](https://www.nuget.org/packages/Sentry.Extensions.Logging)   |

## 0.0.1-preview1

Our first preview of the SDK:

Main features:
* Easy ASP.NET Core integration, single line: `UseSentry`.
* Captures unhandled exceptions in the middleware pipeline
* Captures exceptions handled by the framework `UseExceptionHandler` and Error page display.
* Captures process-wide unhandled exceptions (AppDomain)
* Captures logger.Error or logger.Critical 
* When an event is sent, data from the current request augments the event.
* Sends information about the server running the app (OS, Runtime, etc)
* Informational logs written by the app or framework augment events sent to Sentry
* Optional include of the request body
* HTTP Proxy configuration

Also available via NuGet:

[Sentry](https://www.nuget.org/packages/Sentry/0.0.1-preview1)
[Sentry.AspNetCore](https://www.nuget.org/packages/Sentry.AspNetCore/0.0.1-preview1)
[Sentry.Extensions.Logging](https://www.nuget.org/packages/Sentry.Extensions.Logging/0.0.1-preview1)<|MERGE_RESOLUTION|>--- conflicted
+++ resolved
@@ -2,11 +2,8 @@
 
 ## Unreleased
 
-<<<<<<< HEAD
 - Add instruction_addr to SentryStackFrame. (#744) @lucas-zimerman
-=======
 - Default stack trace format: Ben.Demystifier (#732) @bruno-garcia
->>>>>>> df87643d
 
 ## 3.0.0-alpha.11
 
