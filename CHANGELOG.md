--- conflicted
+++ resolved
@@ -8,11 +8,8 @@
 
 ### Fixes
 
-<<<<<<< HEAD
 - When Sentry is configured to capture Request bodies in ASP.NET Core, the uncompressed content is not captured when RequestDecompression middleware is enabled. Previously the request bodies were being captured prior to decompression ([#4315](https://github.com/getsentry/sentry-dotnet/pull/4315))
-=======
 - Crontab validation when capturing checkins ([#4314](https://github.com/getsentry/sentry-dotnet/pull/4314))
->>>>>>> 6da328b4
 
 ### Dependencies
 
