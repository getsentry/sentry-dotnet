# Changelog

## Unreleased

### Fixes

- `IHub.ResumeSession()`: don't start a new session if pause wasn't called or if there is no active session ([#1089](https://github.com/getsentry/sentry-dotnet/pull/1089))
<<<<<<< HEAD
- Fixed incorrect order when getting the last active span ([#1094](https://github.com/getsentry/sentry-dotnet/pull/1094))
=======
- Fix logger call in BackgroundWorker that caused a formatting exception in runtime ([#1092](https://github.com/getsentry/sentry-dotnet/pull/1092))
>>>>>>> 4c91cc63

## 3.6.0

### Features

- Implement pause & resume session ([#1069](https://github.com/getsentry/sentry-dotnet/pull/1069))
- Add auto session tracking ([#1068](https://github.com/getsentry/sentry-dotnet/pull/1068))
- Add SDK information to envelope ([#1084](https://github.com/getsentry/sentry-dotnet/pull/1084))
- Add ReportAssembliesMode in favor of ReportAssemblies ([#1079](https://github.com/getsentry/sentry-dotnet/pull/1079))

### Fixes

- System.Text.Json 5.0.2 ([#1078](https://github.com/getsentry/sentry-dotnet/pull/1078))

## 3.6.0-alpha.2

### Features

- Extended Device and GPU protocol; public IJsonSerializable ([#1063](https://github.com/getsentry/sentry-dotnet/pull/1063))
- ASP.NET Core: Option `AdjustStandardEnvironmentNameCasing` to opt-out from lower casing env name. [#1057](https://github.com/getsentry/sentry-dotnet/pull/1057)
- Sessions: Improve exception check in `CaptureEvent(...)` for the purpose of reporting errors in session ([#1058](https://github.com/getsentry/sentry-dotnet/pull/1058))
- Introduce TraceDiagnosticLogger and obsolete DebugDiagnosticLogger ([#1048](https://github.com/getsentry/sentry-dotnet/pull/1048))

### Fixes

- Handle error thrown while trying to get `BootTime` on PS4 with IL2CPP ([#1062](https://github.com/getsentry/sentry-dotnet/pull/1062))
- Use SentryId for ISession.Id ([#1052](https://github.com/getsentry/sentry-dotnet/pull/1052))
- Add System.Reflection.Metadata as a dependency for netcoreapp3.0 target([#1064](https://github.com/getsentry/sentry-dotnet/pull/1064))

## 3.6.0-alpha.1

### Features

- Implemented client-mode release health ([#1013](https://github.com/getsentry/sentry-dotnet/pull/1013))

### Fixes

- Report lowercase staging environment for ASP.NET Core ([#1046](https://github.com/getsentry/sentry-unity/pull/1046))

## 3.5.0

### Features

- Report user IP address for ASP.NET Core ([#1045](https://github.com/getsentry/sentry-unity/pull/1045))

### Fixes

- Connect middleware exceptions to transactions ([#1043](https://github.com/getsentry/sentry-dotnet/pull/1043))
- Hub.IsEnabled set to false when Hub disposed ([#1021](https://github.com/getsentry/sentry-dotnet/pull/1021))

## 3.4.0

### Features

- Sentry.EntityFramework moved to this repository ([#1017](https://github.com/getsentry/sentry-dotnet/pull/1017))
- Additional `netstandard2.1` target added. Sample with .NET Core 3.1 console app.
- `UseBreadcrumbs` is called automatically by `AddEntityFramework`

### Fixes

- Normalize line breaks ([#1016](https://github.com/getsentry/sentry-dotnet/pull/1016))
- Finish span with exception in SentryHttpMessageHandler ([#1037](https://github.com/getsentry/sentry-dotnet/pull/1037))

## 3.4.0-beta.0

### Features

- Serilog: Add support for Serilog.Formatting.ITextFormatter ([#998](https://github.com/getsentry/sentry-dotnet/pull/998))
- simplify ifdef ([#1010](https://github.com/getsentry/sentry-dotnet/pull/1010))
- Use `DebugDiagnosticLogger` as the default logger for legacy ASP.NET ([#1012](https://github.com/getsentry/sentry-dotnet/pull/1012))
- Adjust parameter type in `AddBreadcrumb` to use `IReadOnlyDictionary<...>` instead of `Dictionary<...>` ([#1000](https://github.com/getsentry/sentry-dotnet/pull/1000))
- await dispose everywhere ([#1009](https://github.com/getsentry/sentry-dotnet/pull/1009))
- Further simplify transaction integration from legacy ASP.NET ([#1011](https://github.com/getsentry/sentry-dotnet/pull/1011))

## 3.3.5-beta.0

### Features

- Default environment to "debug" if running with debugger attached (#978)
- ASP.NET Classic: `HttpContext.StartSentryTransaction()` extension method (#996)

### Fixes

- Unity can have negative line numbers ([#994](https://github.com/getsentry/sentry-dotnet/pull/994))
- Fixed an issue where an attempt to deserialize `Device` with a non-system time zone failed ([#993](https://github.com/getsentry/sentry-dotnet/pull/993))

## 3.3.4

### Features

- Env var to keep large envelopes if they are rejected by Sentry (#957)

### Fixes

- serialize parent_span_id in contexts.trace (#958)

## 3.3.3

### Fixes

- boot time detection can fail in some cases (#955)

## 3.3.2

### Fixes

- Don't override Span/Transaction status on Finish(...) if status was not provided explicitly (#928) @Tyrrrz
- Fix startup time shows incorrect value on macOS/Linux. Opt-out available for IL2CPP. (#948)

## 3.3.1

### Fixes

- Move Description field from Transaction to Trace context (#924) @Tyrrrz
- Drop unfinished spans from transaction (#923) @Tyrrrz
- Don't dispose the SDK when UnobservedTaskException is captured (#925) @bruno-garcia
- Fix spans not inheriting TraceId from transaction (#922) @Tyrrrz

## 3.3.0

### Features

- Add StartupTime and Device.BootTime (#887) @lucas-zimerman
- Link events to currently active span (#909) @Tyrrrz
- Add useful contextual data to TransactionSamplingContext in ASP.NET Core integration (#910) @Tyrrrz

### Changes

- Limit max spans in transaction to 1000 (#908) @Tyrrrz

## 3.2.0

### Changes

- Changed the underlying implementation of `ITransaction` and `ISpan`. `IHub.CaptureTransaction` now takes a `Transaction` instead of `ITransaction`. (#880) @Tyrrrz
- Add IsParentSampled to TransactionContext (#885) @Tyrrrz
- Retrieve CurrentVersion for ASP.NET applications (#884) @lucas-zimerman
- Make description parameter nullable on `ISpan.StartChild(...)` and related methods (#900) @Tyrrrz
- Add Platform to Transaction, mimicking the same property on SentryEvent (#901) @Tyrrrz

## 3.1.0

### Features

- Adding TaskUnobservedTaskExceptionIntegration to default integrations and method to remove it (#870) @FilipNemec
- Enrich transactions with more data (#875) @Tyrrrz

### Fixes
- Don't add version prefix in release if it's already set (#877) @Tyrrrz

## 3.0.8

### Features

- Add AddSentryTag and AddSentryContext Extensions for exception class (#834) @lucas-zimerman
- Associate span exceptions with event exceptions (#848) @Tyrrrz
- MaxCacheItems option to control files on disk (#846) @Tyrrrz
- Move SentryHttpMessageHandlerBuilderFilter to Sentry.Extensions.Logging (#845) @Tyrrrz

### Fixes

- Fix CachingTransport throwing an exception when it can't move the files from the previous session (#871) @Tyrrrz

## 3.0.7

### Changes
- Don't write timezone_display_name if it's the same as the ID (#837) @Tyrrrz
- Serialize arbitrary objects in contexts (#838) @Tyrrrz

## 3.0.6

### Fixes

- Fix serialization of transactions when filesystem caching is enabled. (#815) @Tyrrrz
- Fix UWP not registering exceptions (#821) @lucas-zimerman
- Fix tracing middleware (#813) @Tyrrrz

## 3.0.5

### Changes

- Fix transaction sampling (#810) @Tyrrrz

## 3.0.4

### Changes

- Don't add logs coming from Sentry as breadcrumbs (fixes stack overflow exception) (#797) @Tyrrrz
- Consolidate logic for resolving hub (fixes bug "SENTRY_DSN is not defined") (#795) @Tyrrrz
- Add SetFingerprint overload that takes `params string[]` (#796) @Tyrrrz
- Create spans for outgoing HTTP requests (#802) @Tyrrrz
- Finish span on exception in SentryHttpMessageHandler (#806) @Tyrrrz
- Fix ObjectDisposedException caused by object reuse in RetryAfterHandler (#807) @Tyrrrz

## 3.0.3

### Changes

- Fix DI issues in ASP.NET Core + SentryHttpMessageHandlerBuilderFilter (#789) @Tyrrrz
- Fix incorrect NRT on SpanContext.ctor (#788) @Tyrrrz
- Remove the `Evaluate` error from the breadcrumb list (#790) @Tyrrrz
- Set default tracing sample rate to 0.0 (#791) @Tyrrrz

## 3.0.2

### Changes

- Add GetSpan() to IHub and SentrySdk (#782) @Tyrrrz
- Automatically start transactions from incoming trace in ASP.NET Core (#783) @Tyrrrz
- Automatically inject 'sentry-trace' on outgoing requests in ASP.NET Core (#784) @Tyrrrz

## 3.0.1

### Changes

- bump log4net 2.0.12 (#781) @bruno-garcia
- Fix Serilog version (#780) @bruno-garcia
- Move main Protocol types to Sentry namespace (#779) @bruno-garcia

## 3.0.0

### Changes

- Add support for dynamic transaction sampling. (#753) @Tyrrrz
- Integrate trace headers. (#758) @Tyrrrz
- Renamed Option `DiagnosticsLevel` to `DiagnosticLevel` (#759) @bruno-garcia
- Add additional data to transactions (#763) @Tyrrrz
- Improve transaction instrumentation on ASP.NET Core (#766) @Tyrrrz
- Add `Release` to `Scope` (#765) @Tyrrrz
- Don't fallback to `HttpContext.RequestPath` if a route is unknown (#767 #769) @kanadaj @Tyrrrz

## 3.0.0-beta.0

### Changes

- Add instruction_addr to SentryStackFrame. (#744) @lucas-zimerman
- Default stack trace format: Ben.Demystifier (#732) @bruno-garcia

## 3.0.0-alpha.11

### Changed

- Limit attachment size (#705)
- Separate tracing middleware (#737)
- Bring Transaction a bit more inline with Java SDK (#741)
- Sync transaction and transaction name on scope (#740)

## 3.0.0-alpha.10

- Disabled Mono StackTrace Factory. (#709) @lucas-zimerman
- Adds to the existing User Other dict rather than replacing (#729) @brettjenkins

## 3.0.0-alpha.9

- Handle non-json error response messages on HttpTransport. (#690) @lucas-zimerman
- Fix deadlock on missing ConfigureAwait into foreach loops. (#694) @lucas-zimerman
- Report gRPC sdk name (#700) @bruno-garcia

## 3.0.0-alpha.8

- Include parameters in stack frames. (#662) @Tyrrrz
- Remove CultureUIInfo if value is even with CultureInfo. (#671) @lucas-zimerman
- Make all fields on UserFeedback optional. (#660) @Tyrrrz
- Align transaction names with Java. (#659) @Tyrrrz
- Include assembly name in default release. (#682) @Tyrrrz
- Add support for attachments. (#670) @Tyrrrz
- Improve logging for relay errors. (#683) @Tyrrrz
- Report sentry.dotnet.aspnet on the new Sentry.AspNet package. (#681) @Tyrrrz
- Always send a default release. (#695) @Tyrrrz

## 3.0.0-alpha.7

* Ref moved SentryId from namespace Sentry.Protocol to Sentry (#643) @lucas-zimerman
* Ref renamed `CacheFlushTimeout` to `InitCacheFlushTimeout` (#638) @lucas-zimerman
* Add support for performance. ([#633](https://github.com/getsentry/sentry-dotnet/pull/633))
* Transaction (of type `string`) on Scope and Event now is called TransactionName. ([#633](https://github.com/getsentry/sentry-dotnet/pull/633))

## 3.0.0-alpha.6

* Abandon ValueTask #611
* Fix Cache deleted on HttpTransport exception. (#610) @lucas-zimerman
* Add `SentryScopeStateProcessor` #603
* Add net5.0 TFM to libraries #606
* Add more logging to CachingTransport #619
* Bump Microsoft.Bcl.AsyncInterfaces to 5.0.0 #618
* Bump `Microsoft.Bcl.AsyncInterfaces` to 5.0.0 #618
* `DefaultTags` moved from `SentryLoggingOptions` to `SentryOptions` (#637) @PureKrome
* `Sentry.Serilog` can accept DefaultTags (#637) @PureKrome 

## 3.0.0-alpha.5

* Replaced `BaseScope` with `IScope`. (#590) @Tyrrrz
* Removed code coverage report from the test folder. (#592) @lucas-zimerman
* Add target framework NET5.0 on Sentry.csproj. Change the type of `Extra` where value parameter become nullable. @lucas-zimerman 
* Implement envelope caching. (#576) @Tyrrrz
* Add a list of .NET Frameworks installed when available. (#531) @lucas-zimerman
* Parse Mono and IL2CPP stacktraces for Unity and Xamarin (#578) @bruno-garcia
* Update TFMs and dependency min version (#580) @bruno-garcia
* Run all tests on .NET 5 (#583) @bruno-garcia

## 3.0.0-alpha.4

* Add the client user ip if both SendDefaultPii and IsEnvironmentUser are set. (#1015) @lucas-zimerman
* Replace Task with ValueTask where possible. (#564) @Tyrrrz
* Add support for ASP.NET Core gRPC (#563) @Mitch528
* Push API docs to GitHub Pages GH Actions (#570) @bruno-garcia
* Refactor envelopes

## 3.0.0-alpha.3

* Add support for user feedback. (#559) @lucas-zimerman
* Add support for envelope deserialization (#558) @Tyrrrz
* Add package description and tags to Sentry.AspNet @Tyrrrz
* Fix internal url references for the new Sentry documentation. (#562) @lucas-zimerman

## 3.0.0-alpha.2

* Set the Environment setting to 'production' if none was provided. (#550) @PureKrome
* ASPNET.Core hosting environment is set to 'production' / 'development' (notice lower casing) if no custom options.Enviroment is set. (#554) @PureKrome
* Add most popular libraries to InAppExclude #555 (@bruno-garcia)
* Add support for individual rate limits.
* Extend `SentryOptions.BeforeBreadcrumb` signature to accept returning nullable values.
* Add support for envelope deserialization.

## 3.0.0-alpha.1

* Rename `LogEntry` to `SentryMessage`. Change type of `SentryEvent.Message` from `string` to `SentryMessage`.
* Change the type of `Gpu.VendorId` from `int` to `string`.
* Add support for envelopes.
* Publishing symbols package (snupkg) to nuget.org with sourcelink

## 3.0.0-alpha.0

* Move aspnet-classic integration to Sentry.AspNet (#528) @Tyrrrz
* Merge Sentry.Protocol into Sentry (#527) @Tyrrrz
* Framework and runtime info (#526) @bruno-garcia
* Add NRTS to Sentry.Extensions.Logging (#524) @Tyrrrz
* Add NRTs to Sentry.Serilog, Sentry.NLog, Sentry.Log4Net (#521) @Tyrrrz
* Add NRTs to Sentry.AspNetCore (#520) @Tyrrrz
* Fix CI build on GitHub Actions (#523) @Tyrrrz
* Add GitHubActionsTestLogger (#511) @Tyrrrz

We'd love to get feedback.

## 2.2.0-alpha

Add nullable reference types support (Sentry, Sentry.Protocol) (#509) 
fix: Use ASP.NET Core endpoint FQDN (#485) 
feat: Add integration to TaskScheduler.UnobservedTaskException (#481) 

## 2.1.6

fix: aspnet fqdn (#485) @bruno-garcia 
ref: wait on test the time needed (#484) @bruno-garcia
feat: Add integration to TaskScheduler.UnobservedTaskException (#481) @lucas-zimerman
build(deps): bump Serilog.AspNetCore from 3.2.0 to 3.4.0 (#477)  @dependabot-preview
Fix README typo (#480) @AndreasLangberg
build(deps): bump coverlet.msbuild from 2.8.1 to 2.9.0 (#462) @dependabot-preview
build(deps): bump Microsoft.Extensions.Logging.Debug @dependabot-preview
fix some spelling (#475) @SimonCropp
build(deps): bump Microsoft.Extensions.Configuration.Json (#467) @dependabot-preview

## 2.1.5

* fix: MEL don't init if enabled (#460) @bruno-garcia
* feat: Device Calendar, Timezone, CultureInfo (#457) @bruno-garcia
* ref: Log out debug disabled (#459) @bruno-garcia
* dep: Bump PlatformAbstractions (#458) @bruno-garcia
* feat: Exception filter (#456) @bruno-garcia

## 2.1.5-beta

* fix: MEL don't init if enabled (#460) @bruno-garcia
* feat: Device Calendar, Timezone, CultureInfo (#457) @bruno-garcia
* ref: Log out debug disabled (#459) @bruno-garcia
* dep: Bump PlatformAbstractions (#458) @bruno-garcia
* feat: Exception filter (#456) @bruno-garcia

## 2.1.4

* NLog SentryTarget - NLogDiagnosticLogger for writing to NLog InternalLogger (#450) @snakefoot
* fix: SentryScopeManager dispose message (#449) @bruno-garcia
* fix: dont use Sentry namespace on sample (#447) @bruno-garcia
* Remove obsolete API from benchmarks (#445) @bruno-garcia
* build(deps): bump Microsoft.Extensions.Logging.Debug from 2.1.1 to 3.1.4 (#421) @dependabot-preview
* build(deps): bump Microsoft.AspNetCore.Diagnostics from 2.1.1 to 2.2.0 (#431) @dependabot-preview
* build(deps): bump Microsoft.CodeAnalysis.CSharp.Workspaces from 3.1.0 to 3.6.0 (#437) @dependabot-preview

## 2.1.3

* SentryScopeManager - Fixed clone of Stack so it does not reverse order (#420) @snakefoot
* build(deps): bump Serilog.AspNetCore from 2.1.1 to 3.2.0 (#411) @dependabot-preview
* Removed dependency on System.Collections.Immutable (#405) @snakefoot
* Fix Sentry.Microsoft.Logging Filter now drops also breadcrumbs (#440) 

## 2.1.2-beta5

Fix Background worker dispose logs error message (#408) 
Fix sentry serilog extension method collapsing (#406) 
Fix Sentry.Samples.NLog so NLog.config is valid (#404) 

Thanks @snakefoot and @JimHume for the fixes

Add MVC route data extraction to ScopeExtensions.Populate() (#401)

## 2.1.2-beta3

Fixed ASP.NET System.Web catch HttpException to prevent the request processor from being unable to submit #397 (#398)

## 2.1.2-beta2

* Ignore WCF error and capture (#391) 

### 2.1.2-beta

* Serilog Sentry sink does not load all options from IConfiguration (#380)
* UnhandledException sets Handled=false (#382)

## 2.1.1

Bug fix:  Don't overwrite server name set via configuration with machine name on ASP.NET Core #372
 
## 2.1.0

* Set score url to fully constructed url #367 Thanks @christopher-taormina-zocdoc 
* Don't dedupe from inner exception #363 - Note this might change groupings. It's opt-in.
* Expose FlushAsync to intellisense #362
* Protocol monorepo #325 - new protocol version whenever there's a new SDK release

## 2.0.3

Expose httpHandler creation (#359)
NLog: possibility to override fingerprint using AdditionalGroupingKey (#358) @Shtannikov
Take ServerName from options (#356) 

## 2.0.2

Add logger and category from Serilog SourceContext. (#316) @krisztiankocsis
Set DateFormatHandling.IsoDateFormat for serializer. Fixes #351 (#353)  @olsh

## 2.0.1

Removed `-beta` from dependencies.

## 2.0.0

* SentryTarget - GetTagsFromLogEvent with null check (#326) 
* handled process corrupted (#328)
* sourcelink GA (#330)
* Adds ability to specify user values via NLog configuration (#336) 
* Add option to ASP.NET Core to flush events after response complete (#288)
* Fixed race on `BackgroundWorker`  (#293)
* Exclude `Sentry.` frames from InApp (#272)
* NLog SentryTarget with less overhead for breadcrumb (#273)
* Logging on body not extracted (#246)
* Add support to DefaultTags for ASP.NET Core and M.E.Logging (#268)
* Don't use ValueTuple (#263)
* All public members were documented: #252 
* Use EnableBuffering to keep request payload around: #250
* Serilog default levels: #237 
* Removed dev dependency from external dependencies 4d92ab0
* Use new `Sentry.Protocol` 836fb07e
* Use new `Sentry.PlatformAbsrtractions` #226
* Debug logging for ASP.NET Classic #209 
* Reading request body throws on ASP.NET Core 3 (#324)
* NLog: null check contextProp.Value during IncludeEventDataOnBreadcrumbs (#323) 
* JsonSerializerSettings - ReferenceLoopHandling.Ignore (#312) 
* Fixed error when reading request body affects collecting other request data (#299) 
* `Microsoft.Extensions.Logging` `ConfigureScope` invocation. #208, #210, #224 Thanks @dbraillon 
* `Sentry.Serilog` Verbose level. #213, #217. Thanks @kanadaj 
* AppDomain.ProcessExit will close the SDK: #242
* Adds PublicApiAnalyzers to public projects: #234
* NLog: Utilizes Flush functionality in NLog target: #228
* NLog: Set the logger via the log event info in SentryTarget.Write, #227 
* Multi-target .NET Core 3.0 (#308)

Major version bumped due to these breaking changes:
1. `Sentry.Protocol` version 2.0.0
* Remove StackTrace from SentryEvent [#38](https://github.com/getsentry/sentry-dotnet-protocol/pull/38) - StackTrace is either part of Thread or SentryException.
2. Removed `ContextLine` #223 
3. Use `StackTrace` from `Threads` #222 
4. `FlushAsync` added to `ISentryClient` #214 

## 2.0.0-beta8

* SentryTarget - GetTagsFromLogEvent with null check (#326) 
* handled process corrupted (#328)
* sourcelink GA (#330)
* Adds ability to specify user values via NLog configuration (#336) 

## 2.0.0-beta7

Fixes:

* Reading request body throws on ASP.NET Core 3 (#324)
* NLog: null check contextProp.Value during IncludeEventDataOnBreadcrumbs (#323) 
* JsonSerializerSettings - ReferenceLoopHandling.Ignore (#312) 

Features:

* Multi-target .NET Core 3.0 (#308)

## 2.0.0-beta6

* Fixed error when reading request body affects collecting other request data (#299) 

## 2.0.0-beta5

* Add option to ASP.NET Core to flush events after response complete (#288)
* Fixed race on `BackgroundWorker`  (#293)
* Exclude `Sentry.` frames from InApp (#272)
* NLog SentryTarget with less overhead for breadcrumb (#273)

## 2.0.0-beta4

* Logging on body not extracted (#246)
* Add support to DefaultTags for ASP.NET Core and M.E.Logging (#268)
* Don't use ValueTuple (#263)

## 2.0.0-beta3

* All public members were documented: #252 
* Use EnableBuffering to keep request payload around: #250
* Serilog default levels: #237 

Thanks @josh-degraw for:

* AppDomain.ProcessExit will close the SDK: #242
* Adds PublicApiAnalyzers to public projects: #234
* NLog: Utilizes Flush functionality in NLog target: #228
* NLog: Set the logger via the log event info in SentryTarget.Write, #227 

## 2.0.0-beta2

* Removed dev dependency from external dependencies 4d92ab0
* Use new `Sentry.Protocol` 836fb07e
* Use new `Sentry.PlatformAbsrtractions` #226

## 2.0.0-beta

Major version bumped due to these breaking changes:

1. `Sentry.Protocol` version 2.0.0
* Remove StackTrace from SentryEvent [#38](https://github.com/getsentry/sentry-dotnet-protocol/pull/38) - StackTrace is either part of Thread or SentryException.
2. Removed `ContextLine` #223 
3. Use `StackTrace` from `Threads` #222 
4. `FlushAsync` added to `ISentryClient` #214 


Other Features:

* Debug logging for ASP.NET Classic #209 

Fixes:

* `Microsoft.Extensions.Logging` `ConfigureScope` invocation. #208, #210, #224 Thanks @dbraillon 
* `Sentry.Serilog` Verbose level. #213, #217. Thanks @kanadaj 

## 1.2.1-beta

Fixes and improvements to the NLog integration: #207 by @josh-degraw 

## 1.2.0

### Features

* Optionally skip module registrations #202 - (Thanks @josh-degraw)
* First NLog integration release #188 (Thanks @josh-degraw)
* Extensible stack trace #184 (Thanks @pengweiqhca)
* MaxRequestSize for ASP.NET and ASP.NET Core #174
* InAppInclude #171
* Overload to AddSentry #163 by (Thanks @f1nzer)
* ASP.NET Core AddSentry has now ConfigureScope: #160

### Bug fixes

* Don't override user #199
* Read the hub to take latest Client: 8f4b5ba

## 1.1.3-beta4

Bug fix: Don't override user  #199

## 1.1.3-beta3

* First NLog integration release #188 (Thanks @josh-degraw)
* Extensible stack trace #184 (Thanks @pengweiqhca) 

## 1.1.3-beta2

Feature: 
* MaxRequestSize for ASP.NET and ASP.NET Core #174
* InAppInclude #171

Fix: Diagnostic log order: #173 by @scolestock

## 1.1.3-beta

Fixed: 
* Read the hub to take latest Client: 8f4b5ba1a3
* Uses Sentry.Protocol 1.0.4 4035e25

Feature
* Overload to `AddSentry` #163 by @F1nZeR 
* ASP.NET Core `AddSentry` has now `ConfigureScope`: #160 

## 1.1.2

Using [new version of the protocol with fixes and features](https://github.com/getsentry/sentry-dotnet-protocol/releases/tag/1.0.3).

Fixed:

ASP.NET Core integration issue when containers are built on the ServiceCollection after SDK is initialized (#157, #103 )

## 1.1.2-beta

Fixed:
* ASP.NET Core integration issue when containers are built on the ServiceCollection after SDK is initialized (#157, #103 )

## 1.1.1

Fixed:
* Serilog bug that self log would recurse #156 

Feature:
* log4net environment via xml configuration #150 (Thanks Sébastien Pierre)

## 1.1.0

Includes all features and bug fixes of previous beta releases:

Features:

* Use log entry to improve grouping #125
* Use .NET Core SDK 2.1.401
* Make AddProcessors extension methods on Options public #115
* Format InternalsVisibleTo to avoid iOS issue: 94e28b3
* Serilog Integration #118, #145
* Capture methods return SentryId #139, #140
* MEL integration keeps properties as tags #146
* Sentry package Includes net461 target #135

Bug fixes:

* Disabled SDK throws on shutdown: #124
* Log4net only init if current hub is disabled #119

Thanks to our growing list of [contributors](https://github.com/getsentry/sentry-dotnet/graphs/contributors).

## 1.0.1-beta5

* Added `net461` target to Serilog package #148 

## 1.0.1-beta4

* Serilog Integration #118, #145
* `Capture` methods return `SentryId` #139, #140 
* MEL integration keeps properties as tags #146 
* Revert reducing Json.NET requirements https://github.com/getsentry/sentry-dotnet/commit/1aed4a5c76ead2f4d39f1c2979eda02d068bfacd

Thanks to our growing [list of contributors](https://github.com/getsentry/sentry-dotnet/graphs/contributors).

## 1.0.1-beta3

Lowering Newtonsoft.Json requirements; #138

## 1.0.1-beta2

`Sentry` package Includes `net461` target #135

## 1.0.1-beta

Features: 
* Use log entry to improve grouping #125 
* Use .NET Core SDK 2.1.401
* Make `AddProcessors` extension methods on Options public  #115
* Format InternalsVisibleTo to avoid iOS issue: 94e28b3

Bug fixes: 
* Disabled SDK throws on shutdown: #124 
* Log4net only init if current hub is disabled #119

## 1.0.0

### First major release of the new .NET SDK.

#### Main features

##### Sentry package

* Automatic Captures global unhandled exceptions (AppDomain)
* Scope management
* Duplicate events automatically dropped
* Events from the same exception automatically dropped
* Web proxy support
* HttpClient/HttpClientHandler configuration callback
* Compress request body
* Event sampling opt-in
* Event flooding protection (429 retry-after and internal bound queue)
* Release automatically set (AssemblyInformationalVersionAttribute, AssemblyVersion or env var)
* DSN discovered via environment variable
* Release (version) reported automatically
* CLS Compliant
* Strong named
* BeforeSend and BeforeBreadcrumb callbacks
* Event and Exception processors
* SourceLink (including PDB in nuget package)
* Device OS info sent
* Device Runtime info sent
* Enable SDK debug mode (opt-in)
* Attach stack trace for captured messages (opt-in)

##### Sentry.Extensions.Logging

* Includes all features from the `Sentry` package.
* BeginScope data added to Sentry scope, sent with events
* LogInformation or higher added as breadcrumb, sent with next events.
* LogError or higher automatically captures an event
* Minimal levels are configurable.

##### Sentry.AspNetCore

* Includes all features from the `Sentry` package.
* Includes all features from the `Sentry.Extensions.Logging` package.
* Easy ASP.NET Core integration, single line: `UseSentry`.
* Captures unhandled exceptions in the middleware pipeline
* Captures exceptions handled by the framework `UseExceptionHandler` and Error page display.
* Any event sent will include relevant application log messages
* RequestId as tag
* URL as tag
* Environment is automatically set (`IHostingEnvironment`)
* Request payload can be captured if opt-in
* Support for EventProcessors registered with DI
* Support for ExceptionProcessors registered with DI
* Captures logs from the request (using Microsoft.Extensions.Logging)
* Supports configuration system (e.g: appsettings.json)
* Server OS info sent
* Server Runtime info sent
* Request headers sent
* Request body compressed

All packages are:
* Strong named
* Tested on Windows, Linux and macOS
* Tested on .NET Core, .NET Framework and Mono

##### Learn more:

* [Code samples](https://github.com/getsentry/sentry-dotnet/tree/master/samples)
* [Sentry docs](https://docs.sentry.io/quickstart/?platform=csharp)

Sample event using the log4net integration:
![Sample event in Sentry](https://github.com/getsentry/sentry-dotnet/blob/master/samples/Sentry.Samples.Log4Net/.assets/log4net-sample.gif?raw=true)

Download it directly from GitHub or using NuGet:

|      Integrations                 |        NuGet         |
| ----------------------------- | -------------------: |
|         **Sentry**            |    [![NuGet](https://img.shields.io/nuget/vpre/Sentry.svg)](https://www.nuget.org/packages/Sentry)   |
|     **Sentry.AspNetCore**     |   [![NuGet](https://img.shields.io/nuget/vpre/Sentry.AspNetCore.svg)](https://www.nuget.org/packages/Sentry.AspNetCore)   |
| **Sentry.Extensions.Logging** | [![NuGet](https://img.shields.io/nuget/vpre/Sentry.Extensions.Logging.svg)](https://www.nuget.org/packages/Sentry.Extensions.Logging)   |
| **Sentry.Log4Net** | [![NuGet](https://img.shields.io/nuget/vpre/Sentry.Log4Net.svg)](https://www.nuget.org/packages/Sentry.Log4Net)   |
# 1.0.0-rc2

Features and improvements:

* `SentrySdk.LastEventId` to get scoped id
* `BeforeBreadcrumb` to allow dropping or modifying a breadcrumb
* Event processors on scope #58 
* Event processor as `Func<SentryEvent,SentryEvent>`

Bug fixes:

* #97 Sentry environment takes precedence over ASP.NET Core

Download it directly below from GitHub or using NuGet:

|      Integrations                 |        NuGet         |
| ----------------------------- | -------------------: |
|         **Sentry**            |    [![NuGet](https://img.shields.io/nuget/vpre/Sentry.svg)](https://www.nuget.org/packages/Sentry)   |
|     **Sentry.AspNetCore**     |   [![NuGet](https://img.shields.io/nuget/vpre/Sentry.AspNetCore.svg)](https://www.nuget.org/packages/Sentry.AspNetCore)   |
| **Sentry.Extensions.Logging** | [![NuGet](https://img.shields.io/nuget/vpre/Sentry.Extensions.Logging.svg)](https://www.nuget.org/packages/Sentry.Extensions.Logging)   |
| **Sentry.Log4Net** | [![NuGet](https://img.shields.io/nuget/vpre/Sentry.Log4Net.svg)](https://www.nuget.org/packages/Sentry.Log4Net)   |
# 1.0.0-rc

Features and improvements:

* Microsoft.Extensions.Logging (MEL) use framework configuration system #79 (Thanks @pengweiqhca)
* Use IOptions on Logging and ASP.NET Core integrations #81
* Send PII (personal identifier info, opt-in `SendDefaultPii`): #83
* When SDK is disabled SentryMiddleware passes through to next in pipeline: #84
* SDK diagnostic logging (option: `Debug`): #85
* Sending Stack trace for events without exception (like CaptureMessage, opt-in `AttachStackTrace`) #86

Bug fixes:

* MEL: Only call Init if DSN was provided https://github.com/getsentry/sentry-dotnet/commit/097c6a9c6f4348d87282c92d9267879d90879e2a
* Correct namespace for `AddSentry` https://github.com/getsentry/sentry-dotnet/commit/2498ab4081f171dc78e7f74e4f1f781a557c5d4f

Breaking changes:

The settings for HTTP and Worker have been moved to `SentryOptions`. There's no need to call `option.Http(h => h...)` anymore.
`option.Proxy` was renamed to `option.HttpProxy`.

[New sample](https://github.com/getsentry/sentry-dotnet/tree/master/samples/Sentry.Samples.GenericHost) using [GenericHost](https://docs.microsoft.com/en-us/aspnet/core/fundamentals/host/generic-host?view=aspnetcore-2.1)

Download it directly below from GitHub or using NuGet:

|      Integrations                 |        NuGet         |
| ----------------------------- | -------------------: |
|         **Sentry**            |    [![NuGet](https://img.shields.io/nuget/vpre/Sentry.svg)](https://www.nuget.org/packages/Sentry)   |
|     **Sentry.AspNetCore**     |   [![NuGet](https://img.shields.io/nuget/vpre/Sentry.AspNetCore.svg)](https://www.nuget.org/packages/Sentry.AspNetCore)   |
| **Sentry.Extensions.Logging** | [![NuGet](https://img.shields.io/nuget/vpre/Sentry.Extensions.Logging.svg)](https://www.nuget.org/packages/Sentry.Extensions.Logging)   |
| **Sentry.Log4Net** | [![NuGet](https://img.shields.io/nuget/vpre/Sentry.Log4Net.svg)](https://www.nuget.org/packages/Sentry.Log4Net)   |
# 0.0.1-preview5

Features:

* Support buffered gzip request #73 
* Reduced dependencies from the ASP.NET Core integraiton
* InAppExclude configurable #75
* Duplicate event detects inner exceptions #76 
* HttpClientHandler configuration callback #72
* Event sampling opt-in
* ASP.NET Core sends server name

Bug fixes:

* On-prem without chuncked support for gzip #71 
* Exception.Data key is not string #77 

##### [Watch on youtube](https://www.youtube.com/watch?v=xK6a1goK_w0) how to use the ASP.NET Core integration.

Download it directly below from GitHub or using NuGet:

|      Integrations                 |        NuGet         |
| ----------------------------- | -------------------: |
|         **Sentry**            |    [![NuGet](https://img.shields.io/nuget/vpre/Sentry.svg)](https://www.nuget.org/packages/Sentry)   |
|     **Sentry.AspNetCore**     |   [![NuGet](https://img.shields.io/nuget/vpre/Sentry.AspNetCore.svg)](https://www.nuget.org/packages/Sentry.AspNetCore)   |
| **Sentry.Extensions.Logging** | [![NuGet](https://img.shields.io/nuget/vpre/Sentry.Extensions.Logging.svg)](https://www.nuget.org/packages/Sentry.Extensions.Logging)   |
| **Sentry.Log4Net** | [![NuGet](https://img.shields.io/nuget/vpre/Sentry.Log4Net.svg)](https://www.nuget.org/packages/Sentry.Log4Net)   |

## 0.0.1-preview4

Features:

* Using [Sentry Protocol](https://github.com/getsentry/sentry-dotnet-protocol) as a dependency
* Environment can be set via `SentryOptions` #49
* Compress request body (configurable: Fastest, Optimal, Off) #63
* log4net integration
* SDK honors Sentry's 429 HTTP Status with Retry After header #61

Bug fixes:

* `Init` pushes the first scope #55, #54 
* `Exception.Data` copied to `SentryEvent.Data` while storing the index of originating error.
* Demangling code ensures Function name available #64 
* ASP.NET Core integration throws when Serilog added #65, #68, #67

Improvements to [the docs](https://getsentry.github.io/sentry-dotnet) like:
* Release discovery
* `ConfigureScope` clarifications
* Documenting samples

### [Watch on youtube](https://www.youtube.com/watch?v=xK6a1goK_w0) how to use the ASP.NET Core integration.

Download it directly from GitHub or using NuGet:

|      Integrations                 |        NuGet         |
| ----------------------------- | -------------------: |
|         **Sentry**            |    [![NuGet](https://img.shields.io/nuget/vpre/Sentry.svg)](https://www.nuget.org/packages/Sentry)   |
|     **Sentry.AspNetCore**     |   [![NuGet](https://img.shields.io/nuget/vpre/Sentry.AspNetCore.svg)](https://www.nuget.org/packages/Sentry.AspNetCore)   |
| **Sentry.Extensions.Logging** | [![NuGet](https://img.shields.io/nuget/vpre/Sentry.Extensions.Logging.svg)](https://www.nuget.org/packages/Sentry.Extensions.Logging)   |
| **Sentry.Log4Net** | [![NuGet](https://img.shields.io/nuget/vpre/Sentry.Log4Net.svg)](https://www.nuget.org/packages/Sentry.Log4Net)   |

## 0.0.1-preview3

This third preview includes bug fixes and more features. Test coverage increased to 96%

Features and improvements:

* Filter duplicate events/exceptions #43 
* EventProcessors can be added (sample [1](https://github.com/getsentry/sentry-dotnet/blob/dbb5a3af054d0ca6f801de37fb7db3632ca2c65a/samples/Sentry.Samples.Console.Customized/Program.cs#L151), [2](https://github.com/getsentry/sentry-dotnet/blob/dbb5a3af054d0ca6f801de37fb7db3632ca2c65a/samples/Sentry.Samples.Console.Customized/Program.cs#L41))
* ExceptionProcessors can be added #36 (sample [1](https://github.com/getsentry/sentry-dotnet/blob/dbb5a3af054d0ca6f801de37fb7db3632ca2c65a/samples/Sentry.Samples.Console.Customized/Program.cs#L172), [2](https://github.com/getsentry/sentry-dotnet/blob/dbb5a3af054d0ca6f801de37fb7db3632ca2c65a/samples/Sentry.Samples.Console.Customized/Program.cs#L42))
* Release is automatically discovered/reported #35
* Contexts is a dictionary - allows custom data #37
* ASP.NET integration reports context as server: server-os, server-runtime #37
* Assemblies strong named #41
* Scope exposes IReadOnly members instead of Immutables
* Released a [documentation site](https://getsentry.github.io/sentry-dotnet/)

Bug fixes:

#46 Strong name
#40 Logger provider gets disposed/flushes events

[Watch on youtube](https://www.youtube.com/watch?v=xK6a1goK_w0) how to use the ASP.NET Core integration.

Download it directly from GitHub or using NuGet:

|      Integrations                 |        NuGet         |
| ----------------------------- | -------------------: |
|         **Sentry**            |    [![NuGet](https://img.shields.io/nuget/vpre/Sentry.svg)](https://www.nuget.org/packages/Sentry)   |
|     **Sentry.AspNetCore**     |   [![NuGet](https://img.shields.io/nuget/vpre/Sentry.AspNetCore.svg)](https://www.nuget.org/packages/Sentry.AspNetCore)   |
| **Sentry.Extensions.Logging** | [![NuGet](https://img.shields.io/nuget/vpre/Sentry.Extensions.Logging.svg)](https://www.nuget.org/packages/Sentry.Extensions.Logging)   |
## 0.0.1-preview2

This second release includes bug fixes and more features. Test coverage increased to 93%

Features and improvements:
* Added `CaptureMessage`
* `BeforeSend` callback errors are sent as breadcrumbs
* `ASP.NET Core` integration doesn't add tags added by `Microsoft.Extensions.Logging`
* SDK name is reported depending on the package added
* Integrations API allows user-defined SDK integration
* Unhandled exception handler can be configured via integrations
* Filter kestrel log eventid 13 (application error) when already captured by the middleware

Bugs fixed:
* Fixed #28
* HTTP Proxy set to HTTP message handler

Download it directly from GitHub or using NuGet:

|      Integrations                 |        NuGet         |
| ----------------------------- | -------------------: |
|         **Sentry**            |    [![NuGet](https://img.shields.io/nuget/vpre/Sentry.svg)](https://www.nuget.org/packages/Sentry)   |
|     **Sentry.AspNetCore**     |   [![NuGet](https://img.shields.io/nuget/vpre/Sentry.AspNetCore.svg)](https://www.nuget.org/packages/Sentry.AspNetCore)   |
| **Sentry.Extensions.Logging** | [![NuGet](https://img.shields.io/nuget/vpre/Sentry.Extensions.Logging.svg)](https://www.nuget.org/packages/Sentry.Extensions.Logging)   |

## 0.0.1-preview1

Our first preview of the SDK:

Main features:
* Easy ASP.NET Core integration, single line: `UseSentry`.
* Captures unhandled exceptions in the middleware pipeline
* Captures exceptions handled by the framework `UseExceptionHandler` and Error page display.
* Captures process-wide unhandled exceptions (AppDomain)
* Captures logger.Error or logger.Critical 
* When an event is sent, data from the current request augments the event.
* Sends information about the server running the app (OS, Runtime, etc)
* Informational logs written by the app or framework augment events sent to Sentry
* Optional include of the request body
* HTTP Proxy configuration

Also available via NuGet:

[Sentry](https://www.nuget.org/packages/Sentry/0.0.1-preview1)
[Sentry.AspNetCore](https://www.nuget.org/packages/Sentry.AspNetCore/0.0.1-preview1)
[Sentry.Extensions.Logging](https://www.nuget.org/packages/Sentry.Extensions.Logging/0.0.1-preview1)<|MERGE_RESOLUTION|>--- conflicted
+++ resolved
@@ -5,11 +5,8 @@
 ### Fixes
 
 - `IHub.ResumeSession()`: don't start a new session if pause wasn't called or if there is no active session ([#1089](https://github.com/getsentry/sentry-dotnet/pull/1089))
-<<<<<<< HEAD
 - Fixed incorrect order when getting the last active span ([#1094](https://github.com/getsentry/sentry-dotnet/pull/1094))
-=======
 - Fix logger call in BackgroundWorker that caused a formatting exception in runtime ([#1092](https://github.com/getsentry/sentry-dotnet/pull/1092))
->>>>>>> 4c91cc63
 
 ## 3.6.0
 
