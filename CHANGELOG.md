# Changelog

## Unreleased

### Features

- Sentry Sessions status as Breadcrumbs ([#1263](https://github.com/getsentry/sentry-dotnet/pull/1263))
- Enhance GCP Integraction with performance monitoring and revision number ([#1286](https://github.com/getsentry/sentry-dotnet/pull/1286))
- Bump Ben.Demystifier to support .NET 6 ([#1290](https://github.com/getsentry/sentry-dotnet/pull/1290))

### Fixes

- ASP.NET Core: Data from Scope in options should be applied on each request ([#1270](https://github.com/getsentry/sentry-dotnet/pull/1270))
- Add missing `ConfigureAwaits(false)` for `async using` ([#1276](https://github.com/getsentry/sentry-dotnet/pull/1276))
<<<<<<< HEAD

=======
- Fix missing handled tag when events are logged via an ASP.NET Core pipeline logger ([#1284](getsentry/sentry-dotnet/pull/1284))
 
>>>>>>> 9a339afa
## 3.10.0

### Features

- Add additional primitive values as tags on SentryLogger ([#1246](https://github.com/getsentry/sentry-dotnet/pull/1246))

### Fixes

- Events are now sent on Google Gloud Functions Integration ([#1249](https://github.com/getsentry/sentry-dotnet/pull/1249))
- Cache envelope headers ([#1242](https://github.com/getsentry/sentry-dotnet/pull/1242))
- Avoid replacing Transaction Name on ASP.NET Core by null or empty ([#1215](https://github.com/getsentry/sentry-dotnet/pull/1215))
- Ignore DiagnosticSource Integration if no Sampling available ([#1238](https://github.com/getsentry/sentry-dotnet/pull/1238))

## 3.9.4

### Fixes

- Unity Android support: check for native crashes before closing session as Abnormal ([#1222](https://github.com/getsentry/sentry-dotnet/pull/1222))

## 3.9.3

### Fixes

- Add missing PathBase from ASP.NET Core ([#1198](https://github.com/getsentry/sentry-dotnet/pull/1198))
- Use fallback if route pattern is MVC ([#1188](https://github.com/getsentry/sentry-dotnet/pull/1188))
- Move UseSentryTracing to different namespace ([#1200](https://github.com/getsentry/sentry-dotnet/pull/1200))
- Prevent duplicate package reporting ([#1197](https://github.com/getsentry/sentry-dotnet/pull/1197))

## 3.9.2

### Fixes

- Exceptions from UnhandledExceptionIntegration were not marking sessions as crashed ([#1193](https://github.com/getsentry/sentry-dotnet/pull/1193))

## 3.9.1

### Fixes

- Removed braces from tag keys on DefaultSentryScopeStateProcessor ([#1183](https://github.com/getsentry/sentry-dotnet/pull/1183))
- Fix SQLClient unplanned behaviors ([#1179](https://github.com/getsentry/sentry-dotnet/pull/1179))
- Add fallback to Scope Stack from AspNet ([#1180](https://github.com/getsentry/sentry-dotnet/pull/1180))

## 3.9.0

### Features

- EF Core and SQLClient performance monitoring integration ([#1154](https://github.com/getsentry/sentry-dotnet/pull/1154))
- Improved SDK diagnostic logs ([#1161](https://github.com/getsentry/sentry-dotnet/pull/1161))
- Add Scope observer to SentryOptions ([#1153](https://github.com/getsentry/sentry-dotnet/pull/1153))

### Fixes

- Fix end session from Hub adapter not being passed to SentrySDK ([#1158](https://github.com/getsentry/sentry-dotnet/pull/1158))
- Installation id catches dir not exist([#1159](https://github.com/getsentry/sentry-dotnet/pull/1159))
- Set error status to transaction if http has exception and ok status ([#1143](https://github.com/getsentry/sentry-dotnet/pull/1143))
- Fix max breadcrumbs limit when MaxBreadcrumbs is zero or lower ([#1145](https://github.com/getsentry/sentry-dotnet/pull/1145))

## 3.8.3

### Features

- New package Sentry.Tunnel to proxy Sentry events ([#1133](https://github.com/getsentry/sentry-dotnet/pull/1133))

### Fixes

- Avoid serializing dangerous types ([#1134](https://github.com/getsentry/sentry-dotnet/pull/1134))
- Don't cancel cache flushing on init ([#1139](https://github.com/getsentry/sentry-dotnet/pull/1139))

## 3.8.2

### Fixes

- Add IsParentSampled to ITransactionContext ([#1128](https://github.com/getsentry/sentry-dotnet/pull/1128)
- Avoid warn in global mode ([#1132](https://github.com/getsentry/sentry-dotnet/pull/1132))
- Fix `ParentSampledId` being reset on `Transaction` ([#1130](https://github.com/getsentry/sentry-dotnet/pull/1130))

## 3.8.1

### Fixes

- Persisted Sessions logging ([#1125](https://github.com/getsentry/sentry-dotnet/pull/1125))
- Don't log an error when attempting to recover a persisted session but none exists ([#1123](https://github.com/getsentry/sentry-dotnet/pull/1123))

### Features

- Introduce scope stack abstraction to support global scope on desktop and mobile applications and `HttpContext`-backed scoped on legacy ASP.NET ([#1124](https://github.com/getsentry/sentry-dotnet/pull/1124))

## 3.8.0

### Fixes

- ASP.NET Core: fix handled not being set for Handled exceptions ([#1111](https://github.com/getsentry/sentry-dotnet/pull/1111))

### Features

- File system persistence for sessions ([#1105](https://github.com/getsentry/sentry-dotnet/pull/1105))

## 3.7.0

### Features

- Add HTTP request breadcrumb ([#1113](https://github.com/getsentry/sentry-dotnet/pull/1113))
- Integration for Google Cloud Functions ([#1085](https://github.com/getsentry/sentry-dotnet/pull/1085)) 
- Add ClearAttachments to Scope ([#1104](https://github.com/getsentry/sentry-dotnet/pull/1104))
- Add additional logging and additional fallback for installation ID ([#1103](https://github.com/getsentry/sentry-dotnet/pull/1103))

### Fixes

- Avoid Unhandled Exception on .NET 461 if the Registry Access threw an exception ([#1101](https://github.com/getsentry/sentry-dotnet/pull/1101))

## 3.6.1

### Fixes

- `IHub.ResumeSession()`: don't start a new session if pause wasn't called or if there is no active session ([#1089](https://github.com/getsentry/sentry-dotnet/pull/1089))
- Fixed incorrect order when getting the last active span ([#1094](https://github.com/getsentry/sentry-dotnet/pull/1094))
- Fix logger call in BackgroundWorker that caused a formatting exception in runtime ([#1092](https://github.com/getsentry/sentry-dotnet/pull/1092))

## 3.6.0

### Features

- Implement pause & resume session ([#1069](https://github.com/getsentry/sentry-dotnet/pull/1069))
- Add auto session tracking ([#1068](https://github.com/getsentry/sentry-dotnet/pull/1068))
- Add SDK information to envelope ([#1084](https://github.com/getsentry/sentry-dotnet/pull/1084))
- Add ReportAssembliesMode in favor of ReportAssemblies ([#1079](https://github.com/getsentry/sentry-dotnet/pull/1079))

### Fixes

- System.Text.Json 5.0.2 ([#1078](https://github.com/getsentry/sentry-dotnet/pull/1078))

## 3.6.0-alpha.2

### Features

- Extended Device and GPU protocol; public IJsonSerializable ([#1063](https://github.com/getsentry/sentry-dotnet/pull/1063))
- ASP.NET Core: Option `AdjustStandardEnvironmentNameCasing` to opt-out from lower casing env name. [#1057](https://github.com/getsentry/sentry-dotnet/pull/1057)
- Sessions: Improve exception check in `CaptureEvent(...)` for the purpose of reporting errors in session ([#1058](https://github.com/getsentry/sentry-dotnet/pull/1058))
- Introduce TraceDiagnosticLogger and obsolete DebugDiagnosticLogger ([#1048](https://github.com/getsentry/sentry-dotnet/pull/1048))

### Fixes

- Handle error thrown while trying to get `BootTime` on PS4 with IL2CPP ([#1062](https://github.com/getsentry/sentry-dotnet/pull/1062))
- Use SentryId for ISession.Id ([#1052](https://github.com/getsentry/sentry-dotnet/pull/1052))
- Add System.Reflection.Metadata as a dependency for netcoreapp3.0 target([#1064](https://github.com/getsentry/sentry-dotnet/pull/1064))

## 3.6.0-alpha.1

### Features

- Implemented client-mode release health ([#1013](https://github.com/getsentry/sentry-dotnet/pull/1013))

### Fixes

- Report lowercase staging environment for ASP.NET Core ([#1046](https://github.com/getsentry/sentry-unity/pull/1046))

## 3.5.0

### Features

- Report user IP address for ASP.NET Core ([#1045](https://github.com/getsentry/sentry-unity/pull/1045))

### Fixes

- Connect middleware exceptions to transactions ([#1043](https://github.com/getsentry/sentry-dotnet/pull/1043))
- Hub.IsEnabled set to false when Hub disposed ([#1021](https://github.com/getsentry/sentry-dotnet/pull/1021))

## 3.4.0

### Features

- Sentry.EntityFramework moved to this repository ([#1017](https://github.com/getsentry/sentry-dotnet/pull/1017))
- Additional `netstandard2.1` target added. Sample with .NET Core 3.1 console app.
- `UseBreadcrumbs` is called automatically by `AddEntityFramework`

### Fixes

- Normalize line breaks ([#1016](https://github.com/getsentry/sentry-dotnet/pull/1016))
- Finish span with exception in SentryHttpMessageHandler ([#1037](https://github.com/getsentry/sentry-dotnet/pull/1037))

## 3.4.0-beta.0

### Features

- Serilog: Add support for Serilog.Formatting.ITextFormatter ([#998](https://github.com/getsentry/sentry-dotnet/pull/998))
- simplify ifdef ([#1010](https://github.com/getsentry/sentry-dotnet/pull/1010))
- Use `DebugDiagnosticLogger` as the default logger for legacy ASP.NET ([#1012](https://github.com/getsentry/sentry-dotnet/pull/1012))
- Adjust parameter type in `AddBreadcrumb` to use `IReadOnlyDictionary<...>` instead of `Dictionary<...>` ([#1000](https://github.com/getsentry/sentry-dotnet/pull/1000))
- await dispose everywhere ([#1009](https://github.com/getsentry/sentry-dotnet/pull/1009))
- Further simplify transaction integration from legacy ASP.NET ([#1011](https://github.com/getsentry/sentry-dotnet/pull/1011))

## 3.3.5-beta.0

### Features

- Default environment to "debug" if running with debugger attached (#978)
- ASP.NET Classic: `HttpContext.StartSentryTransaction()` extension method (#996)

### Fixes

- Unity can have negative line numbers ([#994](https://github.com/getsentry/sentry-dotnet/pull/994))
- Fixed an issue where an attempt to deserialize `Device` with a non-system time zone failed ([#993](https://github.com/getsentry/sentry-dotnet/pull/993))

## 3.3.4

### Features

- Env var to keep large envelopes if they are rejected by Sentry (#957)

### Fixes

- serialize parent_span_id in contexts.trace (#958)

## 3.3.3

### Fixes

- boot time detection can fail in some cases (#955)

## 3.3.2

### Fixes

- Don't override Span/Transaction status on Finish(...) if status was not provided explicitly (#928) @Tyrrrz
- Fix startup time shows incorrect value on macOS/Linux. Opt-out available for IL2CPP. (#948)

## 3.3.1

### Fixes

- Move Description field from Transaction to Trace context (#924) @Tyrrrz
- Drop unfinished spans from transaction (#923) @Tyrrrz
- Don't dispose the SDK when UnobservedTaskException is captured (#925) @bruno-garcia
- Fix spans not inheriting TraceId from transaction (#922) @Tyrrrz

## 3.3.0

### Features

- Add StartupTime and Device.BootTime (#887) @lucas-zimerman
- Link events to currently active span (#909) @Tyrrrz
- Add useful contextual data to TransactionSamplingContext in ASP.NET Core integration (#910) @Tyrrrz

### Changes

- Limit max spans in transaction to 1000 (#908) @Tyrrrz

## 3.2.0

### Changes

- Changed the underlying implementation of `ITransaction` and `ISpan`. `IHub.CaptureTransaction` now takes a `Transaction` instead of `ITransaction`. (#880) @Tyrrrz
- Add IsParentSampled to TransactionContext (#885) @Tyrrrz
- Retrieve CurrentVersion for ASP.NET applications (#884) @lucas-zimerman
- Make description parameter nullable on `ISpan.StartChild(...)` and related methods (#900) @Tyrrrz
- Add Platform to Transaction, mimicking the same property on SentryEvent (#901) @Tyrrrz

## 3.1.0

### Features

- Adding TaskUnobservedTaskExceptionIntegration to default integrations and method to remove it (#870) @FilipNemec
- Enrich transactions with more data (#875) @Tyrrrz

### Fixes
- Don't add version prefix in release if it's already set (#877) @Tyrrrz

## 3.0.8

### Features

- Add AddSentryTag and AddSentryContext Extensions for exception class (#834) @lucas-zimerman
- Associate span exceptions with event exceptions (#848) @Tyrrrz
- MaxCacheItems option to control files on disk (#846) @Tyrrrz
- Move SentryHttpMessageHandlerBuilderFilter to Sentry.Extensions.Logging (#845) @Tyrrrz

### Fixes

- Fix CachingTransport throwing an exception when it can't move the files from the previous session (#871) @Tyrrrz

## 3.0.7

### Changes
- Don't write timezone_display_name if it's the same as the ID (#837) @Tyrrrz
- Serialize arbitrary objects in contexts (#838) @Tyrrrz

## 3.0.6

### Fixes

- Fix serialization of transactions when filesystem caching is enabled. (#815) @Tyrrrz
- Fix UWP not registering exceptions (#821) @lucas-zimerman
- Fix tracing middleware (#813) @Tyrrrz

## 3.0.5

### Changes

- Fix transaction sampling (#810) @Tyrrrz

## 3.0.4

### Changes

- Don't add logs coming from Sentry as breadcrumbs (fixes stack overflow exception) (#797) @Tyrrrz
- Consolidate logic for resolving hub (fixes bug "SENTRY_DSN is not defined") (#795) @Tyrrrz
- Add SetFingerprint overload that takes `params string[]` (#796) @Tyrrrz
- Create spans for outgoing HTTP requests (#802) @Tyrrrz
- Finish span on exception in SentryHttpMessageHandler (#806) @Tyrrrz
- Fix ObjectDisposedException caused by object reuse in RetryAfterHandler (#807) @Tyrrrz

## 3.0.3

### Changes

- Fix DI issues in ASP.NET Core + SentryHttpMessageHandlerBuilderFilter (#789) @Tyrrrz
- Fix incorrect NRT on SpanContext.ctor (#788) @Tyrrrz
- Remove the `Evaluate` error from the breadcrumb list (#790) @Tyrrrz
- Set default tracing sample rate to 0.0 (#791) @Tyrrrz

## 3.0.2

### Changes

- Add GetSpan() to IHub and SentrySdk (#782) @Tyrrrz
- Automatically start transactions from incoming trace in ASP.NET Core (#783) @Tyrrrz
- Automatically inject 'sentry-trace' on outgoing requests in ASP.NET Core (#784) @Tyrrrz

## 3.0.1

### Changes

- bump log4net 2.0.12 (#781) @bruno-garcia
- Fix Serilog version (#780) @bruno-garcia
- Move main Protocol types to Sentry namespace (#779) @bruno-garcia

## 3.0.0

### Changes

- Add support for dynamic transaction sampling. (#753) @Tyrrrz
- Integrate trace headers. (#758) @Tyrrrz
- Renamed Option `DiagnosticsLevel` to `DiagnosticLevel` (#759) @bruno-garcia
- Add additional data to transactions (#763) @Tyrrrz
- Improve transaction instrumentation on ASP.NET Core (#766) @Tyrrrz
- Add `Release` to `Scope` (#765) @Tyrrrz
- Don't fallback to `HttpContext.RequestPath` if a route is unknown (#767 #769) @kanadaj @Tyrrrz

## 3.0.0-beta.0

### Changes

- Add instruction_addr to SentryStackFrame. (#744) @lucas-zimerman
- Default stack trace format: Ben.Demystifier (#732) @bruno-garcia

## 3.0.0-alpha.11

### Changed

- Limit attachment size (#705)
- Separate tracing middleware (#737)
- Bring Transaction a bit more inline with Java SDK (#741)
- Sync transaction and transaction name on scope (#740)

## 3.0.0-alpha.10

- Disabled Mono StackTrace Factory. (#709) @lucas-zimerman
- Adds to the existing User Other dict rather than replacing (#729) @brettjenkins

## 3.0.0-alpha.9

- Handle non-json error response messages on HttpTransport. (#690) @lucas-zimerman
- Fix deadlock on missing ConfigureAwait into foreach loops. (#694) @lucas-zimerman
- Report gRPC sdk name (#700) @bruno-garcia

## 3.0.0-alpha.8

- Include parameters in stack frames. (#662) @Tyrrrz
- Remove CultureUIInfo if value is even with CultureInfo. (#671) @lucas-zimerman
- Make all fields on UserFeedback optional. (#660) @Tyrrrz
- Align transaction names with Java. (#659) @Tyrrrz
- Include assembly name in default release. (#682) @Tyrrrz
- Add support for attachments. (#670) @Tyrrrz
- Improve logging for relay errors. (#683) @Tyrrrz
- Report sentry.dotnet.aspnet on the new Sentry.AspNet package. (#681) @Tyrrrz
- Always send a default release. (#695) @Tyrrrz

## 3.0.0-alpha.7

* Ref moved SentryId from namespace Sentry.Protocol to Sentry (#643) @lucas-zimerman
* Ref renamed `CacheFlushTimeout` to `InitCacheFlushTimeout` (#638) @lucas-zimerman
* Add support for performance. ([#633](https://github.com/getsentry/sentry-dotnet/pull/633))
* Transaction (of type `string`) on Scope and Event now is called TransactionName. ([#633](https://github.com/getsentry/sentry-dotnet/pull/633))

## 3.0.0-alpha.6

* Abandon ValueTask #611
* Fix Cache deleted on HttpTransport exception. (#610) @lucas-zimerman
* Add `SentryScopeStateProcessor` #603
* Add net5.0 TFM to libraries #606
* Add more logging to CachingTransport #619
* Bump Microsoft.Bcl.AsyncInterfaces to 5.0.0 #618
* Bump `Microsoft.Bcl.AsyncInterfaces` to 5.0.0 #618
* `DefaultTags` moved from `SentryLoggingOptions` to `SentryOptions` (#637) @PureKrome
* `Sentry.Serilog` can accept DefaultTags (#637) @PureKrome 

## 3.0.0-alpha.5

* Replaced `BaseScope` with `IScope`. (#590) @Tyrrrz
* Removed code coverage report from the test folder. (#592) @lucas-zimerman
* Add target framework NET5.0 on Sentry.csproj. Change the type of `Extra` where value parameter become nullable. @lucas-zimerman 
* Implement envelope caching. (#576) @Tyrrrz
* Add a list of .NET Frameworks installed when available. (#531) @lucas-zimerman
* Parse Mono and IL2CPP stacktraces for Unity and Xamarin (#578) @bruno-garcia
* Update TFMs and dependency min version (#580) @bruno-garcia
* Run all tests on .NET 5 (#583) @bruno-garcia

## 3.0.0-alpha.4

* Add the client user ip if both SendDefaultPii and IsEnvironmentUser are set. (#1015) @lucas-zimerman
* Replace Task with ValueTask where possible. (#564) @Tyrrrz
* Add support for ASP.NET Core gRPC (#563) @Mitch528
* Push API docs to GitHub Pages GH Actions (#570) @bruno-garcia
* Refactor envelopes

## 3.0.0-alpha.3

* Add support for user feedback. (#559) @lucas-zimerman
* Add support for envelope deserialization (#558) @Tyrrrz
* Add package description and tags to Sentry.AspNet @Tyrrrz
* Fix internal url references for the new Sentry documentation. (#562) @lucas-zimerman

## 3.0.0-alpha.2

* Set the Environment setting to 'production' if none was provided. (#550) @PureKrome
* ASPNET.Core hosting environment is set to 'production' / 'development' (notice lower casing) if no custom options.Enviroment is set. (#554) @PureKrome
* Add most popular libraries to InAppExclude #555 (@bruno-garcia)
* Add support for individual rate limits.
* Extend `SentryOptions.BeforeBreadcrumb` signature to accept returning nullable values.
* Add support for envelope deserialization.

## 3.0.0-alpha.1

* Rename `LogEntry` to `SentryMessage`. Change type of `SentryEvent.Message` from `string` to `SentryMessage`.
* Change the type of `Gpu.VendorId` from `int` to `string`.
* Add support for envelopes.
* Publishing symbols package (snupkg) to nuget.org with sourcelink

## 3.0.0-alpha.0

* Move aspnet-classic integration to Sentry.AspNet (#528) @Tyrrrz
* Merge Sentry.Protocol into Sentry (#527) @Tyrrrz
* Framework and runtime info (#526) @bruno-garcia
* Add NRTS to Sentry.Extensions.Logging (#524) @Tyrrrz
* Add NRTs to Sentry.Serilog, Sentry.NLog, Sentry.Log4Net (#521) @Tyrrrz
* Add NRTs to Sentry.AspNetCore (#520) @Tyrrrz
* Fix CI build on GitHub Actions (#523) @Tyrrrz
* Add GitHubActionsTestLogger (#511) @Tyrrrz

We'd love to get feedback.

## 2.2.0-alpha

Add nullable reference types support (Sentry, Sentry.Protocol) (#509) 
fix: Use ASP.NET Core endpoint FQDN (#485) 
feat: Add integration to TaskScheduler.UnobservedTaskException (#481) 

## 2.1.6

fix: aspnet fqdn (#485) @bruno-garcia 
ref: wait on test the time needed (#484) @bruno-garcia
feat: Add integration to TaskScheduler.UnobservedTaskException (#481) @lucas-zimerman
build(deps): bump Serilog.AspNetCore from 3.2.0 to 3.4.0 (#477)  @dependabot-preview
Fix README typo (#480) @AndreasLangberg
build(deps): bump coverlet.msbuild from 2.8.1 to 2.9.0 (#462) @dependabot-preview
build(deps): bump Microsoft.Extensions.Logging.Debug @dependabot-preview
fix some spelling (#475) @SimonCropp
build(deps): bump Microsoft.Extensions.Configuration.Json (#467) @dependabot-preview

## 2.1.5

* fix: MEL don't init if enabled (#460) @bruno-garcia
* feat: Device Calendar, Timezone, CultureInfo (#457) @bruno-garcia
* ref: Log out debug disabled (#459) @bruno-garcia
* dep: Bump PlatformAbstractions (#458) @bruno-garcia
* feat: Exception filter (#456) @bruno-garcia

## 2.1.5-beta

* fix: MEL don't init if enabled (#460) @bruno-garcia
* feat: Device Calendar, Timezone, CultureInfo (#457) @bruno-garcia
* ref: Log out debug disabled (#459) @bruno-garcia
* dep: Bump PlatformAbstractions (#458) @bruno-garcia
* feat: Exception filter (#456) @bruno-garcia

## 2.1.4

* NLog SentryTarget - NLogDiagnosticLogger for writing to NLog InternalLogger (#450) @snakefoot
* fix: SentryScopeManager dispose message (#449) @bruno-garcia
* fix: dont use Sentry namespace on sample (#447) @bruno-garcia
* Remove obsolete API from benchmarks (#445) @bruno-garcia
* build(deps): bump Microsoft.Extensions.Logging.Debug from 2.1.1 to 3.1.4 (#421) @dependabot-preview
* build(deps): bump Microsoft.AspNetCore.Diagnostics from 2.1.1 to 2.2.0 (#431) @dependabot-preview
* build(deps): bump Microsoft.CodeAnalysis.CSharp.Workspaces from 3.1.0 to 3.6.0 (#437) @dependabot-preview

## 2.1.3

* SentryScopeManager - Fixed clone of Stack so it does not reverse order (#420) @snakefoot
* build(deps): bump Serilog.AspNetCore from 2.1.1 to 3.2.0 (#411) @dependabot-preview
* Removed dependency on System.Collections.Immutable (#405) @snakefoot
* Fix Sentry.Microsoft.Logging Filter now drops also breadcrumbs (#440) 

## 2.1.2-beta5

Fix Background worker dispose logs error message (#408) 
Fix sentry serilog extension method collapsing (#406) 
Fix Sentry.Samples.NLog so NLog.config is valid (#404) 

Thanks @snakefoot and @JimHume for the fixes

Add MVC route data extraction to ScopeExtensions.Populate() (#401)

## 2.1.2-beta3

Fixed ASP.NET System.Web catch HttpException to prevent the request processor from being unable to submit #397 (#398)

## 2.1.2-beta2

* Ignore WCF error and capture (#391) 

### 2.1.2-beta

* Serilog Sentry sink does not load all options from IConfiguration (#380)
* UnhandledException sets Handled=false (#382)

## 2.1.1

Bug fix:  Don't overwrite server name set via configuration with machine name on ASP.NET Core #372
 
## 2.1.0

* Set score url to fully constructed url #367 Thanks @christopher-taormina-zocdoc 
* Don't dedupe from inner exception #363 - Note this might change groupings. It's opt-in.
* Expose FlushAsync to intellisense #362
* Protocol monorepo #325 - new protocol version whenever there's a new SDK release

## 2.0.3

Expose httpHandler creation (#359)
NLog: possibility to override fingerprint using AdditionalGroupingKey (#358) @Shtannikov
Take ServerName from options (#356) 

## 2.0.2

Add logger and category from Serilog SourceContext. (#316) @krisztiankocsis
Set DateFormatHandling.IsoDateFormat for serializer. Fixes #351 (#353)  @olsh

## 2.0.1

Removed `-beta` from dependencies.

## 2.0.0

* SentryTarget - GetTagsFromLogEvent with null check (#326) 
* handled process corrupted (#328)
* sourcelink GA (#330)
* Adds ability to specify user values via NLog configuration (#336) 
* Add option to ASP.NET Core to flush events after response complete (#288)
* Fixed race on `BackgroundWorker`  (#293)
* Exclude `Sentry.` frames from InApp (#272)
* NLog SentryTarget with less overhead for breadcrumb (#273)
* Logging on body not extracted (#246)
* Add support to DefaultTags for ASP.NET Core and M.E.Logging (#268)
* Don't use ValueTuple (#263)
* All public members were documented: #252 
* Use EnableBuffering to keep request payload around: #250
* Serilog default levels: #237 
* Removed dev dependency from external dependencies 4d92ab0
* Use new `Sentry.Protocol` 836fb07e
* Use new `Sentry.PlatformAbsrtractions` #226
* Debug logging for ASP.NET Classic #209 
* Reading request body throws on ASP.NET Core 3 (#324)
* NLog: null check contextProp.Value during IncludeEventDataOnBreadcrumbs (#323) 
* JsonSerializerSettings - ReferenceLoopHandling.Ignore (#312) 
* Fixed error when reading request body affects collecting other request data (#299) 
* `Microsoft.Extensions.Logging` `ConfigureScope` invocation. #208, #210, #224 Thanks @dbraillon 
* `Sentry.Serilog` Verbose level. #213, #217. Thanks @kanadaj 
* AppDomain.ProcessExit will close the SDK: #242
* Adds PublicApiAnalyzers to public projects: #234
* NLog: Utilizes Flush functionality in NLog target: #228
* NLog: Set the logger via the log event info in SentryTarget.Write, #227 
* Multi-target .NET Core 3.0 (#308)

Major version bumped due to these breaking changes:
1. `Sentry.Protocol` version 2.0.0
* Remove StackTrace from SentryEvent [#38](https://github.com/getsentry/sentry-dotnet-protocol/pull/38) - StackTrace is either part of Thread or SentryException.
2. Removed `ContextLine` #223 
3. Use `StackTrace` from `Threads` #222 
4. `FlushAsync` added to `ISentryClient` #214 

## 2.0.0-beta8

* SentryTarget - GetTagsFromLogEvent with null check (#326) 
* handled process corrupted (#328)
* sourcelink GA (#330)
* Adds ability to specify user values via NLog configuration (#336) 

## 2.0.0-beta7

Fixes:

* Reading request body throws on ASP.NET Core 3 (#324)
* NLog: null check contextProp.Value during IncludeEventDataOnBreadcrumbs (#323) 
* JsonSerializerSettings - ReferenceLoopHandling.Ignore (#312) 

Features:

* Multi-target .NET Core 3.0 (#308)

## 2.0.0-beta6

* Fixed error when reading request body affects collecting other request data (#299) 

## 2.0.0-beta5

* Add option to ASP.NET Core to flush events after response complete (#288)
* Fixed race on `BackgroundWorker`  (#293)
* Exclude `Sentry.` frames from InApp (#272)
* NLog SentryTarget with less overhead for breadcrumb (#273)

## 2.0.0-beta4

* Logging on body not extracted (#246)
* Add support to DefaultTags for ASP.NET Core and M.E.Logging (#268)
* Don't use ValueTuple (#263)

## 2.0.0-beta3

* All public members were documented: #252 
* Use EnableBuffering to keep request payload around: #250
* Serilog default levels: #237 

Thanks @josh-degraw for:

* AppDomain.ProcessExit will close the SDK: #242
* Adds PublicApiAnalyzers to public projects: #234
* NLog: Utilizes Flush functionality in NLog target: #228
* NLog: Set the logger via the log event info in SentryTarget.Write, #227 

## 2.0.0-beta2

* Removed dev dependency from external dependencies 4d92ab0
* Use new `Sentry.Protocol` 836fb07e
* Use new `Sentry.PlatformAbsrtractions` #226

## 2.0.0-beta

Major version bumped due to these breaking changes:

1. `Sentry.Protocol` version 2.0.0
* Remove StackTrace from SentryEvent [#38](https://github.com/getsentry/sentry-dotnet-protocol/pull/38) - StackTrace is either part of Thread or SentryException.
2. Removed `ContextLine` #223 
3. Use `StackTrace` from `Threads` #222 
4. `FlushAsync` added to `ISentryClient` #214 


Other Features:

* Debug logging for ASP.NET Classic #209 

Fixes:

* `Microsoft.Extensions.Logging` `ConfigureScope` invocation. #208, #210, #224 Thanks @dbraillon 
* `Sentry.Serilog` Verbose level. #213, #217. Thanks @kanadaj 

## 1.2.1-beta

Fixes and improvements to the NLog integration: #207 by @josh-degraw 

## 1.2.0

### Features

* Optionally skip module registrations #202 - (Thanks @josh-degraw)
* First NLog integration release #188 (Thanks @josh-degraw)
* Extensible stack trace #184 (Thanks @pengweiqhca)
* MaxRequestSize for ASP.NET and ASP.NET Core #174
* InAppInclude #171
* Overload to AddSentry #163 by (Thanks @f1nzer)
* ASP.NET Core AddSentry has now ConfigureScope: #160

### Bug fixes

* Don't override user #199
* Read the hub to take latest Client: 8f4b5ba

## 1.1.3-beta4

Bug fix: Don't override user  #199

## 1.1.3-beta3

* First NLog integration release #188 (Thanks @josh-degraw)
* Extensible stack trace #184 (Thanks @pengweiqhca) 

## 1.1.3-beta2

Feature: 
* MaxRequestSize for ASP.NET and ASP.NET Core #174
* InAppInclude #171

Fix: Diagnostic log order: #173 by @scolestock

## 1.1.3-beta

Fixed: 
* Read the hub to take latest Client: 8f4b5ba1a3
* Uses Sentry.Protocol 1.0.4 4035e25

Feature
* Overload to `AddSentry` #163 by @F1nZeR 
* ASP.NET Core `AddSentry` has now `ConfigureScope`: #160 

## 1.1.2

Using [new version of the protocol with fixes and features](https://github.com/getsentry/sentry-dotnet-protocol/releases/tag/1.0.3).

Fixed:

ASP.NET Core integration issue when containers are built on the ServiceCollection after SDK is initialized (#157, #103 )

## 1.1.2-beta

Fixed:
* ASP.NET Core integration issue when containers are built on the ServiceCollection after SDK is initialized (#157, #103 )

## 1.1.1

Fixed:
* Serilog bug that self log would recurse #156 

Feature:
* log4net environment via xml configuration #150 (Thanks Sébastien Pierre)

## 1.1.0

Includes all features and bug fixes of previous beta releases:

Features:

* Use log entry to improve grouping #125
* Use .NET Core SDK 2.1.401
* Make AddProcessors extension methods on Options public #115
* Format InternalsVisibleTo to avoid iOS issue: 94e28b3
* Serilog Integration #118, #145
* Capture methods return SentryId #139, #140
* MEL integration keeps properties as tags #146
* Sentry package Includes net461 target #135

Bug fixes:

* Disabled SDK throws on shutdown: #124
* Log4net only init if current hub is disabled #119

Thanks to our growing list of [contributors](https://github.com/getsentry/sentry-dotnet/graphs/contributors).

## 1.0.1-beta5

* Added `net461` target to Serilog package #148 

## 1.0.1-beta4

* Serilog Integration #118, #145
* `Capture` methods return `SentryId` #139, #140 
* MEL integration keeps properties as tags #146 
* Revert reducing Json.NET requirements https://github.com/getsentry/sentry-dotnet/commit/1aed4a5c76ead2f4d39f1c2979eda02d068bfacd

Thanks to our growing [list of contributors](https://github.com/getsentry/sentry-dotnet/graphs/contributors).

## 1.0.1-beta3

Lowering Newtonsoft.Json requirements; #138

## 1.0.1-beta2

`Sentry` package Includes `net461` target #135

## 1.0.1-beta

Features: 
* Use log entry to improve grouping #125 
* Use .NET Core SDK 2.1.401
* Make `AddProcessors` extension methods on Options public  #115
* Format InternalsVisibleTo to avoid iOS issue: 94e28b3

Bug fixes: 
* Disabled SDK throws on shutdown: #124 
* Log4net only init if current hub is disabled #119

## 1.0.0

### First major release of the new .NET SDK.

#### Main features

##### Sentry package

* Automatic Captures global unhandled exceptions (AppDomain)
* Scope management
* Duplicate events automatically dropped
* Events from the same exception automatically dropped
* Web proxy support
* HttpClient/HttpClientHandler configuration callback
* Compress request body
* Event sampling opt-in
* Event flooding protection (429 retry-after and internal bound queue)
* Release automatically set (AssemblyInformationalVersionAttribute, AssemblyVersion or env var)
* DSN discovered via environment variable
* Release (version) reported automatically
* CLS Compliant
* Strong named
* BeforeSend and BeforeBreadcrumb callbacks
* Event and Exception processors
* SourceLink (including PDB in nuget package)
* Device OS info sent
* Device Runtime info sent
* Enable SDK debug mode (opt-in)
* Attach stack trace for captured messages (opt-in)

##### Sentry.Extensions.Logging

* Includes all features from the `Sentry` package.
* BeginScope data added to Sentry scope, sent with events
* LogInformation or higher added as breadcrumb, sent with next events.
* LogError or higher automatically captures an event
* Minimal levels are configurable.

##### Sentry.AspNetCore

* Includes all features from the `Sentry` package.
* Includes all features from the `Sentry.Extensions.Logging` package.
* Easy ASP.NET Core integration, single line: `UseSentry`.
* Captures unhandled exceptions in the middleware pipeline
* Captures exceptions handled by the framework `UseExceptionHandler` and Error page display.
* Any event sent will include relevant application log messages
* RequestId as tag
* URL as tag
* Environment is automatically set (`IHostingEnvironment`)
* Request payload can be captured if opt-in
* Support for EventProcessors registered with DI
* Support for ExceptionProcessors registered with DI
* Captures logs from the request (using Microsoft.Extensions.Logging)
* Supports configuration system (e.g: appsettings.json)
* Server OS info sent
* Server Runtime info sent
* Request headers sent
* Request body compressed

All packages are:
* Strong named
* Tested on Windows, Linux and macOS
* Tested on .NET Core, .NET Framework and Mono

##### Learn more:

* [Code samples](https://github.com/getsentry/sentry-dotnet/tree/master/samples)
* [Sentry docs](https://docs.sentry.io/quickstart/?platform=csharp)

Sample event using the log4net integration:
![Sample event in Sentry](https://github.com/getsentry/sentry-dotnet/blob/master/samples/Sentry.Samples.Log4Net/.assets/log4net-sample.gif?raw=true)

Download it directly from GitHub or using NuGet:

|      Integrations                 |        NuGet         |
| ----------------------------- | -------------------: |
|         **Sentry**            |    [![NuGet](https://img.shields.io/nuget/vpre/Sentry.svg)](https://www.nuget.org/packages/Sentry)   |
|     **Sentry.AspNetCore**     |   [![NuGet](https://img.shields.io/nuget/vpre/Sentry.AspNetCore.svg)](https://www.nuget.org/packages/Sentry.AspNetCore)   |
| **Sentry.Extensions.Logging** | [![NuGet](https://img.shields.io/nuget/vpre/Sentry.Extensions.Logging.svg)](https://www.nuget.org/packages/Sentry.Extensions.Logging)   |
| **Sentry.Log4Net** | [![NuGet](https://img.shields.io/nuget/vpre/Sentry.Log4Net.svg)](https://www.nuget.org/packages/Sentry.Log4Net)   |
# 1.0.0-rc2

Features and improvements:

* `SentrySdk.LastEventId` to get scoped id
* `BeforeBreadcrumb` to allow dropping or modifying a breadcrumb
* Event processors on scope #58 
* Event processor as `Func<SentryEvent,SentryEvent>`

Bug fixes:

* #97 Sentry environment takes precedence over ASP.NET Core

Download it directly below from GitHub or using NuGet:

|      Integrations                 |        NuGet         |
| ----------------------------- | -------------------: |
|         **Sentry**            |    [![NuGet](https://img.shields.io/nuget/vpre/Sentry.svg)](https://www.nuget.org/packages/Sentry)   |
|     **Sentry.AspNetCore**     |   [![NuGet](https://img.shields.io/nuget/vpre/Sentry.AspNetCore.svg)](https://www.nuget.org/packages/Sentry.AspNetCore)   |
| **Sentry.Extensions.Logging** | [![NuGet](https://img.shields.io/nuget/vpre/Sentry.Extensions.Logging.svg)](https://www.nuget.org/packages/Sentry.Extensions.Logging)   |
| **Sentry.Log4Net** | [![NuGet](https://img.shields.io/nuget/vpre/Sentry.Log4Net.svg)](https://www.nuget.org/packages/Sentry.Log4Net)   |
# 1.0.0-rc

Features and improvements:

* Microsoft.Extensions.Logging (MEL) use framework configuration system #79 (Thanks @pengweiqhca)
* Use IOptions on Logging and ASP.NET Core integrations #81
* Send PII (personal identifier info, opt-in `SendDefaultPii`): #83
* When SDK is disabled SentryMiddleware passes through to next in pipeline: #84
* SDK diagnostic logging (option: `Debug`): #85
* Sending Stack trace for events without exception (like CaptureMessage, opt-in `AttachStackTrace`) #86

Bug fixes:

* MEL: Only call Init if DSN was provided https://github.com/getsentry/sentry-dotnet/commit/097c6a9c6f4348d87282c92d9267879d90879e2a
* Correct namespace for `AddSentry` https://github.com/getsentry/sentry-dotnet/commit/2498ab4081f171dc78e7f74e4f1f781a557c5d4f

Breaking changes:

The settings for HTTP and Worker have been moved to `SentryOptions`. There's no need to call `option.Http(h => h...)` anymore.
`option.Proxy` was renamed to `option.HttpProxy`.

[New sample](https://github.com/getsentry/sentry-dotnet/tree/master/samples/Sentry.Samples.GenericHost) using [GenericHost](https://docs.microsoft.com/en-us/aspnet/core/fundamentals/host/generic-host?view=aspnetcore-2.1)

Download it directly below from GitHub or using NuGet:

|      Integrations                 |        NuGet         |
| ----------------------------- | -------------------: |
|         **Sentry**            |    [![NuGet](https://img.shields.io/nuget/vpre/Sentry.svg)](https://www.nuget.org/packages/Sentry)   |
|     **Sentry.AspNetCore**     |   [![NuGet](https://img.shields.io/nuget/vpre/Sentry.AspNetCore.svg)](https://www.nuget.org/packages/Sentry.AspNetCore)   |
| **Sentry.Extensions.Logging** | [![NuGet](https://img.shields.io/nuget/vpre/Sentry.Extensions.Logging.svg)](https://www.nuget.org/packages/Sentry.Extensions.Logging)   |
| **Sentry.Log4Net** | [![NuGet](https://img.shields.io/nuget/vpre/Sentry.Log4Net.svg)](https://www.nuget.org/packages/Sentry.Log4Net)   |
# 0.0.1-preview5

Features:

* Support buffered gzip request #73 
* Reduced dependencies from the ASP.NET Core integraiton
* InAppExclude configurable #75
* Duplicate event detects inner exceptions #76 
* HttpClientHandler configuration callback #72
* Event sampling opt-in
* ASP.NET Core sends server name

Bug fixes:

* On-prem without chuncked support for gzip #71 
* Exception.Data key is not string #77 

##### [Watch on youtube](https://www.youtube.com/watch?v=xK6a1goK_w0) how to use the ASP.NET Core integration.

Download it directly below from GitHub or using NuGet:

|      Integrations                 |        NuGet         |
| ----------------------------- | -------------------: |
|         **Sentry**            |    [![NuGet](https://img.shields.io/nuget/vpre/Sentry.svg)](https://www.nuget.org/packages/Sentry)   |
|     **Sentry.AspNetCore**     |   [![NuGet](https://img.shields.io/nuget/vpre/Sentry.AspNetCore.svg)](https://www.nuget.org/packages/Sentry.AspNetCore)   |
| **Sentry.Extensions.Logging** | [![NuGet](https://img.shields.io/nuget/vpre/Sentry.Extensions.Logging.svg)](https://www.nuget.org/packages/Sentry.Extensions.Logging)   |
| **Sentry.Log4Net** | [![NuGet](https://img.shields.io/nuget/vpre/Sentry.Log4Net.svg)](https://www.nuget.org/packages/Sentry.Log4Net)   |

## 0.0.1-preview4

Features:

* Using [Sentry Protocol](https://github.com/getsentry/sentry-dotnet-protocol) as a dependency
* Environment can be set via `SentryOptions` #49
* Compress request body (configurable: Fastest, Optimal, Off) #63
* log4net integration
* SDK honors Sentry's 429 HTTP Status with Retry After header #61

Bug fixes:

* `Init` pushes the first scope #55, #54 
* `Exception.Data` copied to `SentryEvent.Data` while storing the index of originating error.
* Demangling code ensures Function name available #64 
* ASP.NET Core integration throws when Serilog added #65, #68, #67

Improvements to [the docs](https://getsentry.github.io/sentry-dotnet) like:
* Release discovery
* `ConfigureScope` clarifications
* Documenting samples

### [Watch on youtube](https://www.youtube.com/watch?v=xK6a1goK_w0) how to use the ASP.NET Core integration.

Download it directly from GitHub or using NuGet:

|      Integrations                 |        NuGet         |
| ----------------------------- | -------------------: |
|         **Sentry**            |    [![NuGet](https://img.shields.io/nuget/vpre/Sentry.svg)](https://www.nuget.org/packages/Sentry)   |
|     **Sentry.AspNetCore**     |   [![NuGet](https://img.shields.io/nuget/vpre/Sentry.AspNetCore.svg)](https://www.nuget.org/packages/Sentry.AspNetCore)   |
| **Sentry.Extensions.Logging** | [![NuGet](https://img.shields.io/nuget/vpre/Sentry.Extensions.Logging.svg)](https://www.nuget.org/packages/Sentry.Extensions.Logging)   |
| **Sentry.Log4Net** | [![NuGet](https://img.shields.io/nuget/vpre/Sentry.Log4Net.svg)](https://www.nuget.org/packages/Sentry.Log4Net)   |

## 0.0.1-preview3

This third preview includes bug fixes and more features. Test coverage increased to 96%

Features and improvements:

* Filter duplicate events/exceptions #43 
* EventProcessors can be added (sample [1](https://github.com/getsentry/sentry-dotnet/blob/dbb5a3af054d0ca6f801de37fb7db3632ca2c65a/samples/Sentry.Samples.Console.Customized/Program.cs#L151), [2](https://github.com/getsentry/sentry-dotnet/blob/dbb5a3af054d0ca6f801de37fb7db3632ca2c65a/samples/Sentry.Samples.Console.Customized/Program.cs#L41))
* ExceptionProcessors can be added #36 (sample [1](https://github.com/getsentry/sentry-dotnet/blob/dbb5a3af054d0ca6f801de37fb7db3632ca2c65a/samples/Sentry.Samples.Console.Customized/Program.cs#L172), [2](https://github.com/getsentry/sentry-dotnet/blob/dbb5a3af054d0ca6f801de37fb7db3632ca2c65a/samples/Sentry.Samples.Console.Customized/Program.cs#L42))
* Release is automatically discovered/reported #35
* Contexts is a dictionary - allows custom data #37
* ASP.NET integration reports context as server: server-os, server-runtime #37
* Assemblies strong named #41
* Scope exposes IReadOnly members instead of Immutables
* Released a [documentation site](https://getsentry.github.io/sentry-dotnet/)

Bug fixes:

#46 Strong name
#40 Logger provider gets disposed/flushes events

[Watch on youtube](https://www.youtube.com/watch?v=xK6a1goK_w0) how to use the ASP.NET Core integration.

Download it directly from GitHub or using NuGet:

|      Integrations                 |        NuGet         |
| ----------------------------- | -------------------: |
|         **Sentry**            |    [![NuGet](https://img.shields.io/nuget/vpre/Sentry.svg)](https://www.nuget.org/packages/Sentry)   |
|     **Sentry.AspNetCore**     |   [![NuGet](https://img.shields.io/nuget/vpre/Sentry.AspNetCore.svg)](https://www.nuget.org/packages/Sentry.AspNetCore)   |
| **Sentry.Extensions.Logging** | [![NuGet](https://img.shields.io/nuget/vpre/Sentry.Extensions.Logging.svg)](https://www.nuget.org/packages/Sentry.Extensions.Logging)   |
## 0.0.1-preview2

This second release includes bug fixes and more features. Test coverage increased to 93%

Features and improvements:
* Added `CaptureMessage`
* `BeforeSend` callback errors are sent as breadcrumbs
* `ASP.NET Core` integration doesn't add tags added by `Microsoft.Extensions.Logging`
* SDK name is reported depending on the package added
* Integrations API allows user-defined SDK integration
* Unhandled exception handler can be configured via integrations
* Filter kestrel log eventid 13 (application error) when already captured by the middleware

Bugs fixed:
* Fixed #28
* HTTP Proxy set to HTTP message handler

Download it directly from GitHub or using NuGet:

|      Integrations                 |        NuGet         |
| ----------------------------- | -------------------: |
|         **Sentry**            |    [![NuGet](https://img.shields.io/nuget/vpre/Sentry.svg)](https://www.nuget.org/packages/Sentry)   |
|     **Sentry.AspNetCore**     |   [![NuGet](https://img.shields.io/nuget/vpre/Sentry.AspNetCore.svg)](https://www.nuget.org/packages/Sentry.AspNetCore)   |
| **Sentry.Extensions.Logging** | [![NuGet](https://img.shields.io/nuget/vpre/Sentry.Extensions.Logging.svg)](https://www.nuget.org/packages/Sentry.Extensions.Logging)   |

## 0.0.1-preview1

Our first preview of the SDK:

Main features:
* Easy ASP.NET Core integration, single line: `UseSentry`.
* Captures unhandled exceptions in the middleware pipeline
* Captures exceptions handled by the framework `UseExceptionHandler` and Error page display.
* Captures process-wide unhandled exceptions (AppDomain)
* Captures logger.Error or logger.Critical 
* When an event is sent, data from the current request augments the event.
* Sends information about the server running the app (OS, Runtime, etc)
* Informational logs written by the app or framework augment events sent to Sentry
* Optional include of the request body
* HTTP Proxy configuration

Also available via NuGet:

[Sentry](https://www.nuget.org/packages/Sentry/0.0.1-preview1)
[Sentry.AspNetCore](https://www.nuget.org/packages/Sentry.AspNetCore/0.0.1-preview1)
[Sentry.Extensions.Logging](https://www.nuget.org/packages/Sentry.Extensions.Logging/0.0.1-preview1)<|MERGE_RESOLUTION|>--- conflicted
+++ resolved
@@ -12,12 +12,8 @@
 
 - ASP.NET Core: Data from Scope in options should be applied on each request ([#1270](https://github.com/getsentry/sentry-dotnet/pull/1270))
 - Add missing `ConfigureAwaits(false)` for `async using` ([#1276](https://github.com/getsentry/sentry-dotnet/pull/1276))
-<<<<<<< HEAD
-
-=======
 - Fix missing handled tag when events are logged via an ASP.NET Core pipeline logger ([#1284](getsentry/sentry-dotnet/pull/1284))
  
->>>>>>> 9a339afa
 ## 3.10.0
 
 ### Features
