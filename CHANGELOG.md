# Changelog

<<<<<<< HEAD
## Unreleased

### Fixes

- Use fallback if route pattern is MVC ([#1188](https://github.com/getsentry/sentry-dotnet/pull/1188))
=======
## 3.9.2

### Fixes

- Exceptions from UnhandledExceptionIntegration were not marking sessions as crashed ([#1193](https://github.com/getsentry/sentry-dotnet/pull/1193))
>>>>>>> c3073730

## 3.9.1

### Fixes

- Removed braces from tag keys on DefaultSentryScopeStateProcessor ([#1183](https://github.com/getsentry/sentry-dotnet/pull/1183))
- Fix SQLClient unplanned behaviors ([#1179](https://github.com/getsentry/sentry-dotnet/pull/1179))
- Add fallback to Scope Stack from AspNet ([#1180](https://github.com/getsentry/sentry-dotnet/pull/1180))

## 3.9.0

### Features

- EF Core and SQLClient performance monitoring integration ([#1154](https://github.com/getsentry/sentry-dotnet/pull/1154))
- Improved SDK diagnostic logs ([#1161](https://github.com/getsentry/sentry-dotnet/pull/1161))
- Add Scope observer to SentryOptions ([#1153](https://github.com/getsentry/sentry-dotnet/pull/1153))

### Fixes

- Fix end session from Hub adapter not being passed to SentrySDK ([#1158](https://github.com/getsentry/sentry-dotnet/pull/1158))
- Installation id catches dir not exist([#1159](https://github.com/getsentry/sentry-dotnet/pull/1159))
- Set error status to transaction if http has exception and ok status ([#1143](https://github.com/getsentry/sentry-dotnet/pull/1143))
- Fix max breadcrumbs limit when MaxBreadcrumbs is zero or lower ([#1145](https://github.com/getsentry/sentry-dotnet/pull/1145))

## 3.8.3

### Features

- New package Sentry.Tunnel to proxy Sentry events ([#1133](https://github.com/getsentry/sentry-dotnet/pull/1133))

### Fixes

- Avoid serializing dangerous types ([#1134](https://github.com/getsentry/sentry-dotnet/pull/1134))
- Don't cancel cache flushing on init ([#1139](https://github.com/getsentry/sentry-dotnet/pull/1139))

## 3.8.2

### Fixes

- Add IsParentSampled to ITransactionContext ([#1128](https://github.com/getsentry/sentry-dotnet/pull/1128)
- Avoid warn in global mode ([#1132](https://github.com/getsentry/sentry-dotnet/pull/1132))
- Fix `ParentSampledId` being reset on `Transaction` ([#1130](https://github.com/getsentry/sentry-dotnet/pull/1130))

## 3.8.1

### Fixes

- Persisted Sessions logging ([#1125](https://github.com/getsentry/sentry-dotnet/pull/1125))
- Don't log an error when attempting to recover a persisted session but none exists ([#1123](https://github.com/getsentry/sentry-dotnet/pull/1123))

### Features

- Introduce scope stack abstraction to support global scope on desktop and mobile applications and `HttpContext`-backed scoped on legacy ASP.NET ([#1124](https://github.com/getsentry/sentry-dotnet/pull/1124))

## 3.8.0

### Fixes

- ASP.NET Core: fix handled not being set for Handled exceptions ([#1111](https://github.com/getsentry/sentry-dotnet/pull/1111))

### Features

- File system persistence for sessions ([#1105](https://github.com/getsentry/sentry-dotnet/pull/1105))

## 3.7.0

### Features

- Add HTTP request breadcrumb ([#1113](https://github.com/getsentry/sentry-dotnet/pull/1113))
- Integration for Google Cloud Functions ([#1085](https://github.com/getsentry/sentry-dotnet/pull/1085)) 
- Add ClearAttachments to Scope ([#1104](https://github.com/getsentry/sentry-dotnet/pull/1104))
- Add additional logging and additional fallback for installation ID ([#1103](https://github.com/getsentry/sentry-dotnet/pull/1103))

### Fixes

- Avoid Unhandled Exception on .NET 461 if the Registry Access threw an exception ([#1101](https://github.com/getsentry/sentry-dotnet/pull/1101))

## 3.6.1

### Fixes

- `IHub.ResumeSession()`: don't start a new session if pause wasn't called or if there is no active session ([#1089](https://github.com/getsentry/sentry-dotnet/pull/1089))
- Fixed incorrect order when getting the last active span ([#1094](https://github.com/getsentry/sentry-dotnet/pull/1094))
- Fix logger call in BackgroundWorker that caused a formatting exception in runtime ([#1092](https://github.com/getsentry/sentry-dotnet/pull/1092))

## 3.6.0

### Features

- Implement pause & resume session ([#1069](https://github.com/getsentry/sentry-dotnet/pull/1069))
- Add auto session tracking ([#1068](https://github.com/getsentry/sentry-dotnet/pull/1068))
- Add SDK information to envelope ([#1084](https://github.com/getsentry/sentry-dotnet/pull/1084))
- Add ReportAssembliesMode in favor of ReportAssemblies ([#1079](https://github.com/getsentry/sentry-dotnet/pull/1079))

### Fixes

- System.Text.Json 5.0.2 ([#1078](https://github.com/getsentry/sentry-dotnet/pull/1078))

## 3.6.0-alpha.2

### Features

- Extended Device and GPU protocol; public IJsonSerializable ([#1063](https://github.com/getsentry/sentry-dotnet/pull/1063))
- ASP.NET Core: Option `AdjustStandardEnvironmentNameCasing` to opt-out from lower casing env name. [#1057](https://github.com/getsentry/sentry-dotnet/pull/1057)
- Sessions: Improve exception check in `CaptureEvent(...)` for the purpose of reporting errors in session ([#1058](https://github.com/getsentry/sentry-dotnet/pull/1058))
- Introduce TraceDiagnosticLogger and obsolete DebugDiagnosticLogger ([#1048](https://github.com/getsentry/sentry-dotnet/pull/1048))

### Fixes

- Handle error thrown while trying to get `BootTime` on PS4 with IL2CPP ([#1062](https://github.com/getsentry/sentry-dotnet/pull/1062))
- Use SentryId for ISession.Id ([#1052](https://github.com/getsentry/sentry-dotnet/pull/1052))
- Add System.Reflection.Metadata as a dependency for netcoreapp3.0 target([#1064](https://github.com/getsentry/sentry-dotnet/pull/1064))

## 3.6.0-alpha.1

### Features

- Implemented client-mode release health ([#1013](https://github.com/getsentry/sentry-dotnet/pull/1013))

### Fixes

- Report lowercase staging environment for ASP.NET Core ([#1046](https://github.com/getsentry/sentry-unity/pull/1046))

## 3.5.0

### Features

- Report user IP address for ASP.NET Core ([#1045](https://github.com/getsentry/sentry-unity/pull/1045))

### Fixes

- Connect middleware exceptions to transactions ([#1043](https://github.com/getsentry/sentry-dotnet/pull/1043))
- Hub.IsEnabled set to false when Hub disposed ([#1021](https://github.com/getsentry/sentry-dotnet/pull/1021))

## 3.4.0

### Features

- Sentry.EntityFramework moved to this repository ([#1017](https://github.com/getsentry/sentry-dotnet/pull/1017))
- Additional `netstandard2.1` target added. Sample with .NET Core 3.1 console app.
- `UseBreadcrumbs` is called automatically by `AddEntityFramework`

### Fixes

- Normalize line breaks ([#1016](https://github.com/getsentry/sentry-dotnet/pull/1016))
- Finish span with exception in SentryHttpMessageHandler ([#1037](https://github.com/getsentry/sentry-dotnet/pull/1037))

## 3.4.0-beta.0

### Features

- Serilog: Add support for Serilog.Formatting.ITextFormatter ([#998](https://github.com/getsentry/sentry-dotnet/pull/998))
- simplify ifdef ([#1010](https://github.com/getsentry/sentry-dotnet/pull/1010))
- Use `DebugDiagnosticLogger` as the default logger for legacy ASP.NET ([#1012](https://github.com/getsentry/sentry-dotnet/pull/1012))
- Adjust parameter type in `AddBreadcrumb` to use `IReadOnlyDictionary<...>` instead of `Dictionary<...>` ([#1000](https://github.com/getsentry/sentry-dotnet/pull/1000))
- await dispose everywhere ([#1009](https://github.com/getsentry/sentry-dotnet/pull/1009))
- Further simplify transaction integration from legacy ASP.NET ([#1011](https://github.com/getsentry/sentry-dotnet/pull/1011))

## 3.3.5-beta.0

### Features

- Default environment to "debug" if running with debugger attached (#978)
- ASP.NET Classic: `HttpContext.StartSentryTransaction()` extension method (#996)

### Fixes

- Unity can have negative line numbers ([#994](https://github.com/getsentry/sentry-dotnet/pull/994))
- Fixed an issue where an attempt to deserialize `Device` with a non-system time zone failed ([#993](https://github.com/getsentry/sentry-dotnet/pull/993))

## 3.3.4

### Features

- Env var to keep large envelopes if they are rejected by Sentry (#957)

### Fixes

- serialize parent_span_id in contexts.trace (#958)

## 3.3.3

### Fixes

- boot time detection can fail in some cases (#955)

## 3.3.2

### Fixes

- Don't override Span/Transaction status on Finish(...) if status was not provided explicitly (#928) @Tyrrrz
- Fix startup time shows incorrect value on macOS/Linux. Opt-out available for IL2CPP. (#948)

## 3.3.1

### Fixes

- Move Description field from Transaction to Trace context (#924) @Tyrrrz
- Drop unfinished spans from transaction (#923) @Tyrrrz
- Don't dispose the SDK when UnobservedTaskException is captured (#925) @bruno-garcia
- Fix spans not inheriting TraceId from transaction (#922) @Tyrrrz

## 3.3.0

### Features

- Add StartupTime and Device.BootTime (#887) @lucas-zimerman
- Link events to currently active span (#909) @Tyrrrz
- Add useful contextual data to TransactionSamplingContext in ASP.NET Core integration (#910) @Tyrrrz

### Changes

- Limit max spans in transaction to 1000 (#908) @Tyrrrz

## 3.2.0

### Changes

- Changed the underlying implementation of `ITransaction` and `ISpan`. `IHub.CaptureTransaction` now takes a `Transaction` instead of `ITransaction`. (#880) @Tyrrrz
- Add IsParentSampled to TransactionContext (#885) @Tyrrrz
- Retrieve CurrentVersion for ASP.NET applications (#884) @lucas-zimerman
- Make description parameter nullable on `ISpan.StartChild(...)` and related methods (#900) @Tyrrrz
- Add Platform to Transaction, mimicking the same property on SentryEvent (#901) @Tyrrrz

## 3.1.0

### Features

- Adding TaskUnobservedTaskExceptionIntegration to default integrations and method to remove it (#870) @FilipNemec
- Enrich transactions with more data (#875) @Tyrrrz

### Fixes
- Don't add version prefix in release if it's already set (#877) @Tyrrrz

## 3.0.8

### Features

- Add AddSentryTag and AddSentryContext Extensions for exception class (#834) @lucas-zimerman
- Associate span exceptions with event exceptions (#848) @Tyrrrz
- MaxCacheItems option to control files on disk (#846) @Tyrrrz
- Move SentryHttpMessageHandlerBuilderFilter to Sentry.Extensions.Logging (#845) @Tyrrrz

### Fixes

- Fix CachingTransport throwing an exception when it can't move the files from the previous session (#871) @Tyrrrz

## 3.0.7

### Changes
- Don't write timezone_display_name if it's the same as the ID (#837) @Tyrrrz
- Serialize arbitrary objects in contexts (#838) @Tyrrrz

## 3.0.6

### Fixes

- Fix serialization of transactions when filesystem caching is enabled. (#815) @Tyrrrz
- Fix UWP not registering exceptions (#821) @lucas-zimerman
- Fix tracing middleware (#813) @Tyrrrz

## 3.0.5

### Changes

- Fix transaction sampling (#810) @Tyrrrz

## 3.0.4

### Changes

- Don't add logs coming from Sentry as breadcrumbs (fixes stack overflow exception) (#797) @Tyrrrz
- Consolidate logic for resolving hub (fixes bug "SENTRY_DSN is not defined") (#795) @Tyrrrz
- Add SetFingerprint overload that takes `params string[]` (#796) @Tyrrrz
- Create spans for outgoing HTTP requests (#802) @Tyrrrz
- Finish span on exception in SentryHttpMessageHandler (#806) @Tyrrrz
- Fix ObjectDisposedException caused by object reuse in RetryAfterHandler (#807) @Tyrrrz

## 3.0.3

### Changes

- Fix DI issues in ASP.NET Core + SentryHttpMessageHandlerBuilderFilter (#789) @Tyrrrz
- Fix incorrect NRT on SpanContext.ctor (#788) @Tyrrrz
- Remove the `Evaluate` error from the breadcrumb list (#790) @Tyrrrz
- Set default tracing sample rate to 0.0 (#791) @Tyrrrz

## 3.0.2

### Changes

- Add GetSpan() to IHub and SentrySdk (#782) @Tyrrrz
- Automatically start transactions from incoming trace in ASP.NET Core (#783) @Tyrrrz
- Automatically inject 'sentry-trace' on outgoing requests in ASP.NET Core (#784) @Tyrrrz

## 3.0.1

### Changes

- bump log4net 2.0.12 (#781) @bruno-garcia
- Fix Serilog version (#780) @bruno-garcia
- Move main Protocol types to Sentry namespace (#779) @bruno-garcia

## 3.0.0

### Changes

- Add support for dynamic transaction sampling. (#753) @Tyrrrz
- Integrate trace headers. (#758) @Tyrrrz
- Renamed Option `DiagnosticsLevel` to `DiagnosticLevel` (#759) @bruno-garcia
- Add additional data to transactions (#763) @Tyrrrz
- Improve transaction instrumentation on ASP.NET Core (#766) @Tyrrrz
- Add `Release` to `Scope` (#765) @Tyrrrz
- Don't fallback to `HttpContext.RequestPath` if a route is unknown (#767 #769) @kanadaj @Tyrrrz

## 3.0.0-beta.0

### Changes

- Add instruction_addr to SentryStackFrame. (#744) @lucas-zimerman
- Default stack trace format: Ben.Demystifier (#732) @bruno-garcia

## 3.0.0-alpha.11

### Changed

- Limit attachment size (#705)
- Separate tracing middleware (#737)
- Bring Transaction a bit more inline with Java SDK (#741)
- Sync transaction and transaction name on scope (#740)

## 3.0.0-alpha.10

- Disabled Mono StackTrace Factory. (#709) @lucas-zimerman
- Adds to the existing User Other dict rather than replacing (#729) @brettjenkins

## 3.0.0-alpha.9

- Handle non-json error response messages on HttpTransport. (#690) @lucas-zimerman
- Fix deadlock on missing ConfigureAwait into foreach loops. (#694) @lucas-zimerman
- Report gRPC sdk name (#700) @bruno-garcia

## 3.0.0-alpha.8

- Include parameters in stack frames. (#662) @Tyrrrz
- Remove CultureUIInfo if value is even with CultureInfo. (#671) @lucas-zimerman
- Make all fields on UserFeedback optional. (#660) @Tyrrrz
- Align transaction names with Java. (#659) @Tyrrrz
- Include assembly name in default release. (#682) @Tyrrrz
- Add support for attachments. (#670) @Tyrrrz
- Improve logging for relay errors. (#683) @Tyrrrz
- Report sentry.dotnet.aspnet on the new Sentry.AspNet package. (#681) @Tyrrrz
- Always send a default release. (#695) @Tyrrrz

## 3.0.0-alpha.7

* Ref moved SentryId from namespace Sentry.Protocol to Sentry (#643) @lucas-zimerman
* Ref renamed `CacheFlushTimeout` to `InitCacheFlushTimeout` (#638) @lucas-zimerman
* Add support for performance. ([#633](https://github.com/getsentry/sentry-dotnet/pull/633))
* Transaction (of type `string`) on Scope and Event now is called TransactionName. ([#633](https://github.com/getsentry/sentry-dotnet/pull/633))

## 3.0.0-alpha.6

* Abandon ValueTask #611
* Fix Cache deleted on HttpTransport exception. (#610) @lucas-zimerman
* Add `SentryScopeStateProcessor` #603
* Add net5.0 TFM to libraries #606
* Add more logging to CachingTransport #619
* Bump Microsoft.Bcl.AsyncInterfaces to 5.0.0 #618
* Bump `Microsoft.Bcl.AsyncInterfaces` to 5.0.0 #618
* `DefaultTags` moved from `SentryLoggingOptions` to `SentryOptions` (#637) @PureKrome
* `Sentry.Serilog` can accept DefaultTags (#637) @PureKrome 

## 3.0.0-alpha.5

* Replaced `BaseScope` with `IScope`. (#590) @Tyrrrz
* Removed code coverage report from the test folder. (#592) @lucas-zimerman
* Add target framework NET5.0 on Sentry.csproj. Change the type of `Extra` where value parameter become nullable. @lucas-zimerman 
* Implement envelope caching. (#576) @Tyrrrz
* Add a list of .NET Frameworks installed when available. (#531) @lucas-zimerman
* Parse Mono and IL2CPP stacktraces for Unity and Xamarin (#578) @bruno-garcia
* Update TFMs and dependency min version (#580) @bruno-garcia
* Run all tests on .NET 5 (#583) @bruno-garcia

## 3.0.0-alpha.4

* Add the client user ip if both SendDefaultPii and IsEnvironmentUser are set. (#1015) @lucas-zimerman
* Replace Task with ValueTask where possible. (#564) @Tyrrrz
* Add support for ASP.NET Core gRPC (#563) @Mitch528
* Push API docs to GitHub Pages GH Actions (#570) @bruno-garcia
* Refactor envelopes

## 3.0.0-alpha.3

* Add support for user feedback. (#559) @lucas-zimerman
* Add support for envelope deserialization (#558) @Tyrrrz
* Add package description and tags to Sentry.AspNet @Tyrrrz
* Fix internal url references for the new Sentry documentation. (#562) @lucas-zimerman

## 3.0.0-alpha.2

* Set the Environment setting to 'production' if none was provided. (#550) @PureKrome
* ASPNET.Core hosting environment is set to 'production' / 'development' (notice lower casing) if no custom options.Enviroment is set. (#554) @PureKrome
* Add most popular libraries to InAppExclude #555 (@bruno-garcia)
* Add support for individual rate limits.
* Extend `SentryOptions.BeforeBreadcrumb` signature to accept returning nullable values.
* Add support for envelope deserialization.

## 3.0.0-alpha.1

* Rename `LogEntry` to `SentryMessage`. Change type of `SentryEvent.Message` from `string` to `SentryMessage`.
* Change the type of `Gpu.VendorId` from `int` to `string`.
* Add support for envelopes.
* Publishing symbols package (snupkg) to nuget.org with sourcelink

## 3.0.0-alpha.0

* Move aspnet-classic integration to Sentry.AspNet (#528) @Tyrrrz
* Merge Sentry.Protocol into Sentry (#527) @Tyrrrz
* Framework and runtime info (#526) @bruno-garcia
* Add NRTS to Sentry.Extensions.Logging (#524) @Tyrrrz
* Add NRTs to Sentry.Serilog, Sentry.NLog, Sentry.Log4Net (#521) @Tyrrrz
* Add NRTs to Sentry.AspNetCore (#520) @Tyrrrz
* Fix CI build on GitHub Actions (#523) @Tyrrrz
* Add GitHubActionsTestLogger (#511) @Tyrrrz

We'd love to get feedback.

## 2.2.0-alpha

Add nullable reference types support (Sentry, Sentry.Protocol) (#509) 
fix: Use ASP.NET Core endpoint FQDN (#485) 
feat: Add integration to TaskScheduler.UnobservedTaskException (#481) 

## 2.1.6

fix: aspnet fqdn (#485) @bruno-garcia 
ref: wait on test the time needed (#484) @bruno-garcia
feat: Add integration to TaskScheduler.UnobservedTaskException (#481) @lucas-zimerman
build(deps): bump Serilog.AspNetCore from 3.2.0 to 3.4.0 (#477)  @dependabot-preview
Fix README typo (#480) @AndreasLangberg
build(deps): bump coverlet.msbuild from 2.8.1 to 2.9.0 (#462) @dependabot-preview
build(deps): bump Microsoft.Extensions.Logging.Debug @dependabot-preview
fix some spelling (#475) @SimonCropp
build(deps): bump Microsoft.Extensions.Configuration.Json (#467) @dependabot-preview

## 2.1.5

* fix: MEL don't init if enabled (#460) @bruno-garcia
* feat: Device Calendar, Timezone, CultureInfo (#457) @bruno-garcia
* ref: Log out debug disabled (#459) @bruno-garcia
* dep: Bump PlatformAbstractions (#458) @bruno-garcia
* feat: Exception filter (#456) @bruno-garcia

## 2.1.5-beta

* fix: MEL don't init if enabled (#460) @bruno-garcia
* feat: Device Calendar, Timezone, CultureInfo (#457) @bruno-garcia
* ref: Log out debug disabled (#459) @bruno-garcia
* dep: Bump PlatformAbstractions (#458) @bruno-garcia
* feat: Exception filter (#456) @bruno-garcia

## 2.1.4

* NLog SentryTarget - NLogDiagnosticLogger for writing to NLog InternalLogger (#450) @snakefoot
* fix: SentryScopeManager dispose message (#449) @bruno-garcia
* fix: dont use Sentry namespace on sample (#447) @bruno-garcia
* Remove obsolete API from benchmarks (#445) @bruno-garcia
* build(deps): bump Microsoft.Extensions.Logging.Debug from 2.1.1 to 3.1.4 (#421) @dependabot-preview
* build(deps): bump Microsoft.AspNetCore.Diagnostics from 2.1.1 to 2.2.0 (#431) @dependabot-preview
* build(deps): bump Microsoft.CodeAnalysis.CSharp.Workspaces from 3.1.0 to 3.6.0 (#437) @dependabot-preview

## 2.1.3

* SentryScopeManager - Fixed clone of Stack so it does not reverse order (#420) @snakefoot
* build(deps): bump Serilog.AspNetCore from 2.1.1 to 3.2.0 (#411) @dependabot-preview
* Removed dependency on System.Collections.Immutable (#405) @snakefoot
* Fix Sentry.Microsoft.Logging Filter now drops also breadcrumbs (#440) 

## 2.1.2-beta5

Fix Background worker dispose logs error message (#408) 
Fix sentry serilog extension method collapsing (#406) 
Fix Sentry.Samples.NLog so NLog.config is valid (#404) 

Thanks @snakefoot and @JimHume for the fixes

Add MVC route data extraction to ScopeExtensions.Populate() (#401)

## 2.1.2-beta3

Fixed ASP.NET System.Web catch HttpException to prevent the request processor from being unable to submit #397 (#398)

## 2.1.2-beta2

* Ignore WCF error and capture (#391) 

### 2.1.2-beta

* Serilog Sentry sink does not load all options from IConfiguration (#380)
* UnhandledException sets Handled=false (#382)

## 2.1.1

Bug fix:  Don't overwrite server name set via configuration with machine name on ASP.NET Core #372
 
## 2.1.0

* Set score url to fully constructed url #367 Thanks @christopher-taormina-zocdoc 
* Don't dedupe from inner exception #363 - Note this might change groupings. It's opt-in.
* Expose FlushAsync to intellisense #362
* Protocol monorepo #325 - new protocol version whenever there's a new SDK release

## 2.0.3

Expose httpHandler creation (#359)
NLog: possibility to override fingerprint using AdditionalGroupingKey (#358) @Shtannikov
Take ServerName from options (#356) 

## 2.0.2

Add logger and category from Serilog SourceContext. (#316) @krisztiankocsis
Set DateFormatHandling.IsoDateFormat for serializer. Fixes #351 (#353)  @olsh

## 2.0.1

Removed `-beta` from dependencies.

## 2.0.0

* SentryTarget - GetTagsFromLogEvent with null check (#326) 
* handled process corrupted (#328)
* sourcelink GA (#330)
* Adds ability to specify user values via NLog configuration (#336) 
* Add option to ASP.NET Core to flush events after response complete (#288)
* Fixed race on `BackgroundWorker`  (#293)
* Exclude `Sentry.` frames from InApp (#272)
* NLog SentryTarget with less overhead for breadcrumb (#273)
* Logging on body not extracted (#246)
* Add support to DefaultTags for ASP.NET Core and M.E.Logging (#268)
* Don't use ValueTuple (#263)
* All public members were documented: #252 
* Use EnableBuffering to keep request payload around: #250
* Serilog default levels: #237 
* Removed dev dependency from external dependencies 4d92ab0
* Use new `Sentry.Protocol` 836fb07e
* Use new `Sentry.PlatformAbsrtractions` #226
* Debug logging for ASP.NET Classic #209 
* Reading request body throws on ASP.NET Core 3 (#324)
* NLog: null check contextProp.Value during IncludeEventDataOnBreadcrumbs (#323) 
* JsonSerializerSettings - ReferenceLoopHandling.Ignore (#312) 
* Fixed error when reading request body affects collecting other request data (#299) 
* `Microsoft.Extensions.Logging` `ConfigureScope` invocation. #208, #210, #224 Thanks @dbraillon 
* `Sentry.Serilog` Verbose level. #213, #217. Thanks @kanadaj 
* AppDomain.ProcessExit will close the SDK: #242
* Adds PublicApiAnalyzers to public projects: #234
* NLog: Utilizes Flush functionality in NLog target: #228
* NLog: Set the logger via the log event info in SentryTarget.Write, #227 
* Multi-target .NET Core 3.0 (#308)

Major version bumped due to these breaking changes:
1. `Sentry.Protocol` version 2.0.0
* Remove StackTrace from SentryEvent [#38](https://github.com/getsentry/sentry-dotnet-protocol/pull/38) - StackTrace is either part of Thread or SentryException.
2. Removed `ContextLine` #223 
3. Use `StackTrace` from `Threads` #222 
4. `FlushAsync` added to `ISentryClient` #214 

## 2.0.0-beta8

* SentryTarget - GetTagsFromLogEvent with null check (#326) 
* handled process corrupted (#328)
* sourcelink GA (#330)
* Adds ability to specify user values via NLog configuration (#336) 

## 2.0.0-beta7

Fixes:

* Reading request body throws on ASP.NET Core 3 (#324)
* NLog: null check contextProp.Value during IncludeEventDataOnBreadcrumbs (#323) 
* JsonSerializerSettings - ReferenceLoopHandling.Ignore (#312) 

Features:

* Multi-target .NET Core 3.0 (#308)

## 2.0.0-beta6

* Fixed error when reading request body affects collecting other request data (#299) 

## 2.0.0-beta5

* Add option to ASP.NET Core to flush events after response complete (#288)
* Fixed race on `BackgroundWorker`  (#293)
* Exclude `Sentry.` frames from InApp (#272)
* NLog SentryTarget with less overhead for breadcrumb (#273)

## 2.0.0-beta4

* Logging on body not extracted (#246)
* Add support to DefaultTags for ASP.NET Core and M.E.Logging (#268)
* Don't use ValueTuple (#263)

## 2.0.0-beta3

* All public members were documented: #252 
* Use EnableBuffering to keep request payload around: #250
* Serilog default levels: #237 

Thanks @josh-degraw for:

* AppDomain.ProcessExit will close the SDK: #242
* Adds PublicApiAnalyzers to public projects: #234
* NLog: Utilizes Flush functionality in NLog target: #228
* NLog: Set the logger via the log event info in SentryTarget.Write, #227 

## 2.0.0-beta2

* Removed dev dependency from external dependencies 4d92ab0
* Use new `Sentry.Protocol` 836fb07e
* Use new `Sentry.PlatformAbsrtractions` #226

## 2.0.0-beta

Major version bumped due to these breaking changes:

1. `Sentry.Protocol` version 2.0.0
* Remove StackTrace from SentryEvent [#38](https://github.com/getsentry/sentry-dotnet-protocol/pull/38) - StackTrace is either part of Thread or SentryException.
2. Removed `ContextLine` #223 
3. Use `StackTrace` from `Threads` #222 
4. `FlushAsync` added to `ISentryClient` #214 


Other Features:

* Debug logging for ASP.NET Classic #209 

Fixes:

* `Microsoft.Extensions.Logging` `ConfigureScope` invocation. #208, #210, #224 Thanks @dbraillon 
* `Sentry.Serilog` Verbose level. #213, #217. Thanks @kanadaj 

## 1.2.1-beta

Fixes and improvements to the NLog integration: #207 by @josh-degraw 

## 1.2.0

### Features

* Optionally skip module registrations #202 - (Thanks @josh-degraw)
* First NLog integration release #188 (Thanks @josh-degraw)
* Extensible stack trace #184 (Thanks @pengweiqhca)
* MaxRequestSize for ASP.NET and ASP.NET Core #174
* InAppInclude #171
* Overload to AddSentry #163 by (Thanks @f1nzer)
* ASP.NET Core AddSentry has now ConfigureScope: #160

### Bug fixes

* Don't override user #199
* Read the hub to take latest Client: 8f4b5ba

## 1.1.3-beta4

Bug fix: Don't override user  #199

## 1.1.3-beta3

* First NLog integration release #188 (Thanks @josh-degraw)
* Extensible stack trace #184 (Thanks @pengweiqhca) 

## 1.1.3-beta2

Feature: 
* MaxRequestSize for ASP.NET and ASP.NET Core #174
* InAppInclude #171

Fix: Diagnostic log order: #173 by @scolestock

## 1.1.3-beta

Fixed: 
* Read the hub to take latest Client: 8f4b5ba1a3
* Uses Sentry.Protocol 1.0.4 4035e25

Feature
* Overload to `AddSentry` #163 by @F1nZeR 
* ASP.NET Core `AddSentry` has now `ConfigureScope`: #160 

## 1.1.2

Using [new version of the protocol with fixes and features](https://github.com/getsentry/sentry-dotnet-protocol/releases/tag/1.0.3).

Fixed:

ASP.NET Core integration issue when containers are built on the ServiceCollection after SDK is initialized (#157, #103 )

## 1.1.2-beta

Fixed:
* ASP.NET Core integration issue when containers are built on the ServiceCollection after SDK is initialized (#157, #103 )

## 1.1.1

Fixed:
* Serilog bug that self log would recurse #156 

Feature:
* log4net environment via xml configuration #150 (Thanks Sébastien Pierre)

## 1.1.0

Includes all features and bug fixes of previous beta releases:

Features:

* Use log entry to improve grouping #125
* Use .NET Core SDK 2.1.401
* Make AddProcessors extension methods on Options public #115
* Format InternalsVisibleTo to avoid iOS issue: 94e28b3
* Serilog Integration #118, #145
* Capture methods return SentryId #139, #140
* MEL integration keeps properties as tags #146
* Sentry package Includes net461 target #135

Bug fixes:

* Disabled SDK throws on shutdown: #124
* Log4net only init if current hub is disabled #119

Thanks to our growing list of [contributors](https://github.com/getsentry/sentry-dotnet/graphs/contributors).

## 1.0.1-beta5

* Added `net461` target to Serilog package #148 

## 1.0.1-beta4

* Serilog Integration #118, #145
* `Capture` methods return `SentryId` #139, #140 
* MEL integration keeps properties as tags #146 
* Revert reducing Json.NET requirements https://github.com/getsentry/sentry-dotnet/commit/1aed4a5c76ead2f4d39f1c2979eda02d068bfacd

Thanks to our growing [list of contributors](https://github.com/getsentry/sentry-dotnet/graphs/contributors).

## 1.0.1-beta3

Lowering Newtonsoft.Json requirements; #138

## 1.0.1-beta2

`Sentry` package Includes `net461` target #135

## 1.0.1-beta

Features: 
* Use log entry to improve grouping #125 
* Use .NET Core SDK 2.1.401
* Make `AddProcessors` extension methods on Options public  #115
* Format InternalsVisibleTo to avoid iOS issue: 94e28b3

Bug fixes: 
* Disabled SDK throws on shutdown: #124 
* Log4net only init if current hub is disabled #119

## 1.0.0

### First major release of the new .NET SDK.

#### Main features

##### Sentry package

* Automatic Captures global unhandled exceptions (AppDomain)
* Scope management
* Duplicate events automatically dropped
* Events from the same exception automatically dropped
* Web proxy support
* HttpClient/HttpClientHandler configuration callback
* Compress request body
* Event sampling opt-in
* Event flooding protection (429 retry-after and internal bound queue)
* Release automatically set (AssemblyInformationalVersionAttribute, AssemblyVersion or env var)
* DSN discovered via environment variable
* Release (version) reported automatically
* CLS Compliant
* Strong named
* BeforeSend and BeforeBreadcrumb callbacks
* Event and Exception processors
* SourceLink (including PDB in nuget package)
* Device OS info sent
* Device Runtime info sent
* Enable SDK debug mode (opt-in)
* Attach stack trace for captured messages (opt-in)

##### Sentry.Extensions.Logging

* Includes all features from the `Sentry` package.
* BeginScope data added to Sentry scope, sent with events
* LogInformation or higher added as breadcrumb, sent with next events.
* LogError or higher automatically captures an event
* Minimal levels are configurable.

##### Sentry.AspNetCore

* Includes all features from the `Sentry` package.
* Includes all features from the `Sentry.Extensions.Logging` package.
* Easy ASP.NET Core integration, single line: `UseSentry`.
* Captures unhandled exceptions in the middleware pipeline
* Captures exceptions handled by the framework `UseExceptionHandler` and Error page display.
* Any event sent will include relevant application log messages
* RequestId as tag
* URL as tag
* Environment is automatically set (`IHostingEnvironment`)
* Request payload can be captured if opt-in
* Support for EventProcessors registered with DI
* Support for ExceptionProcessors registered with DI
* Captures logs from the request (using Microsoft.Extensions.Logging)
* Supports configuration system (e.g: appsettings.json)
* Server OS info sent
* Server Runtime info sent
* Request headers sent
* Request body compressed

All packages are:
* Strong named
* Tested on Windows, Linux and macOS
* Tested on .NET Core, .NET Framework and Mono

##### Learn more:

* [Code samples](https://github.com/getsentry/sentry-dotnet/tree/master/samples)
* [Sentry docs](https://docs.sentry.io/quickstart/?platform=csharp)

Sample event using the log4net integration:
![Sample event in Sentry](https://github.com/getsentry/sentry-dotnet/blob/master/samples/Sentry.Samples.Log4Net/.assets/log4net-sample.gif?raw=true)

Download it directly from GitHub or using NuGet:

|      Integrations                 |        NuGet         |
| ----------------------------- | -------------------: |
|         **Sentry**            |    [![NuGet](https://img.shields.io/nuget/vpre/Sentry.svg)](https://www.nuget.org/packages/Sentry)   |
|     **Sentry.AspNetCore**     |   [![NuGet](https://img.shields.io/nuget/vpre/Sentry.AspNetCore.svg)](https://www.nuget.org/packages/Sentry.AspNetCore)   |
| **Sentry.Extensions.Logging** | [![NuGet](https://img.shields.io/nuget/vpre/Sentry.Extensions.Logging.svg)](https://www.nuget.org/packages/Sentry.Extensions.Logging)   |
| **Sentry.Log4Net** | [![NuGet](https://img.shields.io/nuget/vpre/Sentry.Log4Net.svg)](https://www.nuget.org/packages/Sentry.Log4Net)   |
# 1.0.0-rc2

Features and improvements:

* `SentrySdk.LastEventId` to get scoped id
* `BeforeBreadcrumb` to allow dropping or modifying a breadcrumb
* Event processors on scope #58 
* Event processor as `Func<SentryEvent,SentryEvent>`

Bug fixes:

* #97 Sentry environment takes precedence over ASP.NET Core

Download it directly below from GitHub or using NuGet:

|      Integrations                 |        NuGet         |
| ----------------------------- | -------------------: |
|         **Sentry**            |    [![NuGet](https://img.shields.io/nuget/vpre/Sentry.svg)](https://www.nuget.org/packages/Sentry)   |
|     **Sentry.AspNetCore**     |   [![NuGet](https://img.shields.io/nuget/vpre/Sentry.AspNetCore.svg)](https://www.nuget.org/packages/Sentry.AspNetCore)   |
| **Sentry.Extensions.Logging** | [![NuGet](https://img.shields.io/nuget/vpre/Sentry.Extensions.Logging.svg)](https://www.nuget.org/packages/Sentry.Extensions.Logging)   |
| **Sentry.Log4Net** | [![NuGet](https://img.shields.io/nuget/vpre/Sentry.Log4Net.svg)](https://www.nuget.org/packages/Sentry.Log4Net)   |
# 1.0.0-rc

Features and improvements:

* Microsoft.Extensions.Logging (MEL) use framework configuration system #79 (Thanks @pengweiqhca)
* Use IOptions on Logging and ASP.NET Core integrations #81
* Send PII (personal identifier info, opt-in `SendDefaultPii`): #83
* When SDK is disabled SentryMiddleware passes through to next in pipeline: #84
* SDK diagnostic logging (option: `Debug`): #85
* Sending Stack trace for events without exception (like CaptureMessage, opt-in `AttachStackTrace`) #86

Bug fixes:

* MEL: Only call Init if DSN was provided https://github.com/getsentry/sentry-dotnet/commit/097c6a9c6f4348d87282c92d9267879d90879e2a
* Correct namespace for `AddSentry` https://github.com/getsentry/sentry-dotnet/commit/2498ab4081f171dc78e7f74e4f1f781a557c5d4f

Breaking changes:

The settings for HTTP and Worker have been moved to `SentryOptions`. There's no need to call `option.Http(h => h...)` anymore.
`option.Proxy` was renamed to `option.HttpProxy`.

[New sample](https://github.com/getsentry/sentry-dotnet/tree/master/samples/Sentry.Samples.GenericHost) using [GenericHost](https://docs.microsoft.com/en-us/aspnet/core/fundamentals/host/generic-host?view=aspnetcore-2.1)

Download it directly below from GitHub or using NuGet:

|      Integrations                 |        NuGet         |
| ----------------------------- | -------------------: |
|         **Sentry**            |    [![NuGet](https://img.shields.io/nuget/vpre/Sentry.svg)](https://www.nuget.org/packages/Sentry)   |
|     **Sentry.AspNetCore**     |   [![NuGet](https://img.shields.io/nuget/vpre/Sentry.AspNetCore.svg)](https://www.nuget.org/packages/Sentry.AspNetCore)   |
| **Sentry.Extensions.Logging** | [![NuGet](https://img.shields.io/nuget/vpre/Sentry.Extensions.Logging.svg)](https://www.nuget.org/packages/Sentry.Extensions.Logging)   |
| **Sentry.Log4Net** | [![NuGet](https://img.shields.io/nuget/vpre/Sentry.Log4Net.svg)](https://www.nuget.org/packages/Sentry.Log4Net)   |
# 0.0.1-preview5

Features:

* Support buffered gzip request #73 
* Reduced dependencies from the ASP.NET Core integraiton
* InAppExclude configurable #75
* Duplicate event detects inner exceptions #76 
* HttpClientHandler configuration callback #72
* Event sampling opt-in
* ASP.NET Core sends server name

Bug fixes:

* On-prem without chuncked support for gzip #71 
* Exception.Data key is not string #77 

##### [Watch on youtube](https://www.youtube.com/watch?v=xK6a1goK_w0) how to use the ASP.NET Core integration.

Download it directly below from GitHub or using NuGet:

|      Integrations                 |        NuGet         |
| ----------------------------- | -------------------: |
|         **Sentry**            |    [![NuGet](https://img.shields.io/nuget/vpre/Sentry.svg)](https://www.nuget.org/packages/Sentry)   |
|     **Sentry.AspNetCore**     |   [![NuGet](https://img.shields.io/nuget/vpre/Sentry.AspNetCore.svg)](https://www.nuget.org/packages/Sentry.AspNetCore)   |
| **Sentry.Extensions.Logging** | [![NuGet](https://img.shields.io/nuget/vpre/Sentry.Extensions.Logging.svg)](https://www.nuget.org/packages/Sentry.Extensions.Logging)   |
| **Sentry.Log4Net** | [![NuGet](https://img.shields.io/nuget/vpre/Sentry.Log4Net.svg)](https://www.nuget.org/packages/Sentry.Log4Net)   |

## 0.0.1-preview4

Features:

* Using [Sentry Protocol](https://github.com/getsentry/sentry-dotnet-protocol) as a dependency
* Environment can be set via `SentryOptions` #49
* Compress request body (configurable: Fastest, Optimal, Off) #63
* log4net integration
* SDK honors Sentry's 429 HTTP Status with Retry After header #61

Bug fixes:

* `Init` pushes the first scope #55, #54 
* `Exception.Data` copied to `SentryEvent.Data` while storing the index of originating error.
* Demangling code ensures Function name available #64 
* ASP.NET Core integration throws when Serilog added #65, #68, #67

Improvements to [the docs](https://getsentry.github.io/sentry-dotnet) like:
* Release discovery
* `ConfigureScope` clarifications
* Documenting samples

### [Watch on youtube](https://www.youtube.com/watch?v=xK6a1goK_w0) how to use the ASP.NET Core integration.

Download it directly from GitHub or using NuGet:

|      Integrations                 |        NuGet         |
| ----------------------------- | -------------------: |
|         **Sentry**            |    [![NuGet](https://img.shields.io/nuget/vpre/Sentry.svg)](https://www.nuget.org/packages/Sentry)   |
|     **Sentry.AspNetCore**     |   [![NuGet](https://img.shields.io/nuget/vpre/Sentry.AspNetCore.svg)](https://www.nuget.org/packages/Sentry.AspNetCore)   |
| **Sentry.Extensions.Logging** | [![NuGet](https://img.shields.io/nuget/vpre/Sentry.Extensions.Logging.svg)](https://www.nuget.org/packages/Sentry.Extensions.Logging)   |
| **Sentry.Log4Net** | [![NuGet](https://img.shields.io/nuget/vpre/Sentry.Log4Net.svg)](https://www.nuget.org/packages/Sentry.Log4Net)   |

## 0.0.1-preview3

This third preview includes bug fixes and more features. Test coverage increased to 96%

Features and improvements:

* Filter duplicate events/exceptions #43 
* EventProcessors can be added (sample [1](https://github.com/getsentry/sentry-dotnet/blob/dbb5a3af054d0ca6f801de37fb7db3632ca2c65a/samples/Sentry.Samples.Console.Customized/Program.cs#L151), [2](https://github.com/getsentry/sentry-dotnet/blob/dbb5a3af054d0ca6f801de37fb7db3632ca2c65a/samples/Sentry.Samples.Console.Customized/Program.cs#L41))
* ExceptionProcessors can be added #36 (sample [1](https://github.com/getsentry/sentry-dotnet/blob/dbb5a3af054d0ca6f801de37fb7db3632ca2c65a/samples/Sentry.Samples.Console.Customized/Program.cs#L172), [2](https://github.com/getsentry/sentry-dotnet/blob/dbb5a3af054d0ca6f801de37fb7db3632ca2c65a/samples/Sentry.Samples.Console.Customized/Program.cs#L42))
* Release is automatically discovered/reported #35
* Contexts is a dictionary - allows custom data #37
* ASP.NET integration reports context as server: server-os, server-runtime #37
* Assemblies strong named #41
* Scope exposes IReadOnly members instead of Immutables
* Released a [documentation site](https://getsentry.github.io/sentry-dotnet/)

Bug fixes:

#46 Strong name
#40 Logger provider gets disposed/flushes events

[Watch on youtube](https://www.youtube.com/watch?v=xK6a1goK_w0) how to use the ASP.NET Core integration.

Download it directly from GitHub or using NuGet:

|      Integrations                 |        NuGet         |
| ----------------------------- | -------------------: |
|         **Sentry**            |    [![NuGet](https://img.shields.io/nuget/vpre/Sentry.svg)](https://www.nuget.org/packages/Sentry)   |
|     **Sentry.AspNetCore**     |   [![NuGet](https://img.shields.io/nuget/vpre/Sentry.AspNetCore.svg)](https://www.nuget.org/packages/Sentry.AspNetCore)   |
| **Sentry.Extensions.Logging** | [![NuGet](https://img.shields.io/nuget/vpre/Sentry.Extensions.Logging.svg)](https://www.nuget.org/packages/Sentry.Extensions.Logging)   |
## 0.0.1-preview2

This second release includes bug fixes and more features. Test coverage increased to 93%

Features and improvements:
* Added `CaptureMessage`
* `BeforeSend` callback errors are sent as breadcrumbs
* `ASP.NET Core` integration doesn't add tags added by `Microsoft.Extensions.Logging`
* SDK name is reported depending on the package added
* Integrations API allows user-defined SDK integration
* Unhandled exception handler can be configured via integrations
* Filter kestrel log eventid 13 (application error) when already captured by the middleware

Bugs fixed:
* Fixed #28
* HTTP Proxy set to HTTP message handler

Download it directly from GitHub or using NuGet:

|      Integrations                 |        NuGet         |
| ----------------------------- | -------------------: |
|         **Sentry**            |    [![NuGet](https://img.shields.io/nuget/vpre/Sentry.svg)](https://www.nuget.org/packages/Sentry)   |
|     **Sentry.AspNetCore**     |   [![NuGet](https://img.shields.io/nuget/vpre/Sentry.AspNetCore.svg)](https://www.nuget.org/packages/Sentry.AspNetCore)   |
| **Sentry.Extensions.Logging** | [![NuGet](https://img.shields.io/nuget/vpre/Sentry.Extensions.Logging.svg)](https://www.nuget.org/packages/Sentry.Extensions.Logging)   |

## 0.0.1-preview1

Our first preview of the SDK:

Main features:
* Easy ASP.NET Core integration, single line: `UseSentry`.
* Captures unhandled exceptions in the middleware pipeline
* Captures exceptions handled by the framework `UseExceptionHandler` and Error page display.
* Captures process-wide unhandled exceptions (AppDomain)
* Captures logger.Error or logger.Critical 
* When an event is sent, data from the current request augments the event.
* Sends information about the server running the app (OS, Runtime, etc)
* Informational logs written by the app or framework augment events sent to Sentry
* Optional include of the request body
* HTTP Proxy configuration

Also available via NuGet:

[Sentry](https://www.nuget.org/packages/Sentry/0.0.1-preview1)
[Sentry.AspNetCore](https://www.nuget.org/packages/Sentry.AspNetCore/0.0.1-preview1)
[Sentry.Extensions.Logging](https://www.nuget.org/packages/Sentry.Extensions.Logging/0.0.1-preview1)<|MERGE_RESOLUTION|>--- conflicted
+++ resolved
@@ -1,18 +1,16 @@
 # Changelog
 
-<<<<<<< HEAD
 ## Unreleased
 
 ### Fixes
 
 - Use fallback if route pattern is MVC ([#1188](https://github.com/getsentry/sentry-dotnet/pull/1188))
-=======
+
 ## 3.9.2
 
 ### Fixes
 
 - Exceptions from UnhandledExceptionIntegration were not marking sessions as crashed ([#1193](https://github.com/getsentry/sentry-dotnet/pull/1193))
->>>>>>> c3073730
 
 ## 3.9.1
 
