--- conflicted
+++ resolved
@@ -4,15 +4,12 @@
 
 ### Features
 
-<<<<<<< HEAD
 - Remove authority from URLs sent to Sentry ([#2365](https://github.com/getsentry/sentry-dotnet/pull/2365))
-=======
 - Add `Hint` support  ([#2351](https://github.com/getsentry/sentry-dotnet/pull/2351))
   - Currently, this allows you to manipulate attachments in the various "before" event delegates.
   - Hints can also be used in event and transaction processors by implementing `ISentryEventProcessorWithHint` or `ISentryTransactionProcessorWithHint`, instead of `ISentryEventProcessor` or `ISentryTransactionProcessor`.
   - Note: Obsoletes the `BeforeSend`, `BeforeSendTransaction`, and `BeforeBreadcrumb` properties on the `SentryOptions` class.  They have been replaced with `SetBeforeSend`, `SetBeforeSendTransaction`, and `SetBeforeBreadcrumb` respectively.  Each one provides overloads both with and without a `Hint` object.
 
->>>>>>> 02a269a4
 - Allow setting the active span on the scope ([#2364](https://github.com/getsentry/sentry-dotnet/pull/2364))
   - Note: Obsoletes the `Scope.GetSpan` method in favor of a `Scope.Span` property (which now has a setter as well).
 
