--- conflicted
+++ resolved
@@ -2,13 +2,10 @@
 
 ## Unreleased
 
-<<<<<<< HEAD
+### Changes
+
+- Don't write timezone_display_name if it's the same as the ID (#837) @Tyrrrz
 - Serialize arbitrary objects in contexts (#838) @Tyrrrz
-=======
-### Changes
-
-- Don't write timezone_display_name if it's the same as the ID (#837) @Tyrrrz
->>>>>>> f53c81fa
 
 ## 3.0.6
 
