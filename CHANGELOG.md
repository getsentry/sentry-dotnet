--- conflicted
+++ resolved
@@ -2,11 +2,8 @@
 
 * Rename `LogEntry` to `SentryMessage`. Change type of `SentryEvent.Message` from `string` to `SentryMessage`.
 * Change the type of `Gpu.VendorId` from `int` to `string`.
-<<<<<<< HEAD
+* Add support for envelopes.
 * Set the Environment setting to 'production' if none was provided. (#550) @PureKrome
-=======
-* Add support for envelopes.
->>>>>>> afbd55ed
 
 # 3.0.0-alpha.0
 
