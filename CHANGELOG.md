# Changelog

## Unreleased

### Fixes

<<<<<<< HEAD
- Debug logs are now visible in Visual Studio when using Sentry's default DiagnosticLogger ([#3373](https://github.com/getsentry/sentry-dotnet/pull/3373))
=======
- P/Invoke warning for GetWindowThreadProcessId no longer shows when using Sentry in UWP applications ([#3372](https://github.com/getsentry/sentry-dotnet/pull/3372))
>>>>>>> 78853547

## 4.6.2

### Fixes

- Reverted changes to the SentryHttpMessageHandler and SentryGraphQLHttpMessageHandler to automatically create transactions for each request as this could negatively affect users' quota ([#3367](https://github.com/getsentry/sentry-dotnet/pull/3367))

## 4.6.1

### Fixes

- Fixed SentryHttpMessageHandler and SentryGraphQLHttpMessageHandler not creating spans when there is no active Transaction on the scope ([#3360](https://github.com/getsentry/sentry-dotnet/pull/3360))
- The SDK no longer (wrongly) initializes sentry-native on Blazor WASM builds with `RunAOTCompilation` enabled. ([#3363](https://github.com/getsentry/sentry-dotnet/pull/3363))
- HttpClient requests now show on the Requests dashboard in Sentry ([#3357](https://github.com/getsentry/sentry-dotnet/pull/3357))

### Dependencies

- Bump Hangfire from v1.8.7 to v1.8.12 ([#3361](https://github.com/getsentry/sentry-dotnet/pull/3361))

## 4.6.0

### Features

- Hints now accept `byte[]` as attachment ([#3352](https://github.com/getsentry/sentry-dotnet/pull/3352))
- InApp includes/excludes can now be configured using regular expressions ([#3321](https://github.com/getsentry/sentry-dotnet/pull/3321))

### Fixes

- Fixed memory leak in BackgroundWorker observed when using Sentry with Quartz and MySql ([#3355](https://github.com/getsentry/sentry-dotnet/pull/3355))

### Dependencies

- Bump CLI from v2.31.0 to v2.31.2 ([#3342](https://github.com/getsentry/sentry-dotnet/pull/3342), [#3345](https://github.com/getsentry/sentry-dotnet/pull/3345))
  - [changelog](https://github.com/getsentry/sentry-cli/blob/master/CHANGELOG.md#2312)
  - [diff](https://github.com/getsentry/sentry-cli/compare/2.31.0...2.31.2)
- Bump Cocoa SDK from v8.25.0 to v8.25.2 ([#3356](https://github.com/getsentry/sentry-dotnet/pull/3356))
  - [changelog](https://github.com/getsentry/sentry-cocoa/blob/main/CHANGELOG.md#8252)
  - [diff](https://github.com/getsentry/sentry-cocoa/compare/8.25.0...8.25.2)
- Bump Java SDK from v7.8.0 to v7.9.0 ([#3358](https://github.com/getsentry/sentry-dotnet/pull/3358))
  - [changelog](https://github.com/getsentry/sentry-java/blob/main/CHANGELOG.md#790)
  - [diff](https://github.com/getsentry/sentry-java/compare/7.8.0...7.9.0)

## 4.5.0

### Features

- Extended the SDK's CheckIn support by adding Release, Environment and Trace ID to the event. CheckIns created via the Hangfire integration now also automatically report their duration ([#3320](https://github.com/getsentry/sentry-dotnet/pull/3320))
- The SDK's performance API now works in conjunction with OpenTelemetry's instrumentation. This means that SentrySpans and OTel spans now show up in the same span-tree. ([#3288](https://github.com/getsentry/sentry-dotnet/pull/3288))

### Fixes

- `HttpResponse.Content` is no longer disposed by when using `SentryHttpFailedRequestHandler` on .NET Framework, which was causing an ObjectDisposedException when using Sentry with NSwag ([#3306](https://github.com/getsentry/sentry-dotnet/pull/3306))
- Fix BackgroundWorker exiting when OperationCanceledException is not from shutdown request ([3284](https://github.com/getsentry/sentry-dotnet/pull/3284))
- Envelopes with large attachments no longer get stuck in the queue when using `CacheDirectoryPath` ([#3328](https://github.com/getsentry/sentry-dotnet/pull/3328))

### Dependencies

- Bump Cocoa SDK from v8.21.0 to v8.25.0 ([#3339](https://github.com/getsentry/sentry-dotnet/pull/3339))
  - [changelog](https://github.com/getsentry/sentry-cocoa/blob/main/CHANGELOG.md#8250)
  - [diff](https://github.com/getsentry/sentry-cocoa/compare/8.21.0...8.25.0)

## 4.4.0

### Features

- Metrics now honor any Rate Limits set in HTTP headers returned by Sentry ([#3276](https://github.com/getsentry/sentry-dotnet/pull/3276))

### Fixes

- Fixed normalization for metric tag values for carriage return, line feed and tab characters ([#3281](https://github.com/getsentry/sentry-dotnet/pull/3281))

### Dependencies

- Bump Java SDK from v7.7.0 to v7.8.0 ([#3275](https://github.com/getsentry/sentry-dotnet/pull/3275))
  - [changelog](https://github.com/getsentry/sentry-java/blob/main/CHANGELOG.md#780)
  - [diff](https://github.com/getsentry/sentry-java/compare/7.7.0...7.8.0)

## 4.3.0

### Features

- EnableNetworkEventBreadcrumbs can now be set on the Native Android options ([#3267](https://github.com/getsentry/sentry-dotnet/pull/3267))
- Update normalization of metrics keys, tags and values ([#3271](https://github.com/getsentry/sentry-dotnet/pull/3271))

### Fixes

- Fix missing exception StackTraces in some situations ([#3215](https://github.com/getsentry/sentry-dotnet/pull/3215))
- Scopes now get applied to OTEL spans in ASP.NET Core ([#3221](https://github.com/getsentry/sentry-dotnet/pull/3221))
- Fixed InvalidCastException when setting the SampleRate on Android ([#3258](https://github.com/getsentry/sentry-dotnet/pull/3258))
- Fixed MAUI iOS build issue related to `SentryVersionNumber` and `SentryVersionString` ([#3278](https://github.com/getsentry/sentry-dotnet/pull/3278))

### API changes

- Removed `SentryOptionsExtensions` class - all the public methods moved directly to `SentryOptions` ([#3195](https://github.com/getsentry/sentry-dotnet/pull/3195))

### Dependencies

- Bump CLI from v2.30.0 to v2.31.0 ([#3214](https://github.com/getsentry/sentry-dotnet/pull/3214), [#3218](https://github.com/getsentry/sentry-dotnet/pull/3218), [#3242](https://github.com/getsentry/sentry-dotnet/pull/3242), [#3247](https://github.com/getsentry/sentry-dotnet/pull/3247))
  - [changelog](https://github.com/getsentry/sentry-cli/blob/master/CHANGELOG.md#2310)
  - [diff](https://github.com/getsentry/sentry-cli/compare/2.30.0...2.31.0)
- Bump Native SDK from v0.7.0 to v0.7.2 ([#3237](https://github.com/getsentry/sentry-dotnet/pull/3237), [#3256](https://github.com/getsentry/sentry-dotnet/pull/3256))
  - [changelog](https://github.com/getsentry/sentry-native/blob/master/CHANGELOG.md#072)
  - [diff](https://github.com/getsentry/sentry-native/compare/0.7.0...0.7.2)
- Bump Java SDK from v7.6.0 to v7.7.0 ([#3268](https://github.com/getsentry/sentry-dotnet/pull/3268))
  - [changelog](https://github.com/getsentry/sentry-java/blob/main/CHANGELOG.md#770)
  - [diff](https://github.com/getsentry/sentry-java/compare/7.6.0...7.7.0)

## 4.2.1

### Fixes

- Dynamic Sampling Context not propagated correctly for HttpClient spans ([#3208](https://github.com/getsentry/sentry-dotnet/pull/3208))

## 4.2.0

### Features

- ASP.NET Core: Blocking call detection. An event with the stack trace of the blocking call will be captured as event. ([#2709](https://github.com/getsentry/sentry-dotnet/pull/2709))
    - IMPORTANT: Verify this in test/staging before prod! Blocking calls in hot paths could create a lot of events for your Sentry project.
    - Opt-in via `options.CaptureBlockingCalls = true`
    - Disabled for specific code blocks with `using (new SuppressBlockingDetection())`
    - Doesn't detect everything. See original [Caveats described by Ben Adams](https://github.com/benaadams/Ben.BlockingDetector?tab=readme-ov-file#caveats).
- Added Crons support via `SentrySdk.CaptureCheckIn` and an integration with Hangfire ([#3128](https://github.com/getsentry/sentry-dotnet/pull/3128))
- Common tags set automatically for metrics and metrics summaries are attached to Spans ([#3191](https://github.com/getsentry/sentry-dotnet/pull/3191))

### API changes

- Removed `ScopeExtensions` class - all the public methods moved directly to `Scope` ([#3186](https://github.com/getsentry/sentry-dotnet/pull/3186))

### Fixes

- The Sentry Middleware on ASP.NET Core no longer throws an exception after having been initialized multiple times ([#3185](https://github.com/getsentry/sentry-dotnet/pull/3185))
- Empty strings are used instead of underscores to replace invalid metric tag values ([#3176](https://github.com/getsentry/sentry-dotnet/pull/3176))
- Filtered OpenTelemetry spans are garbage collected correctly ([#3198](https://github.com/getsentry/sentry-dotnet/pull/3198))

### Dependencies

- Bump Java SDK from v7.3.0 to v7.6.0 ([#3164](https://github.com/getsentry/sentry-dotnet/pull/3164), [#3204](https://github.com/getsentry/sentry-dotnet/pull/3204))
  - [changelog](https://github.com/getsentry/sentry-java/blob/main/CHANGELOG.md#760)
  - [diff](https://github.com/getsentry/sentry-java/compare/7.3.0...7.6.0)
- Bump Cocoa SDK from v8.20.0 to v8.21.0 ([#3194](https://github.com/getsentry/sentry-dotnet/pull/3194))
  - [changelog](https://github.com/getsentry/sentry-cocoa/blob/main/CHANGELOG.md#8210)
  - [diff](https://github.com/getsentry/sentry-cocoa/compare/8.20.0...8.21.0)
- Bump CLI from v2.28.6 to v2.30.0 ([#3193](https://github.com/getsentry/sentry-dotnet/pull/3193), [#3203](https://github.com/getsentry/sentry-dotnet/pull/3203))
  - [changelog](https://github.com/getsentry/sentry-cli/blob/master/CHANGELOG.md#2300)
  - [diff](https://github.com/getsentry/sentry-cli/compare/2.28.6...2.30.0)

## 4.1.2

### Fixes

- Metric unit names are now sanitized correctly. This was preventing some built in metrics from showing in the Sentry dashboard ([#3151](https://github.com/getsentry/sentry-dotnet/pull/3151))
- The Sentry OpenTelemetry integration no longer throws an exception with the SDK disabled ([#3156](https://github.com/getsentry/sentry-dotnet/pull/3156))

## 4.1.1

### Fixes

- The SDK can be disabled by setting `options.Dsn = "";` By convention, the SDK allows the DSN set to `string.Empty` to be overwritten by the environment. ([#3147](https://github.com/getsentry/sentry-dotnet/pull/3147))

### Dependencies

- Bump CLI from v2.28.0 to v2.28.6 ([#3145](https://github.com/getsentry/sentry-dotnet/pull/3145), [#3148](https://github.com/getsentry/sentry-dotnet/pull/3148))
  - [changelog](https://github.com/getsentry/sentry-cli/blob/master/CHANGELOG.md#2286)
  - [diff](https://github.com/getsentry/sentry-cli/compare/2.28.0...2.28.6)

## 4.1.0

### Features

- The SDK now automatically collects metrics coming from `OpenTelemetry.Instrumentation.Runtime` ([#3133](https://github.com/getsentry/sentry-dotnet/pull/3133))

### Fixes

- "No service for type 'Sentry.IHub' has been registered" exception when using OpenTelemetry and initializing Sentry via `SentrySdk.Init` ([#3129](https://github.com/getsentry/sentry-dotnet/pull/3129))

## 4.0.3

### Fixes

- To resolve conflicting types due to the SDK adding itself to the global usings:
  - The class `Sentry.Constants` has been renamed to `Sentry.SentryConstants` ([#3125](https://github.com/getsentry/sentry-dotnet/pull/3125))

## 4.0.2

### Fixes

- To resolve conflicting types due to the SDK adding itself to the global usings:
  - The class `Sentry.Context` has been renamed to `Sentry.SentryContext` ([#3121](https://github.com/getsentry/sentry-dotnet/pull/3121))
  - The class `Sentry.Package` has been renamed to `Sentry.SentryPackage` ([#3121](https://github.com/getsentry/sentry-dotnet/pull/3121))
  - The class `Sentry.Request` has been renamed to `Sentry.SentryRequest` ([#3121](https://github.com/getsentry/sentry-dotnet/pull/3121))

### Dependencies

- Bump CLI from v2.27.0 to v2.28.0 ([#3119](https://github.com/getsentry/sentry-dotnet/pull/3119))
  - [changelog](https://github.com/getsentry/sentry-cli/blob/master/CHANGELOG.md#2280)
  - [diff](https://github.com/getsentry/sentry-cli/compare/2.27.0...2.28.0)

## 4.0.1

### Fixes

- To resolve conflicting types due to the SDK adding itself to the global usings:
  - The interface `Sentry.ISession` has been renamed to `Sentry.ISentrySession` ([#3110](https://github.com/getsentry/sentry-dotnet/pull/3110))
  - The interface `Sentry.IJsonSerializable` has been renamed to `Sentry.ISentryJsonSerializable` ([#3116](https://github.com/getsentry/sentry-dotnet/pull/3116))
  - The class `Sentry.Session` has been renamed to `Sentry.SentrySession` ([#3110](https://github.com/getsentry/sentry-dotnet/pull/3110))
  - The class `Sentry.Attachment` has been renamed to `Sentry.SentryAttachment` ([#3116](https://github.com/getsentry/sentry-dotnet/pull/3116))
  - The class `Sentry.Hint` has been renamed to `Sentry.SentryHint` ([#3116](https://github.com/getsentry/sentry-dotnet/pull/3116))

### Dependencies

- Bump Cocoa SDK from v8.19.0 to v8.20.0 ([#3107](https://github.com/getsentry/sentry-dotnet/pull/3107))
  - [changelog](https://github.com/getsentry/sentry-cocoa/blob/main/CHANGELOG.md#8200)
  - [diff](https://github.com/getsentry/sentry-cocoa/compare/8.19.0...8.20.0)

## 4.0.0

This major release includes many exciting new features including support for [Profiling](https://docs.sentry.io/platforms/dotnet/profiling/) and [Metrics](https://docs.sentry.io/platforms/dotnet/metrics/)(preview), [AOT](https://sentry.engineering/blog/should-you-could-you-aot) with [Native Crash Reporting](https://github.com/getsentry/sentry-dotnet/issues/2770), [Spotlight](https://spotlightjs.com/), Screenshots on MAUI and much more. Details about these features and other changes are below.

### .NET target framework changes

We're dropping support for some of the old target frameworks, please check this [GitHub Discussion](https://github.com/getsentry/sentry-dotnet/discussions/2776) for details on why.

- **Replace support for .NET Framework 4.6.1 with 4.6.2** ([#2786](https://github.com/getsentry/sentry-dotnet/pull/2786))

  .NET Framework 4.6.1 was announced on Nov 30, 2015. And went out of support over a year ago, on Apr 26, 2022.

- **Drop .NET Core 3.1 and .NET 5 support** ([#2787](https://github.com/getsentry/sentry-dotnet/pull/2787))

- **Dropped netstandard2.0 support for Sentry.AspNetCore** ([#2807](https://github.com/getsentry/sentry-dotnet/pull/2807))

- **Replace support for .NET 6 on mobile (e.g: `net6.0-android`) with .NET 7** ([#2624](https://github.com/getsentry/sentry-dotnet/pull/2604))

  .NET 6 on mobile has been out of support since May 2023 and with .NET 8, it's no longer possible to build .NET 6 Mobile specific targets.
  For that reason, we're moving the mobile-specific TFMs from `net6.0-platform` to `net7.0-platform`.

  Mobile apps still work on .NET 6 will pull the `Sentry` .NET 6, which offers the .NET-only features,
  without native/platform-specific bindings and SDKs. See [this ticket for more details](https://github.com/getsentry/sentry-dotnet/issues/2623).

- **MAUI dropped Tizen support** ([#2734](https://github.com/getsentry/sentry-dotnet/pull/2734))

### Sentry Self-hosted Compatibility

If you're using `sentry.io` this change does not affect you.
This SDK version is compatible with a self-hosted version of Sentry `22.12.0` or higher. If you are using an older version of [self-hosted Sentry](https://develop.sentry.dev/self-hosted/) (aka on-premise), you will need to [upgrade](https://develop.sentry.dev/self-hosted/releases/).

### Significant change in behavior

- Transaction names for ASP.NET Core are now consistently named `HTTP-VERB /path` (e.g. `GET /home`). Previously, the leading forward slash was missing for some endpoints. ([#2808](https://github.com/getsentry/sentry-dotnet/pull/2808))
- Setting `SentryOptions.Dsn` to `null` now throws `ArgumentNullException` during initialization. ([#2655](https://github.com/getsentry/sentry-dotnet/pull/2655))
- Enable `CaptureFailedRequests` by default ([#2688](https://github.com/getsentry/sentry-dotnet/pull/2688))
- Added `Sentry` namespace to global usings when `ImplicitUsings` is enabled ([#3043](https://github.com/getsentry/sentry-dotnet/pull/3043))
If you have conflicts, you can opt out by adding the following to your `csproj`:
```
<PropertyGroup>
  <SentryImplicitUsings>false</SentryImplicitUsings>
</PropertyGroup>
```
- Transactions' spans are no longer automatically finished with the status `deadline_exceeded` by the transaction. This is now handled by the [Relay](https://github.com/getsentry/relay).
  - Customers self hosting Sentry must use verion 22.12.0 or later ([#3013](https://github.com/getsentry/sentry-dotnet/pull/3013))
- The `User.IpAddress` is now set to `{{auto}}` by default, even when sendDefaultPII is disabled ([#2981](https://github.com/getsentry/sentry-dotnet/pull/2981))
  - The "Prevent Storing of IP Addresses" option in the "Security & Privacy" project settings on sentry.io can be used to control this instead
- The `DiagnosticLogger` signature for `LogWarning` changed to take the `exception` as the first parameter. That way it no longer gets mixed up with the TArgs. ([#2987](https://github.com/getsentry/sentry-dotnet/pull/2987))

### API breaking Changes

If you have compilation errors you can find the affected types or overloads missing in the changelog entries below.

#### Changed APIs

- Class renamed `Sentry.User` to `Sentry.SentryUser` ([#3015](https://github.com/getsentry/sentry-dotnet/pull/3015))
- Class renamed `Sentry.Runtime` to `Sentry.SentryRuntime` ([#3016](https://github.com/getsentry/sentry-dotnet/pull/3016))
- Class renamed `Sentry.Span` to `Sentry.SentrySpan` ([#3021](https://github.com/getsentry/sentry-dotnet/pull/3021))
- Class renamed `Sentry.Transaction` to `Sentry.SentryTransaction` ([#3023](https://github.com/getsentry/sentry-dotnet/pull/3023))
- Rename iOS and MacCatalyst platform-specific options from `Cocoa` to `Native` ([#2940](https://github.com/getsentry/sentry-dotnet/pull/2940))
- Rename iOS platform-specific options `EnableCocoaSdkTracing` to `EnableTracing` ([#2940](https://github.com/getsentry/sentry-dotnet/pull/2940))
- Rename Android platform-specific options from `Android` to `Native` ([#2940](https://github.com/getsentry/sentry-dotnet/pull/2940))
- Rename Android platform-specific options `EnableAndroidSdkTracing` and `EnableAndroidSdkBeforeSend` to `EnableTracing` and `EnableBeforeSend` respectively ([#2940](https://github.com/getsentry/sentry-dotnet/pull/2940))
- Rename iOS and MacCatalyst platform-specific options from `iOS` to `Cocoa` ([#2929](https://github.com/getsentry/sentry-dotnet/pull/2929))
- `ITransaction` has been renamed to `ITransactionTracer`. You will need to update any references to these interfaces in your code to use the new interface names ([#2731](https://github.com/getsentry/sentry-dotnet/pull/2731), [#2870](https://github.com/getsentry/sentry-dotnet/pull/2870))
- `DebugImage` and `DebugMeta` moved to `Sentry.Protocol` namespace. ([#2815](https://github.com/getsentry/sentry-dotnet/pull/2815))
- `SentryClient.Dispose` is no longer obsolete ([#2842](https://github.com/getsentry/sentry-dotnet/pull/2842))
- `ISentryClient.CaptureEvent` overloads have been replaced by a single method accepting optional `Hint` and `Scope` parameters. You will need to pass `hint` as a named parameter from code that calls `CaptureEvent` without passing a `scope` argument. ([#2749](https://github.com/getsentry/sentry-dotnet/pull/2749))
- `TransactionContext` and `SpanContext` constructors were updated. If you're constructing instances of these classes, you will need to adjust the order in which you pass parameters to these. ([#2694](https://github.com/getsentry/sentry-dotnet/pull/2694), [#2696](https://github.com/getsentry/sentry-dotnet/pull/2696))
- The `DiagnosticLogger` signature for `LogError` and `LogFatal` changed to take the `exception` as the first parameter. That way it no longer gets mixed up with the TArgs. The `DiagnosticLogger` now also receives an overload for `LogError` and `LogFatal` that accepts a message only. ([#2715](https://github.com/getsentry/sentry-dotnet/pull/2715))
- `Distribution` added to `IEventLike`. ([#2660](https://github.com/getsentry/sentry-dotnet/pull/2660))
- `StackFrame`'s `ImageAddress`, `InstructionAddress`, and `FunctionId` changed to `long?`. ([#2691](https://github.com/getsentry/sentry-dotnet/pull/2691))
- `DebugImage.ImageAddress` changed to `long?`. ([#2725](https://github.com/getsentry/sentry-dotnet/pull/2725))
- Contexts now inherit from `IDictionary` rather than `ConcurrentDictionary`. The specific dictionary being used is an implementation detail. ([#2729](https://github.com/getsentry/sentry-dotnet/pull/2729))
- The method used to configure a Sentry Sink for Serilog now has an additional overload. Calling `WriteTo.Sentry()` with no arguments will no longer attempt to initialize the SDK (it has optional arguments to configure the behavior of the Sink only). If you want to initialize Sentry at the same time you configure the Sentry Sink then you will need to use the overload of this method that accepts a DSN as the first parameter (e.g. `WriteTo.Sentry("https://d4d82fc1c2c4032a83f3a29aa3a3aff@fake-sentry.io:65535/2147483647")`). ([#2928](https://github.com/getsentry/sentry-dotnet/pull/2928))

#### Removed APIs

- SentrySinkExtensions.ConfigureSentrySerilogOptions is now internal. If you were using this method, please use one of the `SentrySinkExtensions.Sentry` extension methods instead. ([#2902](https://github.com/getsentry/sentry-dotnet/pull/2902))
- A number of `[Obsolete]` options have been removed ([#2841](https://github.com/getsentry/sentry-dotnet/pull/2841))
  - `BeforeSend` - use `SetBeforeSend` instead.
  - `BeforeSendTransaction` - use `SetBeforeSendTransaction` instead.
  - `BeforeBreadcrumb` - use `SetBeforeBreadcrumb` instead.
  - `CreateHttpClientHandler` - use `CreateHttpMessageHandler` instead.
  - `ReportAssemblies` - use `ReportAssembliesMode` instead.
  - `KeepAggregateException` - this property is no longer used and has no replacement.
  - `DisableTaskUnobservedTaskExceptionCapture` method has been renamed to `DisableUnobservedTaskExceptionCapture`.
  - `DebugDiagnosticLogger` - use `TraceDiagnosticLogger` instead.
- A number of iOS/Android-specific `[Obsolete]` options have been removed ([#2856](https://github.com/getsentry/sentry-dotnet/pull/2856))
  - `Distribution` - use `SentryOptions.Distribution` instead.
  - `EnableAutoPerformanceTracking` - use `SetBeforeSendTransaction` instead.
  - `EnableCoreDataTracking` - use `EnableCoreDataTracing` instead.
  - `EnableFileIOTracking` - use `EnableFileIOTracing` instead.
  - `EnableOutOfMemoryTracking` - use `EnableWatchdogTerminationTracking` instead.
  - `EnableUIViewControllerTracking` - use `EnableUIViewControllerTracing` instead.
  - `StitchAsyncCode` - no longer available.
  - `ProfilingTracesInterval` - no longer available.
  - `ProfilingEnabled` - use `ProfilesSampleRate` instead.
- Obsolete `SystemClock` constructor removed, use `SystemClock.Clock` instead. ([#2856](https://github.com/getsentry/sentry-dotnet/pull/2856))
- Obsolete `Runtime.Clone()` removed, this shouldn't have been public in the past and has no replacement. ([#2856](https://github.com/getsentry/sentry-dotnet/pull/2856))
- Obsolete `SentryException.Data` removed, use `SentryException.Mechanism.Data` instead. ([#2856](https://github.com/getsentry/sentry-dotnet/pull/2856))
- Obsolete `AssemblyExtensions` removed, this shouldn't have been public in the past and has no replacement. ([#2856](https://github.com/getsentry/sentry-dotnet/pull/2856))
- Obsolete `SentryDatabaseLogging.UseBreadcrumbs()` removed, it is called automatically and has no replacement. ([#2856](https://github.com/getsentry/sentry-dotnet/pull/2856))
- Obsolete `Scope.GetSpan()` removed, use `Span` property instead. ([#2856](https://github.com/getsentry/sentry-dotnet/pull/2856))
- Obsolete `IUserFactory` removed, use `ISentryUserFactory` instead. ([#2856](https://github.com/getsentry/sentry-dotnet/pull/2856), [#2840](https://github.com/getsentry/sentry-dotnet/pull/2840))
- `IHasMeasurements` has been removed, use `ISpanData` instead. ([#2659](https://github.com/getsentry/sentry-dotnet/pull/2659))
- `IHasBreadcrumbs` has been removed, use `IEventLike` instead. ([#2670](https://github.com/getsentry/sentry-dotnet/pull/2670))
- `ISpanContext` has been removed, use `ITraceContext` instead. ([#2668](https://github.com/getsentry/sentry-dotnet/pull/2668))
- `IHasTransactionNameSource` has been removed, use `ITransactionContext` instead. ([#2654](https://github.com/getsentry/sentry-dotnet/pull/2654))
- ([#2694](https://github.com/getsentry/sentry-dotnet/pull/2694))
- The unused `StackFrame.InstructionOffset` has been removed. ([#2691](https://github.com/getsentry/sentry-dotnet/pull/2691))
- The unused `Scope.Platform` property has been removed. ([#2695](https://github.com/getsentry/sentry-dotnet/pull/2695))
- The obsolete setter `Sentry.PlatformAbstractions.Runtime.Identifier` has been removed ([2764](https://github.com/getsentry/sentry-dotnet/pull/2764))
- `Sentry.Values<T>` is now internal as it is never exposed in the public API ([#2771](https://github.com/getsentry/sentry-dotnet/pull/2771))
- The `TracePropagationTarget` class has been removed, use the `SubstringOrRegexPattern` class instead. ([#2763](https://github.com/getsentry/sentry-dotnet/pull/2763))
- The `WithScope` and `WithScopeAsync` methods have been removed. We have discovered that these methods didn't work correctly in certain desktop contexts, especially when using a global scope. ([#2717](https://github.com/getsentry/sentry-dotnet/pull/2717))

  Replace your usage of `WithScope` with overloads of `Capture*` methods:

  - `SentrySdk.CaptureEvent(SentryEvent @event, Action<Scope> scopeCallback)`
  - `SentrySdk.CaptureMessage(string message, Action<Scope> scopeCallback)`
  - `SentrySdk.CaptureException(Exception exception, Action<Scope> scopeCallback)`

  ```c#
  // Before
  SentrySdk.WithScope(scope =>
  {
    scope.SetTag("key", "value");
    SentrySdk.CaptureEvent(new SentryEvent());
  });

  // After
  SentrySdk.CaptureEvent(new SentryEvent(), scope =>
  {
    // Configure your scope here
    scope.SetTag("key", "value");
  });
  ```

### Features

- Experimental pre-release availability of Metrics. We're exploring the use of Metrics in Sentry. The API will very likely change and we don't yet have any documentation. ([#2949](https://github.com/getsentry/sentry-dotnet/pull/2949))
  - `SentrySdk.Metrics.Set` now additionally accepts `string` as value ([#3092](https://github.com/getsentry/sentry-dotnet/pull/3092))
  - Timing metrics can now be captured with `SentrySdk.Metrics.StartTimer` ([#3075](https://github.com/getsentry/sentry-dotnet/pull/3075))
  - Added support for capturing built-in metrics from the `System.Diagnostics.Metrics` API ([#3052](https://github.com/getsentry/sentry-dotnet/pull/3052))
- `Sentry.Profiling` is now available as a package on [nuget](nuget.org). Be aware that profiling is in alpha and on servers the overhead could be high. Improving the experience for ASP.NET Core is tracked on [this issue](
https://github.com/getsentry/sentry-dotnet/issues/2316) ([#2800](https://github.com/getsentry/sentry-dotnet/pull/2800))
  - iOS profiling support (alpha). ([#2930](https://github.com/getsentry/sentry-dotnet/pull/2930))
- Native crash reporting on NativeAOT published apps (Windows, Linux, macOS). ([#2887](https://github.com/getsentry/sentry-dotnet/pull/2887))
- Support for [Spotlight](https://spotlightjs.com/), a debug tool for local development. ([#2961](https://github.com/getsentry/sentry-dotnet/pull/2961))
  - Enable it with the option `EnableSpotlight`
  - Optionally configure the URL to connect via `SpotlightUrl`. Defaults to `http://localhost:8969/stream`.

### MAUI

- Added screenshot capture support for errors. You can opt-in via `SentryMauiOptions.AttachScreenshots` ([#2965](https://github.com/getsentry/sentry-dotnet/pull/2965))
  - Supports Android and iOS only. Windows is not supported.
- App context now has `in_foreground`, indicating whether the app was in the foreground or the background. ([#2983](https://github.com/getsentry/sentry-dotnet/pull/2983))
- Android: When capturing unhandled exceptions, the SDK now can automatically attach `LogCat` to the event. You can opt-in via `SentryOptions.Android.LogCatIntegration` and configure `SentryOptions.Android.LogCatMaxLines`. ([#2926](https://github.com/getsentry/sentry-dotnet/pull/2926))
  - Available when targeting `net7.0-android` or later, on API level 23 or later.

#### Native AOT

Native AOT publishing support for .NET 8 has been added to Sentry for the following platforms:

- Windows
- Linux
- macOS
- Mac Catalyst
- iOS

There are some functional differences when publishing Native AOT:

- `StackTraceMode.Enhanced` is ignored because it's not available when publishing Native AOT. The mechanism to generate these enhanced stack traces relies heavily on reflection which isn't compatible with trimming.
- Reflection cannot be leveraged for JSON Serialization and you may need to use `SentryOptions.AddJsonSerializerContext` to supply a serialization context for types that you'd like to send to Sentry (e.g. in the `Span.Context`). ([#2732](https://github.com/getsentry/sentry-dotnet/pull/2732), [#2793](https://github.com/getsentry/sentry-dotnet/pull/2793))
- `Ben.Demystifier` is not available as it only runs in JIT mode.
- WinUI applications: When publishing Native AOT, Sentry isn't able to automatically register an unhandled exception handler because that relies on reflection. You'll need to [register the unhandled event handler manually](https://github.com/getsentry/sentry-dotnet/issues/2778) instead.
- For Azure Functions Workers, when AOT/Trimming is enabled we can't use reflection to read route data from the HttpTrigger so the route name will always be `/api/<FUNCTION_NAME>` ([#2920](https://github.com/getsentry/sentry-dotnet/pull/2920))

### Fixes

- Native integration logging on macOS ([#3079](https://github.com/getsentry/sentry-dotnet/pull/3079))
- The scope transaction is now correctly set for Otel transactions ([#3072](https://github.com/getsentry/sentry-dotnet/pull/3072))
- Fixed an issue with tag values in metrics not being properly serialized ([#3065](https://github.com/getsentry/sentry-dotnet/pull/3065))
- Moved the binding to MAUI events for breadcrumb creation from `WillFinishLaunching` to `FinishedLaunching`. This delays the initial instantiation of `app`. ([#3057](https://github.com/getsentry/sentry-dotnet/pull/3057))
- The SDK no longer adds the `WinUIUnhandledExceptionIntegration` on non-Windows platforms ([#3055](https://github.com/getsentry/sentry-dotnet/pull/3055))
- Stop Sentry for MacCatalyst from creating `default.profraw` in the app bundle using xcodebuild archive to build sentry-cocoa ([#2960](https://github.com/getsentry/sentry-dotnet/pull/2960))
- Workaround a .NET 8 NativeAOT crash on transaction finish. ([#2943](https://github.com/getsentry/sentry-dotnet/pull/2943))
- Reworked automatic breadcrumb creation for MAUI. ([#2900](https://github.com/getsentry/sentry-dotnet/pull/2900))
  - The SDK no longer uses reflection to bind to all public element events. This also fixes issues where the SDK would consume third-party events.
  - Added `CreateElementEventsBreadcrumbs` to the SentryMauiOptions to allow users to opt-in automatic breadcrumb creation for `BindingContextChanged`, `ChildAdded`, `ChildRemoved`, and `ParentChanged` on `Element`.
  - Reduced amount of automatic breadcrumbs by limiting the number of bindings created in `VisualElement`, `Window`, `Shell`, `Page`, and `Button`.
- Fixed Sentry SDK has not been initialized when using ASP.NET Core, Serilog, and OpenTelemetry ([#2911](https://github.com/getsentry/sentry-dotnet/pull/2911))
- Android native symbol upload ([#2876](https://github.com/getsentry/sentry-dotnet/pull/2876))
- `Sentry.Serilog` no longer throws if a disabled DSN is provided when initializing Sentry via the Serilog integration ([#2883](https://github.com/getsentry/sentry-dotnet/pull/2883))
- Don't add WinUI exception integration on mobile platforms ([#2821](https://github.com/getsentry/sentry-dotnet/pull/2821))
- `Transactions` are now getting enriched by the client instead of the hub ([#2838](https://github.com/getsentry/sentry-dotnet/pull/2838))
- Fixed an issue when using the SDK together with OpenTelemetry `1.5.0` and newer where the SDK would create transactions for itself. The fix is backward compatible. ([#3001](https://github.com/getsentry/sentry-dotnet/pull/3001))

### Dependencies

- Upgraded to NLog version 5. ([#2697](https://github.com/getsentry/sentry-dotnet/pull/2697))
- Integrate `sentry-native` as a static library in Native AOT builds to enable symbolication. ([#2704](https://github.com/getsentry/sentry-dotnet/pull/2704))


- Bump Cocoa SDK from v8.16.1 to v8.19.0 ([#2910](https://github.com/getsentry/sentry-dotnet/pull/2910), [#2936](https://github.com/getsentry/sentry-dotnet/pull/2936), [#2972](https://github.com/getsentry/sentry-dotnet/pull/2972), [#3005](https://github.com/getsentry/sentry-dotnet/pull/3005), [#3084](https://github.com/getsentry/sentry-dotnet/pull/3084))
  - [changelog](https://github.com/getsentry/sentry-cocoa/blob/main/CHANGELOG.md#8190)
  - [diff](https://github.com/getsentry/sentry-cocoa/compare/8.16.1...8.19.0)
- Bump Java SDK from v6.34.0 to v7.3.0 ([#2932](https://github.com/getsentry/sentry-dotnet/pull/2932), [#2979](https://github.com/getsentry/sentry-dotnet/pull/2979), [#3049](https://github.com/getsentry/sentry-dotnet/pull/3049), (https://github.com/getsentry/sentry-dotnet/pull/3098))
  - [changelog](https://github.com/getsentry/sentry-java/blob/main/CHANGELOG.md#730)
  - [diff](https://github.com/getsentry/sentry-java/compare/6.34.0...7.3.0)
- Bump Native SDK from v0.6.5 to v0.6.7 ([#2914](https://github.com/getsentry/sentry-dotnet/pull/2914), [#3029](https://github.com/getsentry/sentry-dotnet/pull/3029))
  - [changelog](https://github.com/getsentry/sentry-native/blob/master/CHANGELOG.md#070)
  - [diff](https://github.com/getsentry/sentry-native/compare/0.6.5...0.7.0)
- Bump CLI from v2.21.5 to v2.27.0 ([#2901](https://github.com/getsentry/sentry-dotnet/pull/2901), [#2915](https://github.com/getsentry/sentry-dotnet/pull/2915), [#2956](https://github.com/getsentry/sentry-dotnet/pull/2956), [#2985](https://github.com/getsentry/sentry-dotnet/pull/2985), [#2999](https://github.com/getsentry/sentry-dotnet/pull/2999), [#3012](https://github.com/getsentry/sentry-dotnet/pull/3012), [#3030](https://github.com/getsentry/sentry-dotnet/pull/3030), [#3059](https://github.com/getsentry/sentry-dotnet/pull/3059), [#3062](https://github.com/getsentry/sentry-dotnet/pull/3062), [#3073](https://github.com/getsentry/sentry-dotnet/pull/3073), [#3099](https://github.com/getsentry/sentry-dotnet/pull/3099))
  - [changelog](https://github.com/getsentry/sentry-cli/blob/master/CHANGELOG.md#2270)
  - [diff](https://github.com/getsentry/sentry-cli/compare/2.21.5...2.27.0)

## 3.41.4

### Fixes

- Fixed an issue when using the SDK together with Open Telemetry `1.5.0` and newer where the SDK would create transactions for itself. The fix is backward compatible. ([#3001](https://github.com/getsentry/sentry-dotnet/pull/3001))

## 3.41.3

### Fixes

- Fixed Sentry SDK has not been initialised when using ASP.NET Core, Serilog, and OpenTelemetry ([#2918](https://github.com/getsentry/sentry-dotnet/pull/2918))

## 3.41.2

### Fixes

- The SDK no longer fails to finish sessions while capturing an event. This fixes broken crash-free rates ([#2895](https://github.com/getsentry/sentry-dotnet/pull/2895))
- Ignore UnobservedTaskException for QUIC exceptions. See: https://github.com/dotnet/runtime/issues/80111 ([#2894](https://github.com/getsentry/sentry-dotnet/pull/2894))

### Dependencies

- Bump Cocoa SDK from v8.16.0 to v8.16.1 ([#2891](https://github.com/getsentry/sentry-dotnet/pull/2891))
  - [changelog](https://github.com/getsentry/sentry-cocoa/blob/main/CHANGELOG.md#8161)
  - [diff](https://github.com/getsentry/sentry-cocoa/compare/8.16.0...8.16.1)

## 3.41.1

### Fixes

- `CaptureFailedRequests` and `FailedRequestStatusCodes` are now getting respected by the Cocoa SDK. This is relevant for MAUI apps where requests are getting handled natively. ([#2826](https://github.com/getsentry/sentry-dotnet/issues/2826))
- Added `SentryOptions.AutoRegisterTracing` for users who need to control registration of Sentry's tracing middleware ([#2871](https://github.com/getsentry/sentry-dotnet/pull/2871))

### Dependencies

- Bump Cocoa SDK from v8.15.0 to v8.16.0 ([#2812](https://github.com/getsentry/sentry-dotnet/pull/2812), [#2816](https://github.com/getsentry/sentry-dotnet/pull/2816), [#2882](https://github.com/getsentry/sentry-dotnet/pull/2882))
  - [changelog](https://github.com/getsentry/sentry-cocoa/blob/main/CHANGELOG.md#8160)
  - [diff](https://github.com/getsentry/sentry-cocoa/compare/8.15.0...8.16.0)
- Bump CLI from v2.21.2 to v2.21.5 ([#2811](https://github.com/getsentry/sentry-dotnet/pull/2811), [#2834](https://github.com/getsentry/sentry-dotnet/pull/2834), [#2851](https://github.com/getsentry/sentry-dotnet/pull/2851))
  - [changelog](https://github.com/getsentry/sentry-cli/blob/master/CHANGELOG.md#2215)
  - [diff](https://github.com/getsentry/sentry-cli/compare/2.21.2...2.21.5)
- Bump Java SDK from v6.33.1 to v6.34.0 ([#2874](https://github.com/getsentry/sentry-dotnet/pull/2874))
  - [changelog](https://github.com/getsentry/sentry-java/blob/main/CHANGELOG.md#6340)
  - [diff](https://github.com/getsentry/sentry-java/compare/6.33.1...6.34.0)

## 3.41.0

### Features

- Speed up SDK init ([#2784](https://github.com/getsentry/sentry-dotnet/pull/2784))

### Fixes

- Fixed chaining on the IApplicationBuilder for methods like UseRouting and UseEndpoints ([#2726](https://github.com/getsentry/sentry-dotnet/pull/2726))

### Dependencies

- Bump Cocoa SDK from v8.13.0 to v8.15.0 ([#2722](https://github.com/getsentry/sentry-dotnet/pull/2722), [#2740](https://github.com/getsentry/sentry-dotnet/pull/2740), [#2746](https://github.com/getsentry/sentry-dotnet/pull/2746), [#2801](https://github.com/getsentry/sentry-dotnet/pull/2801))
  - [changelog](https://github.com/getsentry/sentry-cocoa/blob/main/CHANGELOG.md#8150)
  - [diff](https://github.com/getsentry/sentry-cocoa/compare/8.13.0...8.15.0)
- Bump Java SDK from v6.30.0 to v6.33.1 ([#2723](https://github.com/getsentry/sentry-dotnet/pull/2723), [#2741](https://github.com/getsentry/sentry-dotnet/pull/2741), [#2783](https://github.com/getsentry/sentry-dotnet/pull/2783), [#2803](https://github.com/getsentry/sentry-dotnet/pull/2803))
  - [changelog](https://github.com/getsentry/sentry-java/blob/main/CHANGELOG.md#6331)
  - [diff](https://github.com/getsentry/sentry-java/compare/6.30.0...6.33.1)

## 3.40.1

### Fixes

- ISentryUserFactory is now public so users can register their own implementations via DI ([#2719](https://github.com/getsentry/sentry-dotnet/pull/2719))

## 3.40.0

### Obsoletion

- `WithScope` and `WithScopeAsync` have been proven to not work correctly in desktop contexts when using a global scope. They are now deprecated in favor of the overloads of `CaptureEvent`, `CaptureMessage`, and `CaptureException`. Those methods provide a callback to a configurable scope. ([#2677](https://github.com/getsentry/sentry-dotnet/pull/2677))
- `StackFrame.InstructionOffset` has not been used in the SDK and has been ignored on the server for years. ([#2689](https://github.com/getsentry/sentry-dotnet/pull/2689))

### Features

- Release of Azure Functions (Isolated Worker/Out-of-Process) support ([#2686](https://github.com/getsentry/sentry-dotnet/pull/2686))

### Fixes

- Scope is now correctly applied to Transactions when using OpenTelemetry on ASP.NET Core ([#2690](https://github.com/getsentry/sentry-dotnet/pull/2690))

### Dependencies

- Bump CLI from v2.20.7 to v2.21.2 ([#2645](https://github.com/getsentry/sentry-dotnet/pull/2645), [#2647](https://github.com/getsentry/sentry-dotnet/pull/2647), [#2698](https://github.com/getsentry/sentry-dotnet/pull/2698))
  - [changelog](https://github.com/getsentry/sentry-cli/blob/master/CHANGELOG.md#2212)
  - [diff](https://github.com/getsentry/sentry-cli/compare/2.20.7...2.21.2)
- Bump Cocoa SDK from v8.12.0 to v8.13.0 ([#2653](https://github.com/getsentry/sentry-dotnet/pull/2653))
  - [changelog](https://github.com/getsentry/sentry-cocoa/blob/main/CHANGELOG.md#8130)
  - [diff](https://github.com/getsentry/sentry-cocoa/compare/8.12.0...8.13.0)
- Bump Java SDK from v6.29.0 to v6.30.0 ([#2685](https://github.com/getsentry/sentry-dotnet/pull/2685))
  - [changelog](https://github.com/getsentry/sentry-java/blob/main/CHANGELOG.md#6300)
  - [diff](https://github.com/getsentry/sentry-java/compare/6.29.0...6.30.0)

## 3.40.0-beta.0

### Features

- Reduced the memory footprint of `SpanId` by refactoring the ID generation ([#2619](https://github.com/getsentry/sentry-dotnet/pull/2619))
- Reduced the memory footprint of `SpanTracer` by initializing the tags lazily ([#2636](https://github.com/getsentry/sentry-dotnet/pull/2636))
- Added distributed tracing without performance for Azure Function Workers ([#2630](https://github.com/getsentry/sentry-dotnet/pull/2630))
- The SDK now provides and overload of `ContinueTrace` that accepts headers as `string` ([#2601](https://github.com/getsentry/sentry-dotnet/pull/2601))
- Sentry tracing middleware now gets configured automatically ([#2602](https://github.com/getsentry/sentry-dotnet/pull/2602))
- Added memory optimisations for GetLastActiveSpan ([#2642](https://github.com/getsentry/sentry-dotnet/pull/2642))

### Fixes

- Resolved issue identifying users with OpenTelemetry ([#2618](https://github.com/getsentry/sentry-dotnet/pull/2618))

### Azure Functions Beta

- Package name changed from `Sentry.AzureFunctions.Worker` to `Sentry.Azure.Functions.Worker`. Note AzureFunctions now is split by a `.`. ([#2637](https://github.com/getsentry/sentry-dotnet/pull/2637))

### Dependencies

- Bump CLI from v2.20.6 to v2.20.7 ([#2604](https://github.com/getsentry/sentry-dotnet/pull/2604))
  - [changelog](https://github.com/getsentry/sentry-cli/blob/master/CHANGELOG.md#2207)
  - [diff](https://github.com/getsentry/sentry-cli/compare/2.20.6...2.20.7)
- Bump Cocoa SDK from v8.11.0 to v8.12.0 ([#2640](https://github.com/getsentry/sentry-dotnet/pull/2640))
  - [changelog](https://github.com/getsentry/sentry-cocoa/blob/main/CHANGELOG.md#8120)
  - [diff](https://github.com/getsentry/sentry-cocoa/compare/8.11.0...8.12.0)

## 3.39.1

### Fixes

- Added Sentry.AspNet.csproj back to Sentry-CI-Build-macOS.slnf ([#2612](https://github.com/getsentry/sentry-dotnet/pull/2612))

## 3.39.0

### Features

- Added additional `DB` attributes to automatically generated spans like `name` and `provider` ([#2583](https://github.com/getsentry/sentry-dotnet/pull/2583))
- `Hints` now accept attachments provided as a file path via `AddAttachment` method ([#2585](https://github.com/getsentry/sentry-dotnet/pull/2585))

### Fixes

- Resolved an isse where the SDK would throw an exception while attempting to set the DynamicSamplingContext but the context exists already. ([#2592](https://github.com/getsentry/sentry-dotnet/pull/2592))

### Dependencies

- Bump CLI from v2.20.5 to v2.20.6 ([#2590](https://github.com/getsentry/sentry-dotnet/pull/2590))
  - [changelog](https://github.com/getsentry/sentry-cli/blob/master/CHANGELOG.md#2206)
  - [diff](https://github.com/getsentry/sentry-cli/compare/2.20.5...2.20.6)
- Bump Cocoa SDK from v8.10.0 to v8.11.0 ([#2594](https://github.com/getsentry/sentry-dotnet/pull/2594))
  - [changelog](https://github.com/getsentry/sentry-cocoa/blob/main/CHANGELOG.md#8110)
  - [diff](https://github.com/getsentry/sentry-cocoa/compare/8.10.0...8.11.0)
- Bump Java SDK from v6.28.0 to v6.29.0 ([#2599](https://github.com/getsentry/sentry-dotnet/pull/2599))
  - [changelog](https://github.com/getsentry/sentry-java/blob/main/CHANGELOG.md#6290)
  - [diff](https://github.com/getsentry/sentry-java/compare/6.28.0...6.29.0)

## 3.36.0

### Features

- Graphql client ([#2538](https://github.com/getsentry/sentry-dotnet/pull/2538))

### Fixes

- Android: Fix proguard/r8 mapping file upload ([#2574](https://github.com/getsentry/sentry-dotnet/pull/2574))

### Dependencies

- Bump Cocoa SDK from v8.9.5 to v8.10.0 ([#2546](https://github.com/getsentry/sentry-dotnet/pull/2546), [#2550](https://github.com/getsentry/sentry-dotnet/pull/2550))
  - [changelog](https://github.com/getsentry/sentry-cocoa/blob/main/CHANGELOG.md#8100)
  - [diff](https://github.com/getsentry/sentry-cocoa/compare/8.9.5...8.10.0)
- Bump gradle/gradle-build-action from 2.7.0 to 2.7.1 ([#2564](https://github.com/getsentry/sentry-dotnet/pull/2564))
  - [diff](https://github.com/gradle/gradle-build-action/compare/v2.7.0...v2.7.1)

## 3.35.1

### Fixes

- The SDK no longer creates transactions with their start date set to `Jan 01, 001` ([#2544](https://github.com/getsentry/sentry-dotnet/pull/2544))

### Dependencies

- Bump CLI from v2.20.4 to v2.20.5 ([#2539](https://github.com/getsentry/sentry-dotnet/pull/2539))
  - [changelog](https://github.com/getsentry/sentry-cli/blob/master/CHANGELOG.md#2205)
  - [diff](https://github.com/getsentry/sentry-cli/compare/2.20.4...2.20.5)
- Bump Cocoa SDK from v8.9.4 to v8.9.5 ([#2542](https://github.com/getsentry/sentry-dotnet/pull/2542))
  - [changelog](https://github.com/getsentry/sentry-cocoa/blob/main/CHANGELOG.md#895)
  - [diff](https://github.com/getsentry/sentry-cocoa/compare/8.9.4...8.9.5)

## 3.35.0

### Features

- Distributed tracing now works independently of the performance feature. This allows you to connect errors to other Sentry instrumented applications ([#2493](https://github.com/getsentry/sentry-dotnet/pull/2493))
- Added Sampling Decision to Trace Envelope Header ([#2495](https://github.com/getsentry/sentry-dotnet/pull/2495))
- Add MinimumEventLevel to Sentry.Log4Net and convert events below it to breadcrumbs ([#2505](https://github.com/getsentry/sentry-dotnet/pull/2505))
- Support transaction finishing automatically with 'idle timeout' (#2452)

### Fixes

- Fixed baggage propagation when an exception is thrown from middleware ([#2487](https://github.com/getsentry/sentry-dotnet/pull/2487))
- Fix Durable Functions preventing orchestrators from completing ([#2491](https://github.com/getsentry/sentry-dotnet/pull/2491))
- Re-enable HubTests.FlushOnDispose_SendsEnvelope ([#2492](https://github.com/getsentry/sentry-dotnet/pull/2492))
- Fixed SDK not sending exceptions via Blazor WebAssembly due to a `PlatformNotSupportedException` ([#2506](https://github.com/getsentry/sentry-dotnet/pull/2506))
- Align SDK with docs regarding session update for dropped events ([#2496](https://github.com/getsentry/sentry-dotnet/pull/2496))
- Introduced `HttpMessageHandler` in favor of the now deprecated `HttpClientHandler` on the options. This allows the SDK to support NSUrlSessionHandler on iOS ([#2503](https://github.com/getsentry/sentry-dotnet/pull/2503))
- Using `Activity.RecordException` now correctly updates the error status of OpenTelemetry Spans ([#2515](https://github.com/getsentry/sentry-dotnet/pull/2515))
- Fixed Transaction name not reporting correctly when using UseExceptionHandler ([#2511](https://github.com/getsentry/sentry-dotnet/pull/2511))
- log4net logging Level.All now maps to SentryLevel.Debug ([#2522]([url](https://github.com/getsentry/sentry-dotnet/pull/2522)))

### Dependencies

- Bump Java SDK from v6.25.1 to v6.28.0 ([#2484](https://github.com/getsentry/sentry-dotnet/pull/2484), [#2498](https://github.com/getsentry/sentry-dotnet/pull/2498), [#2517](https://github.com/getsentry/sentry-dotnet/pull/2517), [#2533](https://github.com/getsentry/sentry-dotnet/pull/2533))
  - [changelog](https://github.com/getsentry/sentry-java/blob/main/CHANGELOG.md#6280)
  - [diff](https://github.com/getsentry/sentry-java/compare/6.25.1...6.28.0)
- Bump CLI from v2.19.4 to v2.20.4 ([#2509](https://github.com/getsentry/sentry-dotnet/pull/2509), [#2518](https://github.com/getsentry/sentry-dotnet/pull/2518), [#2527](https://github.com/getsentry/sentry-dotnet/pull/2527), [#2530](https://github.com/getsentry/sentry-dotnet/pull/2530))
  - [changelog](https://github.com/getsentry/sentry-cli/blob/master/CHANGELOG.md#2204)
  - [diff](https://github.com/getsentry/sentry-cli/compare/2.19.4...2.20.4)
- Bump Cocoa SDK from v8.8.0 to v8.9.4 ([#2479](https://github.com/getsentry/sentry-dotnet/pull/2479), [#2483](https://github.com/getsentry/sentry-dotnet/pull/2483), [#2500](https://github.com/getsentry/sentry-dotnet/pull/2500), [#2510](https://github.com/getsentry/sentry-dotnet/pull/2510), [#2531](https://github.com/getsentry/sentry-dotnet/pull/2531))
  - [changelog](https://github.com/getsentry/sentry-cocoa/blob/main/CHANGELOG.md#894)
  - [diff](https://github.com/getsentry/sentry-cocoa/compare/8.8.0...8.9.4)

## 3.34.0

### Features

- OpenTelemetry Support ([#2453](https://github.com/getsentry/sentry-dotnet/pull/2453))
- Added a MSBuild property `SentryUploadAndroidProguardMapping` to automatically upload the Proguard mapping file when targeting Android ([#2455](https://github.com/getsentry/sentry-dotnet/pull/2455))
- Symbolication for Single File Apps ([#2425](https://github.com/getsentry/sentry-dotnet/pull/2425))
- Add binding to `SwiftAsyncStacktraces` on iOS ([#2436](https://github.com/getsentry/sentry-dotnet/pull/2436))

### Fixes

- Builds targeting Android with `r8` enabled no longer crash during SDK init. The package now contains the required proguard rules ([#2450](https://github.com/getsentry/sentry-dotnet/pull/2450))
- Fix Sentry logger options for MAUI and Azure Functions ([#2423](https://github.com/getsentry/sentry-dotnet/pull/2423))

### Dependencies

- Bump Cocoa SDK from v8.7.3 to v8.8.0 ([#2427](https://github.com/getsentry/sentry-dotnet/pull/2427), [#2430](https://github.com/getsentry/sentry-dotnet/pull/2430))
  - [changelog](https://github.com/getsentry/sentry-cocoa/blob/main/CHANGELOG.md#880)
  - [diff](https://github.com/getsentry/sentry-cocoa/compare/8.7.3...8.8.0)
- Bump CLI from v2.18.1 to v2.19.4 ([#2428](https://github.com/getsentry/sentry-dotnet/pull/2428), [#2431](https://github.com/getsentry/sentry-dotnet/pull/2431), [#2451](https://github.com/getsentry/sentry-dotnet/pull/2451), [#2454](https://github.com/getsentry/sentry-dotnet/pull/2454))
  - [changelog](https://github.com/getsentry/sentry-cli/blob/master/CHANGELOG.md#2194)
  - [diff](https://github.com/getsentry/sentry-cli/compare/2.18.1...2.19.4)
- Bump Java SDK from v6.22.0 to v6.25.1 ([#2429](https://github.com/getsentry/sentry-dotnet/pull/2429), [#2440](https://github.com/getsentry/sentry-dotnet/pull/2440), [#2458](https://github.com/getsentry/sentry-dotnet/pull/2458), [#2476](https://github.com/getsentry/sentry-dotnet/pull/2476))
  - [changelog](https://github.com/getsentry/sentry-java/blob/main/CHANGELOG.md#6251)
  - [diff](https://github.com/getsentry/sentry-java/compare/6.22.0...6.25.1)

## 3.33.1

### Fixes

- SentryHttpMessageHandler added when AddHttpClient is before UseSentry ([#2390](https://github.com/getsentry/sentry-dotnet/pull/2390))
- Set the native sdk name for Android ([#2389](https://github.com/getsentry/sentry-dotnet/pull/2389))
- Fix db connection spans not finishing ([#2398](https://github.com/getsentry/sentry-dotnet/pull/2398))
- Various .NET MAUI fixes / improvements ([#2403](https://github.com/getsentry/sentry-dotnet/pull/2403))
  - The battery level was being reported incorrectly due to percentage multiplier.
  - The device architecture (x64, arm64, etc.) is now reported
  - On Windows, the OS type is now reported as "Windows" instead of "WinUI".  Additionally, the OS display version (ex, "22H2") is now included.
  - `UIKit`, `ABI.Microsoft` and `WinRT`  frames are now marked "system" instead of "in app".
- Reduce debug files uploaded ([#2404](https://github.com/getsentry/sentry-dotnet/pull/2404))
- Fix system frames being marked as "in-app" ([#2408](https://github.com/getsentry/sentry-dotnet/pull/2408))
  - NOTE: This important fix corrects a value that is used during issue grouping, so you may receive new alerts for existing issues after deploying this update.
- DB Connection spans presented poorly ([#2409](https://github.com/getsentry/sentry-dotnet/pull/2409))
- Populate scope's Cookies property ([#2411](https://github.com/getsentry/sentry-dotnet/pull/2411))
- Fix UWP GateKeeper errors ([#2415](https://github.com/getsentry/sentry-dotnet/pull/2415))
- Fix sql client db name ([#2418](https://github.com/getsentry/sentry-dotnet/pull/2418))

### Dependencies

- Bump Cocoa SDK from v8.7.2 to v8.7.3 ([#2394](https://github.com/getsentry/sentry-dotnet/pull/2394))
  - [changelog](https://github.com/getsentry/sentry-cocoa/blob/main/CHANGELOG.md#873)
  - [diff](https://github.com/getsentry/sentry-cocoa/compare/8.7.2...8.7.3)
- Bump Java SDK from v6.19.1 to v6.22.0 ([#2395](https://github.com/getsentry/sentry-dotnet/pull/2395), [#2405](https://github.com/getsentry/sentry-dotnet/pull/2405), [#2417](https://github.com/getsentry/sentry-dotnet/pull/2417))
  - [changelog](https://github.com/getsentry/sentry-java/blob/main/CHANGELOG.md#6220)
  - [diff](https://github.com/getsentry/sentry-java/compare/6.19.1...6.22.0)

## 3.33.0

### Features

- .NET SDK changes for exception groups ([#2287](https://github.com/getsentry/sentry-dotnet/pull/2287))
  - This changes how `AggregateException` is handled.  Instead of filtering them out client-side, the SDK marks them as an "exception group",
    and adds includes data that represents the hierarchical structure of inner exceptions. Sentry now recognizes this server-side,
    improving the accuracy of the issue detail page.
  - Accordingly, the `KeepAggregateException` option is now obsolete and does nothing.  Please remove any usages of `KeepAggregateException`.
  - NOTE: If running Self-Hosted Sentry, you should wait to adopt this SDK update until after updating to the 23.6.0 (est. June 2023) release of Sentry.
    The effect of updating the SDK early will be as if `KeepAggregateException = true` was set.  That will not break anything, but may affect issue grouping and alerts.

### Fixes

- Status messages when uploading symbols or sources are improved. ([#2307](https://github.com/getsentry/sentry-dotnet/issues/2307))

### Dependencies

- Bump CLI from v2.18.0 to v2.18.1 ([#2386](https://github.com/getsentry/sentry-dotnet/pull/2386))
  - [changelog](https://github.com/getsentry/sentry-cli/blob/master/CHANGELOG.md#2181)
  - [diff](https://github.com/getsentry/sentry-cli/compare/2.18.0...2.18.1)

## 3.32.0

### Features

- Azure Functions (Isolated Worker/Out-of-Process) support ([#2346](https://github.com/getsentry/sentry-dotnet/pull/2346))
  - Initial `beta.1` release.  Please give it a try and let us know how it goes!
  - Documentation is TBD.  For now, see `/samples/Sentry.Samples.Azure.Functions.Worker`.

- Add `Hint` support  ([#2351](https://github.com/getsentry/sentry-dotnet/pull/2351))
  - Currently, this allows you to manipulate attachments in the various "before" event delegates.
  - Hints can also be used in event and transaction processors by implementing `ISentryEventProcessorWithHint` or `ISentryTransactionProcessorWithHint`, instead of `ISentryEventProcessor` or `ISentryTransactionProcessor`.
  - Note: Obsoletes the `BeforeSend`, `BeforeSendTransaction`, and `BeforeBreadcrumb` properties on the `SentryOptions` class.  They have been replaced with `SetBeforeSend`, `SetBeforeSendTransaction`, and `SetBeforeBreadcrumb` respectively.  Each one provides overloads both with and without a `Hint` object.

- Allow setting the active span on the scope ([#2364](https://github.com/getsentry/sentry-dotnet/pull/2364))
  - Note: Obsoletes the `Scope.GetSpan` method in favor of a `Scope.Span` property (which now has a setter as well).

- Remove authority from URLs sent to Sentry ([#2365](https://github.com/getsentry/sentry-dotnet/pull/2365))
- Add tag filters to `SentryOptions` ([#2367](https://github.com/getsentry/sentry-dotnet/pull/2367))

### Fixes

- Fix `EnableTracing` option conflict with `TracesSampleRate` ([#2368](https://github.com/getsentry/sentry-dotnet/pull/2368))
  - NOTE: This is a potentially breaking change, as the `TracesSampleRate` property has been made nullable.
    Though extremely uncommon, if you are _retrieving_ the `TracesSampleRate` property for some reason, you will need to account for nulls.
    However, there is no change to the behavior or _typical_ usage of either of these properties.

- CachedTransport gracefully handles malformed envelopes during processing  ([#2371](https://github.com/getsentry/sentry-dotnet/pull/2371))
- Remove extraneous iOS simulator resources when building MAUI apps using Visual Studio "Hot Restart" mode, to avoid hitting Windows max path  ([#2384](https://github.com/getsentry/sentry-dotnet/pull/2384))

### Dependencies

- Bump Cocoa SDK from v8.6.0 to v8.7.1 ([#2359](https://github.com/getsentry/sentry-dotnet/pull/2359), [#2370](https://github.com/getsentry/sentry-dotnet/pull/2370))
  - [changelog](https://github.com/getsentry/sentry-cocoa/blob/main/CHANGELOG.md#871)
  - [diff](https://github.com/getsentry/sentry-cocoa/compare/8.6.0...8.7.1)
- Bump Java SDK from v6.18.1 to v6.19.1 ([#2374](https://github.com/getsentry/sentry-dotnet/pull/2374), [#2381](https://github.com/getsentry/sentry-dotnet/pull/2381))
  - [changelog](https://github.com/getsentry/sentry-java/blob/main/CHANGELOG.md#6191)
  - [diff](https://github.com/getsentry/sentry-java/compare/6.18.1...6.19.1)
- Bump Cocoa SDK from v8.6.0 to v8.7.2 ([#2359](https://github.com/getsentry/sentry-dotnet/pull/2359), [#2370](https://github.com/getsentry/sentry-dotnet/pull/2370), [#2375](https://github.com/getsentry/sentry-dotnet/pull/2375))
  - [changelog](https://github.com/getsentry/sentry-cocoa/blob/main/CHANGELOG.md#872)
  - [diff](https://github.com/getsentry/sentry-cocoa/compare/8.6.0...8.7.2)
- Bump CLI from v2.17.5 to v2.18.0 ([#2380](https://github.com/getsentry/sentry-dotnet/pull/2380))
  - [changelog](https://github.com/getsentry/sentry-cli/blob/master/CHANGELOG.md#2180)
  - [diff](https://github.com/getsentry/sentry-cli/compare/2.17.5...2.18.0)

## 3.31.0

### Features

- Initial work to support profiling in a future release. ([#2206](https://github.com/getsentry/sentry-dotnet/pull/2206))
- Create a Sentry event for failed HTTP requests ([#2320](https://github.com/getsentry/sentry-dotnet/pull/2320))
- Improve `WithScope` and add `WithScopeAsync` ([#2303](https://github.com/getsentry/sentry-dotnet/pull/2303)) ([#2309](https://github.com/getsentry/sentry-dotnet/pull/2309))
- Build .NET Standard 2.1 for Unity ([#2328](https://github.com/getsentry/sentry-dotnet/pull/2328))
- Add `RemoveExceptionFilter`, `RemoveEventProcessor` and `RemoveTransactionProcessor` extension methods on `SentryOptions` ([#2331](https://github.com/getsentry/sentry-dotnet/pull/2331))
- Include Dynamic Sampling Context with error events, when there's a transaction ([#2332](https://github.com/getsentry/sentry-dotnet/pull/2332))

### Fixes

- Buffer payloads asynchronously when appropriate ([#2297](https://github.com/getsentry/sentry-dotnet/pull/2297))
- Restore `System.Reflection.Metadata` dependency for .NET Core 3 ([#2302](https://github.com/getsentry/sentry-dotnet/pull/2302))
- Capture open transactions on disabled hubs ([#2319](https://github.com/getsentry/sentry-dotnet/pull/2319))
- Remove session breadcrumbs ([#2333](https://github.com/getsentry/sentry-dotnet/pull/2333))
- Support synchronous `HttpClient.Send` in `SentryHttpMessageHandler` ([#2336](https://github.com/getsentry/sentry-dotnet/pull/2336))
- Fix ASP.NET Core issue with missing context when using capture methods that configure scope ([#2339](https://github.com/getsentry/sentry-dotnet/pull/2339))
- Improve debug file upload handling ([#2349](https://github.com/getsentry/sentry-dotnet/pull/2349))

### Dependencies

- Bump CLI from v2.17.0 to v2.17.5 ([#2298](https://github.com/getsentry/sentry-dotnet/pull/2298), [#2318](https://github.com/getsentry/sentry-dotnet/pull/2318), [#2321](https://github.com/getsentry/sentry-dotnet/pull/2321), [#2345](https://github.com/getsentry/sentry-dotnet/pull/2345))
  - [changelog](https://github.com/getsentry/sentry-cli/blob/master/CHANGELOG.md#2175)
  - [diff](https://github.com/getsentry/sentry-cli/compare/2.17.0...2.17.5)
- Bump Cocoa SDK from v8.4.0 to v8.6.0 ([#2310](https://github.com/getsentry/sentry-dotnet/pull/2310), [#2344](https://github.com/getsentry/sentry-dotnet/pull/2344))
  - [changelog](https://github.com/getsentry/sentry-cocoa/blob/main/CHANGELOG.md#860)
  - [diff](https://github.com/getsentry/sentry-cocoa/compare/8.4.0...8.6.0)
- Bump Java SDK from v6.17.0 to v6.18.1 ([#2338](https://github.com/getsentry/sentry-dotnet/pull/2338), [#2343](https://github.com/getsentry/sentry-dotnet/pull/2343))
  - [changelog](https://github.com/getsentry/sentry-java/blob/main/CHANGELOG.md#6181)
  - [diff](https://github.com/getsentry/sentry-java/compare/6.17.0...6.18.1)

## 3.30.0

### Features

- Add `FileDiagnosticLogger` to assist with debugging the SDK ([#2242](https://github.com/getsentry/sentry-dotnet/pull/2242))
- Attach stack trace when events have captured an exception without a stack trace ([#2266](https://github.com/getsentry/sentry-dotnet/pull/2266))
- Add `Scope.Clear` and `Scope.ClearBreadcrumbs` methods ([#2284](https://github.com/getsentry/sentry-dotnet/pull/2284))
- Improvements to exception mechanism data ([#2294](https://github.com/getsentry/sentry-dotnet/pull/2294))

### Fixes

- Normalize StackFrame in-app resolution for modules & function prefixes ([#2234](https://github.com/getsentry/sentry-dotnet/pull/2234))
- Calling `AddAspNet` more than once should not block all errors from being sent ([#2253](https://github.com/getsentry/sentry-dotnet/pull/2253))
- Fix Sentry CLI arguments when using custom URL or auth token parameters ([#2259](https://github.com/getsentry/sentry-dotnet/pull/2259))
- Sentry.AspNetCore fix transaction name when path base is used and route starts with a slash ([#2265](https://github.com/getsentry/sentry-dotnet/pull/2265))
- Fix Baggage header parsing in ASP.NET (Framework) ([#2293](https://github.com/getsentry/sentry-dotnet/pull/2293))

### Dependencies

- Bump Cocoa SDK from v8.3.0 to v8.4.0 ([#2237](https://github.com/getsentry/sentry-dotnet/pull/2237), [#2248](https://github.com/getsentry/sentry-dotnet/pull/2248), [#2251](https://github.com/getsentry/sentry-dotnet/pull/2251), [#2285](https://github.com/getsentry/sentry-dotnet/pull/2285))
  - [changelog](https://github.com/getsentry/sentry-cocoa/blob/main/CHANGELOG.md#840)
  - [diff](https://github.com/getsentry/sentry-cocoa/compare/8.3.0...8.4.0)

- Bump CLI from v2.14.4 to v2.17.0 ([#2238](https://github.com/getsentry/sentry-dotnet/pull/2238), [#2244](https://github.com/getsentry/sentry-dotnet/pull/2244), [#2252](https://github.com/getsentry/sentry-dotnet/pull/2252), [#2264](https://github.com/getsentry/sentry-dotnet/pull/2264), [#2292](https://github.com/getsentry/sentry-dotnet/pull/2292))
  - [changelog](https://github.com/getsentry/sentry-cli/blob/master/CHANGELOG.md#2170)
  - [diff](https://github.com/getsentry/sentry-cli/compare/2.14.4...2.17.0)

- Bump Java SDK from v6.15.0 to v6.17.0 ([#2243](https://github.com/getsentry/sentry-dotnet/pull/2243), [#2277](https://github.com/getsentry/sentry-dotnet/pull/2277))
  - [changelog](https://github.com/getsentry/sentry-java/blob/main/CHANGELOG.md#6170)
  - [diff](https://github.com/getsentry/sentry-java/compare/6.15.0...6.17.0)

## 3.29.1

### Fixes

- Get debug image for Full PDB format on Windows ([#2222](https://github.com/getsentry/sentry-dotnet/pull/2222))
- Fix debug files not uploading for `packages.config` nuget ([#2224](https://github.com/getsentry/sentry-dotnet/pull/2224))

### Dependencies

- Bump Cocoa SDK from v8.2.0 to v8.3.0 ([#2220](https://github.com/getsentry/sentry-dotnet/pull/2220))
  - [changelog](https://github.com/getsentry/sentry-cocoa/blob/main/CHANGELOG.md#830)
  - [diff](https://github.com/getsentry/sentry-cocoa/compare/8.2.0...8.3.0)

## 3.29.0

**Notice:** The `<SentryUploadSymbols>` MSBuild property previously defaulted to `true` for projects compiled in `Release` configuration.
It is now `false` by default.  To continue uploading symbols, you must opt-in by setting it to `true`.
See the [MSBuild Setup](https://docs.sentry.io/platforms/dotnet/configuration/msbuild/) docs for further details.

### Features

- Added basic functionality to support `View Hierarchy` ([#2163](https://github.com/getsentry/sentry-dotnet/pull/2163))
- Allow `SentryUploadSources` to work even when not uploading symbols ([#2197](https://github.com/getsentry/sentry-dotnet/pull/2197))
- Add support for `BeforeSendTransaction` ([#2188](https://github.com/getsentry/sentry-dotnet/pull/2188))
- Add `EnableTracing` option to simplify enabling tracing ([#2201](https://github.com/getsentry/sentry-dotnet/pull/2201))
- Make `SentryUploadSymbols` strictly opt-in ([#2216](https://github.com/getsentry/sentry-dotnet/pull/2216))

### Fixes

- Fix assembly not found on Android in Debug configuration ([#2175](https://github.com/getsentry/sentry-dotnet/pull/2175))
- Fix context object with circular reference prevents event from being sent ([#2210](https://github.com/getsentry/sentry-dotnet/pull/2210))

### Dependencies

- Bump Java SDK from v6.13.1 to v6.15.0 ([#2185](https://github.com/getsentry/sentry-dotnet/pull/2185), [#2207](https://github.com/getsentry/sentry-dotnet/pull/2207))
  - [changelog](https://github.com/getsentry/sentry-java/blob/main/CHANGELOG.md#6150)
  - [diff](https://github.com/getsentry/sentry-java/compare/6.13.1...6.15.0)
- Bump CLI from v2.12.0 to v2.14.4 ([#2187](https://github.com/getsentry/sentry-dotnet/pull/2187), [#2215](https://github.com/getsentry/sentry-dotnet/pull/2215))
  - [changelog](https://github.com/getsentry/sentry-cli/blob/master/CHANGELOG.md#2144)
  - [diff](https://github.com/getsentry/sentry-cli/compare/2.12.0...2.14.4)
- Bump Java SDK from v6.13.1 to v6.14.0 ([#2185](https://github.com/getsentry/sentry-dotnet/pull/2185))
  - [changelog](https://github.com/getsentry/sentry-java/blob/main/CHANGELOG.md#6140)
  - [diff](https://github.com/getsentry/sentry-java/compare/6.13.1...6.14.0)
- Bump CLI from v2.12.0 to v2.14.3 ([#2187](https://github.com/getsentry/sentry-dotnet/pull/2187), [#2208](https://github.com/getsentry/sentry-dotnet/pull/2208))
  - [changelog](https://github.com/getsentry/sentry-cli/blob/master/CHANGELOG.md#2143)
  - [diff](https://github.com/getsentry/sentry-cli/compare/2.12.0...2.14.3)
- Bump Cocoa SDK from v7.31.5 to v8.2.0 ([#2203](https://github.com/getsentry/sentry-dotnet/pull/2203))
  - [changelog](https://github.com/getsentry/sentry-cocoa/blob/main/CHANGELOG.md#820)
  - [diff](https://github.com/getsentry/sentry-cocoa/compare/7.31.5...8.2.0)

## 3.28.1

### Fixes

- Fix MAUI missing breadcrumbs for lifecycle and UI events ([#2170](https://github.com/getsentry/sentry-dotnet/pull/2170))
- Fix hybrid sdk names ([#2171](https://github.com/getsentry/sentry-dotnet/pull/2171))
- Fix ASP.NET sdk name ([#2172](https://github.com/getsentry/sentry-dotnet/pull/2172))

## 3.28.0

### Features

- Added `instruction_addr_adjustment` attribute to SentryStackTrace ([#2151](https://github.com/getsentry/sentry-dotnet/pull/2151))

### Fixes

- Workaround Visual Studio "Pair to Mac" issue (on Windows), and Update bundled Cocoa SDK to version 7.31.5 ([#2164](https://github.com/getsentry/sentry-dotnet/pull/2164))
- Sentry SDK assemblies no longer have PDBs embedded. Debug symbols are uploaded to `nuget.org` as `snupkg` packages  ([#2166](https://github.com/getsentry/sentry-dotnet/pull/2166))

### Dependencies

- Bump Java SDK from v6.13.0 to v6.13.1 ([#2168](https://github.com/getsentry/sentry-dotnet/pull/2168))
  - [changelog](https://github.com/getsentry/sentry-java/blob/main/CHANGELOG.md#6131)
  - [diff](https://github.com/getsentry/sentry-java/compare/6.13.0...6.13.1)

## 3.27.1

### Fixes

- Fix Sentry CLI MSBuild for Xamarin and NetFX ([#2154](https://github.com/getsentry/sentry-dotnet/pull/2154))
- Log aborted HTTP requests as debug instead of error ([#2155](https://github.com/getsentry/sentry-dotnet/pull/2155))

## 3.27.0

### Features

- Publish `Sentry.Android.AssemblyReader` as a separate nuget package (for reuse by `Sentry.Xamarin`) ([#2127](https://github.com/getsentry/sentry-dotnet/pull/2127))
- Improvements for Sentry CLI integration ([#2145](https://github.com/getsentry/sentry-dotnet/pull/2145))
- Update bundled Android SDK to version 6.13.0 ([#2147](https://github.com/getsentry/sentry-dotnet/pull/2147))

## 3.26.2

### Fixes

- Fix Sentry CLI integration on Windows ([#2123](https://github.com/getsentry/sentry-dotnet/pull/2123)) ([#2124](https://github.com/getsentry/sentry-dotnet/pull/2124))

## 3.26.1

### Fixes

- Fix issue with Sentry CLI msbuild properties ([#2119](https://github.com/getsentry/sentry-dotnet/pull/2119))

## 3.26.0

### Features

- Use Sentry CLI after build to upload symbols ([#2107](https://github.com/getsentry/sentry-dotnet/pull/2107))

### Fixes

- Logging info instead of warning when skipping debug images ([#2101](https://github.com/getsentry/sentry-dotnet/pull/2101))
- Fix unhandled exception not captured when hub disabled ([#2103](https://github.com/getsentry/sentry-dotnet/pull/2103))
- Fix Android support for Portable PDB format when app uses split APKs ([#2108](https://github.com/getsentry/sentry-dotnet/pull/2108))
- Fix session ending as crashed for unobserved task exceptions ([#2112](https://github.com/getsentry/sentry-dotnet/pull/2112))
- Set absolute path when stripping project path on stack frame ([#2117](https://github.com/getsentry/sentry-dotnet/pull/2117))

## 3.25.0

### Features

- Add support for Portable PDB format ([#2050](https://github.com/getsentry/sentry-dotnet/pull/2050))
- Update bundled Android SDK to version 6.10.0([#2095](https://github.com/getsentry/sentry-dotnet/pull/2095))
- Update bundled Cocoa SDK to version 7.31.4 ([#2096](https://github.com/getsentry/sentry-dotnet/pull/2096))

### Fixes

- Fix db warnings caused by transaction sampled out ([#2097](https://github.com/getsentry/sentry-dotnet/pull/2097))

## 3.24.1

### Fixes

- Fix missing stack trace on UnobservedTaskException ([#2067](https://github.com/getsentry/sentry-dotnet/pull/2067))
- Fix warning caused by db connection span closed prematurely ([#2068](https://github.com/getsentry/sentry-dotnet/pull/2068))
- Attach db connections to child spans correctly ([#2071](https://github.com/getsentry/sentry-dotnet/pull/2071))
- Improve MAUI event bindings ([#2089](https://github.com/getsentry/sentry-dotnet/pull/2089))

## 3.24.0

### Features

- Simplify API for flushing events ([#2030](https://github.com/getsentry/sentry-dotnet/pull/2030))
- Update bundled Cocoa SDK to version 7.31.1 ([#2053](https://github.com/getsentry/sentry-dotnet/pull/2053))
- Update bundled Android SDK to version 6.7.1 ([#2058](https://github.com/getsentry/sentry-dotnet/pull/2058))

### Fixes

- Update unobserved task exception integration ([#2034](https://github.com/getsentry/sentry-dotnet/pull/2034))
- Fix trace propagation targets setter ([#2035](https://github.com/getsentry/sentry-dotnet/pull/2035))
- Fix DiagnosticSource integration disabled incorrectly with TracesSampler ([#2039](https://github.com/getsentry/sentry-dotnet/pull/2039))
- Update transitive dependencies to resolve security warnings ([#2045](https://github.com/getsentry/sentry-dotnet/pull/2045))
- Fix issue with Hot Restart for iOS ([#2047](https://github.com/getsentry/sentry-dotnet/pull/2047))
- Fix `CacheDirectoryPath` option on MAUI ([#2055](https://github.com/getsentry/sentry-dotnet/pull/2055))

## 3.23.1

### Fixes

- Fix concurrency bug in caching transport ([#2026](https://github.com/getsentry/sentry-dotnet/pull/2026))

## 3.23.0

### Features

- Update bundled Android SDK to version 6.5.0 ([#1984](https://github.com/getsentry/sentry-dotnet/pull/1984))
- Update bundled Cocoa SDK to version 7.28.0 ([#1988](https://github.com/getsentry/sentry-dotnet/pull/1988))
- Allow custom processors to be added as a scoped dependency ([#1979](https://github.com/getsentry/sentry-dotnet/pull/1979))
- Support DI for custom transaction processors ([#1993](https://github.com/getsentry/sentry-dotnet/pull/1993))
- Mark Transaction as aborted when unhandled exception occurs ([#1996](https://github.com/getsentry/sentry-dotnet/pull/1996))
- Build Windows and Tizen targets for `Sentry.Maui` ([#2005](https://github.com/getsentry/sentry-dotnet/pull/2005))
- Add Custom Measurements API ([#2013](https://github.com/getsentry/sentry-dotnet/pull/2013))
- Add `ISpan.GetTransaction` convenience method ([#2014](https://github.com/getsentry/sentry-dotnet/pull/2014))

### Fixes

- Split Android and Cocoa bindings into separate projects ([#1983](https://github.com/getsentry/sentry-dotnet/pull/1983))
  - NuGet package `Sentry` now depends on `Sentry.Bindings.Android` for `net6.0-android` targets.
  - NuGet package `Sentry` now depends on `Sentry.Bindings.Cocoa` for `net6.0-ios` and `net6.0-maccatalyst` targets.
- Exclude EF error message from logging ([#1980](https://github.com/getsentry/sentry-dotnet/pull/1980))
- Ensure logs with lower levels are captured by `Sentry.Extensions.Logging` ([#1992](https://github.com/getsentry/sentry-dotnet/pull/1992))
- Fix bug with pre-formatted strings passed to diagnostic loggers ([#2004](https://github.com/getsentry/sentry-dotnet/pull/2004))
- Fix DI issue by binding to MAUI using lifecycle events ([#2006](https://github.com/getsentry/sentry-dotnet/pull/2006))
- Unhide `SentryEvent.Exception` ([#2011](https://github.com/getsentry/sentry-dotnet/pull/2011))
- Bump `Google.Cloud.Functions.Hosting` to version 1.1.0 ([#2015](https://github.com/getsentry/sentry-dotnet/pull/2015))
- Fix default host issue for the Sentry Tunnel middleware ([#2019](https://github.com/getsentry/sentry-dotnet/pull/2019))

## 3.22.0

### Features

- `SentryOptions.AttachStackTrace` is now enabled by default. ([#1907](https://github.com/getsentry/sentry-dotnet/pull/1907))
- Update Sentry Android SDK to version 6.4.1 ([#1911](https://github.com/getsentry/sentry-dotnet/pull/1911))
- Update Sentry Cocoa SDK to version 7.24.1 ([#1912](https://github.com/getsentry/sentry-dotnet/pull/1912))
- Add `TransactionNameSource` annotation ([#1910](https://github.com/getsentry/sentry-dotnet/pull/1910))
- Use URL path in transaction names instead of "Unknown Route" ([#1919](https://github.com/getsentry/sentry-dotnet/pull/1919))
  - NOTE: This change effectively ungroups transactions that were previously grouped together under "Unkown Route".
- Add `User.Segment` property ([#1920](https://github.com/getsentry/sentry-dotnet/pull/1920))
- Add support for custom `JsonConverter`s ([#1934](https://github.com/getsentry/sentry-dotnet/pull/1934))
- Support more types for message template tags in SentryLogger ([#1945](https://github.com/getsentry/sentry-dotnet/pull/1945))
- Support Dynamic Sampling ([#1953](https://github.com/getsentry/sentry-dotnet/pull/1953))

### Fixes

- Reduce lock contention when sampling ([#1915](https://github.com/getsentry/sentry-dotnet/pull/1915))
- Dont send transaction for OPTIONS web request ([#1921](https://github.com/getsentry/sentry-dotnet/pull/1921))
- Fix missing details when aggregate exception is filtered out ([#1922](https://github.com/getsentry/sentry-dotnet/pull/1922))
- Exception filters should consider child exceptions of an `AggregateException` ([#1924](https://github.com/getsentry/sentry-dotnet/pull/1924))
- Add Blazor WASM detection to set IsGlobalModeEnabled to true ([#1931](https://github.com/getsentry/sentry-dotnet/pull/1931))
- Respect Transaction.IsSampled in SqlListener ([#1933](https://github.com/getsentry/sentry-dotnet/pull/1933))
- Ignore null Context values ([#1942](https://github.com/getsentry/sentry-dotnet/pull/1942))
- Tags should not differ based on current culture ([#1949](https://github.com/getsentry/sentry-dotnet/pull/1949))
- Always recalculate payload length ([#1957](https://github.com/getsentry/sentry-dotnet/pull/1957))
- Fix issues with envelope deserialization ([#1965](https://github.com/getsentry/sentry-dotnet/pull/1965))
- Set default trace status to `ok` instead of `unknown_error` ([#1970](https://github.com/getsentry/sentry-dotnet/pull/1970))
- Fix reported error count on a crashed session update ([#1972](https://github.com/getsentry/sentry-dotnet/pull/1972))

## 3.21.0

Includes Sentry.Maui Preview 3

### Features

- Add ISentryTransactionProcessor ([#1862](https://github.com/getsentry/sentry-dotnet/pull/1862))
- Added 'integrations' to SdkVersion ([#1820](https://github.com/getsentry/sentry-dotnet/pull/1820))
- Updated Sentry Android SDK to version 6.3.0 ([#1826](https://github.com/getsentry/sentry-dotnet/pull/1826))
- Add the Sentry iOS SDK ([#1829](https://github.com/getsentry/sentry-dotnet/pull/1829))
- Enable Scope Sync for iOS ([#1834](https://github.com/getsentry/sentry-dotnet/pull/1834))
- Add API for deliberately crashing an app ([#1842](https://github.com/getsentry/sentry-dotnet/pull/1842))
- Add Mac Catalyst target ([#1848](https://github.com/getsentry/sentry-dotnet/pull/1848))
- Add `Distribution` properties ([#1851](https://github.com/getsentry/sentry-dotnet/pull/1851))
- Add and configure options for the iOS SDK ([#1849](https://github.com/getsentry/sentry-dotnet/pull/1849))
- Set default `Release` and `Distribution` for iOS and Android ([#1856](https://github.com/getsentry/sentry-dotnet/pull/1856))
- Apply WinUI 3 exception handler in Sentry core ([#1863](https://github.com/getsentry/sentry-dotnet/pull/1863))
- Copy context info from iOS ([#1884](https://github.com/getsentry/sentry-dotnet/pull/1884))

### Fixes

- Parse "Mono Unity IL2CPP" correctly in platform runtime name ([#1742](https://github.com/getsentry/sentry-dotnet/pull/1742))
- Fix logging loop with NLog sentry ([#1824](https://github.com/getsentry/sentry-dotnet/pull/1824))
- Fix logging loop with Serilog sentry ([#1828](https://github.com/getsentry/sentry-dotnet/pull/1828))
- Skip attachment if stream is empty ([#1854](https://github.com/getsentry/sentry-dotnet/pull/1854))
- Allow some mobile options to be modified from defaults ([#1857](https://github.com/getsentry/sentry-dotnet/pull/1857))
- Fix environment name casing issue ([#1861](https://github.com/getsentry/sentry-dotnet/pull/1861))
- Null check HttpContext in SystemWebVersionLocator ([#1881](https://github.com/getsentry/sentry-dotnet/pull/1881))
- Fix detection of .NET Framework 4.8.1 ([#1885](https://github.com/getsentry/sentry-dotnet/pull/1885))
- Flush caching transport with main flush ([#1890](https://github.com/getsentry/sentry-dotnet/pull/1890))
- Fix Sentry interfering with MAUI's focus events ([#1891](https://github.com/getsentry/sentry-dotnet/pull/1891))
- Stop using `server-os` and `server-runtime` ([#1893](https://github.com/getsentry/sentry-dotnet/pull/1893))

## 3.20.1

### Fixes

- URGENT: Fix events rejected due to duplicate `sent_at` header when offline caching is enabled through `CacheDirectoryPath` ([#1818](https://github.com/getsentry/sentry-dotnet/pull/1818))
- Fix null ref in aspnet TryGetTraceHeader ([#1807](https://github.com/getsentry/sentry-dotnet/pull/1807))

## 3.20.0

### Features

- Use `sent_at` instead of `sentry_timestamp` to reduce clock skew ([#1690](https://github.com/getsentry/sentry-dotnet/pull/1690))
- Send project root path with events ([#1739](https://github.com/getsentry/sentry-dotnet/pull/1739))

### Fixes

- Detect MVC versioning in route ([#1731](https://github.com/getsentry/sentry-dotnet/pull/1731))
- Fix error with `ConcurrentHashMap` on Android <= 9 ([#1761](https://github.com/getsentry/sentry-dotnet/pull/1761))
- Minor improvements to `BackgroundWorker` ([#1773](https://github.com/getsentry/sentry-dotnet/pull/1773))
- Make GzipRequestBodyHandler respect async ([#1776](https://github.com/getsentry/sentry-dotnet/pull/1776))
- Fix race condition in handling of `InitCacheFlushTimeout` ([#1784](https://github.com/getsentry/sentry-dotnet/pull/1784))
- Fix exceptions on background thread not reported in Unity ([#1794](https://github.com/getsentry/sentry-dotnet/pull/1794))

## 3.19.0

Includes Sentry.Maui Preview 2

### Features

- Expose `EnumerateChainedExceptions` ([#1733](https://github.com/getsentry/sentry-dotnet/pull/1733))
- Android Scope Sync ([#1737](https://github.com/getsentry/sentry-dotnet/pull/1737))
- Enable logging in MAUI ([#1738](https://github.com/getsentry/sentry-dotnet/pull/1738))
- Support `IntPtr` and `UIntPtr` serialization ([#1746](https://github.com/getsentry/sentry-dotnet/pull/1746))
- Log Warning when secret is detected in DSN ([#1749](https://github.com/getsentry/sentry-dotnet/pull/1749))
- Catch permission exceptions on Android ([#1750](https://github.com/getsentry/sentry-dotnet/pull/1750))
- Enable offline caching in MAUI ([#1753](https://github.com/getsentry/sentry-dotnet/pull/1753))
- Send client report when flushing queue ([#1757](https://github.com/getsentry/sentry-dotnet/pull/1757))

### Fixes

- Set MAUI minimum version ([#1728](https://github.com/getsentry/sentry-dotnet/pull/1728))
- Don't allow `SentryDiagnosticListenerIntegration` to be added multiple times ([#1748](https://github.com/getsentry/sentry-dotnet/pull/1748))
- Catch permission exceptions for MAUI ([#1750](https://github.com/getsentry/sentry-dotnet/pull/1750))
- Don't allow newlines in diagnostic logger messages ([#1756](https://github.com/getsentry/sentry-dotnet/pull/1756))

## 3.18.0

Includes Sentry.Maui Preview 1

### Features

- Move tunnel functionality into Sentry.AspNetCore ([#1645](https://github.com/getsentry/sentry-dotnet/pull/1645))
- Make `HttpContext` available for sampling decisions ([#1682](https://github.com/getsentry/sentry-dotnet/pull/1682))
- Send the .NET Runtime Identifier to Sentry ([#1708](https://github.com/getsentry/sentry-dotnet/pull/1708))
- Added a new `net6.0-android` target for the `Sentry` core library, which bundles the [Sentry Android SDK](https://docs.sentry.io/platforms/android/):
  - Initial .NET 6 Android support ([#1288](https://github.com/getsentry/sentry-dotnet/pull/1288))
  - Update Android Support ([#1669](https://github.com/getsentry/sentry-dotnet/pull/1669))
  - Update Sentry-Android to 6.0.0-rc.1 ([#1686](https://github.com/getsentry/sentry-dotnet/pull/1686))
  - Update Sentry-Android to 6.0.0 ([#1697](https://github.com/getsentry/sentry-dotnet/pull/1697))
  - Set Java/Android SDK options ([#1694](https://github.com/getsentry/sentry-dotnet/pull/1694))
  - Refactor and update Android options ([#1705](https://github.com/getsentry/sentry-dotnet/pull/1705))
  - Add Android OS information to the event context ([#1716](https://github.com/getsentry/sentry-dotnet/pull/1716))
- Added a new `Sentry.Maui` integration library for the [.NET MAUI](https://dotnet.microsoft.com/apps/maui) platform:
  - Initial MAUI support ([#1663](https://github.com/getsentry/sentry-dotnet/pull/1663))
  - Continue with adding MAUI support ([#1670](https://github.com/getsentry/sentry-dotnet/pull/1670))
  - MAUI events become extra context in Sentry events ([#1706](https://github.com/getsentry/sentry-dotnet/pull/1706))
  - Add options for PII breadcrumbs from MAUI events ([#1709](https://github.com/getsentry/sentry-dotnet/pull/1709))
  - Add device information to the event context ([#1713](https://github.com/getsentry/sentry-dotnet/pull/1713))
  - Add platform OS information to the event context ([#1717](https://github.com/getsentry/sentry-dotnet/pull/1717))

### Fixes

- Remove IInternalSdkIntegration ([#1656](https://github.com/getsentry/sentry-dotnet/pull/1656))
- On async Main, dont unregister unhandled exception before capturing crash  ([#321](https://github.com/getsentry/sentry-dotnet/issues/321))
- Handle BadHttpRequestException from Kestrel inside SentryTunnelMiddleware ([#1673](https://github.com/getsentry/sentry-dotnet/pull/1673))
- Improve timestamp precision of transactions and spans ([#1680](https://github.com/getsentry/sentry-dotnet/pull/1680))
- Flatten AggregateException ([#1672](https://github.com/getsentry/sentry-dotnet/pull/1672))
  - NOTE: This can affect grouping. You can keep the original behavior by setting the option `KeepAggregateException` to `true`.
- Serialize stack frame addresses as strings. ([#1692](https://github.com/getsentry/sentry-dotnet/pull/1692))
- Improve serialization perf and fix memory leak in `SentryEvent` ([#1693](https://github.com/getsentry/sentry-dotnet/pull/1693))
- Add type checking in contexts TryGetValue ([#1700](https://github.com/getsentry/sentry-dotnet/pull/1700))
- Restore serialization of the `Platform` name ([#1702](https://github.com/getsentry/sentry-dotnet/pull/1702))

## 3.17.1

### Fixes

- Rework how the `InitCacheFlushTimeout` option is implemented. ([#1644](https://github.com/getsentry/sentry-dotnet/pull/1644))
- Add retry logic to the caching transport when moving files back from the processing folder. ([#1649](https://github.com/getsentry/sentry-dotnet/pull/1649))

## 3.17.0

**Notice:** If you are using self-hosted Sentry, this version and forward requires either Sentry version >= [21.9.0](https://github.com/getsentry/relay/blob/master/CHANGELOG.md#2190), or you must manually disable sending client reports via the `SendClientReports` option.

### Features

- Collect and send Client Reports to Sentry, which contain counts of discarded events. ([#1556](https://github.com/getsentry/sentry-dotnet/pull/1556))
- Expose `ITransport` and `SentryOptions.Transport` public, to support using custom transports ([#1602](https://github.com/getsentry/sentry-dotnet/pull/1602))
- Android native crash support ([#1288](https://github.com/getsentry/sentry-dotnet/pull/1288))

### Fixes

- Workaround `System.Text.Json` issue with Unity IL2CPP. ([#1583](https://github.com/getsentry/sentry-dotnet/pull/1583))
- Demystify stack traces for exceptions that fire in a `BeforeSend` callback. ([#1587](https://github.com/getsentry/sentry-dotnet/pull/1587))
- Obsolete `Platform` and always write `csharp` ([#1610](https://github.com/getsentry/sentry-dotnet/pull/1610))
- Fix a minor issue in the caching transport related to recovery of files from previous session. ([#1617](https://github.com/getsentry/sentry-dotnet/pull/1617))
- Better DisableAppDomainProcessExitFlush docs ([#1634](https://github.com/getsentry/sentry-dotnet/pull/1634))

## 3.16.0

### Features

- Use a default value of 60 seconds if a `Retry-After` header is not present. ([#1537](https://github.com/getsentry/sentry-dotnet/pull/1537))
- Add new Protocol definitions for DebugImages and AddressMode ([#1513](https://github.com/getsentry/sentry-dotnet/pull/1513))
- Add `HttpTransport` extensibility and synchronous serialization support ([#1560](https://github.com/getsentry/sentry-dotnet/pull/1560))
- Add `UseAsyncFileIO` to Sentry options (enabled by default) ([#1564](https://github.com/getsentry/sentry-dotnet/pull/1564))

### Fixes

- Fix event dropped by bad attachment when no logger is set. ([#1557](https://github.com/getsentry/sentry-dotnet/pull/1557))
- Ignore zero properties for MemoryInfo ([#1531](https://github.com/getsentry/sentry-dotnet/pull/1531))
- Cleanup diagnostic source ([#1529](https://github.com/getsentry/sentry-dotnet/pull/1529))
- Remove confusing message Successfully sent cached envelope ([#1542](https://github.com/getsentry/sentry-dotnet/pull/1542))
- Fix infinite loop in SentryDatabaseLogging.UseBreadcrumbs ([#1543](https://github.com/getsentry/sentry-dotnet/pull/1543))
- GetFromRuntimeInformation() in try-catch  ([#1554](https://github.com/getsentry/sentry-dotnet/pull/1554))
- Make `Contexts` properties more thread-safe ([#1571](https://github.com/getsentry/sentry-dotnet/pull/1571))
- Fix `PlatformNotSupportedException` exception on `net6.0-maccatalyst` targets ([#1567](https://github.com/getsentry/sentry-dotnet/pull/1567))
- In ASP.Net Core, make sure that `SentrySdk.LastEventId` is accessible from exception handler pages ([#1573](https://github.com/getsentry/sentry-dotnet/pull/1573))

## 3.15.0

### Features

- Expose ConfigureAppFrame as a public static function. ([#1493](https://github.com/getsentry/sentry-dotnet/pull/1493))

### Fixes

- Make `SentryDiagnosticSubscriber._disposableListeners` thread safe ([#1506](https://github.com/getsentry/sentry-dotnet/pull/1506))
- Adjust database span names by replacing `_` to `.`. `db.query_compiler` becomes `db.query.compile`. ([#1502](https://github.com/getsentry/sentry-dotnet/pull/1502))

## 3.14.1

### Fixes

- Fix caching transport with attachments ([#1489](https://github.com/getsentry/sentry-dotnet/pull/1489))
- Revert Sentry in implicit usings ([#1490](https://github.com/getsentry/sentry-dotnet/pull/1490))

## 3.14.0

### Features

- Add the delegate TransactionNameProvider to allow the name definition from Unknown transactions on ASP.NET Core ([#1421](https://github.com/getsentry/sentry-dotnet/pull/1421))
- SentrySDK.WithScope is now obsolete in favour of overloads of CaptureEvent, CaptureMessage, CaptureException ([#1412](https://github.com/getsentry/sentry-dotnet/pull/1412))
- Add Sentry to global usings when ImplicitUsings is enabled (`<ImplicitUsings>true</ImplicitUsings>`) ([#1398](https://github.com/getsentry/sentry-dotnet/pull/1398))
- The implementation of the background worker can now be changed ([#1450](https://github.com/getsentry/sentry-dotnet/pull/1450))
- Map reg key 528449 to net48 ([#1465](https://github.com/getsentry/sentry-dotnet/pull/1465))
- Improve logging for failed JSON serialization ([#1473](https://github.com/getsentry/sentry-dotnet/pull/1473))

### Fixes

- Handle exception from crashedLastRun callback ([#1328](https://github.com/getsentry/sentry-dotnet/pull/1328))
- Reduced the logger noise from EF when not using Performance Monitoring ([#1441](https://github.com/getsentry/sentry-dotnet/pull/1441))
- Create CachingTransport directories in constructor to avoid DirectoryNotFoundException ([#1432](https://github.com/getsentry/sentry-dotnet/pull/1432))
- UnobservedTaskException is now considered as Unhandled ([#1447](https://github.com/getsentry/sentry-dotnet/pull/1447))
- Avoid calls the Thread.CurrentThread where possible ([#1466](https://github.com/getsentry/sentry-dotnet/pull/1466))
- Rename thread pool protocol keys to snake case ([#1472](https://github.com/getsentry/sentry-dotnet/pull/1472))
- Treat IOException as a network issue ([#1476](https://github.com/getsentry/sentry-dotnet/pull/1476))
- Fix incorrect sdk name in envelope header ([#1474](https://github.com/getsentry/sentry-dotnet/pull/1474))
- Use Trace.WriteLine for TraceDiagnosticLogger ([#1475](https://github.com/getsentry/sentry-dotnet/pull/1475))
- Remove Exception filters to work around Unity bug on 2019.4.35f IL2CPP ([#1486](https://github.com/getsentry/sentry-dotnet/pull/1486))

## 3.13.0

### Features

- Add CaptureLastError as an extension method to the Server class on ASP.NET ([#1411](https://github.com/getsentry/sentry-dotnet/pull/1411))
- Add IsDynamicCode* to events ([#1418](https://github.com/getsentry/sentry-dotnet/pull/1418))

### Fixes

- Dispose of client should only flush ([#1354](https://github.com/getsentry/sentry-dotnet/pull/1354))

## 3.12.3

### Fixes

- Events no longer get dropped because of non-serializable contexts or attachments ([#1401](https://github.com/getsentry/sentry-dotnet/pull/1401))
- Add MemoryInfo to sentry event ([#1337](https://github.com/getsentry/sentry-dotnet/pull/1337))
- Report ThreadPool stats ([#1399](https://github.com/getsentry/sentry-dotnet/pull/1399))

## 3.12.2

### Fixes

- log through serialization ([#1388](https://github.com/getsentry/sentry-dotnet/pull/1388))
- Attaching byte arrays to the scope no longer leads to ObjectDisposedException ([#1384](https://github.com/getsentry/sentry-dotnet/pull/1384))
- Operation cancel while flushing cache no longer logs an errors ([#1352](https://github.com/getsentry/sentry-dotnet/pull/1352))
- Dont fail for attachment read error ([#1378](https://github.com/getsentry/sentry-dotnet/pull/1378))
- Fix file locking in attachments ([#1377](https://github.com/getsentry/sentry-dotnet/pull/1377))

## 3.12.1

### Features

- Dont log "Ignoring request with Size" when null ([#1348](https://github.com/getsentry/sentry-dotnet/pull/1348))
- Move to stable v6 for `Microsoft.Extensions.*` packages ([#1347](https://github.com/getsentry/sentry-dotnet/pull/1347))
- bump Ben.Demystifier adding support for Microsoft.Bcl.AsyncInterfaces([#1349](https://github.com/getsentry/sentry-dotnet/pull/1349))

### Fixes

- Fix EF Core garbage collected messages and ordering ([#1368](https://github.com/getsentry/sentry-dotnet/pull/1368))
- Update X-Sentry-Auth header to include correct sdk name and version ([#1333](https://github.com/getsentry/sentry-dotnet/pull/1333))

## 3.12.0

### Features

- Add automatic spans to Entity Framework operations ([#1107](https://github.com/getsentry/sentry-dotnet/pull/1107))

### Fixes

- Avoid using the same connection Span for the same ConnectionId ([#1317](https://github.com/getsentry/sentry-dotnet/pull/1317))
- Finish unfinished Spans on Transaction completion ([#1296](https://github.com/getsentry/sentry-dotnet/pull/1296))

## 3.12.0-alpha.1

### Features

- .NET 6 specific targets ([#939](https://github.com/getsentry/sentry-dotnet/pull/939))

## 3.11.1

### Fixes

- Forward the IP of the client with whe tunnel middleware ([#1310](getsentry/sentry-dotnet/pull/1310))

## 3.11.0

### Features

- Sentry Sessions status as Breadcrumbs ([#1263](https://github.com/getsentry/sentry-dotnet/pull/1263))
- Enhance GCP Integraction with performance monitoring and revision number ([#1286](https://github.com/getsentry/sentry-dotnet/pull/1286))
- Bump Ben.Demystifier to support .NET 6 ([#1290](https://github.com/getsentry/sentry-dotnet/pull/1290))

### Fixes

- ASP.NET Core: Data from Scope in options should be applied on each request ([#1270](https://github.com/getsentry/sentry-dotnet/pull/1270))
- Add missing `ConfigureAwaits(false)` for `async using` ([#1276](https://github.com/getsentry/sentry-dotnet/pull/1276))
- Fix missing handled tag when events are logged via an ASP.NET Core pipeline logger ([#1284](getsentry/sentry-dotnet/pull/1284))

## 3.10.0

### Features

- Add additional primitive values as tags on SentryLogger ([#1246](https://github.com/getsentry/sentry-dotnet/pull/1246))

### Fixes

- Events are now sent on Google Gloud Functions Integration ([#1249](https://github.com/getsentry/sentry-dotnet/pull/1249))
- Cache envelope headers ([#1242](https://github.com/getsentry/sentry-dotnet/pull/1242))
- Avoid replacing Transaction Name on ASP.NET Core by null or empty ([#1215](https://github.com/getsentry/sentry-dotnet/pull/1215))
- Ignore DiagnosticSource Integration if no Sampling available ([#1238](https://github.com/getsentry/sentry-dotnet/pull/1238))

## 3.9.4

### Fixes

- Unity Android support: check for native crashes before closing session as Abnormal ([#1222](https://github.com/getsentry/sentry-dotnet/pull/1222))

## 3.9.3

### Fixes

- Add missing PathBase from ASP.NET Core ([#1198](https://github.com/getsentry/sentry-dotnet/pull/1198))
- Use fallback if route pattern is MVC ([#1188](https://github.com/getsentry/sentry-dotnet/pull/1188))
- Move UseSentryTracing to different namespace ([#1200](https://github.com/getsentry/sentry-dotnet/pull/1200))
- Prevent duplicate package reporting ([#1197](https://github.com/getsentry/sentry-dotnet/pull/1197))

## 3.9.2

### Fixes

- Exceptions from UnhandledExceptionIntegration were not marking sessions as crashed ([#1193](https://github.com/getsentry/sentry-dotnet/pull/1193))

## 3.9.1

### Fixes

- Removed braces from tag keys on DefaultSentryScopeStateProcessor ([#1183](https://github.com/getsentry/sentry-dotnet/pull/1183))
- Fix SQLClient unplanned behaviors ([#1179](https://github.com/getsentry/sentry-dotnet/pull/1179))
- Add fallback to Scope Stack from AspNet ([#1180](https://github.com/getsentry/sentry-dotnet/pull/1180))

## 3.9.0

### Features

- EF Core and SQLClient performance monitoring integration ([#1154](https://github.com/getsentry/sentry-dotnet/pull/1154))
- Improved SDK diagnostic logs ([#1161](https://github.com/getsentry/sentry-dotnet/pull/1161))
- Add Scope observer to SentryOptions ([#1153](https://github.com/getsentry/sentry-dotnet/pull/1153))

### Fixes

- Fix end session from Hub adapter not being passed to SentrySDK ([#1158](https://github.com/getsentry/sentry-dotnet/pull/1158))
- Installation id catches dir not exist([#1159](https://github.com/getsentry/sentry-dotnet/pull/1159))
- Set error status to transaction if http has exception and ok status ([#1143](https://github.com/getsentry/sentry-dotnet/pull/1143))
- Fix max breadcrumbs limit when MaxBreadcrumbs is zero or lower ([#1145](https://github.com/getsentry/sentry-dotnet/pull/1145))

## 3.8.3

### Features

- New package Sentry.Tunnel to proxy Sentry events ([#1133](https://github.com/getsentry/sentry-dotnet/pull/1133))

### Fixes

- Avoid serializing dangerous types ([#1134](https://github.com/getsentry/sentry-dotnet/pull/1134))
- Don't cancel cache flushing on init ([#1139](https://github.com/getsentry/sentry-dotnet/pull/1139))

## 3.8.2

### Fixes

- Add IsParentSampled to ITransactionContext ([#1128](https://github.com/getsentry/sentry-dotnet/pull/1128)
- Avoid warn in global mode ([#1132](https://github.com/getsentry/sentry-dotnet/pull/1132))
- Fix `ParentSampledId` being reset on `Transaction` ([#1130](https://github.com/getsentry/sentry-dotnet/pull/1130))

## 3.8.1

### Fixes

- Persisted Sessions logging ([#1125](https://github.com/getsentry/sentry-dotnet/pull/1125))
- Don't log an error when attempting to recover a persisted session but none exists ([#1123](https://github.com/getsentry/sentry-dotnet/pull/1123))

### Features

- Introduce scope stack abstraction to support global scope on desktop and mobile applications and `HttpContext`-backed scoped on legacy ASP.NET ([#1124](https://github.com/getsentry/sentry-dotnet/pull/1124))

## 3.8.0

### Fixes

- ASP.NET Core: fix handled not being set for Handled exceptions ([#1111](https://github.com/getsentry/sentry-dotnet/pull/1111))

### Features

- File system persistence for sessions ([#1105](https://github.com/getsentry/sentry-dotnet/pull/1105))

## 3.7.0

### Features

- Add HTTP request breadcrumb ([#1113](https://github.com/getsentry/sentry-dotnet/pull/1113))
- Integration for Google Cloud Functions ([#1085](https://github.com/getsentry/sentry-dotnet/pull/1085))
- Add ClearAttachments to Scope ([#1104](https://github.com/getsentry/sentry-dotnet/pull/1104))
- Add additional logging and additional fallback for installation ID ([#1103](https://github.com/getsentry/sentry-dotnet/pull/1103))

### Fixes

- Avoid Unhandled Exception on .NET 461 if the Registry Access threw an exception ([#1101](https://github.com/getsentry/sentry-dotnet/pull/1101))

## 3.6.1

### Fixes

- `IHub.ResumeSession()`: don't start a new session if pause wasn't called or if there is no active session ([#1089](https://github.com/getsentry/sentry-dotnet/pull/1089))
- Fixed incorrect order when getting the last active span ([#1094](https://github.com/getsentry/sentry-dotnet/pull/1094))
- Fix logger call in BackgroundWorker that caused a formatting exception in runtime ([#1092](https://github.com/getsentry/sentry-dotnet/pull/1092))

## 3.6.0

### Features

- Implement pause & resume session ([#1069](https://github.com/getsentry/sentry-dotnet/pull/1069))
- Add auto session tracking ([#1068](https://github.com/getsentry/sentry-dotnet/pull/1068))
- Add SDK information to envelope ([#1084](https://github.com/getsentry/sentry-dotnet/pull/1084))
- Add ReportAssembliesMode in favor of ReportAssemblies ([#1079](https://github.com/getsentry/sentry-dotnet/pull/1079))

### Fixes

- System.Text.Json 5.0.2 ([#1078](https://github.com/getsentry/sentry-dotnet/pull/1078))

## 3.6.0-alpha.2

### Features

- Extended Device and GPU protocol; public IJsonSerializable ([#1063](https://github.com/getsentry/sentry-dotnet/pull/1063))
- ASP.NET Core: Option `AdjustStandardEnvironmentNameCasing` to opt-out from lower casing env name. [#1057](https://github.com/getsentry/sentry-dotnet/pull/1057)
- Sessions: Improve exception check in `CaptureEvent(...)` for the purpose of reporting errors in session ([#1058](https://github.com/getsentry/sentry-dotnet/pull/1058))
- Introduce TraceDiagnosticLogger and obsolete DebugDiagnosticLogger ([#1048](https://github.com/getsentry/sentry-dotnet/pull/1048))

### Fixes

- Handle error thrown while trying to get `BootTime` on PS4 with IL2CPP ([#1062](https://github.com/getsentry/sentry-dotnet/pull/1062))
- Use SentryId for ISession.Id ([#1052](https://github.com/getsentry/sentry-dotnet/pull/1052))
- Add System.Reflection.Metadata as a dependency for netcoreapp3.0 target([#1064](https://github.com/getsentry/sentry-dotnet/pull/1064))

## 3.6.0-alpha.1

### Features

- Implemented client-mode release health ([#1013](https://github.com/getsentry/sentry-dotnet/pull/1013))

### Fixes

- Report lowercase staging environment for ASP.NET Core ([#1046](https://github.com/getsentry/sentry-unity/pull/1046))

## 3.5.0

### Features

- Report user IP address for ASP.NET Core ([#1045](https://github.com/getsentry/sentry-unity/pull/1045))

### Fixes

- Connect middleware exceptions to transactions ([#1043](https://github.com/getsentry/sentry-dotnet/pull/1043))
- Hub.IsEnabled set to false when Hub disposed ([#1021](https://github.com/getsentry/sentry-dotnet/pull/1021))

## 3.4.0

### Features

- Sentry.EntityFramework moved to this repository ([#1017](https://github.com/getsentry/sentry-dotnet/pull/1017))
- Additional `netstandard2.1` target added. Sample with .NET Core 3.1 console app.
- `UseBreadcrumbs` is called automatically by `AddEntityFramework`

### Fixes

- Normalize line breaks ([#1016](https://github.com/getsentry/sentry-dotnet/pull/1016))
- Finish span with exception in SentryHttpMessageHandler ([#1037](https://github.com/getsentry/sentry-dotnet/pull/1037))

## 3.4.0-beta.0

### Features

- Serilog: Add support for Serilog.Formatting.ITextFormatter ([#998](https://github.com/getsentry/sentry-dotnet/pull/998))
- simplify ifdef ([#1010](https://github.com/getsentry/sentry-dotnet/pull/1010))
- Use `DebugDiagnosticLogger` as the default logger for legacy ASP.NET ([#1012](https://github.com/getsentry/sentry-dotnet/pull/1012))
- Adjust parameter type in `AddBreadcrumb` to use `IReadOnlyDictionary<...>` instead of `Dictionary<...>` ([#1000](https://github.com/getsentry/sentry-dotnet/pull/1000))
- await dispose everywhere ([#1009](https://github.com/getsentry/sentry-dotnet/pull/1009))
- Further simplify transaction integration from legacy ASP.NET ([#1011](https://github.com/getsentry/sentry-dotnet/pull/1011))

## 3.3.5-beta.0

### Features

- Default environment to "debug" if running with debugger attached (#978)
- ASP.NET Classic: `HttpContext.StartSentryTransaction()` extension method (#996)

### Fixes

- Unity can have negative line numbers ([#994](https://github.com/getsentry/sentry-dotnet/pull/994))
- Fixed an issue where an attempt to deserialize `Device` with a non-system time zone failed ([#993](https://github.com/getsentry/sentry-dotnet/pull/993))

## 3.3.4

### Features

- Env var to keep large envelopes if they are rejected by Sentry (#957)

### Fixes

- serialize parent_span_id in contexts.trace (#958)

## 3.3.3

### Fixes

- boot time detection can fail in some cases (#955)

## 3.3.2

### Fixes

- Don't override Span/Transaction status on Finish(...) if status was not provided explicitly (#928) @Tyrrrz
- Fix startup time shows incorrect value on macOS/Linux. Opt-out available for IL2CPP. (#948)

## 3.3.1

### Fixes

- Move Description field from Transaction to Trace context (#924) @Tyrrrz
- Drop unfinished spans from transaction (#923) @Tyrrrz
- Don't dispose the SDK when UnobservedTaskException is captured (#925) @bruno-garcia
- Fix spans not inheriting TraceId from transaction (#922) @Tyrrrz

## 3.3.0

### Features

- Add StartupTime and Device.BootTime (#887) @lucas-zimerman
- Link events to currently active span (#909) @Tyrrrz
- Add useful contextual data to TransactionSamplingContext in ASP.NET Core integration (#910) @Tyrrrz

### Changes

- Limit max spans in transaction to 1000 (#908) @Tyrrrz

## 3.2.0

### Changes

- Changed the underlying implementation of `ITransaction` and `ISpan`. `IHub.CaptureTransaction` now takes a `Transaction` instead of `ITransaction`. (#880) @Tyrrrz
- Add IsParentSampled to TransactionContext (#885) @Tyrrrz
- Retrieve CurrentVersion for ASP.NET applications (#884) @lucas-zimerman
- Make description parameter nullable on `ISpan.StartChild(...)` and related methods (#900) @Tyrrrz
- Add Platform to Transaction, mimicking the same property on SentryEvent (#901) @Tyrrrz

## 3.1.0

### Features

- Adding TaskUnobservedTaskExceptionIntegration to default integrations and method to remove it (#870) @FilipNemec
- Enrich transactions with more data (#875) @Tyrrrz

### Fixes

- Don't add version prefix in release if it's already set (#877) @Tyrrrz

## 3.0.8

### Features

- Add AddSentryTag and AddSentryContext Extensions for exception class (#834) @lucas-zimerman
- Associate span exceptions with event exceptions (#848) @Tyrrrz
- MaxCacheItems option to control files on disk (#846) @Tyrrrz
- Move SentryHttpMessageHandlerBuilderFilter to Sentry.Extensions.Logging (#845) @Tyrrrz

### Fixes

- Fix CachingTransport throwing an exception when it can't move the files from the previous session (#871) @Tyrrrz

## 3.0.7

### Changes

- Don't write timezone_display_name if it's the same as the ID (#837) @Tyrrrz
- Serialize arbitrary objects in contexts (#838) @Tyrrrz

## 3.0.6

### Fixes

- Fix serialization of transactions when filesystem caching is enabled. (#815) @Tyrrrz
- Fix UWP not registering exceptions (#821) @lucas-zimerman
- Fix tracing middleware (#813) @Tyrrrz

## 3.0.5

### Changes

- Fix transaction sampling (#810) @Tyrrrz

## 3.0.4

### Changes

- Don't add logs coming from Sentry as breadcrumbs (fixes stack overflow exception) (#797) @Tyrrrz
- Consolidate logic for resolving hub (fixes bug "SENTRY_DSN is not defined") (#795) @Tyrrrz
- Add SetFingerprint overload that takes `params string[]` (#796) @Tyrrrz
- Create spans for outgoing HTTP requests (#802) @Tyrrrz
- Finish span on exception in SentryHttpMessageHandler (#806) @Tyrrrz
- Fix ObjectDisposedException caused by object reuse in RetryAfterHandler (#807) @Tyrrrz

## 3.0.3

### Changes

- Fix DI issues in ASP.NET Core + SentryHttpMessageHandlerBuilderFilter (#789) @Tyrrrz
- Fix incorrect NRT on SpanContext.ctor (#788) @Tyrrrz
- Remove the `Evaluate` error from the breadcrumb list (#790) @Tyrrrz
- Set default tracing sample rate to 0.0 (#791) @Tyrrrz

## 3.0.2

### Changes

- Add GetSpan() to IHub and SentrySdk (#782) @Tyrrrz
- Automatically start transactions from incoming trace in ASP.NET Core (#783) @Tyrrrz
- Automatically inject 'sentry-trace' on outgoing requests in ASP.NET Core (#784) @Tyrrrz

## 3.0.1

### Changes

- bump log4net 2.0.12 (#781) @bruno-garcia
- Fix Serilog version (#780) @bruno-garcia
- Move main Protocol types to Sentry namespace (#779) @bruno-garcia

## 3.0.0

### Changes

- Add support for dynamic transaction sampling. (#753) @Tyrrrz
- Integrate trace headers. (#758) @Tyrrrz
- Renamed Option `DiagnosticsLevel` to `DiagnosticLevel` (#759) @bruno-garcia
- Add additional data to transactions (#763) @Tyrrrz
- Improve transaction instrumentation on ASP.NET Core (#766) @Tyrrrz
- Add `Release` to `Scope` (#765) @Tyrrrz
- Don't fallback to `HttpContext.RequestPath` if a route is unknown (#767 #769) @kanadaj @Tyrrrz

## 3.0.0-beta.0

### Changes

- Add instruction_addr to SentryStackFrame. (#744) @lucas-zimerman
- Default stack trace format: Ben.Demystifier (#732) @bruno-garcia

## 3.0.0-alpha.11

### Changed

- Limit attachment size (#705)
- Separate tracing middleware (#737)
- Bring Transaction a bit more inline with Java SDK (#741)
- Sync transaction and transaction name on scope (#740)

## 3.0.0-alpha.10

- Disabled Mono StackTrace Factory. (#709) @lucas-zimerman
- Adds to the existing User Other dict rather than replacing (#729) @brettjenkins

## 3.0.0-alpha.9

- Handle non-json error response messages on HttpTransport. (#690) @lucas-zimerman
- Fix deadlock on missing ConfigureAwait into foreach loops. (#694) @lucas-zimerman
- Report gRPC sdk name (#700) @bruno-garcia

## 3.0.0-alpha.8

- Include parameters in stack frames. (#662) @Tyrrrz
- Remove CultureUIInfo if value is even with CultureInfo. (#671) @lucas-zimerman
- Make all fields on UserFeedback optional. (#660) @Tyrrrz
- Align transaction names with Java. (#659) @Tyrrrz
- Include assembly name in default release. (#682) @Tyrrrz
- Add support for attachments. (#670) @Tyrrrz
- Improve logging for relay errors. (#683) @Tyrrrz
- Report sentry.dotnet.aspnet on the new Sentry.AspNet package. (#681) @Tyrrrz
- Always send a default release. (#695) @Tyrrrz

## 3.0.0-alpha.7

- Ref moved SentryId from namespace Sentry.Protocol to Sentry (#643) @lucas-zimerman
- Ref renamed `CacheFlushTimeout` to `InitCacheFlushTimeout` (#638) @lucas-zimerman
- Add support for performance. ([#633](https://github.com/getsentry/sentry-dotnet/pull/633))
- Transaction (of type `string`) on Scope and Event now is called TransactionName. ([#633](https://github.com/getsentry/sentry-dotnet/pull/633))

## 3.0.0-alpha.6

- Abandon ValueTask #611
- Fix Cache deleted on HttpTransport exception. (#610) @lucas-zimerman
- Add `SentryScopeStateProcessor` #603
- Add net5.0 TFM to libraries #606
- Add more logging to CachingTransport #619
- Bump Microsoft.Bcl.AsyncInterfaces to 5.0.0 #618
- Bump `Microsoft.Bcl.AsyncInterfaces` to 5.0.0 #618
- `DefaultTags` moved from `SentryLoggingOptions` to `SentryOptions` (#637) @PureKrome
- `Sentry.Serilog` can accept DefaultTags (#637) @PureKrome

## 3.0.0-alpha.5

- Replaced `BaseScope` with `IScope`. (#590) @Tyrrrz
- Removed code coverage report from the test folder. (#592) @lucas-zimerman
- Add target framework NET5.0 on Sentry.csproj. Change the type of `Extra` where value parameter become nullable. @lucas-zimerman
- Implement envelope caching. (#576) @Tyrrrz
- Add a list of .NET Frameworks installed when available. (#531) @lucas-zimerman
- Parse Mono and IL2CPP stacktraces for Unity and Xamarin (#578) @bruno-garcia
- Update TFMs and dependency min version (#580) @bruno-garcia
- Run all tests on .NET 5 (#583) @bruno-garcia

## 3.0.0-alpha.4

- Add the client user ip if both SendDefaultPii and IsEnvironmentUser are set. (#1015) @lucas-zimerman
- Replace Task with ValueTask where possible. (#564) @Tyrrrz
- Add support for ASP.NET Core gRPC (#563) @Mitch528
- Push API docs to GitHub Pages GH Actions (#570) @bruno-garcia
- Refactor envelopes

## 3.0.0-alpha.3

- Add support for user feedback. (#559) @lucas-zimerman
- Add support for envelope deserialization (#558) @Tyrrrz
- Add package description and tags to Sentry.AspNet @Tyrrrz
- Fix internal url references for the new Sentry documentation. (#562) @lucas-zimerman

## 3.0.0-alpha.2

- Set the Environment setting to 'production' if none was provided. (#550) @PureKrome
- ASPNET.Core hosting environment is set to 'production' / 'development' (notice lower casing) if no custom options.Enviroment is set. (#554) @PureKrome
- Add most popular libraries to InAppExclude #555 (@bruno-garcia)
- Add support for individual rate limits.
- Extend `SentryOptions.BeforeBreadcrumb` signature to accept returning nullable values.
- Add support for envelope deserialization.

## 3.0.0-alpha.1

- Rename `LogEntry` to `SentryMessage`. Change type of `SentryEvent.Message` from `string` to `SentryMessage`.
- Change the type of `Gpu.VendorId` from `int` to `string`.
- Add support for envelopes.
- Publishing symbols package (snupkg) to nuget.org with sourcelink

## 3.0.0-alpha.0

- Move aspnet-classic integration to Sentry.AspNet (#528) @Tyrrrz
- Merge Sentry.Protocol into Sentry (#527) @Tyrrrz
- Framework and runtime info (#526) @bruno-garcia
- Add NRTS to Sentry.Extensions.Logging (#524) @Tyrrrz
- Add NRTs to Sentry.Serilog, Sentry.NLog, Sentry.Log4Net (#521) @Tyrrrz
- Add NRTs to Sentry.AspNetCore (#520) @Tyrrrz
- Fix CI build on GitHub Actions (#523) @Tyrrrz
- Add GitHubActionsTestLogger (#511) @Tyrrrz

We'd love to get feedback.

## 2.2.0-alpha

Add nullable reference types support (Sentry, Sentry.Protocol) (#509)
fix: Use ASP.NET Core endpoint FQDN (#485)
feat: Add integration to TaskScheduler.UnobservedTaskException (#481)

## 2.1.6

fix: aspnet fqdn (#485) @bruno-garcia
ref: wait on test the time needed (#484) @bruno-garcia
feat: Add integration to TaskScheduler.UnobservedTaskException (#481) @lucas-zimerman
build(deps): bump Serilog.AspNetCore from 3.2.0 to 3.4.0 (#477)  @dependabot-preview
Fix README typo (#480) @AndreasLangberg
build(deps): bump coverlet.msbuild from 2.8.1 to 2.9.0 (#462) @dependabot-preview
build(deps): bump Microsoft.Extensions.Logging.Debug @dependabot-preview
fix some spelling (#475) @SimonCropp
build(deps): bump Microsoft.Extensions.Configuration.Json (#467) @dependabot-preview

## 2.1.5

- fix: MEL don't init if enabled (#460) @bruno-garcia
- feat: Device Calendar, Timezone, CultureInfo (#457) @bruno-garcia
- ref: Log out debug disabled (#459) @bruno-garcia
- dep: Bump PlatformAbstractions (#458) @bruno-garcia
- feat: Exception filter (#456) @bruno-garcia

## 2.1.5-beta

- fix: MEL don't init if enabled (#460) @bruno-garcia
- feat: Device Calendar, Timezone, CultureInfo (#457) @bruno-garcia
- ref: Log out debug disabled (#459) @bruno-garcia
- dep: Bump PlatformAbstractions (#458) @bruno-garcia
- feat: Exception filter (#456) @bruno-garcia

## 2.1.4

- NLog SentryTarget - NLogDiagnosticLogger for writing to NLog InternalLogger (#450) @snakefoot
- fix: SentryScopeManager dispose message (#449) @bruno-garcia
- fix: dont use Sentry namespace on sample (#447) @bruno-garcia
- Remove obsolete API from benchmarks (#445) @bruno-garcia
- build(deps): bump Microsoft.Extensions.Logging.Debug from 2.1.1 to 3.1.4 (#421) @dependabot-preview
- build(deps): bump Microsoft.AspNetCore.Diagnostics from 2.1.1 to 2.2.0 (#431) @dependabot-preview
- build(deps): bump Microsoft.CodeAnalysis.CSharp.Workspaces from 3.1.0 to 3.6.0 (#437) @dependabot-preview

## 2.1.3

- SentryScopeManager - Fixed clone of Stack so it does not reverse order (#420) @snakefoot
- build(deps): bump Serilog.AspNetCore from 2.1.1 to 3.2.0 (#411) @dependabot-preview
- Removed dependency on System.Collections.Immutable (#405) @snakefoot
- Fix Sentry.Microsoft.Logging Filter now drops also breadcrumbs (#440)

## 2.1.2-beta5

Fix Background worker dispose logs error message (#408)
Fix sentry serilog extension method collapsing (#406)
Fix Sentry.Samples.NLog so NLog.config is valid (#404)

Thanks @snakefoot and @JimHume for the fixes

Add MVC route data extraction to ScopeExtensions.Populate() (#401)

## 2.1.2-beta3

Fixed ASP.NET System.Web catch HttpException to prevent the request processor from being unable to submit #397 (#398)

## 2.1.2-beta2

- Ignore WCF error and capture (#391)

### 2.1.2-beta

- Serilog Sentry sink does not load all options from IConfiguration (#380)
- UnhandledException sets Handled=false (#382)

## 2.1.1

Bug fix:  Don't overwrite server name set via configuration with machine name on ASP.NET Core #372

## 2.1.0

- Set score url to fully constructed url #367 Thanks @christopher-taormina-zocdoc
- Don't dedupe from inner exception #363 - Note this might change groupings. It's opt-in.
- Expose FlushAsync to intellisense #362
- Protocol monorepo #325 - new protocol version whenever there's a new SDK release

## 2.0.3

Expose httpHandler creation (#359)
NLog: possibility to override fingerprint using AdditionalGroupingKey (#358) @Shtannikov
Take ServerName from options (#356)

## 2.0.2

Add logger and category from Serilog SourceContext. (#316) @krisztiankocsis
Set DateFormatHandling.IsoDateFormat for serializer. Fixes #351 (#353)  @olsh

## 2.0.1

Removed `-beta` from dependencies.

## 2.0.0

- SentryTarget - GetTagsFromLogEvent with null check (#326)
- handled process corrupted (#328)
- sourcelink GA (#330)
- Adds ability to specify user values via NLog configuration (#336)
- Add option to ASP.NET Core to flush events after response complete (#288)
- Fixed race on `BackgroundWorker`  (#293)
- Exclude `Sentry.` frames from InApp (#272)
- NLog SentryTarget with less overhead for breadcrumb (#273)
- Logging on body not extracted (#246)
- Add support to DefaultTags for ASP.NET Core and M.E.Logging (#268)
- Don't use ValueTuple (#263)
- All public members were documented: #252
- Use EnableBuffering to keep request payload around: #250
- Serilog default levels: #237
- Removed dev dependency from external dependencies 4d92ab0
- Use new `Sentry.Protocol` 836fb07e
- Use new `Sentry.PlatformAbsrtractions` #226
- Debug logging for ASP.NET Classic #209
- Reading request body throws on ASP.NET Core 3 (#324)
- NLog: null check contextProp.Value during IncludeEventDataOnBreadcrumbs (#323)
- JsonSerializerSettings - ReferenceLoopHandling.Ignore (#312)
- Fixed error when reading request body affects collecting other request data (#299)
- `Microsoft.Extensions.Logging` `ConfigureScope` invocation. #208, #210, #224 Thanks @dbraillon
- `Sentry.Serilog` Verbose level. #213, #217. Thanks @kanadaj
- AppDomain.ProcessExit will close the SDK: #242
- Adds PublicApiAnalyzers to public projects: #234
- NLog: Utilizes Flush functionality in NLog target: #228
- NLog: Set the logger via the log event info in SentryTarget.Write, #227
- Multi-target .NET Core 3.0 (#308)

Major version bumped due to these breaking changes:

1. `Sentry.Protocol` version 2.0.0
   - Remove StackTrace from SentryEvent [#38](https://github.com/getsentry/sentry-dotnet-protocol/pull/38) - StackTrace is  either part of Thread or SentryException.
2. Removed `ContextLine` #223
3. Use `StackTrace` from `Threads` #222
4. `FlushAsync` added to `ISentryClient` #214

## 2.0.0-beta8

- SentryTarget - GetTagsFromLogEvent with null check (#326)
- handled process corrupted (#328)
- sourcelink GA (#330)
- Adds ability to specify user values via NLog configuration (#336)

## 2.0.0-beta7

Fixes:

- Reading request body throws on ASP.NET Core 3 (#324)
- NLog: null check contextProp.Value during IncludeEventDataOnBreadcrumbs (#323)
- JsonSerializerSettings - ReferenceLoopHandling.Ignore (#312)

Features:

- Multi-target .NET Core 3.0 (#308)

## 2.0.0-beta6

- Fixed error when reading request body affects collecting other request data (#299)

## 2.0.0-beta5

- Add option to ASP.NET Core to flush events after response complete (#288)
- Fixed race on `BackgroundWorker`  (#293)
- Exclude `Sentry.` frames from InApp (#272)
- NLog SentryTarget with less overhead for breadcrumb (#273)

## 2.0.0-beta4

- Logging on body not extracted (#246)
- Add support to DefaultTags for ASP.NET Core and M.E.Logging (#268)
- Don't use ValueTuple (#263)

## 2.0.0-beta3

- All public members were documented: #252
- Use EnableBuffering to keep request payload around: #250
- Serilog default levels: #237

Thanks @josh-degraw for:

- AppDomain.ProcessExit will close the SDK: #242
- Adds PublicApiAnalyzers to public projects: #234
- NLog: Utilizes Flush functionality in NLog target: #228
- NLog: Set the logger via the log event info in SentryTarget.Write, #227

## 2.0.0-beta2

- Removed dev dependency from external dependencies 4d92ab0
- Use new `Sentry.Protocol` 836fb07e
- Use new `Sentry.PlatformAbsrtractions` #226

## 2.0.0-beta

Major version bumped due to these breaking changes:

1. `Sentry.Protocol` version 2.0.0
   - Remove StackTrace from SentryEvent [#38](https://github.com/getsentry/sentry-dotnet-protocol/pull/38) - StackTrace is either part of Thread or SentryException.
2. Removed `ContextLine` #223
3. Use `StackTrace` from `Threads` #222
4. `FlushAsync` added to `ISentryClient` #214

Other Features:

- Debug logging for ASP.NET Classic #209

Fixes:

- `Microsoft.Extensions.Logging` `ConfigureScope` invocation. #208, #210, #224 Thanks @dbraillon
- `Sentry.Serilog` Verbose level. #213, #217. Thanks @kanadaj

## 1.2.1-beta

Fixes and improvements to the NLog integration: #207 by @josh-degraw

## 1.2.0

### Features

- Optionally skip module registrations #202 - (Thanks @josh-degraw)
- First NLog integration release #188 (Thanks @josh-degraw)
- Extensible stack trace #184 (Thanks @pengweiqhca)
- MaxRequestSize for ASP.NET and ASP.NET Core #174
- InAppInclude #171
- Overload to AddSentry #163 by (Thanks @f1nzer)
- ASP.NET Core AddSentry has now ConfigureScope: #160

### Bug fixes

- Don't override user #199
- Read the hub to take latest Client: 8f4b5ba

## 1.1.3-beta4

Bug fix: Don't override user  #199

## 1.1.3-beta3

- First NLog integration release #188 (Thanks @josh-degraw)
- Extensible stack trace #184 (Thanks @pengweiqhca)

## 1.1.3-beta2

Feature:

- MaxRequestSize for ASP.NET and ASP.NET Core #174
- InAppInclude #171

Fix: Diagnostic log order: #173 by @scolestock

## 1.1.3-beta

Fixed:

- Read the hub to take latest Client: 8f4b5ba1a3
- Uses Sentry.Protocol 1.0.4 4035e25

Feature

- Overload to `AddSentry` #163 by @F1nZeR
- ASP.NET Core `AddSentry` has now `ConfigureScope`: #160

## 1.1.2

Using [new version of the protocol with fixes and features](https://github.com/getsentry/sentry-dotnet-protocol/releases/tag/1.0.3).

Fixed:

ASP.NET Core integration issue when containers are built on the ServiceCollection after SDK is initialized (#157, #103 )

## 1.1.2-beta

Fixed:

- ASP.NET Core integration issue when containers are built on the ServiceCollection after SDK is initialized (#157, #103 )

## 1.1.1

Fixed:

- Serilog bug that self log would recurse #156

Feature:

- log4net environment via xml configuration #150 (Thanks Sébastien Pierre)

## 1.1.0

Includes all features and bug fixes of previous beta releases:

Features:

- Use log entry to improve grouping #125
- Use .NET Core SDK 2.1.401
- Make AddProcessors extension methods on Options public #115
- Format InternalsVisibleTo to avoid iOS issue: 94e28b3
- Serilog Integration #118, #145
- Capture methods return SentryId #139, #140
- MEL integration keeps properties as tags #146
- Sentry package Includes net461 target #135

Bug fixes:

- Disabled SDK throws on shutdown: #124
- Log4net only init if current hub is disabled #119

Thanks to our growing list of [contributors](https://github.com/getsentry/sentry-dotnet/graphs/contributors).

## 1.0.1-beta5

- Added `net461` target to Serilog package #148

## 1.0.1-beta4

- Serilog Integration #118, #145
- `Capture` methods return `SentryId` #139, #140
- MEL integration keeps properties as tags #146
- Revert reducing Json.NET requirements <https://github.com/getsentry/sentry-dotnet/commit/1aed4a5c76ead2f4d39f1c2979eda02d068bfacd>

Thanks to our growing [list of contributors](https://github.com/getsentry/sentry-dotnet/graphs/contributors).

## 1.0.1-beta3

Lowering Newtonsoft.Json requirements; #138

## 1.0.1-beta2

`Sentry` package Includes `net461` target #135

## 1.0.1-beta

Features:

- Use log entry to improve grouping #125
- Use .NET Core SDK 2.1.401
- Make `AddProcessors` extension methods on Options public  #115
- Format InternalsVisibleTo to avoid iOS issue: 94e28b3

Bug fixes:

- Disabled SDK throws on shutdown: #124
- Log4net only init if current hub is disabled #119

## 1.0.0

### First major release of the new .NET SDK

#### Main features

##### Sentry package

- Automatic Captures global unhandled exceptions (AppDomain)
- Scope management
- Duplicate events automatically dropped
- Events from the same exception automatically dropped
- Web proxy support
- HttpClient/HttpClientHandler configuration callback
- Compress request body
- Event sampling opt-in
- Event flooding protection (429 retry-after and internal bound queue)
- Release automatically set (AssemblyInformationalVersionAttribute, AssemblyVersion or env var)
- DSN discovered via environment variable
- Release (version) reported automatically
- CLS Compliant
- Strong named
- BeforeSend and BeforeBreadcrumb callbacks
- Event and Exception processors
- SourceLink (including PDB in nuget package)
- Device OS info sent
- Device Runtime info sent
- Enable SDK debug mode (opt-in)
- Attach stack trace for captured messages (opt-in)

##### Sentry.Extensions.Logging

- Includes all features from the `Sentry` package.
- BeginScope data added to Sentry scope, sent with events
- LogInformation or higher added as breadcrumb, sent with next events.
- LogError or higher automatically captures an event
- Minimal levels are configurable.

##### Sentry.AspNetCore

- Includes all features from the `Sentry` package.
- Includes all features from the `Sentry.Extensions.Logging` package.
- Easy ASP.NET Core integration, single line: `UseSentry`.
- Captures unhandled exceptions in the middleware pipeline
- Captures exceptions handled by the framework `UseExceptionHandler` and Error page display.
- Any event sent will include relevant application log messages
- RequestId as tag
- URL as tag
- Environment is automatically set (`IHostingEnvironment`)
- Request payload can be captured if opt-in
- Support for EventProcessors registered with DI
- Support for ExceptionProcessors registered with DI
- Captures logs from the request (using Microsoft.Extensions.Logging)
- Supports configuration system (e.g: appsettings.json)
- Server OS info sent
- Server Runtime info sent
- Request headers sent
- Request body compressed

All packages are:

- Strong named
- Tested on Windows, Linux and macOS
- Tested on .NET Core, .NET Framework and Mono

##### Learn more

- [Code samples](https://github.com/getsentry/sentry-dotnet/tree/master/samples)
- [Sentry docs](https://docs.sentry.io/quickstart/?platform=csharp)

Sample event using the log4net integration:
![Sample event in Sentry](https://github.com/getsentry/sentry-dotnet/blob/master/samples/Sentry.Samples.Log4Net/.assets/log4net-sample.gif?raw=true)

Download it directly from GitHub or using NuGet:

|      Integrations                 |        NuGet         |
| ----------------------------- | -------------------: |
|         **Sentry**            |    [![NuGet](https://img.shields.io/nuget/vpre/Sentry.svg)](https://www.nuget.org/packages/Sentry)   |
|     **Sentry.AspNetCore**     |   [![NuGet](https://img.shields.io/nuget/vpre/Sentry.AspNetCore.svg)](https://www.nuget.org/packages/Sentry.AspNetCore)   |
| **Sentry.Extensions.Logging** | [![NuGet](https://img.shields.io/nuget/vpre/Sentry.Extensions.Logging.svg)](https://www.nuget.org/packages/Sentry.Extensions.Logging)   |
| **Sentry.Log4Net** | [![NuGet](https://img.shields.io/nuget/vpre/Sentry.Log4Net.svg)](https://www.nuget.org/packages/Sentry.Log4Net)   |

## 1.0.0-rc2

Features and improvements:

- `SentrySdk.LastEventId` to get scoped id
- `BeforeBreadcrumb` to allow dropping or modifying a breadcrumb
- Event processors on scope #58
- Event processor as `Func<SentryEvent,SentryEvent>`

Bug fixes:

- #97 Sentry environment takes precedence over ASP.NET Core

Download it directly below from GitHub or using NuGet:

|      Integrations                 |        NuGet         |
| ----------------------------- | -------------------: |
|         **Sentry**            |    [![NuGet](https://img.shields.io/nuget/vpre/Sentry.svg)](https://www.nuget.org/packages/Sentry)   |
|     **Sentry.AspNetCore**     |   [![NuGet](https://img.shields.io/nuget/vpre/Sentry.AspNetCore.svg)](https://www.nuget.org/packages/Sentry.AspNetCore)   |
| **Sentry.Extensions.Logging** | [![NuGet](https://img.shields.io/nuget/vpre/Sentry.Extensions.Logging.svg)](https://www.nuget.org/packages/Sentry.Extensions.Logging)   |
| **Sentry.Log4Net** | [![NuGet](https://img.shields.io/nuget/vpre/Sentry.Log4Net.svg)](https://www.nuget.org/packages/Sentry.Log4Net)   |

## 1.0.0-rc

Features and improvements:

- Microsoft.Extensions.Logging (MEL) use framework configuration system #79 (Thanks @pengweiqhca)
- Use IOptions on Logging and ASP.NET Core integrations #81
- Send PII (personal identifier info, opt-in `SendDefaultPii`): #83
- When SDK is disabled SentryMiddleware passes through to next in pipeline: #84
- SDK diagnostic logging (option: `Debug`): #85
- Sending Stack trace for events without exception (like CaptureMessage, opt-in `AttachStackTrace`) #86

Bug fixes:

- MEL: Only call Init if DSN was provided <https://github.com/getsentry/sentry-dotnet/commit/097c6a9c6f4348d87282c92d9267879d90879e2a>
- Correct namespace for `AddSentry` <https://github.com/getsentry/sentry-dotnet/commit/2498ab4081f171dc78e7f74e4f1f781a557c5d4f>

Breaking changes:

The settings for HTTP and Worker have been moved to `SentryOptions`. There's no need to call `option.Http(h => h...)` anymore.
`option.Proxy` was renamed to `option.HttpProxy`.

[New sample](https://github.com/getsentry/sentry-dotnet/tree/master/samples/Sentry.Samples.GenericHost) using [GenericHost](https://docs.microsoft.com/en-us/aspnet/core/fundamentals/host/generic-host?view=aspnetcore-2.1)

Download it directly below from GitHub or using NuGet:

|      Integrations                 |        NuGet         |
| ----------------------------- | -------------------: |
|         **Sentry**            |    [![NuGet](https://img.shields.io/nuget/vpre/Sentry.svg)](https://www.nuget.org/packages/Sentry)   |
|     **Sentry.AspNetCore**     |   [![NuGet](https://img.shields.io/nuget/vpre/Sentry.AspNetCore.svg)](https://www.nuget.org/packages/Sentry.AspNetCore)   |
| **Sentry.Extensions.Logging** | [![NuGet](https://img.shields.io/nuget/vpre/Sentry.Extensions.Logging.svg)](https://www.nuget.org/packages/Sentry.Extensions.Logging)   |
| **Sentry.Log4Net** | [![NuGet](https://img.shields.io/nuget/vpre/Sentry.Log4Net.svg)](https://www.nuget.org/packages/Sentry.Log4Net)   |

## 0.0.1-preview5

Features:

- Support buffered gzip request #73
- Reduced dependencies from the ASP.NET Core integraiton
- InAppExclude configurable #75
- Duplicate event detects inner exceptions #76
- HttpClientHandler configuration callback #72
- Event sampling opt-in
- ASP.NET Core sends server name

Bug fixes:

- On-prem without chuncked support for gzip #71
- Exception.Data key is not string #77

**[Watch on youtube](https://www.youtube.com/watch?v=xK6a1goK_w0) how to use the ASP.NET Core integration**

Download it directly below from GitHub or using NuGet:

|      Integrations                 |        NuGet         |
| ----------------------------- | -------------------: |
|         **Sentry**            |    [![NuGet](https://img.shields.io/nuget/vpre/Sentry.svg)](https://www.nuget.org/packages/Sentry)   |
|     **Sentry.AspNetCore**     |   [![NuGet](https://img.shields.io/nuget/vpre/Sentry.AspNetCore.svg)](https://www.nuget.org/packages/Sentry.AspNetCore)   |
| **Sentry.Extensions.Logging** | [![NuGet](https://img.shields.io/nuget/vpre/Sentry.Extensions.Logging.svg)](https://www.nuget.org/packages/Sentry.Extensions.Logging)   |
| **Sentry.Log4Net** | [![NuGet](https://img.shields.io/nuget/vpre/Sentry.Log4Net.svg)](https://www.nuget.org/packages/Sentry.Log4Net)   |

## 0.0.1-preview4

Features:

- Using [Sentry Protocol](https://github.com/getsentry/sentry-dotnet-protocol) as a dependency
- Environment can be set via `SentryOptions` #49
- Compress request body (configurable: Fastest, Optimal, Off) #63
- log4net integration
- SDK honors Sentry's 429 HTTP Status with Retry After header #61

Bug fixes:

- `Init` pushes the first scope #55, #54
- `Exception.Data` copied to `SentryEvent.Data` while storing the index of originating error.
- Demangling code ensures Function name available #64
- ASP.NET Core integration throws when Serilog added #65, #68, #67

Improvements to [the docs](https://getsentry.github.io/sentry-dotnet) like:

- Release discovery
- `ConfigureScope` clarifications
- Documenting samples

### [Watch on youtube](https://www.youtube.com/watch?v=xK6a1goK_w0) how to use the ASP.NET Core integration

Download it directly from GitHub or using NuGet:

|      Integrations                 |        NuGet         |
| ----------------------------- | -------------------: |
|         **Sentry**            |    [![NuGet](https://img.shields.io/nuget/vpre/Sentry.svg)](https://www.nuget.org/packages/Sentry)   |
|     **Sentry.AspNetCore**     |   [![NuGet](https://img.shields.io/nuget/vpre/Sentry.AspNetCore.svg)](https://www.nuget.org/packages/Sentry.AspNetCore)   |
| **Sentry.Extensions.Logging** | [![NuGet](https://img.shields.io/nuget/vpre/Sentry.Extensions.Logging.svg)](https://www.nuget.org/packages/Sentry.Extensions.Logging)   |
| **Sentry.Log4Net** | [![NuGet](https://img.shields.io/nuget/vpre/Sentry.Log4Net.svg)](https://www.nuget.org/packages/Sentry.Log4Net)   |

## 0.0.1-preview3

This third preview includes bug fixes and more features. Test coverage increased to 96%

Features and improvements:

- Filter duplicate events/exceptions #43
- EventProcessors can be added (sample [1](https://github.com/getsentry/sentry-dotnet/blob/dbb5a3af054d0ca6f801de37fb7db3632ca2c65a/samples/Sentry.Samples.Console.Customized/Program.cs#L151), [2](https://github.com/getsentry/sentry-dotnet/blob/dbb5a3af054d0ca6f801de37fb7db3632ca2c65a/samples/Sentry.Samples.Console.Customized/Program.cs#L41))
- ExceptionProcessors can be added #36 (sample [1](https://github.com/getsentry/sentry-dotnet/blob/dbb5a3af054d0ca6f801de37fb7db3632ca2c65a/samples/Sentry.Samples.Console.Customized/Program.cs#L172), [2](https://github.com/getsentry/sentry-dotnet/blob/dbb5a3af054d0ca6f801de37fb7db3632ca2c65a/samples/Sentry.Samples.Console.Customized/Program.cs#L42))
- Release is automatically discovered/reported #35
- Contexts is a dictionary - allows custom data #37
- ASP.NET integration reports context as server: server-os, server-runtime #37
- Assemblies strong named #41
- Scope exposes IReadOnly members instead of Immutables
- Released a [documentation site](https://getsentry.github.io/sentry-dotnet/)

Bug fixes:

- Strong name
- Logger provider gets disposed/flushes events

[Watch on youtube](https://www.youtube.com/watch?v=xK6a1goK_w0) how to use the ASP.NET Core integration.

Download it directly from GitHub or using NuGet:

|      Integrations                 |        NuGet         |
| ----------------------------- | -------------------: |
|         **Sentry**            |    [![NuGet](https://img.shields.io/nuget/vpre/Sentry.svg)](https://www.nuget.org/packages/Sentry)   |
|     **Sentry.AspNetCore**     |   [![NuGet](https://img.shields.io/nuget/vpre/Sentry.AspNetCore.svg)](https://www.nuget.org/packages/Sentry.AspNetCore)   |
| **Sentry.Extensions.Logging** | [![NuGet](https://img.shields.io/nuget/vpre/Sentry.Extensions.Logging.svg)](https://www.nuget.org/packages/Sentry.Extensions.Logging)   |

## 0.0.1-preview2

This second release includes bug fixes and more features. Test coverage increased to 93%

Features and improvements:

- Added `CaptureMessage`
- `BeforeSend` callback errors are sent as breadcrumbs
- `ASP.NET Core` integration doesn't add tags added by `Microsoft.Extensions.Logging`
- SDK name is reported depending on the package added
- Integrations API allows user-defined SDK integration
- Unhandled exception handler can be configured via integrations
- Filter kestrel log eventid 13 (application error) when already captured by the middleware

Bugs fixed:

- Fixed #28
- HTTP Proxy set to HTTP message handler

Download it directly from GitHub or using NuGet:

|      Integrations                 |        NuGet         |
| ----------------------------- | -------------------: |
|         **Sentry**            |    [![NuGet](https://img.shields.io/nuget/vpre/Sentry.svg)](https://www.nuget.org/packages/Sentry)   |
|     **Sentry.AspNetCore**     |   [![NuGet](https://img.shields.io/nuget/vpre/Sentry.AspNetCore.svg)](https://www.nuget.org/packages/Sentry.AspNetCore)   |
| **Sentry.Extensions.Logging** | [![NuGet](https://img.shields.io/nuget/vpre/Sentry.Extensions.Logging.svg)](https://www.nuget.org/packages/Sentry.Extensions.Logging)   |

## 0.0.1-preview1

Our first preview of the SDK:

Main features:

- Easy ASP.NET Core integration, single line: `UseSentry`.
- Captures unhandled exceptions in the middleware pipeline
- Captures exceptions handled by the framework `UseExceptionHandler` and Error page display.
- Captures process-wide unhandled exceptions (AppDomain)
- Captures logger.Error or logger.Critical
- When an event is sent, data from the current request augments the event.
- Sends information about the server running the app (OS, Runtime, etc)
- Informational logs written by the app or framework augment events sent to Sentry
- Optional include of the request body
- HTTP Proxy configuration

Also available via NuGet:

[Sentry](https://www.nuget.org/packages/Sentry/0.0.1-preview1)
[Sentry.AspNetCore](https://www.nuget.org/packages/Sentry.AspNetCore/0.0.1-preview1)
[Sentry.Extensions.Logging](https://www.nuget.org/packages/Sentry.Extensions.Logging/0.0.1-preview1)<|MERGE_RESOLUTION|>--- conflicted
+++ resolved
@@ -4,11 +4,8 @@
 
 ### Fixes
 
-<<<<<<< HEAD
+- P/Invoke warning for GetWindowThreadProcessId no longer shows when using Sentry in UWP applications ([#3372](https://github.com/getsentry/sentry-dotnet/pull/3372))
 - Debug logs are now visible in Visual Studio when using Sentry's default DiagnosticLogger ([#3373](https://github.com/getsentry/sentry-dotnet/pull/3373))
-=======
-- P/Invoke warning for GetWindowThreadProcessId no longer shows when using Sentry in UWP applications ([#3372](https://github.com/getsentry/sentry-dotnet/pull/3372))
->>>>>>> 78853547
 
 ## 4.6.2
 
