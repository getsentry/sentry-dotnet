# Changelog

## Unreleased

### Features

- Experimental _Structured Logs_:
  - Shorten the `key` names of `Microsoft.Extensions.Logging` attributes ([#4450](https://github.com/getsentry/sentry-dotnet/pull/4450))

### Fixes

- Experimental _Structured Logs_:
<<<<<<< HEAD
  - Remove `IDisposable` from `SentryStructuredLogger`. Disposal is intended through the owning `IHub` instance ([#4424](https://github.com/getsentry/sentry-dotnet/pull/4424))
  - Ensure all buffered logs are sent to Sentry when the application terminates unexpectedly ([#4425](https://github.com/getsentry/sentry-dotnet/pull/4425))
=======
  - Remove `IDisposable` from `SentryStructuredLogger`. Disposal is intended through the owning `IHub` instance. ([#4424](https://github.com/getsentry/sentry-dotnet/pull/4424))
  - Ensure all buffered logs are sent to Sentry when the application terminates unexpectedly. ([#4425](https://github.com/getsentry/sentry-dotnet/pull/4425))
  - `InvalidOperationException` potentially thrown during a race condition, especially in concurrent high-volume logging scenarios ([#4428](https://github.com/getsentry/sentry-dotnet/pull/4428))
>>>>>>> cbd289b3

### Dependencies

- Bump Native SDK from v0.9.1 to v0.10.0 ([#4436](https://github.com/getsentry/sentry-dotnet/pull/4436))
  - [changelog](https://github.com/getsentry/sentry-native/blob/master/CHANGELOG.md#0100)
  - [diff](https://github.com/getsentry/sentry-native/compare/0.9.1...0.10.0)

## 5.14.1

### Fixes

- Crontabs now support day names (MON-SUN) and allow step values and ranges to be combined ([#4407](https://github.com/getsentry/sentry-dotnet/pull/4407))
- Ensure the correct Sentry Cocoa SDK framework version is used on iOS ([#4411](https://github.com/getsentry/sentry-dotnet/pull/4411))

### Dependencies

- Bump CLI from v2.50.2 to v2.52.0 ([#4419](https://github.com/getsentry/sentry-dotnet/pull/4419), [#4435](https://github.com/getsentry/sentry-dotnet/pull/4435), [#4444](https://github.com/getsentry/sentry-dotnet/pull/4444))
  - [changelog](https://github.com/getsentry/sentry-cli/blob/master/CHANGELOG.md#2520)
  - [diff](https://github.com/getsentry/sentry-cli/compare/2.50.2...2.52.0)

## 5.14.0

### Features

- Add _experimental_ support for [Sentry Structured Logging](https://docs.sentry.io/product/explore/logs/) ([#4308](https://github.com/getsentry/sentry-dotnet/pull/4308))
  - Structured-Logger API ([#4158](https://github.com/getsentry/sentry-dotnet/pull/4158))
  - Buffering and Batching ([#4310](https://github.com/getsentry/sentry-dotnet/pull/4310))
  - Integrations for `Sentry.Extensions.Logging`, `Sentry.AspNetCore` and `Sentry.Maui` ([#4193](https://github.com/getsentry/sentry-dotnet/pull/4193))

### Fixes

- Update `sample_rate` of _Dynamic Sampling Context (DSC)_ when making sampling decisions ([#4374](https://github.com/getsentry/sentry-dotnet/pull/4374))

## 5.13.0

### Features

- Sentry now includes an EXPERIMENTAL StringStackTraceFactory. This factory isn't as feature rich as the full `SentryStackTraceFactory`. However, it may provide better results if you are compiling your application AOT and not getting useful stack traces from the full stack trace factory. ([#4362](https://github.com/getsentry/sentry-dotnet/pull/4362))

### Fixes

- Source context for class libraries when running on Android in Release mode ([#4294](https://github.com/getsentry/sentry-dotnet/pull/4294))
- Native AOT: don't load SentryNative on unsupported platforms ([#4347](https://github.com/getsentry/sentry-dotnet/pull/4347))
- Fixed issue introduced in release 5.12.0 that might prevent other middleware or user code from reading request bodies ([#4373](https://github.com/getsentry/sentry-dotnet/pull/4373))
- SentryTunnelMiddleware overwrites the X-Forwarded-For header ([#4375](https://github.com/getsentry/sentry-dotnet/pull/4375))
- Native AOT support for `linux-musl-arm64` ([#4365](https://github.com/getsentry/sentry-dotnet/pull/4365))

### Dependencies

- Bump CLI from v2.47.0 to v2.50.2 ([#4348](https://github.com/getsentry/sentry-dotnet/pull/4348), [#4370](https://github.com/getsentry/sentry-dotnet/pull/4370), [#4378](https://github.com/getsentry/sentry-dotnet/pull/4378))
  - [changelog](https://github.com/getsentry/sentry-cli/blob/master/CHANGELOG.md#2502)
  - [diff](https://github.com/getsentry/sentry-cli/compare/2.47.0...2.50.2)

## 5.12.0

### API changes

- App Hang Tracking for iOS is now disabled by default, until this functionality is more stable. If you want to use it in your applications then you'll need to enable this manually. ([#4320](https://github.com/getsentry/sentry-dotnet/pull/4320))

### Features

- Added StartSpan and GetTransaction methods to the SentrySdk ([#4303](https://github.com/getsentry/sentry-dotnet/pull/4303))

### Fixes

- Avoid double reporting sessions on iOS and Android apps ([#4341](https://github.com/getsentry/sentry-dotnet/pull/4341))
- Sentry now decompresses Request bodies in ASP.NET Core when RequestDecompression middleware is enabled ([#4315](https://github.com/getsentry/sentry-dotnet/pull/4315))
- Custom ISentryEventProcessors are now run for native iOS events ([#4318](https://github.com/getsentry/sentry-dotnet/pull/4318))
- Crontab validation when capturing checkins ([#4314](https://github.com/getsentry/sentry-dotnet/pull/4314))
- Fixed an issue with the way Sentry detects build settings. This was causing Sentry to produce code that could fail at runtime in AOT compiled applications. ([#4333](https://github.com/getsentry/sentry-dotnet/pull/4333))
- Native AOT: link to static `lzma` on Linux/MUSL ([#4326](https://github.com/getsentry/sentry-dotnet/pull/4326))
- AppDomain.CurrentDomain.ProcessExit hook is now removed on shutdown ([#4323](https://github.com/getsentry/sentry-dotnet/pull/4323))

### Dependencies

- Bump Native SDK from v0.9.0 to v0.9.1 ([#4309](https://github.com/getsentry/sentry-dotnet/pull/4309))
  - [changelog](https://github.com/getsentry/sentry-native/blob/master/CHANGELOG.md#091)
  - [diff](https://github.com/getsentry/sentry-native/compare/0.9.0...0.9.1)
- Bump CLI from v2.46.0 to v2.47.0 ([#4332](https://github.com/getsentry/sentry-dotnet/pull/4332))
  - [changelog](https://github.com/getsentry/sentry-cli/blob/master/CHANGELOG.md#2470)
  - [diff](https://github.com/getsentry/sentry-cli/compare/2.46.0...2.47.0)

## 5.11.2

### Fixes

- Unsampled spans no longer propagate empty trace headers ([#4302](https://github.com/getsentry/sentry-dotnet/pull/4302))

## 5.11.1

### Fixes

- Fix linking of libsentry-native to avoid DllNotFoundException in Native AOT applications ([#4298](https://github.com/getsentry/sentry-dotnet/pull/4298))

## 5.11.0

### Features

- Added non-allocating `ConfigureScope` and `ConfigureScopeAsync` overloads ([#4244](https://github.com/getsentry/sentry-dotnet/pull/4244))
- Add .NET MAUI `AutomationId` element information to breadcrumbs ([#4248](https://github.com/getsentry/sentry-dotnet/pull/4248))
- The HTTP Response Status Code for spans instrumented using OpenTelemetry is now searchable ([#4283](https://github.com/getsentry/sentry-dotnet/pull/4283))

### Fixes

- The HTTP instrumentation uses the span created for the outgoing request in the sentry-trace header, fixing the parent-child relationship between client and server ([#4264](https://github.com/getsentry/sentry-dotnet/pull/4264))
- ExtraData not captured for Breadcrumbs in MauiEventsBinder ([#4254](https://github.com/getsentry/sentry-dotnet/pull/4254))
    - NOTE: Required breaking changes to the public API of `Sentry.Maui.BreadcrumbEvent`, while keeping an _Obsolete_ constructor for backward compatibility.
- InvalidOperationException sending attachments on Android with LLVM enabled ([#4276](https://github.com/getsentry/sentry-dotnet/pull/4276))
- When CaptureFeedback methods are called with invalid email addresses, the email address will be removed and, if Debug mode is enabled, a warning will be logged. This is done to avoid losing the Feedback altogether (Sentry would reject Feedback that has an invalid email address) ([#4284](https://github.com/getsentry/sentry-dotnet/pull/4284))

### Dependencies

- Bump the version of the .NET SDK that we use from 9.0.203 to 9.0.301 ([#4272](https://github.com/getsentry/sentry-dotnet/pull/4272))
  - Note that this also required we bump various Java dependencies (since version 9.0.300 of the Android workload requires newer versions of the these)
  - See https://docs.sentry.io/platforms/dotnet/troubleshooting/#detected-package-version-outside-of-dependency-constraint if you see NU1605, NU1608 and/or NU1107 warnings after upgrading   
- Bump Native SDK from v0.8.5 to v0.9.0 ([#4260](https://github.com/getsentry/sentry-dotnet/pull/4260))
  - [changelog](https://github.com/getsentry/sentry-native/blob/master/CHANGELOG.md#090)
  - [diff](https://github.com/getsentry/sentry-native/compare/0.8.5...0.9.0)

## 5.10.0

### Features

- Rename MemoryInfo.AllocatedBytes to MemoryInfo.TotalAllocatedBytes ([#4243](https://github.com/getsentry/sentry-dotnet/pull/4243))
- Replace libcurl with .NET HttpClient for sentry-native ([#4222](https://github.com/getsentry/sentry-dotnet/pull/4222))

### Fixes

- InvalidCastException in SentrySpanProcessor when using the Sentry.OpenTelemetry integration ([#4245](https://github.com/getsentry/sentry-dotnet/pull/4245))
- Fix InApp Exclude for frames without Module by checking against frame's Package ([#4236](https://github.com/getsentry/sentry-dotnet/pull/4236))

## 5.9.0

### Features

- Reduced memory pressure when sampling less than 100% of traces/transactions ([#4212](https://github.com/getsentry/sentry-dotnet/pull/4212))
- Add SentrySdk.SetTag ([#4232](https://github.com/getsentry/sentry-dotnet/pull/4232))

### Fixes

- Fixed symbolication for net9.0-android applications in Release config ([#4221](https://github.com/getsentry/sentry-dotnet/pull/4221))
- Support Linux arm64 on Native AOT ([#3700](https://github.com/getsentry/sentry-dotnet/pull/3700))
- Revert W3C traceparent support ([#4204](https://github.com/getsentry/sentry-dotnet/pull/4204))

### Dependencies

- Bump CLI from v2.45.0 to v2.46.0 ([#4226](https://github.com/getsentry/sentry-dotnet/pull/4226))
  - [changelog](https://github.com/getsentry/sentry-cli/blob/master/CHANGELOG.md#2460)
  - [diff](https://github.com/getsentry/sentry-cli/compare/2.45.0...2.46.0)

## 5.8.1

### Fixes

- Support musl on Linux ([#4188](https://github.com/getsentry/sentry-dotnet/pull/4188))
- Support for Windows ARM64 with Native AOT ([#4187](https://github.com/getsentry/sentry-dotnet/pull/4187))
- Addressed potential performance issue with Sentry.Maui ([#4219](https://github.com/getsentry/sentry-dotnet/pull/4219))
- Respect `SentryNative=false` at runtime ([#4220](https://github.com/getsentry/sentry-dotnet/pull/4220))

## 5.8.0

### Features

- .NET MAUI integration with CommunityToolkit.Mvvm Async Relay Commands can now be auto spanned with the new package Sentry.Maui.CommunityToolkit.Mvvm ([#4125](https://github.com/getsentry/sentry-dotnet/pull/4125))

### Fixes

- Revert "Bump Cocoa SDK from v8.39.0 to v8.46.0 (#4103)" ([#4202](https://github.com/getsentry/sentry-dotnet/pull/4202))
  - IMPORTANT: Fixes multiple issues running versions 5.6.x and 5.7.x of the Sentry SDK for .NET on iOS (initialising the SDK and sending data to Sentry) 

### Dependencies

- Bump Native SDK from v0.8.4 to v0.8.5 ([#4189](https://github.com/getsentry/sentry-dotnet/pull/4189))
  - [changelog](https://github.com/getsentry/sentry-native/blob/master/CHANGELOG.md#085)
  - [diff](https://github.com/getsentry/sentry-native/compare/0.8.4...0.8.5)

## 5.7.0

### Features

- New source generator allows Sentry to see true build variables like PublishAot and PublishTrimmed to properly adapt checks in the Sentry SDK ([#4101](https://github.com/getsentry/sentry-dotnet/pull/4101))
- Auto breadcrumbs now include all .NET MAUI gesture recognizer events ([#4124](https://github.com/getsentry/sentry-dotnet/pull/4124))
- Associate replays with errors and traces on Android ([#4133](https://github.com/getsentry/sentry-dotnet/pull/4133))

### Fixes

- Redact Authorization headers before sending events to Sentry ([#4164](https://github.com/getsentry/sentry-dotnet/pull/4164))
- Remove Strong Naming from Sentry.Hangfire ([#4099](https://github.com/getsentry/sentry-dotnet/pull/4099))
- Increase `RequestSize.Small` threshold from 1 kB to 4 kB to match other SDKs ([#4177](https://github.com/getsentry/sentry-dotnet/pull/4177))

### Dependencies

- Bump CLI from v2.43.1 to v2.45.0 ([#4169](https://github.com/getsentry/sentry-dotnet/pull/4169), [#4179](https://github.com/getsentry/sentry-dotnet/pull/4179))
  - [changelog](https://github.com/getsentry/sentry-cli/blob/master/CHANGELOG.md#2450)
  - [diff](https://github.com/getsentry/sentry-cli/compare/2.43.1...2.45.0)

## 5.7.0-beta.0

### Features

- When setting a transaction on the scope, the SDK will attempt to sync the transaction's trace context with the SDK on the native layer. Finishing a transaction will now also start a new trace ([#4153](https://github.com/getsentry/sentry-dotnet/pull/4153))
- Added `CaptureFeedback` overload with `configureScope` parameter ([#4073](https://github.com/getsentry/sentry-dotnet/pull/4073))
- Custom SessionReplay masks in MAUI Android apps ([#4121](https://github.com/getsentry/sentry-dotnet/pull/4121))

### Fixes

- Work around iOS SHA1 bug ([#4143](https://github.com/getsentry/sentry-dotnet/pull/4143))
- Prevent Auto Breadcrumbs Event Binder from leaking and rebinding events  ([#4159](https://github.com/getsentry/sentry-dotnet/pull/4159))
- Fixes build error when building .NET Framework applications using Sentry 5.6.0: `MSB4185 :The function "IsWindows" on type "System.OperatingSystem" is not available` ([#4160](https://github.com/getsentry/sentry-dotnet/pull/4160))
- Added a `SentrySetCommitReleaseOptions` build property that can be specified separately from `SentryReleaseOptions` ([#4109](https://github.com/getsentry/sentry-dotnet/pull/4109))

### Dependencies

- Bump CLI from v2.43.0 to v2.43.1 ([#4151](https://github.com/getsentry/sentry-dotnet/pull/4151))
  - [changelog](https://github.com/getsentry/sentry-cli/blob/master/CHANGELOG.md#2431)
  - [diff](https://github.com/getsentry/sentry-cli/compare/2.43.0...2.43.1)

## 5.6.0

### Features

- Option to disable the SentryNative integration ([#4107](https://github.com/getsentry/sentry-dotnet/pull/4107), [#4134](https://github.com/getsentry/sentry-dotnet/pull/4134))
  - To disable it, add this msbuild property: `<SentryNative>false</SentryNative>`
- Reintroduced experimental support for Session Replay on Android ([#4097](https://github.com/getsentry/sentry-dotnet/pull/4097))
- If an incoming HTTP request has the `traceparent` header, it is now parsed and interpreted like the `sentry-trace` header. Outgoing requests now contain the `traceparent` header to facilitate integration with servesr that only support the [W3C Trace Context](https://www.w3.org/TR/trace-context/). ([#4084](https://github.com/getsentry/sentry-dotnet/pull/4084))

### Fixes

- Ensure user exception data is not removed by AspNetCoreExceptionProcessor ([#4016](https://github.com/getsentry/sentry-dotnet/pull/4106))
- Prevent users from disabling AndroidEnableAssemblyCompression which leads to untrappable crash ([#4089](https://github.com/getsentry/sentry-dotnet/pull/4089))
- Fixed MSVCRT build warning on Windows ([#4111](https://github.com/getsentry/sentry-dotnet/pull/4111))

### Dependencies

- Bump Cocoa SDK from v8.39.0 to v8.46.0 ([#4103](https://github.com/getsentry/sentry-dotnet/pull/4103))
    - [changelog](https://github.com/getsentry/sentry-cocoa/blob/main/CHANGELOG.md#8460)
    - [diff](https://github.com/getsentry/sentry-cocoa/compare/8.39.0...8.46.0)
- Bump Native SDK from v0.8.3 to v0.8.4 ([#4122](https://github.com/getsentry/sentry-dotnet/pull/4122))
  - [changelog](https://github.com/getsentry/sentry-native/blob/master/CHANGELOG.md#084)
  - [diff](https://github.com/getsentry/sentry-native/compare/0.8.3...0.8.4)

## 5.5.1

### Fixes

- Fix UWP Net Native compilation ([#4085](https://github.com/getsentry/sentry-dotnet/pull/4085))
- Sentry Java SDK dependencies are now detected and included in the Android bindings ([#4079](https://github.com/getsentry/sentry-dotnet/pull/4079))

## 5.5.0

### Features

- The `IScopeObserver` now has an `SetTrace` that allows observing changes to the scope's trace context. The SDK uses this to propagate the `trace ID` to `sentry-native`. This allows Sentry to connect errors coming from all layers of your application ([#4026](https://github.com/getsentry/sentry-dotnet/pull/4026))
- Exception.HResult is now included in the mechanism data for all exceptions ([#4029](https://github.com/getsentry/sentry-dotnet/pull/4029))

### Dependencies

- Bump Native SDK from v0.8.2 to v0.8.3 [#4072](https://github.com/getsentry/sentry-dotnet/pull/4072))
    - [changelog](https://github.com/getsentry/sentry-native/blob/master/CHANGELOG.md#083)
    - [diff](https://github.com/getsentry/sentry-native/compare/0.8.2...0.8.3)

### Fixes

- Fixed symbolication and source context for net9.0-android ([#4033](https://github.com/getsentry/sentry-dotnet/pull/4033))
- Single quotes added to the release name when using MS Build to create Sentry releases on Windows ([#4015](https://github.com/getsentry/sentry-dotnet/pull/4015))
- Target `net9.0` on Sentry.Google.Cloud.Functions to avoid conflict with Sentry.AspNetCore ([#4039](https://github.com/getsentry/sentry-dotnet/pull/4039))
- Changed default value for `SentryOptions.EnableAppHangTrackingV2` to `false` ([#4042](https://github.com/getsentry/sentry-dotnet/pull/4042))
- Missing MAUI `Shell` navigation breadcrumbs on iOS ([#4006](https://github.com/getsentry/sentry-dotnet/pull/4006))
- Prevent application crashes when capturing screenshots on iOS ([#4069](https://github.com/getsentry/sentry-dotnet/pull/4069))

### Dependencies

- Bump Native SDK from v0.8.1 to v0.8.2 ([#4050](https://github.com/getsentry/sentry-dotnet/pull/4050)
  - [changelog](https://github.com/getsentry/sentry-native/blob/master/CHANGELOG.md#082)
  - [diff](https://github.com/getsentry/sentry-native/compare/0.8.1...0.8.2)
- Bump CLI from v2.42.2 to v2.43.0 ([#4036](https://github.com/getsentry/sentry-dotnet/pull/4036), [#4049](https://github.com/getsentry/sentry-dotnet/pull/4049), [#4060](https://github.com/getsentry/sentry-dotnet/pull/4060), [#4062](https://github.com/getsentry/sentry-dotnet/pull/4062))
  - [changelog](https://github.com/getsentry/sentry-cli/blob/master/CHANGELOG.md#2430)
  - [diff](https://github.com/getsentry/sentry-cli/compare/2.42.2...2.43.0)
- Bump Java SDK from v7.20.1 to v8.6.0 ([#4075](https://github.com/getsentry/sentry-dotnet/pull/4075))
  - [changelog](https://github.com/getsentry/sentry-java/blob/main/CHANGELOG.md#860)
  - [diff](https://github.com/getsentry/sentry-java/compare/7.20.1...8.6.0)

## 5.4.0

### Enhancements

- Profiling: improve performance by subscribing only to necessary CLR events ([#3970](https://github.com/getsentry/sentry-dotnet/pull/3970))

### Fixes

- Unknown stack frames in profiles on .NET 8+ ([#3967](https://github.com/getsentry/sentry-dotnet/pull/3967))

## 5.3.0

### Features

- User Feedback can now be captured without errors/exceptions. Note that these APIs replace the older UserFeedback APIs, which have now been marked as obsolete (and will be removed in a future major version bump) ([#3981](https://github.com/getsentry/sentry-dotnet/pull/3981))

### Fixes

- Using SentryOptions.Native.SuppressExcBadAccess and SentryOptions.Native.SuppressSignalAborts, users can now block duplicate errors from native due to dotnet NullReferenceExceptions - Defaults to false ([#3998](https://github.com/getsentry/sentry-dotnet/pull/3998))
- Native iOS events are now exposed to the dotnet layer for users to hook through SentryOptions.BeforeSend and SentryOptions.OnCrashedLastRun ([#2102](https://github.com/getsentry/sentry-dotnet/pull/3958))
- Prevent crashes from occurring on Android during OnBeforeSend ([#4022](https://github.com/getsentry/sentry-dotnet/pull/4022))

### Dependencies

- Bump Native SDK from v0.8.0 to v0.8.1 ([#4014](https://github.com/getsentry/sentry-dotnet/pull/4014))
  - [changelog](https://github.com/getsentry/sentry-native/blob/master/CHANGELOG.md#081)
  - [diff](https://github.com/getsentry/sentry-native/compare/0.8.0...0.8.1)

## 5.2.0

### Features

- Users can now register their own MAUI controls for breadcrumb creation ([#3997](https://github.com/getsentry/sentry-dotnet/pull/3997))
- Serilog scope properties are now sent with Sentry events ([#3976](https://github.com/getsentry/sentry-dotnet/pull/3976))
- The sample seed used for sampling decisions is now propagated, for use in downstream custom trace samplers ([#3951](https://github.com/getsentry/sentry-dotnet/pull/3951))
- Add Azure Function UseSentry overloads for easier wire ups  ([#3971](https://github.com/getsentry/sentry-dotnet/pull/3971))

### Fixes

- Fix mismapped breadcrumb levels coming in from native to dotnet SDK ([#3993](https://github.com/getsentry/sentry-dotnet/pull/3993))
- Deduplicate profiling stack frames ([#3969](https://github.com/getsentry/sentry-dotnet/pull/3969))

### Dependencies

- Bump CLI from v2.41.1 to v2.42.2 ([#3979](https://github.com/getsentry/sentry-dotnet/pull/3979), [#4002](https://github.com/getsentry/sentry-dotnet/pull/4002))
  - [changelog](https://github.com/getsentry/sentry-cli/blob/master/CHANGELOG.md#2422)
  - [diff](https://github.com/getsentry/sentry-cli/compare/2.41.1...2.42.2)
- Bump Native SDK from v0.7.20 to v0.8.0 ([#4003](https://github.com/getsentry/sentry-dotnet/pull/4003))
  - [changelog](https://github.com/getsentry/sentry-native/blob/master/CHANGELOG.md#080)
  - [diff](https://github.com/getsentry/sentry-native/compare/0.7.20...0.8.0)

## 5.1.1

### Fixes

- Emit transaction.data inside contexts.trace.data ([#3936](https://github.com/getsentry/sentry-dotnet/pull/3936))
- Native SIGSEGV errors resulting from managed NullReferenceExceptions are now suppressed on Android ([#3903](https://github.com/getsentry/sentry-dotnet/pull/3903))
- OTel activities that are marked as not recorded are no longer sent to Sentry ([#3890](https://github.com/getsentry/sentry-dotnet/pull/3890))
- Fixed envelopes with oversized attachments getting stuck in __processing ([#3938](https://github.com/getsentry/sentry-dotnet/pull/3938))
- OperatingSystem will now return macOS as OS name instead of 'Darwin' as well as the proper version. ([#2710](https://github.com/getsentry/sentry-dotnet/pull/3956))
- Ignore null value on CocoaScopeObserver.SetTag ([#3948](https://github.com/getsentry/sentry-dotnet/pull/3948))

## 5.1.0

### Significant change in behavior
- The User.IpAddress is now only set to `{{auto}}` when `SendDefaultPii` is enabled. This change gives you control over IP address collection directly on the client ([#3893](https://github.com/getsentry/sentry-dotnet/pull/3893))

### Features

- .NET on iOS: Add experimental EnableAppHangTrackingV2 configuration flag to the options binding SDK ([#3877](https://github.com/getsentry/sentry-dotnet/pull/3877))
- Added `SentryOptions.DisableSentryHttpMessageHandler`. Useful if you're using `OpenTelemetry.Instrumentation.Http` and ending up with duplicate spans. ([#3879](https://github.com/getsentry/sentry-dotnet/pull/3879))

### Dependencies

- Bump Native SDK from v0.7.17 to v0.7.18 ([#3891](https://github.com/getsentry/sentry-dotnet/pull/3891))
  - [changelog](https://github.com/getsentry/sentry-native/blob/master/CHANGELOG.md#0718)
  - [diff](https://github.com/getsentry/sentry-native/compare/0.7.17...0.7.18)
### Fixes

- Prevent Native EXC_BAD_ACCESS signal errors from being captured when managed NullRefrenceExceptions occur ([#3909](https://github.com/getsentry/sentry-dotnet/pull/3909))
- Fixed duplicate SentryMauiEventProcessors ([#3905](https://github.com/getsentry/sentry-dotnet/pull/3905))
- Fixed invalid string.Format index in Debug logs for the DiagnosticSource integration ([#3923](https://github.com/getsentry/sentry-dotnet/pull/3923))

### Dependencies

- Bump Native SDK from v0.7.17 to v0.7.20 ([#3891](https://github.com/getsentry/sentry-dotnet/pull/3891), [#3908](https://github.com/getsentry/sentry-dotnet/pull/3908), [#3929](https://github.com/getsentry/sentry-dotnet/pull/3929))
  - [changelog](https://github.com/getsentry/sentry-native/blob/master/CHANGELOG.md#0720)
  - [diff](https://github.com/getsentry/sentry-native/compare/0.7.17...0.7.20)
- Bump Java SDK from v7.20.0 to v7.20.1 ([#3907](https://github.com/getsentry/sentry-dotnet/pull/3907))
  - [changelog](https://github.com/getsentry/sentry-java/blob/main/CHANGELOG.md#7201)
  - [diff](https://github.com/getsentry/sentry-java/compare/7.20.0...7.20.1)
- Bump CLI from v2.40.0 to v2.41.1 ([#3910](https://github.com/getsentry/sentry-dotnet/pull/3910))
  - [changelog](https://github.com/getsentry/sentry-cli/blob/master/CHANGELOG.md#2411)
  - [diff](https://github.com/getsentry/sentry-cli/compare/2.40.0...2.41.1)

## 5.0.1

### Fixes

- .NET Mobile: Disable and made obsolete the iOS Watchdog termination feature which is based on heuristics that don't work in .NET ([#3867](https://github.com/getsentry/sentry-dotnet/pull/3867))
- .NET on Android: NullReferenceException handled by Mono cause the app to crash (PR #3694) ([#3871](https://github.com/getsentry/sentry-dotnet/pull/3871))

### Dependencies

- Bump Native SDK from v0.7.16 to v0.7.17 ([#3857](https://github.com/getsentry/sentry-dotnet/pull/3857))
  - [changelog](https://github.com/getsentry/sentry-native/blob/master/CHANGELOG.md#0717)
  - [diff](https://github.com/getsentry/sentry-native/compare/0.7.16...0.7.17)
- Bump Java SDK from v7.19.0 to v7.20.0 ([#3866](https://github.com/getsentry/sentry-dotnet/pull/3866))
  - [changelog](https://github.com/getsentry/sentry-java/blob/main/CHANGELOG.md#7200)
  - [diff](https://github.com/getsentry/sentry-java/compare/7.19.0...7.20.0)
- Bump CLI from v2.39.1 to v2.40.0 ([#3869](https://github.com/getsentry/sentry-dotnet/pull/3869))
  - [changelog](https://github.com/getsentry/sentry-cli/blob/master/CHANGELOG.md#2400)
  - [diff](https://github.com/getsentry/sentry-cli/compare/2.39.1...2.40.0)

## 5.0.0

### API Changes

- Removed net6.0 and net7.0 TFMs as Microsoft has stopped supporting both of these now. If you need to target net6.0 or net7.0 then we recommend using version 4.x of the .NET SDK for Sentry. ([#3807](https://github.com/getsentry/sentry-dotnet/pull/3807))
- Sentry's Experimental Metrics feature has been deprecated and removed from the SDK. ([#3718](https://github.com/getsentry/sentry-dotnet/pull/3718))
- `SentryOptions.EnableTracing` has been removed. Instead, tracing should be enabled or disabled by setting the `SentryOptions.TracesSampleRate` or by using `SentryOptions.TracesSampler` to configure a sampling function ([#3569](https://github.com/getsentry/sentry-dotnet/pull/3569))
- Temporarily removed experimental Session Replay support ([#3827](https://github.com/getsentry/sentry-dotnet/pull/3827))
- You should no longer pass `AndroidContext` as an argument to `SentrySdk.Init` ([#3562](https://github.com/getsentry/sentry-dotnet/pull/3562))
- The `SentryUser.Segment` property has been deprecated. Consider sending this as a tag or additional data instead ([#3563](https://github.com/getsentry/sentry-dotnet/pull/3563))
- The ITraceContext now includes an [Origin](https://develop.sentry.dev/sdk/telemetry/traces/trace-origin/), which is set automatically and is primarily used internally by the Sentry server ([#3564](https://github.com/getsentry/sentry-dotnet/pull/3564))
- `Device.BatteryLevel` and `Device.ProcessorFrequency` are now stored as floats rather than ints, to align with the Cocoa and Java SDKs ([#3567](https://github.com/getsentry/sentry-dotnet/pull/3567))
- The `FailedRequestTargets`, `TagFilters` and `TracePropagationTargets` options have all been changed from `SubstringOrRegexPattern` to `IList<StringOrRegex>` ([#3566](https://github.com/getsentry/sentry-dotnet/pull/3566))
- `Scope.Transaction` is now always stored as an `AsyncLocal` also in [Global Mode](https://docs.sentry.io/platforms/dotnet/configuration/options/#is-global-mode-enabled), to prevent auto-instrumented spans from the UI ending up parented to transactions from a background task (or vice versa). ([#3596](https://github.com/getsentry/sentry-dotnet/pull/3596))

### Features
- Added support for `.NET 9` ([#3699](https://github.com/getsentry/sentry-dotnet/pull/3699))
- Heap dumps can be captured automatically when memory usage exceeds a configurable threshold. Note that this API is still experimental and may change based on user feedback. ([#3667](https://github.com/getsentry/sentry-dotnet/pull/3667))
- libsentrysupplemental.so now supports 16 KB page sizes on Android ([#3723](https://github.com/getsentry/sentry-dotnet/pull/3723))
- Added `SentryOptions` extension for profiling: `options.AddProfilingIntegration()` ([#3660](https://github.com/getsentry/sentry-dotnet/pull/3660))

### Fixes
- Address Trim warnings to enable AOT support, including support for MAUI specifically. ([#3841](https://github.com/getsentry/sentry-dotnet/pull/3841))
- Fixed JNI Error when accessing Android device data from multiple threads ([#3802](https://github.com/getsentry/sentry-dotnet/pull/3802))
- Android - fix bug that prevents logcat.log from getting attached to unhandled events (SIGSEGV Segfault) ([#3694](https://github.com/getsentry/sentry-dotnet/pull/3694))
- Fixed ArgumentNullException in FormRequestPayloadExtractor when handling invalid form data on ASP.NET ([#3734](https://github.com/getsentry/sentry-dotnet/pull/3734))
- Fixed NullReferenceException in SentryTraceHeader when parsing null or empty values ([#3757](https://github.com/getsentry/sentry-dotnet/pull/3757))
- Fix "System.ArgumentOutOfRangeException: Specified argument was out of the range of valid values. (Parameter 'idData')" error propagating OpenTelemetry span ids ([#3850](https://github.com/getsentry/sentry-dotnet/pull/3850))
- ArgumentNullException in FormRequestPayloadExtractor when handling invalid form data on ASP.NET ([#3734](https://github.com/getsentry/sentry-dotnet/pull/3734))
- Fixed crash when using NLog with FailedRequestStatusCodes options in a Maui app with Trimming enabled ([#3743](https://github.com/getsentry/sentry-dotnet/pull/3743))

### Dependencies

- Bump CLI from v2.38.2 to v2.39.1 ([#3782](https://github.com/getsentry/sentry-dotnet/pull/3782)) ([#3799](https://github.com/getsentry/sentry-dotnet/pull/3799))
  - [changelog](https://github.com/getsentry/sentry-cli/blob/master/CHANGELOG.md#2391)
  - [diff](https://github.com/getsentry/sentry-cli/compare/2.38.2...2.39.1)
- Bump Java SDK from v7.16.0 to v7.19.0 ([#3749](https://github.com/getsentry/sentry-dotnet/pull/3749), [#3771](https://github.com/getsentry/sentry-dotnet/pull/3771)) ([#3805](https://github.com/getsentry/sentry-dotnet/pull/3805), [#3844](https://github.com/getsentry/sentry-dotnet/pull/3844))
  - [changelog](https://github.com/getsentry/sentry-java/blob/main/CHANGELOG.md#7190)
  - [diff](https://github.com/getsentry/sentry-java/compare/7.16.0...7.19.0)
- Bump Cocoa SDK from v8.36.0 to v8.39.0 ([#3727](https://github.com/getsentry/sentry-dotnet/pull/3727))
    - [changelog](https://github.com/getsentry/sentry-cocoa/blob/main/CHANGELOG.md#8390)
    - [diff](https://github.com/getsentry/sentry-cocoa/compare/8.36.0...8.39.0)
- Bump Native SDK from v0.7.11 to v0.7.16 ([#3731](https://github.com/getsentry/sentry-dotnet/pull/3731), [#3770](https://github.com/getsentry/sentry-dotnet/pull/3770), [#3775](https://github.com/getsentry/sentry-dotnet/pull/3775), [#3779](https://github.com/getsentry/sentry-dotnet/pull/3779)) ([#3825](https://github.com/getsentry/sentry-dotnet/pull/3825))
  - [changelog](https://github.com/getsentry/sentry-native/blob/master/CHANGELOG.md#0716)
  - [diff](https://github.com/getsentry/sentry-native/compare/0.7.11...0.7.16)

## 4.13.0

### Features

- Limited experimental support for Session Replay Recording on Android ([#3552](https://github.com/getsentry/sentry-dotnet/pull/3552))

### Fixes

- When using OTel and ASP.NET Core the SDK could try to process OTel spans after the SDK had been closed ([#3726](https://github.com/getsentry/sentry-dotnet/pull/3726))

### Dependencies

- Bump CLI from v2.38.1 to v2.38.2 ([#3728](https://github.com/getsentry/sentry-dotnet/pull/3728))
  - [changelog](https://github.com/getsentry/sentry-cli/blob/master/CHANGELOG.md#2382)
  - [diff](https://github.com/getsentry/sentry-cli/compare/2.38.1...2.38.2)

## 4.12.2

### Fixes

- Events from NDK on Android will report sdk.name `sentry.native.android.dotnet` ([#3682](https://github.com/getsentry/sentry-dotnet/pull/3682))

### Features

- Android - allow logcat attachments to be previewed in Sentry ([#3711](https://github.com/getsentry/sentry-dotnet/pull/3711))
- Added a `SetBeforeScreenshotCapture` callback to the options: allowing the user to set an action before the screenshot is taken ([#3661](https://github.com/getsentry/sentry-dotnet/pull/3661))
- Make `Sentry.AspNetCore.Blazor.WebAssembly` generally available. ([#3674](https://github.com/getsentry/sentry-dotnet/pull/3674))

### Dependencies

- Bump Java SDK from v7.14.0 to v7.16.0 ([#3670](https://github.com/getsentry/sentry-dotnet/pull/3670), [#3707](https://github.com/getsentry/sentry-dotnet/pull/3707))
  - [changelog](https://github.com/getsentry/sentry-java/blob/main/CHANGELOG.md#7160)
  - [diff](https://github.com/getsentry/sentry-java/compare/7.14.0...7.16.0)
- Bump CLI from v2.37.0 to v2.38.1 ([#3702](https://github.com/getsentry/sentry-dotnet/pull/3702), [#3720](https://github.com/getsentry/sentry-dotnet/pull/3720))
  - [changelog](https://github.com/getsentry/sentry-cli/blob/master/CHANGELOG.md#2381)
  - [diff](https://github.com/getsentry/sentry-cli/compare/2.37.0...2.38.1)
- Bumped `System.Text.Json` from v6.0.8 to v6.0.10 ([#3704](https://github.com/getsentry/sentry-dotnet/pull/3704))
- Bump Native SDK from v0.7.10 to v0.7.11 ([#3715](https://github.com/getsentry/sentry-dotnet/pull/3715))
  - [changelog](https://github.com/getsentry/sentry-native/blob/master/CHANGELOG.md#0711)
  - [diff](https://github.com/getsentry/sentry-native/compare/0.7.10...0.7.11)

## 4.12.1

### Fixes

- Fixed "Failed to persist session" error on iOS ([#3655](https://github.com/getsentry/sentry-dotnet/pull/3655))

### Dependencies

- Bump CLI from v2.36.5 to v2.37.0 ([#3647](https://github.com/getsentry/sentry-dotnet/pull/3647), [#3664](https://github.com/getsentry/sentry-dotnet/pull/3664))
  - [changelog](https://github.com/getsentry/sentry-cli/blob/master/CHANGELOG.md#2370)
  - [diff](https://github.com/getsentry/sentry-cli/compare/2.36.5...2.37.0)

## 4.12.0

### Support for Xcode 16.0 (BREAKING CHANGE)

If you are using Xcode 16.0, you will need to update the SDK to version `4.12.0` or later.
If you are still using Xcode 15.4 or earlier, you need to continue to use version `4.11.0` or earlier.

Using Xcode 16 to build .NET applications targeting iOS and Mac Catalyst requires [.NET workload for iOS SDK version 18.0.8303](https://github.com/xamarin/xamarin-macios/releases/tag/dotnet-8.0.1xx-xcode16.0-8303). We [built the SDK version 4.12.0 using Xcode 16](https://github.com/getsentry/sentry-dotnet/pull/3635/files) in order to support this scenario. That, unfortunately, breaks folks using older version of Xcode.

As such, if you are using SDK version `4.12.x` and targeting iOS or Mac Catalyst, you will need to install and use Xcode 16 and `workload iOS SDK 18.0.8303`

Note that .NET 9 will also support Xcode 16, when it is released next month (Nov 2024).

### API Changes

- The `SentrySdk.Metrics` module is deprecated and will be removed in the next major release.
  Sentry will reject all metrics sent after October 7, 2024.
  Learn more: https://sentry.zendesk.com/hc/en-us/articles/26369339769883-Upcoming-API-Changes-to-Metrics  ([#3619](https://github.com/getsentry/sentry-dotnet/pull/3619))

### Fixes

- Fixed duplicate key exception for Hangfire jobs with AutomaticRetry ([#3631](https://github.com/getsentry/sentry-dotnet/pull/3631))

### Features

- Added a flag to options `DisableFileWrite` to allow users to opt-out of all file writing operations. Note that toggling this will affect features such as offline caching and auto-session tracking and release health as these rely on some file persistency ([#3614](https://github.com/getsentry/sentry-dotnet/pull/3614), [#3641](https://github.com/getsentry/sentry-dotnet/pull/3641))

### Dependencies

- Bump Native SDK from v0.7.9 to v0.7.10 ([#3623](https://github.com/getsentry/sentry-dotnet/pull/3623))
  - [changelog](https://github.com/getsentry/sentry-native/blob/master/CHANGELOG.md#0710)
  - [diff](https://github.com/getsentry/sentry-native/compare/0.7.9...0.7.10)
- Bump CLI from v2.36.1 to v2.36.5 ([#3624](https://github.com/getsentry/sentry-dotnet/pull/3624), [#3634](https://github.com/getsentry/sentry-dotnet/pull/3634), [#3642](https://github.com/getsentry/sentry-dotnet/pull/3642), [#3644](https://github.com/getsentry/sentry-dotnet/pull/3644))
  - [changelog](https://github.com/getsentry/sentry-cli/blob/master/CHANGELOG.md#2365)
  - [diff](https://github.com/getsentry/sentry-cli/compare/2.36.1...2.36.5)
- Update Perfview/TraceEvent to e343a0c ([#3492](https://github.com/getsentry/sentry-dotnet/pull/3492))

## 4.11.0

### Features

- All exceptions are now added as breadcrumbs on future events. Previously this was only the case for exceptions captured via the `Sentry.SeriLog` or `Sentry.Extensions.Logging` integrations. ([#3584](https://github.com/getsentry/sentry-dotnet/pull/3584))

### Fixes
- On mobile devices, the SDK no longer throws a `FormatException` for `ProcessorFrequency` when trying to report native events ([#3541](https://github.com/getsentry/sentry-dotnet/pull/3541))
- Add missing org parameter to the CLI release operations ([#3600](https://github.com/getsentry/sentry-dotnet/pull/3600))

### API Changes
- When the Sentry SDK is disabled, `SentrySdk.StartTransaction()` now returns a `NoOpTransaction`, which avoids unnecessary memory allocations ([#3581](https://github.com/getsentry/sentry-dotnet/pull/3581))

### Dependencies

- Bump Cocoa SDK from v8.35.0 to v8.36.0 ([#3570](https://github.com/getsentry/sentry-dotnet/pull/3570), [#3575](https://github.com/getsentry/sentry-dotnet/pull/3575))
  - [changelog](https://github.com/getsentry/sentry-cocoa/blob/main/CHANGELOG.md#8360)
  - [diff](https://github.com/getsentry/sentry-cocoa/compare/8.35.0...8.36.0)
- Bump CLI from v2.33.1 to v2.36.1 ([#3578](https://github.com/getsentry/sentry-dotnet/pull/3578), [#3599](https://github.com/getsentry/sentry-dotnet/pull/3599), [#3603](https://github.com/getsentry/sentry-dotnet/pull/3603), [#3606](https://github.com/getsentry/sentry-dotnet/pull/3606))
  - [changelog](https://github.com/getsentry/sentry-cli/blob/master/CHANGELOG.md#2361)
  - [diff](https://github.com/getsentry/sentry-cli/compare/2.33.1...2.36.1)
- Bump Native SDK from v0.7.8 to v0.7.9 ([#3577](https://github.com/getsentry/sentry-dotnet/pull/3577))
  - [changelog](https://github.com/getsentry/sentry-native/blob/master/CHANGELOG.md#079)
  - [diff](https://github.com/getsentry/sentry-native/compare/0.7.8...0.7.9)

## 4.10.2

### Various fixes & improvements

- fix: Prevent deadlock in `Hub.Dispose` (#3539) by @bitsandfoxes
- build(deps): bump github/codeql-action from 3.26.0 to 3.26.2 (#3543) by @dependabot

### Dependencies

- Bump Cocoa SDK from v8.34.0 to v8.35.0 ([#3548](https://github.com/getsentry/sentry-dotnet/pull/3548))
  - [changelog](https://github.com/getsentry/sentry-cocoa/blob/main/CHANGELOG.md#8350)
  - [diff](https://github.com/getsentry/sentry-cocoa/compare/8.34.0...8.35.0)

## Fixes

- Resolved a potential deadlock during SDK shutdown ([#3539](https://github.com/getsentry/sentry-dotnet/pull/3539))

## 4.10.1

### Fixes

- Unfinished spans are now correctly stored and retrieved by the CachingTransport ([#3533](https://github.com/getsentry/sentry-dotnet/pull/3533))

### Dependencies

- Bump Cocoa SDK from v8.33.0 to v8.34.0 ([#3535](https://github.com/getsentry/sentry-dotnet/pull/3535))
  - [changelog](https://github.com/getsentry/sentry-cocoa/blob/main/CHANGELOG.md#8340)
  - [diff](https://github.com/getsentry/sentry-cocoa/compare/8.33.0...8.34.0)

## 4.10.0

### Features

- Users can now automatically create releases and associated commits via sentry-cli and MSBuild properties ([#3462](https://github.com/getsentry/sentry-dotnet/pull/3462))
- `Sentry.AspNetCore.Blazor.WebAssembly` now targets .NET 8 specifically, allowing for proper dependency resolution ([#3501](https://github.com/getsentry/sentry-dotnet/pull/3501))

### Fixes

- When targeting `WPF`, `WinForms` or `Avalonia` with `PublishAot` enabled, the SDK no longers throws a `DllNotFoundException` trying to initialize `sentry-native` ([#3411](https://github.com/getsentry/sentry-dotnet/pull/3411))
Unable to load DLL sentry-native or one of its dependencies
- On mobile devices, the SDK no longer throws a `FormatException` when trying to report native events ([#3485](https://github.com/getsentry/sentry-dotnet/pull/3485))
- Race condition in `SentryMessageHandler` ([#3477](https://github.com/getsentry/sentry-dotnet/pull/3477))
- Decrease runtime diagnostics circular buffer when profiling, reducing memory usage ([#3491](https://github.com/getsentry/sentry-dotnet/pull/3491))
- The InstallationId is now resolved only once per application execution and any issues are logged as warnings instead of errors ([#3529](https://github.com/getsentry/sentry-dotnet/pull/3529))
- DisplayInfo now captured correctly on iOS and Mac Catalyst on non-UI threads ([#3521](https://github.com/getsentry/sentry-dotnet/pull/3521))

### Dependencies

- Bump CLI from v2.32.1 to v2.33.1 ([#3489](https://github.com/getsentry/sentry-dotnet/pull/3489), [#3497](https://github.com/getsentry/sentry-dotnet/pull/3497), [#3520](https://github.com/getsentry/sentry-dotnet/pull/3520))
  - [changelog](https://github.com/getsentry/sentry-cli/blob/master/CHANGELOG.md#2331)
  - [diff](https://github.com/getsentry/sentry-cli/compare/2.32.1...2.33.1)
- Bump Java SDK from v7.11.0 to v7.14.0 ([#3503](https://github.com/getsentry/sentry-dotnet/pull/3503), [#3532](https://github.com/getsentry/sentry-dotnet/pull/3532))
  - [changelog](https://github.com/getsentry/sentry-java/blob/main/CHANGELOG.md#7140)
  - [diff](https://github.com/getsentry/sentry-java/compare/7.11.0...7.14.0)
- Bump Cocoa SDK from v8.30.0 to v8.32.0 ([#3499](https://github.com/getsentry/sentry-dotnet/pull/3499))
  - [changelog](https://github.com/getsentry/sentry-cocoa/blob/main/CHANGELOG.md#8320)
  - [diff](https://github.com/getsentry/sentry-cocoa/compare/8.30.0...8.32.0)
- Bump Native SDK from v0.7.6 to v0.7.8 ([#3502](https://github.com/getsentry/sentry-dotnet/pull/3502), [#3527](https://github.com/getsentry/sentry-dotnet/pull/3527))
  - [changelog](https://github.com/getsentry/sentry-native/blob/master/CHANGELOG.md#078)
  - [diff](https://github.com/getsentry/sentry-native/compare/0.7.6...0.7.8)
- Bump Cocoa SDK from v8.30.0 to v8.33.0 ([#3499](https://github.com/getsentry/sentry-dotnet/pull/3499), [#3528](https://github.com/getsentry/sentry-dotnet/pull/3528))
  - [changelog](https://github.com/getsentry/sentry-cocoa/blob/main/CHANGELOG.md#8330)
  - [diff](https://github.com/getsentry/sentry-cocoa/compare/8.30.0...8.33.0)
- Bump Native SDK from v0.7.6 to v0.7.7 ([#3502](https://github.com/getsentry/sentry-dotnet/pull/3502))
  - [changelog](https://github.com/getsentry/sentry-native/blob/master/CHANGELOG.md#077)
  - [diff](https://github.com/getsentry/sentry-native/compare/0.7.6...0.7.7)
- Bump Java SDK from v7.11.0 to v7.13.0 ([#3515](https://github.com/getsentry/sentry-dotnet/pull/3515))
  - [changelog](https://github.com/getsentry/sentry-java/blob/main/CHANGELOG.md#7130)
  - [diff](https://github.com/getsentry/sentry-java/compare/7.11.0...7.13.0)

## 4.9.0

### Fixes

- Fixed envelopes getting stuck in processing when losing network connectivity ([#3438](https://github.com/getsentry/sentry-dotnet/pull/3438))

### Features

- Client reports now include dropped spans ([#3463](https://github.com/getsentry/sentry-dotnet/pull/3463))

### API Changes

- Removed SentrySdk.RunAsyncVoid ([#3466](https://github.com/getsentry/sentry-dotnet/pull/3466))

## 4.8.1

### Fixes

- The SDK no longer fails to create a trace root ([#3453](https://github.com/getsentry/sentry-dotnet/pull/3453))
- Removed `FirstChanceException` workaround for WinUI ([#3411](https://github.com/getsentry/sentry-dotnet/pull/3411))

### Dependencies

- Bump Java SDK from v7.10.0 to v7.11.0 ([#3459](https://github.com/getsentry/sentry-dotnet/pull/3459))
  - [changelog](https://github.com/getsentry/sentry-java/blob/main/CHANGELOG.md#7110)
  - [diff](https://github.com/getsentry/sentry-java/compare/7.10.0...7.11.0)

## 4.8.0

### Obsoletion

- Marked SentryUser.Segment as deprecated ([#3437](https://github.com/getsentry/sentry-dotnet/pull/3437))

### Features

- Added a new package `Sentry.AspNetCore.Blazor.WebAssembly`. This packages provides you with an extension to `WebAssemblyHostBuilder` to allow SDK configuration via the builder pattern. This package gives us an entry point and the ability to extend the SDKs support and out-of-the-box offering. You can follow the progress and leave feedback either ([here](https://github.com/getsentry/sentry-dotnet/issues/2329)) for extending the support for Blazor Server or ([here](https://github.com/getsentry/sentry-dotnet/issues/2021)) for Blazor WebAssembly support ([#3386](https://github.com/getsentry/sentry-dotnet/pull/3386))

### Fixes

- Debug logs are now visible for MAUI apps in Visual Studio when using Sentry's default DiagnosticLogger ([#3373](https://github.com/getsentry/sentry-dotnet/pull/3373))
- Fixed Monitor duration calculation ([#3420]https://github.com/getsentry/sentry-dotnet/pull/3420)
- Fixed null IServiceProvider in anonymous routes with OpenTelemetry ([#3401](https://github.com/getsentry/sentry-dotnet/pull/3401))
- Fixed Trim warnings in Sentry.DiagnosticSource and WinUIUnhandledException integrations ([#3410](https://github.com/getsentry/sentry-dotnet/pull/3410))
- Fixed memory leak when tracing is enabled ([#3432](https://github.com/getsentry/sentry-dotnet/pull/3432))
- `Scope.User.Id` now correctly defaults to the InstallationId unless it has been set otherwise ([#3425](https://github.com/getsentry/sentry-dotnet/pull/3425))

### Dependencies

- Bump CLI from v2.31.2 to v2.32.1 ([#3398](https://github.com/getsentry/sentry-dotnet/pull/3398))
  - [changelog](https://github.com/getsentry/sentry-cli/blob/master/CHANGELOG.md#2321)
  - [diff](https://github.com/getsentry/sentry-cli/compare/2.31.2...2.32.1)
- Bump Native SDK from v0.7.4 to v0.7.6 ([#3399](https://github.com/getsentry/sentry-dotnet/pull/3399), [#3418](https://github.com/getsentry/sentry-dotnet/pull/3418))
  - [changelog](https://github.com/getsentry/sentry-native/blob/master/CHANGELOG.md#076)
  - [diff](https://github.com/getsentry/sentry-native/compare/0.7.4...0.7.6)
- Bump Cocoa SDK from v8.26.0 to v8.30.0 ([#3408](https://github.com/getsentry/sentry-dotnet/pull/3408), [#3412](https://github.com/getsentry/sentry-dotnet/pull/3412), [#3430](https://github.com/getsentry/sentry-dotnet/pull/3430), [#3450](https://github.com/getsentry/sentry-dotnet/pull/3450))
  - [changelog](https://github.com/getsentry/sentry-cocoa/blob/main/CHANGELOG.md#8300)
  - [diff](https://github.com/getsentry/sentry-cocoa/compare/8.26.0...8.30.0)
- Bump Java SDK from v7.9.0 to v7.10.0 ([#3413](https://github.com/getsentry/sentry-dotnet/pull/3413))
  - [changelog](https://github.com/getsentry/sentry-java/blob/main/CHANGELOG.md#7100)
  - [diff](https://github.com/getsentry/sentry-java/compare/7.9.0...7.10.0)

## 4.7.0

### API Changes

- SentryOptions.EnableTracing has been marked as Obsolete ([#3381](https://github.com/getsentry/sentry-dotnet/pull/3381))

### Features

- The SDK now supports monitor upserting. You can programmatically set up your monitors via the options callback in `SentrySdk.CaptureCheckIn` ([#3330](https://github.com/getsentry/sentry-dotnet/pull/3330))
- Added an `SentrySdk.RunAsyncVoid` helper method that lets you capture exceptions from `async void` methods ([#3379](https://github.com/getsentry/sentry-dotnet/pull/3379))

### Fixes

- P/Invoke warning for GetWindowThreadProcessId no longer shows when using Sentry in UWP applications ([#3372](https://github.com/getsentry/sentry-dotnet/pull/3372))
- Fixed InvalidOperationException when pulling the HttpRequestUrl from Uri's with DangerousDisablePathAndQueryCanonicalization set to true ([#3393](https://github.com/getsentry/sentry-dotnet/pull/3393))

### Dependencies

- Update Perfview/TraceEvent to v3.1.10 (patched) ([#3382](https://github.com/getsentry/sentry-dotnet/pull/3382))
- Bump Native SDK from v0.7.2 to v0.7.4 ([#3385](https://github.com/getsentry/sentry-dotnet/pull/3385))
  - [changelog](https://github.com/getsentry/sentry-native/blob/master/CHANGELOG.md#074)
  - [diff](https://github.com/getsentry/sentry-native/compare/0.7.2...0.7.4)
- Bump Cocoa SDK from v8.25.2 to v8.26.0 ([#3364](https://github.com/getsentry/sentry-dotnet/pull/3364))
  - [changelog](https://github.com/getsentry/sentry-cocoa/blob/main/CHANGELOG.md#8260)
  - [diff](https://github.com/getsentry/sentry-cocoa/compare/8.25.2...8.26.0)

## 4.6.2

### Fixes

- Reverted changes to the SentryHttpMessageHandler and SentryGraphQLHttpMessageHandler to automatically create transactions for each request as this could negatively affect users' quota ([#3367](https://github.com/getsentry/sentry-dotnet/pull/3367))

## 4.6.1

### Fixes

- Fixed SentryHttpMessageHandler and SentryGraphQLHttpMessageHandler not creating spans when there is no active Transaction on the scope ([#3360](https://github.com/getsentry/sentry-dotnet/pull/3360))
- The SDK no longer (wrongly) initializes sentry-native on Blazor WASM builds with `RunAOTCompilation` enabled. ([#3363](https://github.com/getsentry/sentry-dotnet/pull/3363))
- HttpClient requests now show on the Requests dashboard in Sentry ([#3357](https://github.com/getsentry/sentry-dotnet/pull/3357))

### Dependencies

- Bump Hangfire from v1.8.7 to v1.8.12 ([#3361](https://github.com/getsentry/sentry-dotnet/pull/3361))

## 4.6.0

### Features

- Hints now accept `byte[]` as attachment ([#3352](https://github.com/getsentry/sentry-dotnet/pull/3352))
- InApp includes/excludes can now be configured using regular expressions ([#3321](https://github.com/getsentry/sentry-dotnet/pull/3321))

### Fixes

- Fixed memory leak in BackgroundWorker observed when using Sentry with Quartz and MySql ([#3355](https://github.com/getsentry/sentry-dotnet/pull/3355))

### Dependencies

- Bump CLI from v2.31.0 to v2.31.2 ([#3342](https://github.com/getsentry/sentry-dotnet/pull/3342), [#3345](https://github.com/getsentry/sentry-dotnet/pull/3345))
  - [changelog](https://github.com/getsentry/sentry-cli/blob/master/CHANGELOG.md#2312)
  - [diff](https://github.com/getsentry/sentry-cli/compare/2.31.0...2.31.2)
- Bump Cocoa SDK from v8.25.0 to v8.25.2 ([#3356](https://github.com/getsentry/sentry-dotnet/pull/3356))
  - [changelog](https://github.com/getsentry/sentry-cocoa/blob/main/CHANGELOG.md#8252)
  - [diff](https://github.com/getsentry/sentry-cocoa/compare/8.25.0...8.25.2)
- Bump Java SDK from v7.8.0 to v7.9.0 ([#3358](https://github.com/getsentry/sentry-dotnet/pull/3358))
  - [changelog](https://github.com/getsentry/sentry-java/blob/main/CHANGELOG.md#790)
  - [diff](https://github.com/getsentry/sentry-java/compare/7.8.0...7.9.0)

## 4.5.0

### Features

- Extended the SDK's CheckIn support by adding Release, Environment and Trace ID to the event. CheckIns created via the Hangfire integration now also automatically report their duration ([#3320](https://github.com/getsentry/sentry-dotnet/pull/3320))
- The SDK's performance API now works in conjunction with OpenTelemetry's instrumentation. This means that SentrySpans and OTel spans now show up in the same span-tree. ([#3288](https://github.com/getsentry/sentry-dotnet/pull/3288))

### Fixes

- `HttpResponse.Content` is no longer disposed by when using `SentryHttpFailedRequestHandler` on .NET Framework, which was causing an ObjectDisposedException when using Sentry with NSwag ([#3306](https://github.com/getsentry/sentry-dotnet/pull/3306))
- Fix BackgroundWorker exiting when OperationCanceledException is not from shutdown request ([3284](https://github.com/getsentry/sentry-dotnet/pull/3284))
- Envelopes with large attachments no longer get stuck in the queue when using `CacheDirectoryPath` ([#3328](https://github.com/getsentry/sentry-dotnet/pull/3328))

### Dependencies

- Bump Cocoa SDK from v8.21.0 to v8.25.0 ([#3339](https://github.com/getsentry/sentry-dotnet/pull/3339))
  - [changelog](https://github.com/getsentry/sentry-cocoa/blob/main/CHANGELOG.md#8250)
  - [diff](https://github.com/getsentry/sentry-cocoa/compare/8.21.0...8.25.0)

## 4.4.0

### Features

- Metrics now honor any Rate Limits set in HTTP headers returned by Sentry ([#3276](https://github.com/getsentry/sentry-dotnet/pull/3276))

### Fixes

- Fixed normalization for metric tag values for carriage return, line feed and tab characters ([#3281](https://github.com/getsentry/sentry-dotnet/pull/3281))

### Dependencies

- Bump Java SDK from v7.7.0 to v7.8.0 ([#3275](https://github.com/getsentry/sentry-dotnet/pull/3275))
  - [changelog](https://github.com/getsentry/sentry-java/blob/main/CHANGELOG.md#780)
  - [diff](https://github.com/getsentry/sentry-java/compare/7.7.0...7.8.0)

## 4.3.0

### Features

- EnableNetworkEventBreadcrumbs can now be set on the Native Android options ([#3267](https://github.com/getsentry/sentry-dotnet/pull/3267))
- Update normalization of metrics keys, tags and values ([#3271](https://github.com/getsentry/sentry-dotnet/pull/3271))

### Fixes

- Fix missing exception StackTraces in some situations ([#3215](https://github.com/getsentry/sentry-dotnet/pull/3215))
- Scopes now get applied to OTEL spans in ASP.NET Core ([#3221](https://github.com/getsentry/sentry-dotnet/pull/3221))
- Fixed InvalidCastException when setting the SampleRate on Android ([#3258](https://github.com/getsentry/sentry-dotnet/pull/3258))
- Fixed MAUI iOS build issue related to `SentryVersionNumber` and `SentryVersionString` ([#3278](https://github.com/getsentry/sentry-dotnet/pull/3278))

### API changes

- Removed `SentryOptionsExtensions` class - all the public methods moved directly to `SentryOptions` ([#3195](https://github.com/getsentry/sentry-dotnet/pull/3195))

### Dependencies

- Bump CLI from v2.30.0 to v2.31.0 ([#3214](https://github.com/getsentry/sentry-dotnet/pull/3214), [#3218](https://github.com/getsentry/sentry-dotnet/pull/3218), [#3242](https://github.com/getsentry/sentry-dotnet/pull/3242), [#3247](https://github.com/getsentry/sentry-dotnet/pull/3247))
  - [changelog](https://github.com/getsentry/sentry-cli/blob/master/CHANGELOG.md#2310)
  - [diff](https://github.com/getsentry/sentry-cli/compare/2.30.0...2.31.0)
- Bump Native SDK from v0.7.0 to v0.7.2 ([#3237](https://github.com/getsentry/sentry-dotnet/pull/3237), [#3256](https://github.com/getsentry/sentry-dotnet/pull/3256))
  - [changelog](https://github.com/getsentry/sentry-native/blob/master/CHANGELOG.md#072)
  - [diff](https://github.com/getsentry/sentry-native/compare/0.7.0...0.7.2)
- Bump Java SDK from v7.6.0 to v7.7.0 ([#3268](https://github.com/getsentry/sentry-dotnet/pull/3268))
  - [changelog](https://github.com/getsentry/sentry-java/blob/main/CHANGELOG.md#770)
  - [diff](https://github.com/getsentry/sentry-java/compare/7.6.0...7.7.0)

## 4.2.1

### Fixes

- Dynamic Sampling Context not propagated correctly for HttpClient spans ([#3208](https://github.com/getsentry/sentry-dotnet/pull/3208))

## 4.2.0

### Features

- ASP.NET Core: Blocking call detection. An event with the stack trace of the blocking call will be captured as event. ([#2709](https://github.com/getsentry/sentry-dotnet/pull/2709))
    - IMPORTANT: Verify this in test/staging before prod! Blocking calls in hot paths could create a lot of events for your Sentry project.
    - Opt-in via `options.CaptureBlockingCalls = true`
    - Disabled for specific code blocks with `using (new SuppressBlockingDetection())`
    - Doesn't detect everything. See original [Caveats described by Ben Adams](https://github.com/benaadams/Ben.BlockingDetector?tab=readme-ov-file#caveats).
- Added Crons support via `SentrySdk.CaptureCheckIn` and an integration with Hangfire ([#3128](https://github.com/getsentry/sentry-dotnet/pull/3128))
- Common tags set automatically for metrics and metrics summaries are attached to Spans ([#3191](https://github.com/getsentry/sentry-dotnet/pull/3191))

### API changes

- Removed `ScopeExtensions` class - all the public methods moved directly to `Scope` ([#3186](https://github.com/getsentry/sentry-dotnet/pull/3186))

### Fixes

- The Sentry Middleware on ASP.NET Core no longer throws an exception after having been initialized multiple times ([#3185](https://github.com/getsentry/sentry-dotnet/pull/3185))
- Empty strings are used instead of underscores to replace invalid metric tag values ([#3176](https://github.com/getsentry/sentry-dotnet/pull/3176))
- Filtered OpenTelemetry spans are garbage collected correctly ([#3198](https://github.com/getsentry/sentry-dotnet/pull/3198))

### Dependencies

- Bump Java SDK from v7.3.0 to v7.6.0 ([#3164](https://github.com/getsentry/sentry-dotnet/pull/3164), [#3204](https://github.com/getsentry/sentry-dotnet/pull/3204))
  - [changelog](https://github.com/getsentry/sentry-java/blob/main/CHANGELOG.md#760)
  - [diff](https://github.com/getsentry/sentry-java/compare/7.3.0...7.6.0)
- Bump Cocoa SDK from v8.20.0 to v8.21.0 ([#3194](https://github.com/getsentry/sentry-dotnet/pull/3194))
  - [changelog](https://github.com/getsentry/sentry-cocoa/blob/main/CHANGELOG.md#8210)
  - [diff](https://github.com/getsentry/sentry-cocoa/compare/8.20.0...8.21.0)
- Bump CLI from v2.28.6 to v2.30.0 ([#3193](https://github.com/getsentry/sentry-dotnet/pull/3193), [#3203](https://github.com/getsentry/sentry-dotnet/pull/3203))
  - [changelog](https://github.com/getsentry/sentry-cli/blob/master/CHANGELOG.md#2300)
  - [diff](https://github.com/getsentry/sentry-cli/compare/2.28.6...2.30.0)

## 4.1.2

### Fixes

- Metric unit names are now sanitized correctly. This was preventing some built in metrics from showing in the Sentry dashboard ([#3151](https://github.com/getsentry/sentry-dotnet/pull/3151))
- The Sentry OpenTelemetry integration no longer throws an exception with the SDK disabled ([#3156](https://github.com/getsentry/sentry-dotnet/pull/3156))

## 4.1.1

### Fixes

- The SDK can be disabled by setting `options.Dsn = "";` By convention, the SDK allows the DSN set to `string.Empty` to be overwritten by the environment. ([#3147](https://github.com/getsentry/sentry-dotnet/pull/3147))

### Dependencies

- Bump CLI from v2.28.0 to v2.28.6 ([#3145](https://github.com/getsentry/sentry-dotnet/pull/3145), [#3148](https://github.com/getsentry/sentry-dotnet/pull/3148))
  - [changelog](https://github.com/getsentry/sentry-cli/blob/master/CHANGELOG.md#2286)
  - [diff](https://github.com/getsentry/sentry-cli/compare/2.28.0...2.28.6)

## 4.1.0

### Features

- The SDK now automatically collects metrics coming from `OpenTelemetry.Instrumentation.Runtime` ([#3133](https://github.com/getsentry/sentry-dotnet/pull/3133))

### Fixes

- "No service for type 'Sentry.IHub' has been registered" exception when using OpenTelemetry and initializing Sentry via `SentrySdk.Init` ([#3129](https://github.com/getsentry/sentry-dotnet/pull/3129))

## 4.0.3

### Fixes

- To resolve conflicting types due to the SDK adding itself to the global usings:
  - The class `Sentry.Constants` has been renamed to `Sentry.SentryConstants` ([#3125](https://github.com/getsentry/sentry-dotnet/pull/3125))

## 4.0.2

### Fixes

- To resolve conflicting types due to the SDK adding itself to the global usings:
  - The class `Sentry.Context` has been renamed to `Sentry.SentryContext` ([#3121](https://github.com/getsentry/sentry-dotnet/pull/3121))
  - The class `Sentry.Package` has been renamed to `Sentry.SentryPackage` ([#3121](https://github.com/getsentry/sentry-dotnet/pull/3121))
  - The class `Sentry.Request` has been renamed to `Sentry.SentryRequest` ([#3121](https://github.com/getsentry/sentry-dotnet/pull/3121))

### Dependencies

- Bump CLI from v2.27.0 to v2.28.0 ([#3119](https://github.com/getsentry/sentry-dotnet/pull/3119))
  - [changelog](https://github.com/getsentry/sentry-cli/blob/master/CHANGELOG.md#2280)
  - [diff](https://github.com/getsentry/sentry-cli/compare/2.27.0...2.28.0)

## 4.0.1

### Fixes

- To resolve conflicting types due to the SDK adding itself to the global usings:
  - The interface `Sentry.ISession` has been renamed to `Sentry.ISentrySession` ([#3110](https://github.com/getsentry/sentry-dotnet/pull/3110))
  - The interface `Sentry.IJsonSerializable` has been renamed to `Sentry.ISentryJsonSerializable` ([#3116](https://github.com/getsentry/sentry-dotnet/pull/3116))
  - The class `Sentry.Session` has been renamed to `Sentry.SentrySession` ([#3110](https://github.com/getsentry/sentry-dotnet/pull/3110))
  - The class `Sentry.Attachment` has been renamed to `Sentry.SentryAttachment` ([#3116](https://github.com/getsentry/sentry-dotnet/pull/3116))
  - The class `Sentry.Hint` has been renamed to `Sentry.SentryHint` ([#3116](https://github.com/getsentry/sentry-dotnet/pull/3116))

### Dependencies

- Bump Cocoa SDK from v8.19.0 to v8.20.0 ([#3107](https://github.com/getsentry/sentry-dotnet/pull/3107))
  - [changelog](https://github.com/getsentry/sentry-cocoa/blob/main/CHANGELOG.md#8200)
  - [diff](https://github.com/getsentry/sentry-cocoa/compare/8.19.0...8.20.0)

## 4.0.0

This major release includes many exciting new features including support for [Profiling](https://docs.sentry.io/platforms/dotnet/profiling/) and [Metrics](https://docs.sentry.io/platforms/dotnet/metrics/)(preview), [AOT](https://sentry.engineering/blog/should-you-could-you-aot) with [Native Crash Reporting](https://github.com/getsentry/sentry-dotnet/issues/2770), [Spotlight](https://spotlightjs.com/), Screenshots on MAUI and much more. Details about these features and other changes are below.

### .NET target framework changes

We're dropping support for some of the old target frameworks, please check this [GitHub Discussion](https://github.com/getsentry/sentry-dotnet/discussions/2776) for details on why.

- **Replace support for .NET Framework 4.6.1 with 4.6.2** ([#2786](https://github.com/getsentry/sentry-dotnet/pull/2786))

  .NET Framework 4.6.1 was announced on Nov 30, 2015. And went out of support over a year ago, on Apr 26, 2022.

- **Drop .NET Core 3.1 and .NET 5 support** ([#2787](https://github.com/getsentry/sentry-dotnet/pull/2787))

- **Dropped netstandard2.0 support for Sentry.AspNetCore** ([#2807](https://github.com/getsentry/sentry-dotnet/pull/2807))

- **Replace support for .NET 6 on mobile (e.g: `net6.0-android`) with .NET 7** ([#2624](https://github.com/getsentry/sentry-dotnet/pull/2604))

  .NET 6 on mobile has been out of support since May 2023 and with .NET 8, it's no longer possible to build .NET 6 Mobile specific targets.
  For that reason, we're moving the mobile-specific TFMs from `net6.0-platform` to `net7.0-platform`.

  Mobile apps still work on .NET 6 will pull the `Sentry` .NET 6, which offers the .NET-only features,
  without native/platform-specific bindings and SDKs. See [this ticket for more details](https://github.com/getsentry/sentry-dotnet/issues/2623).

- **MAUI dropped Tizen support** ([#2734](https://github.com/getsentry/sentry-dotnet/pull/2734))

### Sentry Self-hosted Compatibility

If you're using `sentry.io` this change does not affect you.
This SDK version is compatible with a self-hosted version of Sentry `22.12.0` or higher. If you are using an older version of [self-hosted Sentry](https://develop.sentry.dev/self-hosted/) (aka on-premise), you will need to [upgrade](https://develop.sentry.dev/self-hosted/releases/).

### Significant change in behavior

- Transaction names for ASP.NET Core are now consistently named `HTTP-VERB /path` (e.g. `GET /home`). Previously, the leading forward slash was missing for some endpoints. ([#2808](https://github.com/getsentry/sentry-dotnet/pull/2808))
- Setting `SentryOptions.Dsn` to `null` now throws `ArgumentNullException` during initialization. ([#2655](https://github.com/getsentry/sentry-dotnet/pull/2655))
- Enable `CaptureFailedRequests` by default ([#2688](https://github.com/getsentry/sentry-dotnet/pull/2688))
- Added `Sentry` namespace to global usings when `ImplicitUsings` is enabled ([#3043](https://github.com/getsentry/sentry-dotnet/pull/3043))
If you have conflicts, you can opt out by adding the following to your `csproj`:
```
<PropertyGroup>
  <SentryImplicitUsings>false</SentryImplicitUsings>
</PropertyGroup>
```
- Transactions' spans are no longer automatically finished with the status `deadline_exceeded` by the transaction. This is now handled by the [Relay](https://github.com/getsentry/relay).
  - Customers self hosting Sentry must use verion 22.12.0 or later ([#3013](https://github.com/getsentry/sentry-dotnet/pull/3013))
- The `User.IpAddress` is now set to `{{auto}}` by default, even when sendDefaultPII is disabled ([#2981](https://github.com/getsentry/sentry-dotnet/pull/2981))
  - The "Prevent Storing of IP Addresses" option in the "Security & Privacy" project settings on sentry.io can be used to control this instead
- The `DiagnosticLogger` signature for `LogWarning` changed to take the `exception` as the first parameter. That way it no longer gets mixed up with the TArgs. ([#2987](https://github.com/getsentry/sentry-dotnet/pull/2987))

### API breaking Changes

If you have compilation errors you can find the affected types or overloads missing in the changelog entries below.

#### Changed APIs

- Class renamed `Sentry.User` to `Sentry.SentryUser` ([#3015](https://github.com/getsentry/sentry-dotnet/pull/3015))
- Class renamed `Sentry.Runtime` to `Sentry.SentryRuntime` ([#3016](https://github.com/getsentry/sentry-dotnet/pull/3016))
- Class renamed `Sentry.Span` to `Sentry.SentrySpan` ([#3021](https://github.com/getsentry/sentry-dotnet/pull/3021))
- Class renamed `Sentry.Transaction` to `Sentry.SentryTransaction` ([#3023](https://github.com/getsentry/sentry-dotnet/pull/3023))
- Rename iOS and MacCatalyst platform-specific options from `Cocoa` to `Native` ([#2940](https://github.com/getsentry/sentry-dotnet/pull/2940))
- Rename iOS platform-specific options `EnableCocoaSdkTracing` to `EnableTracing` ([#2940](https://github.com/getsentry/sentry-dotnet/pull/2940))
- Rename Android platform-specific options from `Android` to `Native` ([#2940](https://github.com/getsentry/sentry-dotnet/pull/2940))
- Rename Android platform-specific options `EnableAndroidSdkTracing` and `EnableAndroidSdkBeforeSend` to `EnableTracing` and `EnableBeforeSend` respectively ([#2940](https://github.com/getsentry/sentry-dotnet/pull/2940))
- Rename iOS and MacCatalyst platform-specific options from `iOS` to `Cocoa` ([#2929](https://github.com/getsentry/sentry-dotnet/pull/2929))
- `ITransaction` has been renamed to `ITransactionTracer`. You will need to update any references to these interfaces in your code to use the new interface names ([#2731](https://github.com/getsentry/sentry-dotnet/pull/2731), [#2870](https://github.com/getsentry/sentry-dotnet/pull/2870))
- `DebugImage` and `DebugMeta` moved to `Sentry.Protocol` namespace. ([#2815](https://github.com/getsentry/sentry-dotnet/pull/2815))
- `SentryClient.Dispose` is no longer obsolete ([#2842](https://github.com/getsentry/sentry-dotnet/pull/2842))
- `ISentryClient.CaptureEvent` overloads have been replaced by a single method accepting optional `Hint` and `Scope` parameters. You will need to pass `hint` as a named parameter from code that calls `CaptureEvent` without passing a `scope` argument. ([#2749](https://github.com/getsentry/sentry-dotnet/pull/2749))
- `TransactionContext` and `SpanContext` constructors were updated. If you're constructing instances of these classes, you will need to adjust the order in which you pass parameters to these. ([#2694](https://github.com/getsentry/sentry-dotnet/pull/2694), [#2696](https://github.com/getsentry/sentry-dotnet/pull/2696))
- The `DiagnosticLogger` signature for `LogError` and `LogFatal` changed to take the `exception` as the first parameter. That way it no longer gets mixed up with the TArgs. The `DiagnosticLogger` now also receives an overload for `LogError` and `LogFatal` that accepts a message only. ([#2715](https://github.com/getsentry/sentry-dotnet/pull/2715))
- `Distribution` added to `IEventLike`. ([#2660](https://github.com/getsentry/sentry-dotnet/pull/2660))
- `StackFrame`'s `ImageAddress`, `InstructionAddress`, and `FunctionId` changed to `long?`. ([#2691](https://github.com/getsentry/sentry-dotnet/pull/2691))
- `DebugImage.ImageAddress` changed to `long?`. ([#2725](https://github.com/getsentry/sentry-dotnet/pull/2725))
- Contexts now inherit from `IDictionary` rather than `ConcurrentDictionary`. The specific dictionary being used is an implementation detail. ([#2729](https://github.com/getsentry/sentry-dotnet/pull/2729))
- The method used to configure a Sentry Sink for Serilog now has an additional overload. Calling `WriteTo.Sentry()` with no arguments will no longer attempt to initialize the SDK (it has optional arguments to configure the behavior of the Sink only). If you want to initialize Sentry at the same time you configure the Sentry Sink then you will need to use the overload of this method that accepts a DSN as the first parameter (e.g. `WriteTo.Sentry("https://d4d82fc1c2c4032a83f3a29aa3a3aff@fake-sentry.io:65535/2147483647")`). ([#2928](https://github.com/getsentry/sentry-dotnet/pull/2928))

#### Removed APIs

- SentrySinkExtensions.ConfigureSentrySerilogOptions is now internal. If you were using this method, please use one of the `SentrySinkExtensions.Sentry` extension methods instead. ([#2902](https://github.com/getsentry/sentry-dotnet/pull/2902))
- A number of `[Obsolete]` options have been removed ([#2841](https://github.com/getsentry/sentry-dotnet/pull/2841))
  - `BeforeSend` - use `SetBeforeSend` instead.
  - `BeforeSendTransaction` - use `SetBeforeSendTransaction` instead.
  - `BeforeBreadcrumb` - use `SetBeforeBreadcrumb` instead.
  - `CreateHttpClientHandler` - use `CreateHttpMessageHandler` instead.
  - `ReportAssemblies` - use `ReportAssembliesMode` instead.
  - `KeepAggregateException` - this property is no longer used and has no replacement.
  - `DisableTaskUnobservedTaskExceptionCapture` method has been renamed to `DisableUnobservedTaskExceptionCapture`.
  - `DebugDiagnosticLogger` - use `TraceDiagnosticLogger` instead.
- A number of iOS/Android-specific `[Obsolete]` options have been removed ([#2856](https://github.com/getsentry/sentry-dotnet/pull/2856))
  - `Distribution` - use `SentryOptions.Distribution` instead.
  - `EnableAutoPerformanceTracking` - use `SetBeforeSendTransaction` instead.
  - `EnableCoreDataTracking` - use `EnableCoreDataTracing` instead.
  - `EnableFileIOTracking` - use `EnableFileIOTracing` instead.
  - `EnableOutOfMemoryTracking` - use `EnableWatchdogTerminationTracking` instead.
  - `EnableUIViewControllerTracking` - use `EnableUIViewControllerTracing` instead.
  - `StitchAsyncCode` - no longer available.
  - `ProfilingTracesInterval` - no longer available.
  - `ProfilingEnabled` - use `ProfilesSampleRate` instead.
- Obsolete `SystemClock` constructor removed, use `SystemClock.Clock` instead. ([#2856](https://github.com/getsentry/sentry-dotnet/pull/2856))
- Obsolete `Runtime.Clone()` removed, this shouldn't have been public in the past and has no replacement. ([#2856](https://github.com/getsentry/sentry-dotnet/pull/2856))
- Obsolete `SentryException.Data` removed, use `SentryException.Mechanism.Data` instead. ([#2856](https://github.com/getsentry/sentry-dotnet/pull/2856))
- Obsolete `AssemblyExtensions` removed, this shouldn't have been public in the past and has no replacement. ([#2856](https://github.com/getsentry/sentry-dotnet/pull/2856))
- Obsolete `SentryDatabaseLogging.UseBreadcrumbs()` removed, it is called automatically and has no replacement. ([#2856](https://github.com/getsentry/sentry-dotnet/pull/2856))
- Obsolete `Scope.GetSpan()` removed, use `Span` property instead. ([#2856](https://github.com/getsentry/sentry-dotnet/pull/2856))
- Obsolete `IUserFactory` removed, use `ISentryUserFactory` instead. ([#2856](https://github.com/getsentry/sentry-dotnet/pull/2856), [#2840](https://github.com/getsentry/sentry-dotnet/pull/2840))
- `IHasMeasurements` has been removed, use `ISpanData` instead. ([#2659](https://github.com/getsentry/sentry-dotnet/pull/2659))
- `IHasBreadcrumbs` has been removed, use `IEventLike` instead. ([#2670](https://github.com/getsentry/sentry-dotnet/pull/2670))
- `ISpanContext` has been removed, use `ITraceContext` instead. ([#2668](https://github.com/getsentry/sentry-dotnet/pull/2668))
- `IHasTransactionNameSource` has been removed, use `ITransactionContext` instead. ([#2654](https://github.com/getsentry/sentry-dotnet/pull/2654))
- ([#2694](https://github.com/getsentry/sentry-dotnet/pull/2694))
- The unused `StackFrame.InstructionOffset` has been removed. ([#2691](https://github.com/getsentry/sentry-dotnet/pull/2691))
- The unused `Scope.Platform` property has been removed. ([#2695](https://github.com/getsentry/sentry-dotnet/pull/2695))
- The obsolete setter `Sentry.PlatformAbstractions.Runtime.Identifier` has been removed ([2764](https://github.com/getsentry/sentry-dotnet/pull/2764))
- `Sentry.Values<T>` is now internal as it is never exposed in the public API ([#2771](https://github.com/getsentry/sentry-dotnet/pull/2771))
- The `TracePropagationTarget` class has been removed, use the `SubstringOrRegexPattern` class instead. ([#2763](https://github.com/getsentry/sentry-dotnet/pull/2763))
- The `WithScope` and `WithScopeAsync` methods have been removed. We have discovered that these methods didn't work correctly in certain desktop contexts, especially when using a global scope. ([#2717](https://github.com/getsentry/sentry-dotnet/pull/2717))

  Replace your usage of `WithScope` with overloads of `Capture*` methods:

  - `SentrySdk.CaptureEvent(SentryEvent @event, Action<Scope> scopeCallback)`
  - `SentrySdk.CaptureMessage(string message, Action<Scope> scopeCallback)`
  - `SentrySdk.CaptureException(Exception exception, Action<Scope> scopeCallback)`

  ```c#
  // Before
  SentrySdk.WithScope(scope =>
  {
    scope.SetTag("key", "value");
    SentrySdk.CaptureEvent(new SentryEvent());
  });

  // After
  SentrySdk.CaptureEvent(new SentryEvent(), scope =>
  {
    // Configure your scope here
    scope.SetTag("key", "value");
  });
  ```

### Features

- Experimental pre-release availability of Metrics. We're exploring the use of Metrics in Sentry. The API will very likely change and we don't yet have any documentation. ([#2949](https://github.com/getsentry/sentry-dotnet/pull/2949))
  - `SentrySdk.Metrics.Set` now additionally accepts `string` as value ([#3092](https://github.com/getsentry/sentry-dotnet/pull/3092))
  - Timing metrics can now be captured with `SentrySdk.Metrics.StartTimer` ([#3075](https://github.com/getsentry/sentry-dotnet/pull/3075))
  - Added support for capturing built-in metrics from the `System.Diagnostics.Metrics` API ([#3052](https://github.com/getsentry/sentry-dotnet/pull/3052))
- `Sentry.Profiling` is now available as a package on [nuget](nuget.org). Be aware that profiling is in alpha and on servers the overhead could be high. Improving the experience for ASP.NET Core is tracked on [this issue](
https://github.com/getsentry/sentry-dotnet/issues/2316) ([#2800](https://github.com/getsentry/sentry-dotnet/pull/2800))
  - iOS profiling support (alpha). ([#2930](https://github.com/getsentry/sentry-dotnet/pull/2930))
- Native crash reporting on NativeAOT published apps (Windows, Linux, macOS). ([#2887](https://github.com/getsentry/sentry-dotnet/pull/2887))
- Support for [Spotlight](https://spotlightjs.com/), a debug tool for local development. ([#2961](https://github.com/getsentry/sentry-dotnet/pull/2961))
  - Enable it with the option `EnableSpotlight`
  - Optionally configure the URL to connect via `SpotlightUrl`. Defaults to `http://localhost:8969/stream`.

### MAUI

- Added screenshot capture support for errors. You can opt-in via `SentryMauiOptions.AttachScreenshots` ([#2965](https://github.com/getsentry/sentry-dotnet/pull/2965))
  - Supports Android and iOS only. Windows is not supported.
- App context now has `in_foreground`, indicating whether the app was in the foreground or the background. ([#2983](https://github.com/getsentry/sentry-dotnet/pull/2983))
- Android: When capturing unhandled exceptions, the SDK now can automatically attach `LogCat` to the event. You can opt-in via `SentryOptions.Android.LogCatIntegration` and configure `SentryOptions.Android.LogCatMaxLines`. ([#2926](https://github.com/getsentry/sentry-dotnet/pull/2926))
  - Available when targeting `net7.0-android` or later, on API level 23 or later.

#### Native AOT

Native AOT publishing support for .NET 8 has been added to Sentry for the following platforms:

- Windows
- Linux
- macOS
- Mac Catalyst
- iOS

There are some functional differences when publishing Native AOT:

- `StackTraceMode.Enhanced` is ignored because it's not available when publishing Native AOT. The mechanism to generate these enhanced stack traces relies heavily on reflection which isn't compatible with trimming.
- Reflection cannot be leveraged for JSON Serialization and you may need to use `SentryOptions.AddJsonSerializerContext` to supply a serialization context for types that you'd like to send to Sentry (e.g. in the `Span.Context`). ([#2732](https://github.com/getsentry/sentry-dotnet/pull/2732), [#2793](https://github.com/getsentry/sentry-dotnet/pull/2793))
- `Ben.Demystifier` is not available as it only runs in JIT mode.
- WinUI applications: When publishing Native AOT, Sentry isn't able to automatically register an unhandled exception handler because that relies on reflection. You'll need to [register the unhandled event handler manually](https://github.com/getsentry/sentry-dotnet/issues/2778) instead.
- For Azure Functions Workers, when AOT/Trimming is enabled we can't use reflection to read route data from the HttpTrigger so the route name will always be `/api/<FUNCTION_NAME>` ([#2920](https://github.com/getsentry/sentry-dotnet/pull/2920))

### Fixes

- Native integration logging on macOS ([#3079](https://github.com/getsentry/sentry-dotnet/pull/3079))
- The scope transaction is now correctly set for Otel transactions ([#3072](https://github.com/getsentry/sentry-dotnet/pull/3072))
- Fixed an issue with tag values in metrics not being properly serialized ([#3065](https://github.com/getsentry/sentry-dotnet/pull/3065))
- Moved the binding to MAUI events for breadcrumb creation from `WillFinishLaunching` to `FinishedLaunching`. This delays the initial instantiation of `app`. ([#3057](https://github.com/getsentry/sentry-dotnet/pull/3057))
- The SDK no longer adds the `WinUIUnhandledExceptionIntegration` on non-Windows platforms ([#3055](https://github.com/getsentry/sentry-dotnet/pull/3055))
- Stop Sentry for MacCatalyst from creating `default.profraw` in the app bundle using xcodebuild archive to build sentry-cocoa ([#2960](https://github.com/getsentry/sentry-dotnet/pull/2960))
- Workaround a .NET 8 NativeAOT crash on transaction finish. ([#2943](https://github.com/getsentry/sentry-dotnet/pull/2943))
- Reworked automatic breadcrumb creation for MAUI. ([#2900](https://github.com/getsentry/sentry-dotnet/pull/2900))
  - The SDK no longer uses reflection to bind to all public element events. This also fixes issues where the SDK would consume third-party events.
  - Added `CreateElementEventsBreadcrumbs` to the SentryMauiOptions to allow users to opt-in automatic breadcrumb creation for `BindingContextChanged`, `ChildAdded`, `ChildRemoved`, and `ParentChanged` on `Element`.
  - Reduced amount of automatic breadcrumbs by limiting the number of bindings created in `VisualElement`, `Window`, `Shell`, `Page`, and `Button`.
- Fixed Sentry SDK has not been initialized when using ASP.NET Core, Serilog, and OpenTelemetry ([#2911](https://github.com/getsentry/sentry-dotnet/pull/2911))
- Android native symbol upload ([#2876](https://github.com/getsentry/sentry-dotnet/pull/2876))
- `Sentry.Serilog` no longer throws if a disabled DSN is provided when initializing Sentry via the Serilog integration ([#2883](https://github.com/getsentry/sentry-dotnet/pull/2883))
- Don't add WinUI exception integration on mobile platforms ([#2821](https://github.com/getsentry/sentry-dotnet/pull/2821))
- `Transactions` are now getting enriched by the client instead of the hub ([#2838](https://github.com/getsentry/sentry-dotnet/pull/2838))
- Fixed an issue when using the SDK together with OpenTelemetry `1.5.0` and newer where the SDK would create transactions for itself. The fix is backward compatible. ([#3001](https://github.com/getsentry/sentry-dotnet/pull/3001))

### Dependencies

- Upgraded to NLog version 5. ([#2697](https://github.com/getsentry/sentry-dotnet/pull/2697))
- Integrate `sentry-native` as a static library in Native AOT builds to enable symbolication. ([#2704](https://github.com/getsentry/sentry-dotnet/pull/2704))


- Bump Cocoa SDK from v8.16.1 to v8.19.0 ([#2910](https://github.com/getsentry/sentry-dotnet/pull/2910), [#2936](https://github.com/getsentry/sentry-dotnet/pull/2936), [#2972](https://github.com/getsentry/sentry-dotnet/pull/2972), [#3005](https://github.com/getsentry/sentry-dotnet/pull/3005), [#3084](https://github.com/getsentry/sentry-dotnet/pull/3084))
  - [changelog](https://github.com/getsentry/sentry-cocoa/blob/main/CHANGELOG.md#8190)
  - [diff](https://github.com/getsentry/sentry-cocoa/compare/8.16.1...8.19.0)
- Bump Java SDK from v6.34.0 to v7.3.0 ([#2932](https://github.com/getsentry/sentry-dotnet/pull/2932), [#2979](https://github.com/getsentry/sentry-dotnet/pull/2979), [#3049](https://github.com/getsentry/sentry-dotnet/pull/3049), (https://github.com/getsentry/sentry-dotnet/pull/3098))
  - [changelog](https://github.com/getsentry/sentry-java/blob/main/CHANGELOG.md#730)
  - [diff](https://github.com/getsentry/sentry-java/compare/6.34.0...7.3.0)
- Bump Native SDK from v0.6.5 to v0.6.7 ([#2914](https://github.com/getsentry/sentry-dotnet/pull/2914), [#3029](https://github.com/getsentry/sentry-dotnet/pull/3029))
  - [changelog](https://github.com/getsentry/sentry-native/blob/master/CHANGELOG.md#070)
  - [diff](https://github.com/getsentry/sentry-native/compare/0.6.5...0.7.0)
- Bump CLI from v2.21.5 to v2.27.0 ([#2901](https://github.com/getsentry/sentry-dotnet/pull/2901), [#2915](https://github.com/getsentry/sentry-dotnet/pull/2915), [#2956](https://github.com/getsentry/sentry-dotnet/pull/2956), [#2985](https://github.com/getsentry/sentry-dotnet/pull/2985), [#2999](https://github.com/getsentry/sentry-dotnet/pull/2999), [#3012](https://github.com/getsentry/sentry-dotnet/pull/3012), [#3030](https://github.com/getsentry/sentry-dotnet/pull/3030), [#3059](https://github.com/getsentry/sentry-dotnet/pull/3059), [#3062](https://github.com/getsentry/sentry-dotnet/pull/3062), [#3073](https://github.com/getsentry/sentry-dotnet/pull/3073), [#3099](https://github.com/getsentry/sentry-dotnet/pull/3099))
  - [changelog](https://github.com/getsentry/sentry-cli/blob/master/CHANGELOG.md#2270)
  - [diff](https://github.com/getsentry/sentry-cli/compare/2.21.5...2.27.0)

## 3.41.4

### Fixes

- Fixed an issue when using the SDK together with Open Telemetry `1.5.0` and newer where the SDK would create transactions for itself. The fix is backward compatible. ([#3001](https://github.com/getsentry/sentry-dotnet/pull/3001))

## 3.41.3

### Fixes

- Fixed Sentry SDK has not been initialised when using ASP.NET Core, Serilog, and OpenTelemetry ([#2918](https://github.com/getsentry/sentry-dotnet/pull/2918))

## 3.41.2

### Fixes

- The SDK no longer fails to finish sessions while capturing an event. This fixes broken crash-free rates ([#2895](https://github.com/getsentry/sentry-dotnet/pull/2895))
- Ignore UnobservedTaskException for QUIC exceptions. See: https://github.com/dotnet/runtime/issues/80111 ([#2894](https://github.com/getsentry/sentry-dotnet/pull/2894))

### Dependencies

- Bump Cocoa SDK from v8.16.0 to v8.16.1 ([#2891](https://github.com/getsentry/sentry-dotnet/pull/2891))
  - [changelog](https://github.com/getsentry/sentry-cocoa/blob/main/CHANGELOG.md#8161)
  - [diff](https://github.com/getsentry/sentry-cocoa/compare/8.16.0...8.16.1)

## 3.41.1

### Fixes

- `CaptureFailedRequests` and `FailedRequestStatusCodes` are now getting respected by the Cocoa SDK. This is relevant for MAUI apps where requests are getting handled natively. ([#2826](https://github.com/getsentry/sentry-dotnet/issues/2826))
- Added `SentryOptions.AutoRegisterTracing` for users who need to control registration of Sentry's tracing middleware ([#2871](https://github.com/getsentry/sentry-dotnet/pull/2871))

### Dependencies

- Bump Cocoa SDK from v8.15.0 to v8.16.0 ([#2812](https://github.com/getsentry/sentry-dotnet/pull/2812), [#2816](https://github.com/getsentry/sentry-dotnet/pull/2816), [#2882](https://github.com/getsentry/sentry-dotnet/pull/2882))
  - [changelog](https://github.com/getsentry/sentry-cocoa/blob/main/CHANGELOG.md#8160)
  - [diff](https://github.com/getsentry/sentry-cocoa/compare/8.15.0...8.16.0)
- Bump CLI from v2.21.2 to v2.21.5 ([#2811](https://github.com/getsentry/sentry-dotnet/pull/2811), [#2834](https://github.com/getsentry/sentry-dotnet/pull/2834), [#2851](https://github.com/getsentry/sentry-dotnet/pull/2851))
  - [changelog](https://github.com/getsentry/sentry-cli/blob/master/CHANGELOG.md#2215)
  - [diff](https://github.com/getsentry/sentry-cli/compare/2.21.2...2.21.5)
- Bump Java SDK from v6.33.1 to v6.34.0 ([#2874](https://github.com/getsentry/sentry-dotnet/pull/2874))
  - [changelog](https://github.com/getsentry/sentry-java/blob/main/CHANGELOG.md#6340)
  - [diff](https://github.com/getsentry/sentry-java/compare/6.33.1...6.34.0)

## 3.41.0

### Features

- Speed up SDK init ([#2784](https://github.com/getsentry/sentry-dotnet/pull/2784))

### Fixes

- Fixed chaining on the IApplicationBuilder for methods like UseRouting and UseEndpoints ([#2726](https://github.com/getsentry/sentry-dotnet/pull/2726))

### Dependencies

- Bump Cocoa SDK from v8.13.0 to v8.15.0 ([#2722](https://github.com/getsentry/sentry-dotnet/pull/2722), [#2740](https://github.com/getsentry/sentry-dotnet/pull/2740), [#2746](https://github.com/getsentry/sentry-dotnet/pull/2746), [#2801](https://github.com/getsentry/sentry-dotnet/pull/2801))
  - [changelog](https://github.com/getsentry/sentry-cocoa/blob/main/CHANGELOG.md#8150)
  - [diff](https://github.com/getsentry/sentry-cocoa/compare/8.13.0...8.15.0)
- Bump Java SDK from v6.30.0 to v6.33.1 ([#2723](https://github.com/getsentry/sentry-dotnet/pull/2723), [#2741](https://github.com/getsentry/sentry-dotnet/pull/2741), [#2783](https://github.com/getsentry/sentry-dotnet/pull/2783), [#2803](https://github.com/getsentry/sentry-dotnet/pull/2803))
  - [changelog](https://github.com/getsentry/sentry-java/blob/main/CHANGELOG.md#6331)
  - [diff](https://github.com/getsentry/sentry-java/compare/6.30.0...6.33.1)

## 3.40.1

### Fixes

- ISentryUserFactory is now public so users can register their own implementations via DI ([#2719](https://github.com/getsentry/sentry-dotnet/pull/2719))

## 3.40.0

### Obsoletion

- `WithScope` and `WithScopeAsync` have been proven to not work correctly in desktop contexts when using a global scope. They are now deprecated in favor of the overloads of `CaptureEvent`, `CaptureMessage`, and `CaptureException`. Those methods provide a callback to a configurable scope. ([#2677](https://github.com/getsentry/sentry-dotnet/pull/2677))
- `StackFrame.InstructionOffset` has not been used in the SDK and has been ignored on the server for years. ([#2689](https://github.com/getsentry/sentry-dotnet/pull/2689))

### Features

- Release of Azure Functions (Isolated Worker/Out-of-Process) support ([#2686](https://github.com/getsentry/sentry-dotnet/pull/2686))

### Fixes

- Scope is now correctly applied to Transactions when using OpenTelemetry on ASP.NET Core ([#2690](https://github.com/getsentry/sentry-dotnet/pull/2690))

### Dependencies

- Bump CLI from v2.20.7 to v2.21.2 ([#2645](https://github.com/getsentry/sentry-dotnet/pull/2645), [#2647](https://github.com/getsentry/sentry-dotnet/pull/2647), [#2698](https://github.com/getsentry/sentry-dotnet/pull/2698))
  - [changelog](https://github.com/getsentry/sentry-cli/blob/master/CHANGELOG.md#2212)
  - [diff](https://github.com/getsentry/sentry-cli/compare/2.20.7...2.21.2)
- Bump Cocoa SDK from v8.12.0 to v8.13.0 ([#2653](https://github.com/getsentry/sentry-dotnet/pull/2653))
  - [changelog](https://github.com/getsentry/sentry-cocoa/blob/main/CHANGELOG.md#8130)
  - [diff](https://github.com/getsentry/sentry-cocoa/compare/8.12.0...8.13.0)
- Bump Java SDK from v6.29.0 to v6.30.0 ([#2685](https://github.com/getsentry/sentry-dotnet/pull/2685))
  - [changelog](https://github.com/getsentry/sentry-java/blob/main/CHANGELOG.md#6300)
  - [diff](https://github.com/getsentry/sentry-java/compare/6.29.0...6.30.0)

## 3.40.0-beta.0

### Features

- Reduced the memory footprint of `SpanId` by refactoring the ID generation ([#2619](https://github.com/getsentry/sentry-dotnet/pull/2619))
- Reduced the memory footprint of `SpanTracer` by initializing the tags lazily ([#2636](https://github.com/getsentry/sentry-dotnet/pull/2636))
- Added distributed tracing without performance for Azure Function Workers ([#2630](https://github.com/getsentry/sentry-dotnet/pull/2630))
- The SDK now provides and overload of `ContinueTrace` that accepts headers as `string` ([#2601](https://github.com/getsentry/sentry-dotnet/pull/2601))
- Sentry tracing middleware now gets configured automatically ([#2602](https://github.com/getsentry/sentry-dotnet/pull/2602))
- Added memory optimisations for GetLastActiveSpan ([#2642](https://github.com/getsentry/sentry-dotnet/pull/2642))

### Fixes

- Resolved issue identifying users with OpenTelemetry ([#2618](https://github.com/getsentry/sentry-dotnet/pull/2618))

### Azure Functions Beta

- Package name changed from `Sentry.AzureFunctions.Worker` to `Sentry.Azure.Functions.Worker`. Note AzureFunctions now is split by a `.`. ([#2637](https://github.com/getsentry/sentry-dotnet/pull/2637))

### Dependencies

- Bump CLI from v2.20.6 to v2.20.7 ([#2604](https://github.com/getsentry/sentry-dotnet/pull/2604))
  - [changelog](https://github.com/getsentry/sentry-cli/blob/master/CHANGELOG.md#2207)
  - [diff](https://github.com/getsentry/sentry-cli/compare/2.20.6...2.20.7)
- Bump Cocoa SDK from v8.11.0 to v8.12.0 ([#2640](https://github.com/getsentry/sentry-dotnet/pull/2640))
  - [changelog](https://github.com/getsentry/sentry-cocoa/blob/main/CHANGELOG.md#8120)
  - [diff](https://github.com/getsentry/sentry-cocoa/compare/8.11.0...8.12.0)

## 3.39.1

### Fixes

- Added Sentry.AspNet.csproj back to Sentry-CI-Build-macOS.slnf ([#2612](https://github.com/getsentry/sentry-dotnet/pull/2612))

## 3.39.0

### Features

- Added additional `DB` attributes to automatically generated spans like `name` and `provider` ([#2583](https://github.com/getsentry/sentry-dotnet/pull/2583))
- `Hints` now accept attachments provided as a file path via `AddAttachment` method ([#2585](https://github.com/getsentry/sentry-dotnet/pull/2585))

### Fixes

- Resolved an issue where the SDK would throw an exception while attempting to set the DynamicSamplingContext but the context exists already. ([#2592](https://github.com/getsentry/sentry-dotnet/pull/2592))

### Dependencies

- Bump CLI from v2.20.5 to v2.20.6 ([#2590](https://github.com/getsentry/sentry-dotnet/pull/2590))
  - [changelog](https://github.com/getsentry/sentry-cli/blob/master/CHANGELOG.md#2206)
  - [diff](https://github.com/getsentry/sentry-cli/compare/2.20.5...2.20.6)
- Bump Cocoa SDK from v8.10.0 to v8.11.0 ([#2594](https://github.com/getsentry/sentry-dotnet/pull/2594))
  - [changelog](https://github.com/getsentry/sentry-cocoa/blob/main/CHANGELOG.md#8110)
  - [diff](https://github.com/getsentry/sentry-cocoa/compare/8.10.0...8.11.0)
- Bump Java SDK from v6.28.0 to v6.29.0 ([#2599](https://github.com/getsentry/sentry-dotnet/pull/2599))
  - [changelog](https://github.com/getsentry/sentry-java/blob/main/CHANGELOG.md#6290)
  - [diff](https://github.com/getsentry/sentry-java/compare/6.28.0...6.29.0)

## 3.36.0

### Features

- Graphql client ([#2538](https://github.com/getsentry/sentry-dotnet/pull/2538))

### Fixes

- Android: Fix proguard/r8 mapping file upload ([#2574](https://github.com/getsentry/sentry-dotnet/pull/2574))

### Dependencies

- Bump Cocoa SDK from v8.9.5 to v8.10.0 ([#2546](https://github.com/getsentry/sentry-dotnet/pull/2546), [#2550](https://github.com/getsentry/sentry-dotnet/pull/2550))
  - [changelog](https://github.com/getsentry/sentry-cocoa/blob/main/CHANGELOG.md#8100)
  - [diff](https://github.com/getsentry/sentry-cocoa/compare/8.9.5...8.10.0)
- Bump gradle/gradle-build-action from 2.7.0 to 2.7.1 ([#2564](https://github.com/getsentry/sentry-dotnet/pull/2564))
  - [diff](https://github.com/gradle/gradle-build-action/compare/v2.7.0...v2.7.1)

## 3.35.1

### Fixes

- The SDK no longer creates transactions with their start date set to `Jan 01, 001` ([#2544](https://github.com/getsentry/sentry-dotnet/pull/2544))

### Dependencies

- Bump CLI from v2.20.4 to v2.20.5 ([#2539](https://github.com/getsentry/sentry-dotnet/pull/2539))
  - [changelog](https://github.com/getsentry/sentry-cli/blob/master/CHANGELOG.md#2205)
  - [diff](https://github.com/getsentry/sentry-cli/compare/2.20.4...2.20.5)
- Bump Cocoa SDK from v8.9.4 to v8.9.5 ([#2542](https://github.com/getsentry/sentry-dotnet/pull/2542))
  - [changelog](https://github.com/getsentry/sentry-cocoa/blob/main/CHANGELOG.md#895)
  - [diff](https://github.com/getsentry/sentry-cocoa/compare/8.9.4...8.9.5)

## 3.35.0

### Features

- Distributed tracing now works independently of the performance feature. This allows you to connect errors to other Sentry instrumented applications ([#2493](https://github.com/getsentry/sentry-dotnet/pull/2493))
- Added Sampling Decision to Trace Envelope Header ([#2495](https://github.com/getsentry/sentry-dotnet/pull/2495))
- Add MinimumEventLevel to Sentry.Log4Net and convert events below it to breadcrumbs ([#2505](https://github.com/getsentry/sentry-dotnet/pull/2505))
- Support transaction finishing automatically with 'idle timeout' (#2452)

### Fixes

- Fixed baggage propagation when an exception is thrown from middleware ([#2487](https://github.com/getsentry/sentry-dotnet/pull/2487))
- Fix Durable Functions preventing orchestrators from completing ([#2491](https://github.com/getsentry/sentry-dotnet/pull/2491))
- Re-enable HubTests.FlushOnDispose_SendsEnvelope ([#2492](https://github.com/getsentry/sentry-dotnet/pull/2492))
- Fixed SDK not sending exceptions via Blazor WebAssembly due to a `PlatformNotSupportedException` ([#2506](https://github.com/getsentry/sentry-dotnet/pull/2506))
- Align SDK with docs regarding session update for dropped events ([#2496](https://github.com/getsentry/sentry-dotnet/pull/2496))
- Introduced `HttpMessageHandler` in favor of the now deprecated `HttpClientHandler` on the options. This allows the SDK to support NSUrlSessionHandler on iOS ([#2503](https://github.com/getsentry/sentry-dotnet/pull/2503))
- Using `Activity.RecordException` now correctly updates the error status of OpenTelemetry Spans ([#2515](https://github.com/getsentry/sentry-dotnet/pull/2515))
- Fixed Transaction name not reporting correctly when using UseExceptionHandler ([#2511](https://github.com/getsentry/sentry-dotnet/pull/2511))
- log4net logging Level.All now maps to SentryLevel.Debug ([#2522]([url](https://github.com/getsentry/sentry-dotnet/pull/2522)))

### Dependencies

- Bump Java SDK from v6.25.1 to v6.28.0 ([#2484](https://github.com/getsentry/sentry-dotnet/pull/2484), [#2498](https://github.com/getsentry/sentry-dotnet/pull/2498), [#2517](https://github.com/getsentry/sentry-dotnet/pull/2517), [#2533](https://github.com/getsentry/sentry-dotnet/pull/2533))
  - [changelog](https://github.com/getsentry/sentry-java/blob/main/CHANGELOG.md#6280)
  - [diff](https://github.com/getsentry/sentry-java/compare/6.25.1...6.28.0)
- Bump CLI from v2.19.4 to v2.20.4 ([#2509](https://github.com/getsentry/sentry-dotnet/pull/2509), [#2518](https://github.com/getsentry/sentry-dotnet/pull/2518), [#2527](https://github.com/getsentry/sentry-dotnet/pull/2527), [#2530](https://github.com/getsentry/sentry-dotnet/pull/2530))
  - [changelog](https://github.com/getsentry/sentry-cli/blob/master/CHANGELOG.md#2204)
  - [diff](https://github.com/getsentry/sentry-cli/compare/2.19.4...2.20.4)
- Bump Cocoa SDK from v8.8.0 to v8.9.4 ([#2479](https://github.com/getsentry/sentry-dotnet/pull/2479), [#2483](https://github.com/getsentry/sentry-dotnet/pull/2483), [#2500](https://github.com/getsentry/sentry-dotnet/pull/2500), [#2510](https://github.com/getsentry/sentry-dotnet/pull/2510), [#2531](https://github.com/getsentry/sentry-dotnet/pull/2531))
  - [changelog](https://github.com/getsentry/sentry-cocoa/blob/main/CHANGELOG.md#894)
  - [diff](https://github.com/getsentry/sentry-cocoa/compare/8.8.0...8.9.4)

## 3.34.0

### Features

- OpenTelemetry Support ([#2453](https://github.com/getsentry/sentry-dotnet/pull/2453))
- Added a MSBuild property `SentryUploadAndroidProguardMapping` to automatically upload the Proguard mapping file when targeting Android ([#2455](https://github.com/getsentry/sentry-dotnet/pull/2455))
- Symbolication for Single File Apps ([#2425](https://github.com/getsentry/sentry-dotnet/pull/2425))
- Add binding to `SwiftAsyncStacktraces` on iOS ([#2436](https://github.com/getsentry/sentry-dotnet/pull/2436))

### Fixes

- Builds targeting Android with `r8` enabled no longer crash during SDK init. The package now contains the required proguard rules ([#2450](https://github.com/getsentry/sentry-dotnet/pull/2450))
- Fix Sentry logger options for MAUI and Azure Functions ([#2423](https://github.com/getsentry/sentry-dotnet/pull/2423))

### Dependencies

- Bump Cocoa SDK from v8.7.3 to v8.8.0 ([#2427](https://github.com/getsentry/sentry-dotnet/pull/2427), [#2430](https://github.com/getsentry/sentry-dotnet/pull/2430))
  - [changelog](https://github.com/getsentry/sentry-cocoa/blob/main/CHANGELOG.md#880)
  - [diff](https://github.com/getsentry/sentry-cocoa/compare/8.7.3...8.8.0)
- Bump CLI from v2.18.1 to v2.19.4 ([#2428](https://github.com/getsentry/sentry-dotnet/pull/2428), [#2431](https://github.com/getsentry/sentry-dotnet/pull/2431), [#2451](https://github.com/getsentry/sentry-dotnet/pull/2451), [#2454](https://github.com/getsentry/sentry-dotnet/pull/2454))
  - [changelog](https://github.com/getsentry/sentry-cli/blob/master/CHANGELOG.md#2194)
  - [diff](https://github.com/getsentry/sentry-cli/compare/2.18.1...2.19.4)
- Bump Java SDK from v6.22.0 to v6.25.1 ([#2429](https://github.com/getsentry/sentry-dotnet/pull/2429), [#2440](https://github.com/getsentry/sentry-dotnet/pull/2440), [#2458](https://github.com/getsentry/sentry-dotnet/pull/2458), [#2476](https://github.com/getsentry/sentry-dotnet/pull/2476))
  - [changelog](https://github.com/getsentry/sentry-java/blob/main/CHANGELOG.md#6251)
  - [diff](https://github.com/getsentry/sentry-java/compare/6.22.0...6.25.1)

## 3.33.1

### Fixes

- SentryHttpMessageHandler added when AddHttpClient is before UseSentry ([#2390](https://github.com/getsentry/sentry-dotnet/pull/2390))
- Set the native sdk name for Android ([#2389](https://github.com/getsentry/sentry-dotnet/pull/2389))
- Fix db connection spans not finishing ([#2398](https://github.com/getsentry/sentry-dotnet/pull/2398))
- Various .NET MAUI fixes / improvements ([#2403](https://github.com/getsentry/sentry-dotnet/pull/2403))
  - The battery level was being reported incorrectly due to percentage multiplier.
  - The device architecture (x64, arm64, etc.) is now reported
  - On Windows, the OS type is now reported as "Windows" instead of "WinUI".  Additionally, the OS display version (ex, "22H2") is now included.
  - `UIKit`, `ABI.Microsoft` and `WinRT`  frames are now marked "system" instead of "in app".
- Reduce debug files uploaded ([#2404](https://github.com/getsentry/sentry-dotnet/pull/2404))
- Fix system frames being marked as "in-app" ([#2408](https://github.com/getsentry/sentry-dotnet/pull/2408))
  - NOTE: This important fix corrects a value that is used during issue grouping, so you may receive new alerts for existing issues after deploying this update.
- DB Connection spans presented poorly ([#2409](https://github.com/getsentry/sentry-dotnet/pull/2409))
- Populate scope's Cookies property ([#2411](https://github.com/getsentry/sentry-dotnet/pull/2411))
- Fix UWP GateKeeper errors ([#2415](https://github.com/getsentry/sentry-dotnet/pull/2415))
- Fix sql client db name ([#2418](https://github.com/getsentry/sentry-dotnet/pull/2418))

### Dependencies

- Bump Cocoa SDK from v8.7.2 to v8.7.3 ([#2394](https://github.com/getsentry/sentry-dotnet/pull/2394))
  - [changelog](https://github.com/getsentry/sentry-cocoa/blob/main/CHANGELOG.md#873)
  - [diff](https://github.com/getsentry/sentry-cocoa/compare/8.7.2...8.7.3)
- Bump Java SDK from v6.19.1 to v6.22.0 ([#2395](https://github.com/getsentry/sentry-dotnet/pull/2395), [#2405](https://github.com/getsentry/sentry-dotnet/pull/2405), [#2417](https://github.com/getsentry/sentry-dotnet/pull/2417))
  - [changelog](https://github.com/getsentry/sentry-java/blob/main/CHANGELOG.md#6220)
  - [diff](https://github.com/getsentry/sentry-java/compare/6.19.1...6.22.0)

## 3.33.0

### Features

- .NET SDK changes for exception groups ([#2287](https://github.com/getsentry/sentry-dotnet/pull/2287))
  - This changes how `AggregateException` is handled.  Instead of filtering them out client-side, the SDK marks them as an "exception group",
    and adds includes data that represents the hierarchical structure of inner exceptions. Sentry now recognizes this server-side,
    improving the accuracy of the issue detail page.
  - Accordingly, the `KeepAggregateException` option is now obsolete and does nothing.  Please remove any usages of `KeepAggregateException`.
  - NOTE: If running Self-Hosted Sentry, you should wait to adopt this SDK update until after updating to the 23.6.0 (est. June 2023) release of Sentry.
    The effect of updating the SDK early will be as if `KeepAggregateException = true` was set.  That will not break anything, but may affect issue grouping and alerts.

### Fixes

- Status messages when uploading symbols or sources are improved. ([#2307](https://github.com/getsentry/sentry-dotnet/issues/2307))

### Dependencies

- Bump CLI from v2.18.0 to v2.18.1 ([#2386](https://github.com/getsentry/sentry-dotnet/pull/2386))
  - [changelog](https://github.com/getsentry/sentry-cli/blob/master/CHANGELOG.md#2181)
  - [diff](https://github.com/getsentry/sentry-cli/compare/2.18.0...2.18.1)

## 3.32.0

### Features

- Azure Functions (Isolated Worker/Out-of-Process) support ([#2346](https://github.com/getsentry/sentry-dotnet/pull/2346))
  - Initial `beta.1` release.  Please give it a try and let us know how it goes!
  - Documentation is TBD.  For now, see `/samples/Sentry.Samples.Azure.Functions.Worker`.

- Add `Hint` support  ([#2351](https://github.com/getsentry/sentry-dotnet/pull/2351))
  - Currently, this allows you to manipulate attachments in the various "before" event delegates.
  - Hints can also be used in event and transaction processors by implementing `ISentryEventProcessorWithHint` or `ISentryTransactionProcessorWithHint`, instead of `ISentryEventProcessor` or `ISentryTransactionProcessor`.
  - Note: Obsoletes the `BeforeSend`, `BeforeSendTransaction`, and `BeforeBreadcrumb` properties on the `SentryOptions` class.  They have been replaced with `SetBeforeSend`, `SetBeforeSendTransaction`, and `SetBeforeBreadcrumb` respectively.  Each one provides overloads both with and without a `Hint` object.

- Allow setting the active span on the scope ([#2364](https://github.com/getsentry/sentry-dotnet/pull/2364))
  - Note: Obsoletes the `Scope.GetSpan` method in favor of a `Scope.Span` property (which now has a setter as well).

- Remove authority from URLs sent to Sentry ([#2365](https://github.com/getsentry/sentry-dotnet/pull/2365))
- Add tag filters to `SentryOptions` ([#2367](https://github.com/getsentry/sentry-dotnet/pull/2367))

### Fixes

- Fix `EnableTracing` option conflict with `TracesSampleRate` ([#2368](https://github.com/getsentry/sentry-dotnet/pull/2368))
  - NOTE: This is a potentially breaking change, as the `TracesSampleRate` property has been made nullable.
    Though extremely uncommon, if you are _retrieving_ the `TracesSampleRate` property for some reason, you will need to account for nulls.
    However, there is no change to the behavior or _typical_ usage of either of these properties.

- CachedTransport gracefully handles malformed envelopes during processing  ([#2371](https://github.com/getsentry/sentry-dotnet/pull/2371))
- Remove extraneous iOS simulator resources when building MAUI apps using Visual Studio "Hot Restart" mode, to avoid hitting Windows max path  ([#2384](https://github.com/getsentry/sentry-dotnet/pull/2384))

### Dependencies

- Bump Cocoa SDK from v8.6.0 to v8.7.1 ([#2359](https://github.com/getsentry/sentry-dotnet/pull/2359), [#2370](https://github.com/getsentry/sentry-dotnet/pull/2370))
  - [changelog](https://github.com/getsentry/sentry-cocoa/blob/main/CHANGELOG.md#871)
  - [diff](https://github.com/getsentry/sentry-cocoa/compare/8.6.0...8.7.1)
- Bump Java SDK from v6.18.1 to v6.19.1 ([#2374](https://github.com/getsentry/sentry-dotnet/pull/2374), [#2381](https://github.com/getsentry/sentry-dotnet/pull/2381))
  - [changelog](https://github.com/getsentry/sentry-java/blob/main/CHANGELOG.md#6191)
  - [diff](https://github.com/getsentry/sentry-java/compare/6.18.1...6.19.1)
- Bump Cocoa SDK from v8.6.0 to v8.7.2 ([#2359](https://github.com/getsentry/sentry-dotnet/pull/2359), [#2370](https://github.com/getsentry/sentry-dotnet/pull/2370), [#2375](https://github.com/getsentry/sentry-dotnet/pull/2375))
  - [changelog](https://github.com/getsentry/sentry-cocoa/blob/main/CHANGELOG.md#872)
  - [diff](https://github.com/getsentry/sentry-cocoa/compare/8.6.0...8.7.2)
- Bump CLI from v2.17.5 to v2.18.0 ([#2380](https://github.com/getsentry/sentry-dotnet/pull/2380))
  - [changelog](https://github.com/getsentry/sentry-cli/blob/master/CHANGELOG.md#2180)
  - [diff](https://github.com/getsentry/sentry-cli/compare/2.17.5...2.18.0)

## 3.31.0

### Features

- Initial work to support profiling in a future release. ([#2206](https://github.com/getsentry/sentry-dotnet/pull/2206))
- Create a Sentry event for failed HTTP requests ([#2320](https://github.com/getsentry/sentry-dotnet/pull/2320))
- Improve `WithScope` and add `WithScopeAsync` ([#2303](https://github.com/getsentry/sentry-dotnet/pull/2303)) ([#2309](https://github.com/getsentry/sentry-dotnet/pull/2309))
- Build .NET Standard 2.1 for Unity ([#2328](https://github.com/getsentry/sentry-dotnet/pull/2328))
- Add `RemoveExceptionFilter`, `RemoveEventProcessor` and `RemoveTransactionProcessor` extension methods on `SentryOptions` ([#2331](https://github.com/getsentry/sentry-dotnet/pull/2331))
- Include Dynamic Sampling Context with error events, when there's a transaction ([#2332](https://github.com/getsentry/sentry-dotnet/pull/2332))

### Fixes

- Buffer payloads asynchronously when appropriate ([#2297](https://github.com/getsentry/sentry-dotnet/pull/2297))
- Restore `System.Reflection.Metadata` dependency for .NET Core 3 ([#2302](https://github.com/getsentry/sentry-dotnet/pull/2302))
- Capture open transactions on disabled hubs ([#2319](https://github.com/getsentry/sentry-dotnet/pull/2319))
- Remove session breadcrumbs ([#2333](https://github.com/getsentry/sentry-dotnet/pull/2333))
- Support synchronous `HttpClient.Send` in `SentryHttpMessageHandler` ([#2336](https://github.com/getsentry/sentry-dotnet/pull/2336))
- Fix ASP.NET Core issue with missing context when using capture methods that configure scope ([#2339](https://github.com/getsentry/sentry-dotnet/pull/2339))
- Improve debug file upload handling ([#2349](https://github.com/getsentry/sentry-dotnet/pull/2349))

### Dependencies

- Bump CLI from v2.17.0 to v2.17.5 ([#2298](https://github.com/getsentry/sentry-dotnet/pull/2298), [#2318](https://github.com/getsentry/sentry-dotnet/pull/2318), [#2321](https://github.com/getsentry/sentry-dotnet/pull/2321), [#2345](https://github.com/getsentry/sentry-dotnet/pull/2345))
  - [changelog](https://github.com/getsentry/sentry-cli/blob/master/CHANGELOG.md#2175)
  - [diff](https://github.com/getsentry/sentry-cli/compare/2.17.0...2.17.5)
- Bump Cocoa SDK from v8.4.0 to v8.6.0 ([#2310](https://github.com/getsentry/sentry-dotnet/pull/2310), [#2344](https://github.com/getsentry/sentry-dotnet/pull/2344))
  - [changelog](https://github.com/getsentry/sentry-cocoa/blob/main/CHANGELOG.md#860)
  - [diff](https://github.com/getsentry/sentry-cocoa/compare/8.4.0...8.6.0)
- Bump Java SDK from v6.17.0 to v6.18.1 ([#2338](https://github.com/getsentry/sentry-dotnet/pull/2338), [#2343](https://github.com/getsentry/sentry-dotnet/pull/2343))
  - [changelog](https://github.com/getsentry/sentry-java/blob/main/CHANGELOG.md#6181)
  - [diff](https://github.com/getsentry/sentry-java/compare/6.17.0...6.18.1)

## 3.30.0

### Features

- Add `FileDiagnosticLogger` to assist with debugging the SDK ([#2242](https://github.com/getsentry/sentry-dotnet/pull/2242))
- Attach stack trace when events have captured an exception without a stack trace ([#2266](https://github.com/getsentry/sentry-dotnet/pull/2266))
- Add `Scope.Clear` and `Scope.ClearBreadcrumbs` methods ([#2284](https://github.com/getsentry/sentry-dotnet/pull/2284))
- Improvements to exception mechanism data ([#2294](https://github.com/getsentry/sentry-dotnet/pull/2294))

### Fixes

- Normalize StackFrame in-app resolution for modules & function prefixes ([#2234](https://github.com/getsentry/sentry-dotnet/pull/2234))
- Calling `AddAspNet` more than once should not block all errors from being sent ([#2253](https://github.com/getsentry/sentry-dotnet/pull/2253))
- Fix Sentry CLI arguments when using custom URL or auth token parameters ([#2259](https://github.com/getsentry/sentry-dotnet/pull/2259))
- Sentry.AspNetCore fix transaction name when path base is used and route starts with a slash ([#2265](https://github.com/getsentry/sentry-dotnet/pull/2265))
- Fix Baggage header parsing in ASP.NET (Framework) ([#2293](https://github.com/getsentry/sentry-dotnet/pull/2293))

### Dependencies

- Bump Cocoa SDK from v8.3.0 to v8.4.0 ([#2237](https://github.com/getsentry/sentry-dotnet/pull/2237), [#2248](https://github.com/getsentry/sentry-dotnet/pull/2248), [#2251](https://github.com/getsentry/sentry-dotnet/pull/2251), [#2285](https://github.com/getsentry/sentry-dotnet/pull/2285))
  - [changelog](https://github.com/getsentry/sentry-cocoa/blob/main/CHANGELOG.md#840)
  - [diff](https://github.com/getsentry/sentry-cocoa/compare/8.3.0...8.4.0)

- Bump CLI from v2.14.4 to v2.17.0 ([#2238](https://github.com/getsentry/sentry-dotnet/pull/2238), [#2244](https://github.com/getsentry/sentry-dotnet/pull/2244), [#2252](https://github.com/getsentry/sentry-dotnet/pull/2252), [#2264](https://github.com/getsentry/sentry-dotnet/pull/2264), [#2292](https://github.com/getsentry/sentry-dotnet/pull/2292))
  - [changelog](https://github.com/getsentry/sentry-cli/blob/master/CHANGELOG.md#2170)
  - [diff](https://github.com/getsentry/sentry-cli/compare/2.14.4...2.17.0)

- Bump Java SDK from v6.15.0 to v6.17.0 ([#2243](https://github.com/getsentry/sentry-dotnet/pull/2243), [#2277](https://github.com/getsentry/sentry-dotnet/pull/2277))
  - [changelog](https://github.com/getsentry/sentry-java/blob/main/CHANGELOG.md#6170)
  - [diff](https://github.com/getsentry/sentry-java/compare/6.15.0...6.17.0)

## 3.29.1

### Fixes

- Get debug image for Full PDB format on Windows ([#2222](https://github.com/getsentry/sentry-dotnet/pull/2222))
- Fix debug files not uploading for `packages.config` nuget ([#2224](https://github.com/getsentry/sentry-dotnet/pull/2224))

### Dependencies

- Bump Cocoa SDK from v8.2.0 to v8.3.0 ([#2220](https://github.com/getsentry/sentry-dotnet/pull/2220))
  - [changelog](https://github.com/getsentry/sentry-cocoa/blob/main/CHANGELOG.md#830)
  - [diff](https://github.com/getsentry/sentry-cocoa/compare/8.2.0...8.3.0)

## 3.29.0

**Notice:** The `<SentryUploadSymbols>` MSBuild property previously defaulted to `true` for projects compiled in `Release` configuration.
It is now `false` by default.  To continue uploading symbols, you must opt-in by setting it to `true`.
See the [MSBuild Setup](https://docs.sentry.io/platforms/dotnet/configuration/msbuild/) docs for further details.

### Features

- Added basic functionality to support `View Hierarchy` ([#2163](https://github.com/getsentry/sentry-dotnet/pull/2163))
- Allow `SentryUploadSources` to work even when not uploading symbols ([#2197](https://github.com/getsentry/sentry-dotnet/pull/2197))
- Add support for `BeforeSendTransaction` ([#2188](https://github.com/getsentry/sentry-dotnet/pull/2188))
- Add `EnableTracing` option to simplify enabling tracing ([#2201](https://github.com/getsentry/sentry-dotnet/pull/2201))
- Make `SentryUploadSymbols` strictly opt-in ([#2216](https://github.com/getsentry/sentry-dotnet/pull/2216))

### Fixes

- Fix assembly not found on Android in Debug configuration ([#2175](https://github.com/getsentry/sentry-dotnet/pull/2175))
- Fix context object with circular reference prevents event from being sent ([#2210](https://github.com/getsentry/sentry-dotnet/pull/2210))

### Dependencies

- Bump Java SDK from v6.13.1 to v6.15.0 ([#2185](https://github.com/getsentry/sentry-dotnet/pull/2185), [#2207](https://github.com/getsentry/sentry-dotnet/pull/2207))
  - [changelog](https://github.com/getsentry/sentry-java/blob/main/CHANGELOG.md#6150)
  - [diff](https://github.com/getsentry/sentry-java/compare/6.13.1...6.15.0)
- Bump CLI from v2.12.0 to v2.14.4 ([#2187](https://github.com/getsentry/sentry-dotnet/pull/2187), [#2215](https://github.com/getsentry/sentry-dotnet/pull/2215))
  - [changelog](https://github.com/getsentry/sentry-cli/blob/master/CHANGELOG.md#2144)
  - [diff](https://github.com/getsentry/sentry-cli/compare/2.12.0...2.14.4)
- Bump Java SDK from v6.13.1 to v6.14.0 ([#2185](https://github.com/getsentry/sentry-dotnet/pull/2185))
  - [changelog](https://github.com/getsentry/sentry-java/blob/main/CHANGELOG.md#6140)
  - [diff](https://github.com/getsentry/sentry-java/compare/6.13.1...6.14.0)
- Bump CLI from v2.12.0 to v2.14.3 ([#2187](https://github.com/getsentry/sentry-dotnet/pull/2187), [#2208](https://github.com/getsentry/sentry-dotnet/pull/2208))
  - [changelog](https://github.com/getsentry/sentry-cli/blob/master/CHANGELOG.md#2143)
  - [diff](https://github.com/getsentry/sentry-cli/compare/2.12.0...2.14.3)
- Bump Cocoa SDK from v7.31.5 to v8.2.0 ([#2203](https://github.com/getsentry/sentry-dotnet/pull/2203))
  - [changelog](https://github.com/getsentry/sentry-cocoa/blob/main/CHANGELOG.md#820)
  - [diff](https://github.com/getsentry/sentry-cocoa/compare/7.31.5...8.2.0)

## 3.28.1

### Fixes

- Fix MAUI missing breadcrumbs for lifecycle and UI events ([#2170](https://github.com/getsentry/sentry-dotnet/pull/2170))
- Fix hybrid sdk names ([#2171](https://github.com/getsentry/sentry-dotnet/pull/2171))
- Fix ASP.NET sdk name ([#2172](https://github.com/getsentry/sentry-dotnet/pull/2172))

## 3.28.0

### Features

- Added `instruction_addr_adjustment` attribute to SentryStackTrace ([#2151](https://github.com/getsentry/sentry-dotnet/pull/2151))

### Fixes

- Workaround Visual Studio "Pair to Mac" issue (on Windows), and Update bundled Cocoa SDK to version 7.31.5 ([#2164](https://github.com/getsentry/sentry-dotnet/pull/2164))
- Sentry SDK assemblies no longer have PDBs embedded. Debug symbols are uploaded to `nuget.org` as `snupkg` packages  ([#2166](https://github.com/getsentry/sentry-dotnet/pull/2166))

### Dependencies

- Bump Java SDK from v6.13.0 to v6.13.1 ([#2168](https://github.com/getsentry/sentry-dotnet/pull/2168))
  - [changelog](https://github.com/getsentry/sentry-java/blob/main/CHANGELOG.md#6131)
  - [diff](https://github.com/getsentry/sentry-java/compare/6.13.0...6.13.1)

## 3.27.1

### Fixes

- Fix Sentry CLI MSBuild for Xamarin and NetFX ([#2154](https://github.com/getsentry/sentry-dotnet/pull/2154))
- Log aborted HTTP requests as debug instead of error ([#2155](https://github.com/getsentry/sentry-dotnet/pull/2155))

## 3.27.0

### Features

- Publish `Sentry.Android.AssemblyReader` as a separate nuget package (for reuse by `Sentry.Xamarin`) ([#2127](https://github.com/getsentry/sentry-dotnet/pull/2127))
- Improvements for Sentry CLI integration ([#2145](https://github.com/getsentry/sentry-dotnet/pull/2145))
- Update bundled Android SDK to version 6.13.0 ([#2147](https://github.com/getsentry/sentry-dotnet/pull/2147))

## 3.26.2

### Fixes

- Fix Sentry CLI integration on Windows ([#2123](https://github.com/getsentry/sentry-dotnet/pull/2123)) ([#2124](https://github.com/getsentry/sentry-dotnet/pull/2124))

## 3.26.1

### Fixes

- Fix issue with Sentry CLI msbuild properties ([#2119](https://github.com/getsentry/sentry-dotnet/pull/2119))

## 3.26.0

### Features

- Use Sentry CLI after build to upload symbols ([#2107](https://github.com/getsentry/sentry-dotnet/pull/2107))

### Fixes

- Logging info instead of warning when skipping debug images ([#2101](https://github.com/getsentry/sentry-dotnet/pull/2101))
- Fix unhandled exception not captured when hub disabled ([#2103](https://github.com/getsentry/sentry-dotnet/pull/2103))
- Fix Android support for Portable PDB format when app uses split APKs ([#2108](https://github.com/getsentry/sentry-dotnet/pull/2108))
- Fix session ending as crashed for unobserved task exceptions ([#2112](https://github.com/getsentry/sentry-dotnet/pull/2112))
- Set absolute path when stripping project path on stack frame ([#2117](https://github.com/getsentry/sentry-dotnet/pull/2117))

## 3.25.0

### Features

- Add support for Portable PDB format ([#2050](https://github.com/getsentry/sentry-dotnet/pull/2050))
- Update bundled Android SDK to version 6.10.0([#2095](https://github.com/getsentry/sentry-dotnet/pull/2095))
- Update bundled Cocoa SDK to version 7.31.4 ([#2096](https://github.com/getsentry/sentry-dotnet/pull/2096))

### Fixes

- Fix db warnings caused by transaction sampled out ([#2097](https://github.com/getsentry/sentry-dotnet/pull/2097))

## 3.24.1

### Fixes

- Fix missing stack trace on UnobservedTaskException ([#2067](https://github.com/getsentry/sentry-dotnet/pull/2067))
- Fix warning caused by db connection span closed prematurely ([#2068](https://github.com/getsentry/sentry-dotnet/pull/2068))
- Attach db connections to child spans correctly ([#2071](https://github.com/getsentry/sentry-dotnet/pull/2071))
- Improve MAUI event bindings ([#2089](https://github.com/getsentry/sentry-dotnet/pull/2089))

## 3.24.0

### Features

- Simplify API for flushing events ([#2030](https://github.com/getsentry/sentry-dotnet/pull/2030))
- Update bundled Cocoa SDK to version 7.31.1 ([#2053](https://github.com/getsentry/sentry-dotnet/pull/2053))
- Update bundled Android SDK to version 6.7.1 ([#2058](https://github.com/getsentry/sentry-dotnet/pull/2058))

### Fixes

- Update unobserved task exception integration ([#2034](https://github.com/getsentry/sentry-dotnet/pull/2034))
- Fix trace propagation targets setter ([#2035](https://github.com/getsentry/sentry-dotnet/pull/2035))
- Fix DiagnosticSource integration disabled incorrectly with TracesSampler ([#2039](https://github.com/getsentry/sentry-dotnet/pull/2039))
- Update transitive dependencies to resolve security warnings ([#2045](https://github.com/getsentry/sentry-dotnet/pull/2045))
- Fix issue with Hot Restart for iOS ([#2047](https://github.com/getsentry/sentry-dotnet/pull/2047))
- Fix `CacheDirectoryPath` option on MAUI ([#2055](https://github.com/getsentry/sentry-dotnet/pull/2055))

## 3.23.1

### Fixes

- Fix concurrency bug in caching transport ([#2026](https://github.com/getsentry/sentry-dotnet/pull/2026))

## 3.23.0

### Features

- Update bundled Android SDK to version 6.5.0 ([#1984](https://github.com/getsentry/sentry-dotnet/pull/1984))
- Update bundled Cocoa SDK to version 7.28.0 ([#1988](https://github.com/getsentry/sentry-dotnet/pull/1988))
- Allow custom processors to be added as a scoped dependency ([#1979](https://github.com/getsentry/sentry-dotnet/pull/1979))
- Support DI for custom transaction processors ([#1993](https://github.com/getsentry/sentry-dotnet/pull/1993))
- Mark Transaction as aborted when unhandled exception occurs ([#1996](https://github.com/getsentry/sentry-dotnet/pull/1996))
- Build Windows and Tizen targets for `Sentry.Maui` ([#2005](https://github.com/getsentry/sentry-dotnet/pull/2005))
- Add Custom Measurements API ([#2013](https://github.com/getsentry/sentry-dotnet/pull/2013))
- Add `ISpan.GetTransaction` convenience method ([#2014](https://github.com/getsentry/sentry-dotnet/pull/2014))

### Fixes

- Split Android and Cocoa bindings into separate projects ([#1983](https://github.com/getsentry/sentry-dotnet/pull/1983))
  - NuGet package `Sentry` now depends on `Sentry.Bindings.Android` for `net6.0-android` targets.
  - NuGet package `Sentry` now depends on `Sentry.Bindings.Cocoa` for `net6.0-ios` and `net6.0-maccatalyst` targets.
- Exclude EF error message from logging ([#1980](https://github.com/getsentry/sentry-dotnet/pull/1980))
- Ensure logs with lower levels are captured by `Sentry.Extensions.Logging` ([#1992](https://github.com/getsentry/sentry-dotnet/pull/1992))
- Fix bug with pre-formatted strings passed to diagnostic loggers ([#2004](https://github.com/getsentry/sentry-dotnet/pull/2004))
- Fix DI issue by binding to MAUI using lifecycle events ([#2006](https://github.com/getsentry/sentry-dotnet/pull/2006))
- Unhide `SentryEvent.Exception` ([#2011](https://github.com/getsentry/sentry-dotnet/pull/2011))
- Bump `Google.Cloud.Functions.Hosting` to version 1.1.0 ([#2015](https://github.com/getsentry/sentry-dotnet/pull/2015))
- Fix default host issue for the Sentry Tunnel middleware ([#2019](https://github.com/getsentry/sentry-dotnet/pull/2019))

## 3.22.0

### Features

- `SentryOptions.AttachStackTrace` is now enabled by default. ([#1907](https://github.com/getsentry/sentry-dotnet/pull/1907))
- Update Sentry Android SDK to version 6.4.1 ([#1911](https://github.com/getsentry/sentry-dotnet/pull/1911))
- Update Sentry Cocoa SDK to version 7.24.1 ([#1912](https://github.com/getsentry/sentry-dotnet/pull/1912))
- Add `TransactionNameSource` annotation ([#1910](https://github.com/getsentry/sentry-dotnet/pull/1910))
- Use URL path in transaction names instead of "Unknown Route" ([#1919](https://github.com/getsentry/sentry-dotnet/pull/1919))
  - NOTE: This change effectively ungroups transactions that were previously grouped together under "Unkown Route".
- Add `User.Segment` property ([#1920](https://github.com/getsentry/sentry-dotnet/pull/1920))
- Add support for custom `JsonConverter`s ([#1934](https://github.com/getsentry/sentry-dotnet/pull/1934))
- Support more types for message template tags in SentryLogger ([#1945](https://github.com/getsentry/sentry-dotnet/pull/1945))
- Support Dynamic Sampling ([#1953](https://github.com/getsentry/sentry-dotnet/pull/1953))

### Fixes

- Reduce lock contention when sampling ([#1915](https://github.com/getsentry/sentry-dotnet/pull/1915))
- Dont send transaction for OPTIONS web request ([#1921](https://github.com/getsentry/sentry-dotnet/pull/1921))
- Fix missing details when aggregate exception is filtered out ([#1922](https://github.com/getsentry/sentry-dotnet/pull/1922))
- Exception filters should consider child exceptions of an `AggregateException` ([#1924](https://github.com/getsentry/sentry-dotnet/pull/1924))
- Add Blazor WASM detection to set IsGlobalModeEnabled to true ([#1931](https://github.com/getsentry/sentry-dotnet/pull/1931))
- Respect Transaction.IsSampled in SqlListener ([#1933](https://github.com/getsentry/sentry-dotnet/pull/1933))
- Ignore null Context values ([#1942](https://github.com/getsentry/sentry-dotnet/pull/1942))
- Tags should not differ based on current culture ([#1949](https://github.com/getsentry/sentry-dotnet/pull/1949))
- Always recalculate payload length ([#1957](https://github.com/getsentry/sentry-dotnet/pull/1957))
- Fix issues with envelope deserialization ([#1965](https://github.com/getsentry/sentry-dotnet/pull/1965))
- Set default trace status to `ok` instead of `unknown_error` ([#1970](https://github.com/getsentry/sentry-dotnet/pull/1970))
- Fix reported error count on a crashed session update ([#1972](https://github.com/getsentry/sentry-dotnet/pull/1972))

## 3.21.0

Includes Sentry.Maui Preview 3

### Features

- Add ISentryTransactionProcessor ([#1862](https://github.com/getsentry/sentry-dotnet/pull/1862))
- Added 'integrations' to SdkVersion ([#1820](https://github.com/getsentry/sentry-dotnet/pull/1820))
- Updated Sentry Android SDK to version 6.3.0 ([#1826](https://github.com/getsentry/sentry-dotnet/pull/1826))
- Add the Sentry iOS SDK ([#1829](https://github.com/getsentry/sentry-dotnet/pull/1829))
- Enable Scope Sync for iOS ([#1834](https://github.com/getsentry/sentry-dotnet/pull/1834))
- Add API for deliberately crashing an app ([#1842](https://github.com/getsentry/sentry-dotnet/pull/1842))
- Add Mac Catalyst target ([#1848](https://github.com/getsentry/sentry-dotnet/pull/1848))
- Add `Distribution` properties ([#1851](https://github.com/getsentry/sentry-dotnet/pull/1851))
- Add and configure options for the iOS SDK ([#1849](https://github.com/getsentry/sentry-dotnet/pull/1849))
- Set default `Release` and `Distribution` for iOS and Android ([#1856](https://github.com/getsentry/sentry-dotnet/pull/1856))
- Apply WinUI 3 exception handler in Sentry core ([#1863](https://github.com/getsentry/sentry-dotnet/pull/1863))
- Copy context info from iOS ([#1884](https://github.com/getsentry/sentry-dotnet/pull/1884))

### Fixes

- Parse "Mono Unity IL2CPP" correctly in platform runtime name ([#1742](https://github.com/getsentry/sentry-dotnet/pull/1742))
- Fix logging loop with NLog sentry ([#1824](https://github.com/getsentry/sentry-dotnet/pull/1824))
- Fix logging loop with Serilog sentry ([#1828](https://github.com/getsentry/sentry-dotnet/pull/1828))
- Skip attachment if stream is empty ([#1854](https://github.com/getsentry/sentry-dotnet/pull/1854))
- Allow some mobile options to be modified from defaults ([#1857](https://github.com/getsentry/sentry-dotnet/pull/1857))
- Fix environment name casing issue ([#1861](https://github.com/getsentry/sentry-dotnet/pull/1861))
- Null check HttpContext in SystemWebVersionLocator ([#1881](https://github.com/getsentry/sentry-dotnet/pull/1881))
- Fix detection of .NET Framework 4.8.1 ([#1885](https://github.com/getsentry/sentry-dotnet/pull/1885))
- Flush caching transport with main flush ([#1890](https://github.com/getsentry/sentry-dotnet/pull/1890))
- Fix Sentry interfering with MAUI's focus events ([#1891](https://github.com/getsentry/sentry-dotnet/pull/1891))
- Stop using `server-os` and `server-runtime` ([#1893](https://github.com/getsentry/sentry-dotnet/pull/1893))

## 3.20.1

### Fixes

- URGENT: Fix events rejected due to duplicate `sent_at` header when offline caching is enabled through `CacheDirectoryPath` ([#1818](https://github.com/getsentry/sentry-dotnet/pull/1818))
- Fix null ref in aspnet TryGetTraceHeader ([#1807](https://github.com/getsentry/sentry-dotnet/pull/1807))

## 3.20.0

### Features

- Use `sent_at` instead of `sentry_timestamp` to reduce clock skew ([#1690](https://github.com/getsentry/sentry-dotnet/pull/1690))
- Send project root path with events ([#1739](https://github.com/getsentry/sentry-dotnet/pull/1739))

### Fixes

- Detect MVC versioning in route ([#1731](https://github.com/getsentry/sentry-dotnet/pull/1731))
- Fix error with `ConcurrentHashMap` on Android <= 9 ([#1761](https://github.com/getsentry/sentry-dotnet/pull/1761))
- Minor improvements to `BackgroundWorker` ([#1773](https://github.com/getsentry/sentry-dotnet/pull/1773))
- Make GzipRequestBodyHandler respect async ([#1776](https://github.com/getsentry/sentry-dotnet/pull/1776))
- Fix race condition in handling of `InitCacheFlushTimeout` ([#1784](https://github.com/getsentry/sentry-dotnet/pull/1784))
- Fix exceptions on background thread not reported in Unity ([#1794](https://github.com/getsentry/sentry-dotnet/pull/1794))

## 3.19.0

Includes Sentry.Maui Preview 2

### Features

- Expose `EnumerateChainedExceptions` ([#1733](https://github.com/getsentry/sentry-dotnet/pull/1733))
- Android Scope Sync ([#1737](https://github.com/getsentry/sentry-dotnet/pull/1737))
- Enable logging in MAUI ([#1738](https://github.com/getsentry/sentry-dotnet/pull/1738))
- Support `IntPtr` and `UIntPtr` serialization ([#1746](https://github.com/getsentry/sentry-dotnet/pull/1746))
- Log Warning when secret is detected in DSN ([#1749](https://github.com/getsentry/sentry-dotnet/pull/1749))
- Catch permission exceptions on Android ([#1750](https://github.com/getsentry/sentry-dotnet/pull/1750))
- Enable offline caching in MAUI ([#1753](https://github.com/getsentry/sentry-dotnet/pull/1753))
- Send client report when flushing queue ([#1757](https://github.com/getsentry/sentry-dotnet/pull/1757))

### Fixes

- Set MAUI minimum version ([#1728](https://github.com/getsentry/sentry-dotnet/pull/1728))
- Don't allow `SentryDiagnosticListenerIntegration` to be added multiple times ([#1748](https://github.com/getsentry/sentry-dotnet/pull/1748))
- Catch permission exceptions for MAUI ([#1750](https://github.com/getsentry/sentry-dotnet/pull/1750))
- Don't allow newlines in diagnostic logger messages ([#1756](https://github.com/getsentry/sentry-dotnet/pull/1756))

## 3.18.0

Includes Sentry.Maui Preview 1

### Features

- Move tunnel functionality into Sentry.AspNetCore ([#1645](https://github.com/getsentry/sentry-dotnet/pull/1645))
- Make `HttpContext` available for sampling decisions ([#1682](https://github.com/getsentry/sentry-dotnet/pull/1682))
- Send the .NET Runtime Identifier to Sentry ([#1708](https://github.com/getsentry/sentry-dotnet/pull/1708))
- Added a new `net6.0-android` target for the `Sentry` core library, which bundles the [Sentry Android SDK](https://docs.sentry.io/platforms/android/):
  - Initial .NET 6 Android support ([#1288](https://github.com/getsentry/sentry-dotnet/pull/1288))
  - Update Android Support ([#1669](https://github.com/getsentry/sentry-dotnet/pull/1669))
  - Update Sentry-Android to 6.0.0-rc.1 ([#1686](https://github.com/getsentry/sentry-dotnet/pull/1686))
  - Update Sentry-Android to 6.0.0 ([#1697](https://github.com/getsentry/sentry-dotnet/pull/1697))
  - Set Java/Android SDK options ([#1694](https://github.com/getsentry/sentry-dotnet/pull/1694))
  - Refactor and update Android options ([#1705](https://github.com/getsentry/sentry-dotnet/pull/1705))
  - Add Android OS information to the event context ([#1716](https://github.com/getsentry/sentry-dotnet/pull/1716))
- Added a new `Sentry.Maui` integration library for the [.NET MAUI](https://dotnet.microsoft.com/apps/maui) platform:
  - Initial MAUI support ([#1663](https://github.com/getsentry/sentry-dotnet/pull/1663))
  - Continue with adding MAUI support ([#1670](https://github.com/getsentry/sentry-dotnet/pull/1670))
  - MAUI events become extra context in Sentry events ([#1706](https://github.com/getsentry/sentry-dotnet/pull/1706))
  - Add options for PII breadcrumbs from MAUI events ([#1709](https://github.com/getsentry/sentry-dotnet/pull/1709))
  - Add device information to the event context ([#1713](https://github.com/getsentry/sentry-dotnet/pull/1713))
  - Add platform OS information to the event context ([#1717](https://github.com/getsentry/sentry-dotnet/pull/1717))

### Fixes

- Remove IInternalSdkIntegration ([#1656](https://github.com/getsentry/sentry-dotnet/pull/1656))
- On async Main, dont unregister unhandled exception before capturing crash  ([#321](https://github.com/getsentry/sentry-dotnet/issues/321))
- Handle BadHttpRequestException from Kestrel inside SentryTunnelMiddleware ([#1673](https://github.com/getsentry/sentry-dotnet/pull/1673))
- Improve timestamp precision of transactions and spans ([#1680](https://github.com/getsentry/sentry-dotnet/pull/1680))
- Flatten AggregateException ([#1672](https://github.com/getsentry/sentry-dotnet/pull/1672))
  - NOTE: This can affect grouping. You can keep the original behavior by setting the option `KeepAggregateException` to `true`.
- Serialize stack frame addresses as strings. ([#1692](https://github.com/getsentry/sentry-dotnet/pull/1692))
- Improve serialization perf and fix memory leak in `SentryEvent` ([#1693](https://github.com/getsentry/sentry-dotnet/pull/1693))
- Add type checking in contexts TryGetValue ([#1700](https://github.com/getsentry/sentry-dotnet/pull/1700))
- Restore serialization of the `Platform` name ([#1702](https://github.com/getsentry/sentry-dotnet/pull/1702))

## 3.17.1

### Fixes

- Rework how the `InitCacheFlushTimeout` option is implemented. ([#1644](https://github.com/getsentry/sentry-dotnet/pull/1644))
- Add retry logic to the caching transport when moving files back from the processing folder. ([#1649](https://github.com/getsentry/sentry-dotnet/pull/1649))

## 3.17.0

**Notice:** If you are using self-hosted Sentry, this version and forward requires either Sentry version >= [21.9.0](https://github.com/getsentry/relay/blob/master/CHANGELOG.md#2190), or you must manually disable sending client reports via the `SendClientReports` option.

### Features

- Collect and send Client Reports to Sentry, which contain counts of discarded events. ([#1556](https://github.com/getsentry/sentry-dotnet/pull/1556))
- Expose `ITransport` and `SentryOptions.Transport` public, to support using custom transports ([#1602](https://github.com/getsentry/sentry-dotnet/pull/1602))
- Android native crash support ([#1288](https://github.com/getsentry/sentry-dotnet/pull/1288))

### Fixes

- Workaround `System.Text.Json` issue with Unity IL2CPP. ([#1583](https://github.com/getsentry/sentry-dotnet/pull/1583))
- Demystify stack traces for exceptions that fire in a `BeforeSend` callback. ([#1587](https://github.com/getsentry/sentry-dotnet/pull/1587))
- Obsolete `Platform` and always write `csharp` ([#1610](https://github.com/getsentry/sentry-dotnet/pull/1610))
- Fix a minor issue in the caching transport related to recovery of files from previous session. ([#1617](https://github.com/getsentry/sentry-dotnet/pull/1617))
- Better DisableAppDomainProcessExitFlush docs ([#1634](https://github.com/getsentry/sentry-dotnet/pull/1634))

## 3.16.0

### Features

- Use a default value of 60 seconds if a `Retry-After` header is not present. ([#1537](https://github.com/getsentry/sentry-dotnet/pull/1537))
- Add new Protocol definitions for DebugImages and AddressMode ([#1513](https://github.com/getsentry/sentry-dotnet/pull/1513))
- Add `HttpTransport` extensibility and synchronous serialization support ([#1560](https://github.com/getsentry/sentry-dotnet/pull/1560))
- Add `UseAsyncFileIO` to Sentry options (enabled by default) ([#1564](https://github.com/getsentry/sentry-dotnet/pull/1564))

### Fixes

- Fix event dropped by bad attachment when no logger is set. ([#1557](https://github.com/getsentry/sentry-dotnet/pull/1557))
- Ignore zero properties for MemoryInfo ([#1531](https://github.com/getsentry/sentry-dotnet/pull/1531))
- Cleanup diagnostic source ([#1529](https://github.com/getsentry/sentry-dotnet/pull/1529))
- Remove confusing message Successfully sent cached envelope ([#1542](https://github.com/getsentry/sentry-dotnet/pull/1542))
- Fix infinite loop in SentryDatabaseLogging.UseBreadcrumbs ([#1543](https://github.com/getsentry/sentry-dotnet/pull/1543))
- GetFromRuntimeInformation() in try-catch  ([#1554](https://github.com/getsentry/sentry-dotnet/pull/1554))
- Make `Contexts` properties more thread-safe ([#1571](https://github.com/getsentry/sentry-dotnet/pull/1571))
- Fix `PlatformNotSupportedException` exception on `net6.0-maccatalyst` targets ([#1567](https://github.com/getsentry/sentry-dotnet/pull/1567))
- In ASP.Net Core, make sure that `SentrySdk.LastEventId` is accessible from exception handler pages ([#1573](https://github.com/getsentry/sentry-dotnet/pull/1573))

## 3.15.0

### Features

- Expose ConfigureAppFrame as a public static function. ([#1493](https://github.com/getsentry/sentry-dotnet/pull/1493))

### Fixes

- Make `SentryDiagnosticSubscriber._disposableListeners` thread safe ([#1506](https://github.com/getsentry/sentry-dotnet/pull/1506))
- Adjust database span names by replacing `_` to `.`. `db.query_compiler` becomes `db.query.compile`. ([#1502](https://github.com/getsentry/sentry-dotnet/pull/1502))

## 3.14.1

### Fixes

- Fix caching transport with attachments ([#1489](https://github.com/getsentry/sentry-dotnet/pull/1489))
- Revert Sentry in implicit usings ([#1490](https://github.com/getsentry/sentry-dotnet/pull/1490))

## 3.14.0

### Features

- Add the delegate TransactionNameProvider to allow the name definition from Unknown transactions on ASP.NET Core ([#1421](https://github.com/getsentry/sentry-dotnet/pull/1421))
- SentrySDK.WithScope is now obsolete in favour of overloads of CaptureEvent, CaptureMessage, CaptureException ([#1412](https://github.com/getsentry/sentry-dotnet/pull/1412))
- Add Sentry to global usings when ImplicitUsings is enabled (`<ImplicitUsings>true</ImplicitUsings>`) ([#1398](https://github.com/getsentry/sentry-dotnet/pull/1398))
- The implementation of the background worker can now be changed ([#1450](https://github.com/getsentry/sentry-dotnet/pull/1450))
- Map reg key 528449 to net48 ([#1465](https://github.com/getsentry/sentry-dotnet/pull/1465))
- Improve logging for failed JSON serialization ([#1473](https://github.com/getsentry/sentry-dotnet/pull/1473))

### Fixes

- Handle exception from crashedLastRun callback ([#1328](https://github.com/getsentry/sentry-dotnet/pull/1328))
- Reduced the logger noise from EF when not using Performance Monitoring ([#1441](https://github.com/getsentry/sentry-dotnet/pull/1441))
- Create CachingTransport directories in constructor to avoid DirectoryNotFoundException ([#1432](https://github.com/getsentry/sentry-dotnet/pull/1432))
- UnobservedTaskException is now considered as Unhandled ([#1447](https://github.com/getsentry/sentry-dotnet/pull/1447))
- Avoid calls the Thread.CurrentThread where possible ([#1466](https://github.com/getsentry/sentry-dotnet/pull/1466))
- Rename thread pool protocol keys to snake case ([#1472](https://github.com/getsentry/sentry-dotnet/pull/1472))
- Treat IOException as a network issue ([#1476](https://github.com/getsentry/sentry-dotnet/pull/1476))
- Fix incorrect sdk name in envelope header ([#1474](https://github.com/getsentry/sentry-dotnet/pull/1474))
- Use Trace.WriteLine for TraceDiagnosticLogger ([#1475](https://github.com/getsentry/sentry-dotnet/pull/1475))
- Remove Exception filters to work around Unity bug on 2019.4.35f IL2CPP ([#1486](https://github.com/getsentry/sentry-dotnet/pull/1486))

## 3.13.0

### Features

- Add CaptureLastError as an extension method to the Server class on ASP.NET ([#1411](https://github.com/getsentry/sentry-dotnet/pull/1411))
- Add IsDynamicCode* to events ([#1418](https://github.com/getsentry/sentry-dotnet/pull/1418))

### Fixes

- Dispose of client should only flush ([#1354](https://github.com/getsentry/sentry-dotnet/pull/1354))

## 3.12.3

### Fixes

- Events no longer get dropped because of non-serializable contexts or attachments ([#1401](https://github.com/getsentry/sentry-dotnet/pull/1401))
- Add MemoryInfo to sentry event ([#1337](https://github.com/getsentry/sentry-dotnet/pull/1337))
- Report ThreadPool stats ([#1399](https://github.com/getsentry/sentry-dotnet/pull/1399))

## 3.12.2

### Fixes

- log through serialization ([#1388](https://github.com/getsentry/sentry-dotnet/pull/1388))
- Attaching byte arrays to the scope no longer leads to ObjectDisposedException ([#1384](https://github.com/getsentry/sentry-dotnet/pull/1384))
- Operation cancel while flushing cache no longer logs an errors ([#1352](https://github.com/getsentry/sentry-dotnet/pull/1352))
- Dont fail for attachment read error ([#1378](https://github.com/getsentry/sentry-dotnet/pull/1378))
- Fix file locking in attachments ([#1377](https://github.com/getsentry/sentry-dotnet/pull/1377))

## 3.12.1

### Features

- Dont log "Ignoring request with Size" when null ([#1348](https://github.com/getsentry/sentry-dotnet/pull/1348))
- Move to stable v6 for `Microsoft.Extensions.*` packages ([#1347](https://github.com/getsentry/sentry-dotnet/pull/1347))
- bump Ben.Demystifier adding support for Microsoft.Bcl.AsyncInterfaces([#1349](https://github.com/getsentry/sentry-dotnet/pull/1349))

### Fixes

- Fix EF Core garbage collected messages and ordering ([#1368](https://github.com/getsentry/sentry-dotnet/pull/1368))
- Update X-Sentry-Auth header to include correct sdk name and version ([#1333](https://github.com/getsentry/sentry-dotnet/pull/1333))

## 3.12.0

### Features

- Add automatic spans to Entity Framework operations ([#1107](https://github.com/getsentry/sentry-dotnet/pull/1107))

### Fixes

- Avoid using the same connection Span for the same ConnectionId ([#1317](https://github.com/getsentry/sentry-dotnet/pull/1317))
- Finish unfinished Spans on Transaction completion ([#1296](https://github.com/getsentry/sentry-dotnet/pull/1296))

## 3.12.0-alpha.1

### Features

- .NET 6 specific targets ([#939](https://github.com/getsentry/sentry-dotnet/pull/939))

## 3.11.1

### Fixes

- Forward the IP of the client with whe tunnel middleware ([#1310](getsentry/sentry-dotnet/pull/1310))

## 3.11.0

### Features

- Sentry Sessions status as Breadcrumbs ([#1263](https://github.com/getsentry/sentry-dotnet/pull/1263))
- Enhance GCP Integraction with performance monitoring and revision number ([#1286](https://github.com/getsentry/sentry-dotnet/pull/1286))
- Bump Ben.Demystifier to support .NET 6 ([#1290](https://github.com/getsentry/sentry-dotnet/pull/1290))

### Fixes

- ASP.NET Core: Data from Scope in options should be applied on each request ([#1270](https://github.com/getsentry/sentry-dotnet/pull/1270))
- Add missing `ConfigureAwaits(false)` for `async using` ([#1276](https://github.com/getsentry/sentry-dotnet/pull/1276))
- Fix missing handled tag when events are logged via an ASP.NET Core pipeline logger ([#1284](getsentry/sentry-dotnet/pull/1284))

## 3.10.0

### Features

- Add additional primitive values as tags on SentryLogger ([#1246](https://github.com/getsentry/sentry-dotnet/pull/1246))

### Fixes

- Events are now sent on Google Gloud Functions Integration ([#1249](https://github.com/getsentry/sentry-dotnet/pull/1249))
- Cache envelope headers ([#1242](https://github.com/getsentry/sentry-dotnet/pull/1242))
- Avoid replacing Transaction Name on ASP.NET Core by null or empty ([#1215](https://github.com/getsentry/sentry-dotnet/pull/1215))
- Ignore DiagnosticSource Integration if no Sampling available ([#1238](https://github.com/getsentry/sentry-dotnet/pull/1238))

## 3.9.4

### Fixes

- Unity Android support: check for native crashes before closing session as Abnormal ([#1222](https://github.com/getsentry/sentry-dotnet/pull/1222))

## 3.9.3

### Fixes

- Add missing PathBase from ASP.NET Core ([#1198](https://github.com/getsentry/sentry-dotnet/pull/1198))
- Use fallback if route pattern is MVC ([#1188](https://github.com/getsentry/sentry-dotnet/pull/1188))
- Move UseSentryTracing to different namespace ([#1200](https://github.com/getsentry/sentry-dotnet/pull/1200))
- Prevent duplicate package reporting ([#1197](https://github.com/getsentry/sentry-dotnet/pull/1197))

## 3.9.2

### Fixes

- Exceptions from UnhandledExceptionIntegration were not marking sessions as crashed ([#1193](https://github.com/getsentry/sentry-dotnet/pull/1193))

## 3.9.1

### Fixes

- Removed braces from tag keys on DefaultSentryScopeStateProcessor ([#1183](https://github.com/getsentry/sentry-dotnet/pull/1183))
- Fix SQLClient unplanned behaviors ([#1179](https://github.com/getsentry/sentry-dotnet/pull/1179))
- Add fallback to Scope Stack from AspNet ([#1180](https://github.com/getsentry/sentry-dotnet/pull/1180))

## 3.9.0

### Features

- EF Core and SQLClient performance monitoring integration ([#1154](https://github.com/getsentry/sentry-dotnet/pull/1154))
- Improved SDK diagnostic logs ([#1161](https://github.com/getsentry/sentry-dotnet/pull/1161))
- Add Scope observer to SentryOptions ([#1153](https://github.com/getsentry/sentry-dotnet/pull/1153))

### Fixes

- Fix end session from Hub adapter not being passed to SentrySDK ([#1158](https://github.com/getsentry/sentry-dotnet/pull/1158))
- Installation id catches dir not exist([#1159](https://github.com/getsentry/sentry-dotnet/pull/1159))
- Set error status to transaction if http has exception and ok status ([#1143](https://github.com/getsentry/sentry-dotnet/pull/1143))
- Fix max breadcrumbs limit when MaxBreadcrumbs is zero or lower ([#1145](https://github.com/getsentry/sentry-dotnet/pull/1145))

## 3.8.3

### Features

- New package Sentry.Tunnel to proxy Sentry events ([#1133](https://github.com/getsentry/sentry-dotnet/pull/1133))

### Fixes

- Avoid serializing dangerous types ([#1134](https://github.com/getsentry/sentry-dotnet/pull/1134))
- Don't cancel cache flushing on init ([#1139](https://github.com/getsentry/sentry-dotnet/pull/1139))

## 3.8.2

### Fixes

- Add IsParentSampled to ITransactionContext ([#1128](https://github.com/getsentry/sentry-dotnet/pull/1128)
- Avoid warn in global mode ([#1132](https://github.com/getsentry/sentry-dotnet/pull/1132))
- Fix `ParentSampledId` being reset on `Transaction` ([#1130](https://github.com/getsentry/sentry-dotnet/pull/1130))

## 3.8.1

### Fixes

- Persisted Sessions logging ([#1125](https://github.com/getsentry/sentry-dotnet/pull/1125))
- Don't log an error when attempting to recover a persisted session but none exists ([#1123](https://github.com/getsentry/sentry-dotnet/pull/1123))

### Features

- Introduce scope stack abstraction to support global scope on desktop and mobile applications and `HttpContext`-backed scoped on legacy ASP.NET ([#1124](https://github.com/getsentry/sentry-dotnet/pull/1124))

## 3.8.0

### Fixes

- ASP.NET Core: fix handled not being set for Handled exceptions ([#1111](https://github.com/getsentry/sentry-dotnet/pull/1111))

### Features

- File system persistence for sessions ([#1105](https://github.com/getsentry/sentry-dotnet/pull/1105))

## 3.7.0

### Features

- Add HTTP request breadcrumb ([#1113](https://github.com/getsentry/sentry-dotnet/pull/1113))
- Integration for Google Cloud Functions ([#1085](https://github.com/getsentry/sentry-dotnet/pull/1085))
- Add ClearAttachments to Scope ([#1104](https://github.com/getsentry/sentry-dotnet/pull/1104))
- Add additional logging and additional fallback for installation ID ([#1103](https://github.com/getsentry/sentry-dotnet/pull/1103))

### Fixes

- Avoid Unhandled Exception on .NET 461 if the Registry Access threw an exception ([#1101](https://github.com/getsentry/sentry-dotnet/pull/1101))

## 3.6.1

### Fixes

- `IHub.ResumeSession()`: don't start a new session if pause wasn't called or if there is no active session ([#1089](https://github.com/getsentry/sentry-dotnet/pull/1089))
- Fixed incorrect order when getting the last active span ([#1094](https://github.com/getsentry/sentry-dotnet/pull/1094))
- Fix logger call in BackgroundWorker that caused a formatting exception in runtime ([#1092](https://github.com/getsentry/sentry-dotnet/pull/1092))

## 3.6.0

### Features

- Implement pause & resume session ([#1069](https://github.com/getsentry/sentry-dotnet/pull/1069))
- Add auto session tracking ([#1068](https://github.com/getsentry/sentry-dotnet/pull/1068))
- Add SDK information to envelope ([#1084](https://github.com/getsentry/sentry-dotnet/pull/1084))
- Add ReportAssembliesMode in favor of ReportAssemblies ([#1079](https://github.com/getsentry/sentry-dotnet/pull/1079))

### Fixes

- System.Text.Json 5.0.2 ([#1078](https://github.com/getsentry/sentry-dotnet/pull/1078))

## 3.6.0-alpha.2

### Features

- Extended Device and GPU protocol; public IJsonSerializable ([#1063](https://github.com/getsentry/sentry-dotnet/pull/1063))
- ASP.NET Core: Option `AdjustStandardEnvironmentNameCasing` to opt-out from lower casing env name. [#1057](https://github.com/getsentry/sentry-dotnet/pull/1057)
- Sessions: Improve exception check in `CaptureEvent(...)` for the purpose of reporting errors in session ([#1058](https://github.com/getsentry/sentry-dotnet/pull/1058))
- Introduce TraceDiagnosticLogger and obsolete DebugDiagnosticLogger ([#1048](https://github.com/getsentry/sentry-dotnet/pull/1048))

### Fixes

- Handle error thrown while trying to get `BootTime` on PS4 with IL2CPP ([#1062](https://github.com/getsentry/sentry-dotnet/pull/1062))
- Use SentryId for ISession.Id ([#1052](https://github.com/getsentry/sentry-dotnet/pull/1052))
- Add System.Reflection.Metadata as a dependency for netcoreapp3.0 target([#1064](https://github.com/getsentry/sentry-dotnet/pull/1064))

## 3.6.0-alpha.1

### Features

- Implemented client-mode release health ([#1013](https://github.com/getsentry/sentry-dotnet/pull/1013))

### Fixes

- Report lowercase staging environment for ASP.NET Core ([#1046](https://github.com/getsentry/sentry-unity/pull/1046))

## 3.5.0

### Features

- Report user IP address for ASP.NET Core ([#1045](https://github.com/getsentry/sentry-unity/pull/1045))

### Fixes

- Connect middleware exceptions to transactions ([#1043](https://github.com/getsentry/sentry-dotnet/pull/1043))
- Hub.IsEnabled set to false when Hub disposed ([#1021](https://github.com/getsentry/sentry-dotnet/pull/1021))

## 3.4.0

### Features

- Sentry.EntityFramework moved to this repository ([#1017](https://github.com/getsentry/sentry-dotnet/pull/1017))
- Additional `netstandard2.1` target added. Sample with .NET Core 3.1 console app.
- `UseBreadcrumbs` is called automatically by `AddEntityFramework`

### Fixes

- Normalize line breaks ([#1016](https://github.com/getsentry/sentry-dotnet/pull/1016))
- Finish span with exception in SentryHttpMessageHandler ([#1037](https://github.com/getsentry/sentry-dotnet/pull/1037))

## 3.4.0-beta.0

### Features

- Serilog: Add support for Serilog.Formatting.ITextFormatter ([#998](https://github.com/getsentry/sentry-dotnet/pull/998))
- simplify ifdef ([#1010](https://github.com/getsentry/sentry-dotnet/pull/1010))
- Use `DebugDiagnosticLogger` as the default logger for legacy ASP.NET ([#1012](https://github.com/getsentry/sentry-dotnet/pull/1012))
- Adjust parameter type in `AddBreadcrumb` to use `IReadOnlyDictionary<...>` instead of `Dictionary<...>` ([#1000](https://github.com/getsentry/sentry-dotnet/pull/1000))
- await dispose everywhere ([#1009](https://github.com/getsentry/sentry-dotnet/pull/1009))
- Further simplify transaction integration from legacy ASP.NET ([#1011](https://github.com/getsentry/sentry-dotnet/pull/1011))

## 3.3.5-beta.0

### Features

- Default environment to "debug" if running with debugger attached (#978)
- ASP.NET Classic: `HttpContext.StartSentryTransaction()` extension method (#996)

### Fixes

- Unity can have negative line numbers ([#994](https://github.com/getsentry/sentry-dotnet/pull/994))
- Fixed an issue where an attempt to deserialize `Device` with a non-system time zone failed ([#993](https://github.com/getsentry/sentry-dotnet/pull/993))

## 3.3.4

### Features

- Env var to keep large envelopes if they are rejected by Sentry (#957)

### Fixes

- serialize parent_span_id in contexts.trace (#958)

## 3.3.3

### Fixes

- boot time detection can fail in some cases (#955)

## 3.3.2

### Fixes

- Don't override Span/Transaction status on Finish(...) if status was not provided explicitly (#928) @Tyrrrz
- Fix startup time shows incorrect value on macOS/Linux. Opt-out available for IL2CPP. (#948)

## 3.3.1

### Fixes

- Move Description field from Transaction to Trace context (#924) @Tyrrrz
- Drop unfinished spans from transaction (#923) @Tyrrrz
- Don't dispose the SDK when UnobservedTaskException is captured (#925) @bruno-garcia
- Fix spans not inheriting TraceId from transaction (#922) @Tyrrrz

## 3.3.0

### Features

- Add StartupTime and Device.BootTime (#887) @lucas-zimerman
- Link events to currently active span (#909) @Tyrrrz
- Add useful contextual data to TransactionSamplingContext in ASP.NET Core integration (#910) @Tyrrrz

### Changes

- Limit max spans in transaction to 1000 (#908) @Tyrrrz

## 3.2.0

### Changes

- Changed the underlying implementation of `ITransaction` and `ISpan`. `IHub.CaptureTransaction` now takes a `Transaction` instead of `ITransaction`. (#880) @Tyrrrz
- Add IsParentSampled to TransactionContext (#885) @Tyrrrz
- Retrieve CurrentVersion for ASP.NET applications (#884) @lucas-zimerman
- Make description parameter nullable on `ISpan.StartChild(...)` and related methods (#900) @Tyrrrz
- Add Platform to Transaction, mimicking the same property on SentryEvent (#901) @Tyrrrz

## 3.1.0

### Features

- Adding TaskUnobservedTaskExceptionIntegration to default integrations and method to remove it (#870) @FilipNemec
- Enrich transactions with more data (#875) @Tyrrrz

### Fixes

- Don't add version prefix in release if it's already set (#877) @Tyrrrz

## 3.0.8

### Features

- Add AddSentryTag and AddSentryContext Extensions for exception class (#834) @lucas-zimerman
- Associate span exceptions with event exceptions (#848) @Tyrrrz
- MaxCacheItems option to control files on disk (#846) @Tyrrrz
- Move SentryHttpMessageHandlerBuilderFilter to Sentry.Extensions.Logging (#845) @Tyrrrz

### Fixes

- Fix CachingTransport throwing an exception when it can't move the files from the previous session (#871) @Tyrrrz

## 3.0.7

### Changes

- Don't write timezone_display_name if it's the same as the ID (#837) @Tyrrrz
- Serialize arbitrary objects in contexts (#838) @Tyrrrz

## 3.0.6

### Fixes

- Fix serialization of transactions when filesystem caching is enabled. (#815) @Tyrrrz
- Fix UWP not registering exceptions (#821) @lucas-zimerman
- Fix tracing middleware (#813) @Tyrrrz

## 3.0.5

### Changes

- Fix transaction sampling (#810) @Tyrrrz

## 3.0.4

### Changes

- Don't add logs coming from Sentry as breadcrumbs (fixes stack overflow exception) (#797) @Tyrrrz
- Consolidate logic for resolving hub (fixes bug "SENTRY_DSN is not defined") (#795) @Tyrrrz
- Add SetFingerprint overload that takes `params string[]` (#796) @Tyrrrz
- Create spans for outgoing HTTP requests (#802) @Tyrrrz
- Finish span on exception in SentryHttpMessageHandler (#806) @Tyrrrz
- Fix ObjectDisposedException caused by object reuse in RetryAfterHandler (#807) @Tyrrrz

## 3.0.3

### Changes

- Fix DI issues in ASP.NET Core + SentryHttpMessageHandlerBuilderFilter (#789) @Tyrrrz
- Fix incorrect NRT on SpanContext.ctor (#788) @Tyrrrz
- Remove the `Evaluate` error from the breadcrumb list (#790) @Tyrrrz
- Set default tracing sample rate to 0.0 (#791) @Tyrrrz

## 3.0.2

### Changes

- Add GetSpan() to IHub and SentrySdk (#782) @Tyrrrz
- Automatically start transactions from incoming trace in ASP.NET Core (#783) @Tyrrrz
- Automatically inject 'sentry-trace' on outgoing requests in ASP.NET Core (#784) @Tyrrrz

## 3.0.1

### Changes

- bump log4net 2.0.12 (#781) @bruno-garcia
- Fix Serilog version (#780) @bruno-garcia
- Move main Protocol types to Sentry namespace (#779) @bruno-garcia

## 3.0.0

### Changes

- Add support for dynamic transaction sampling. (#753) @Tyrrrz
- Integrate trace headers. (#758) @Tyrrrz
- Renamed Option `DiagnosticsLevel` to `DiagnosticLevel` (#759) @bruno-garcia
- Add additional data to transactions (#763) @Tyrrrz
- Improve transaction instrumentation on ASP.NET Core (#766) @Tyrrrz
- Add `Release` to `Scope` (#765) @Tyrrrz
- Don't fallback to `HttpContext.RequestPath` if a route is unknown (#767 #769) @kanadaj @Tyrrrz

## 3.0.0-beta.0

### Changes

- Add instruction_addr to SentryStackFrame. (#744) @lucas-zimerman
- Default stack trace format: Ben.Demystifier (#732) @bruno-garcia

## 3.0.0-alpha.11

### Changed

- Limit attachment size (#705)
- Separate tracing middleware (#737)
- Bring Transaction a bit more inline with Java SDK (#741)
- Sync transaction and transaction name on scope (#740)

## 3.0.0-alpha.10

- Disabled Mono StackTrace Factory. (#709) @lucas-zimerman
- Adds to the existing User Other dict rather than replacing (#729) @brettjenkins

## 3.0.0-alpha.9

- Handle non-json error response messages on HttpTransport. (#690) @lucas-zimerman
- Fix deadlock on missing ConfigureAwait into foreach loops. (#694) @lucas-zimerman
- Report gRPC sdk name (#700) @bruno-garcia

## 3.0.0-alpha.8

- Include parameters in stack frames. (#662) @Tyrrrz
- Remove CultureUIInfo if value is even with CultureInfo. (#671) @lucas-zimerman
- Make all fields on UserFeedback optional. (#660) @Tyrrrz
- Align transaction names with Java. (#659) @Tyrrrz
- Include assembly name in default release. (#682) @Tyrrrz
- Add support for attachments. (#670) @Tyrrrz
- Improve logging for relay errors. (#683) @Tyrrrz
- Report sentry.dotnet.aspnet on the new Sentry.AspNet package. (#681) @Tyrrrz
- Always send a default release. (#695) @Tyrrrz

## 3.0.0-alpha.7

- Ref moved SentryId from namespace Sentry.Protocol to Sentry (#643) @lucas-zimerman
- Ref renamed `CacheFlushTimeout` to `InitCacheFlushTimeout` (#638) @lucas-zimerman
- Add support for performance. ([#633](https://github.com/getsentry/sentry-dotnet/pull/633))
- Transaction (of type `string`) on Scope and Event now is called TransactionName. ([#633](https://github.com/getsentry/sentry-dotnet/pull/633))

## 3.0.0-alpha.6

- Abandon ValueTask #611
- Fix Cache deleted on HttpTransport exception. (#610) @lucas-zimerman
- Add `SentryScopeStateProcessor` #603
- Add net5.0 TFM to libraries #606
- Add more logging to CachingTransport #619
- Bump Microsoft.Bcl.AsyncInterfaces to 5.0.0 #618
- Bump `Microsoft.Bcl.AsyncInterfaces` to 5.0.0 #618
- `DefaultTags` moved from `SentryLoggingOptions` to `SentryOptions` (#637) @PureKrome
- `Sentry.Serilog` can accept DefaultTags (#637) @PureKrome

## 3.0.0-alpha.5

- Replaced `BaseScope` with `IScope`. (#590) @Tyrrrz
- Removed code coverage report from the test folder. (#592) @lucas-zimerman
- Add target framework NET5.0 on Sentry.csproj. Change the type of `Extra` where value parameter become nullable. @lucas-zimerman
- Implement envelope caching. (#576) @Tyrrrz
- Add a list of .NET Frameworks installed when available. (#531) @lucas-zimerman
- Parse Mono and IL2CPP stacktraces for Unity and Xamarin (#578) @bruno-garcia
- Update TFMs and dependency min version (#580) @bruno-garcia
- Run all tests on .NET 5 (#583) @bruno-garcia

## 3.0.0-alpha.4

- Add the client user ip if both SendDefaultPii and IsEnvironmentUser are set. (#1015) @lucas-zimerman
- Replace Task with ValueTask where possible. (#564) @Tyrrrz
- Add support for ASP.NET Core gRPC (#563) @Mitch528
- Push API docs to GitHub Pages GH Actions (#570) @bruno-garcia
- Refactor envelopes

## 3.0.0-alpha.3

- Add support for user feedback. (#559) @lucas-zimerman
- Add support for envelope deserialization (#558) @Tyrrrz
- Add package description and tags to Sentry.AspNet @Tyrrrz
- Fix internal url references for the new Sentry documentation. (#562) @lucas-zimerman

## 3.0.0-alpha.2

- Set the Environment setting to 'production' if none was provided. (#550) @PureKrome
- ASPNET.Core hosting environment is set to 'production' / 'development' (notice lower casing) if no custom options.Enviroment is set. (#554) @PureKrome
- Add most popular libraries to InAppExclude #555 (@bruno-garcia)
- Add support for individual rate limits.
- Extend `SentryOptions.BeforeBreadcrumb` signature to accept returning nullable values.
- Add support for envelope deserialization.

## 3.0.0-alpha.1

- Rename `LogEntry` to `SentryMessage`. Change type of `SentryEvent.Message` from `string` to `SentryMessage`.
- Change the type of `Gpu.VendorId` from `int` to `string`.
- Add support for envelopes.
- Publishing symbols package (snupkg) to nuget.org with sourcelink

## 3.0.0-alpha.0

- Move aspnet-classic integration to Sentry.AspNet (#528) @Tyrrrz
- Merge Sentry.Protocol into Sentry (#527) @Tyrrrz
- Framework and runtime info (#526) @bruno-garcia
- Add NRTS to Sentry.Extensions.Logging (#524) @Tyrrrz
- Add NRTs to Sentry.Serilog, Sentry.NLog, Sentry.Log4Net (#521) @Tyrrrz
- Add NRTs to Sentry.AspNetCore (#520) @Tyrrrz
- Fix CI build on GitHub Actions (#523) @Tyrrrz
- Add GitHubActionsTestLogger (#511) @Tyrrrz

We'd love to get feedback.

## 2.2.0-alpha

Add nullable reference types support (Sentry, Sentry.Protocol) (#509)
fix: Use ASP.NET Core endpoint FQDN (#485)
feat: Add integration to TaskScheduler.UnobservedTaskException (#481)

## 2.1.6

fix: aspnet fqdn (#485) @bruno-garcia
ref: wait on test the time needed (#484) @bruno-garcia
feat: Add integration to TaskScheduler.UnobservedTaskException (#481) @lucas-zimerman
build(deps): bump Serilog.AspNetCore from 3.2.0 to 3.4.0 (#477)  @dependabot-preview
Fix README typo (#480) @AndreasLangberg
build(deps): bump coverlet.msbuild from 2.8.1 to 2.9.0 (#462) @dependabot-preview
build(deps): bump Microsoft.Extensions.Logging.Debug @dependabot-preview
fix some spelling (#475) @SimonCropp
build(deps): bump Microsoft.Extensions.Configuration.Json (#467) @dependabot-preview

## 2.1.5

- fix: MEL don't init if enabled (#460) @bruno-garcia
- feat: Device Calendar, Timezone, CultureInfo (#457) @bruno-garcia
- ref: Log out debug disabled (#459) @bruno-garcia
- dep: Bump PlatformAbstractions (#458) @bruno-garcia
- feat: Exception filter (#456) @bruno-garcia

## 2.1.5-beta

- fix: MEL don't init if enabled (#460) @bruno-garcia
- feat: Device Calendar, Timezone, CultureInfo (#457) @bruno-garcia
- ref: Log out debug disabled (#459) @bruno-garcia
- dep: Bump PlatformAbstractions (#458) @bruno-garcia
- feat: Exception filter (#456) @bruno-garcia

## 2.1.4

- NLog SentryTarget - NLogDiagnosticLogger for writing to NLog InternalLogger (#450) @snakefoot
- fix: SentryScopeManager dispose message (#449) @bruno-garcia
- fix: dont use Sentry namespace on sample (#447) @bruno-garcia
- Remove obsolete API from benchmarks (#445) @bruno-garcia
- build(deps): bump Microsoft.Extensions.Logging.Debug from 2.1.1 to 3.1.4 (#421) @dependabot-preview
- build(deps): bump Microsoft.AspNetCore.Diagnostics from 2.1.1 to 2.2.0 (#431) @dependabot-preview
- build(deps): bump Microsoft.CodeAnalysis.CSharp.Workspaces from 3.1.0 to 3.6.0 (#437) @dependabot-preview

## 2.1.3

- SentryScopeManager - Fixed clone of Stack so it does not reverse order (#420) @snakefoot
- build(deps): bump Serilog.AspNetCore from 2.1.1 to 3.2.0 (#411) @dependabot-preview
- Removed dependency on System.Collections.Immutable (#405) @snakefoot
- Fix Sentry.Microsoft.Logging Filter now drops also breadcrumbs (#440)

## 2.1.2-beta5

Fix Background worker dispose logs error message (#408)
Fix sentry serilog extension method collapsing (#406)
Fix Sentry.Samples.NLog so NLog.config is valid (#404)

Thanks @snakefoot and @JimHume for the fixes

Add MVC route data extraction to ScopeExtensions.Populate() (#401)

## 2.1.2-beta3

Fixed ASP.NET System.Web catch HttpException to prevent the request processor from being unable to submit #397 (#398)

## 2.1.2-beta2

- Ignore WCF error and capture (#391)

### 2.1.2-beta

- Serilog Sentry sink does not load all options from IConfiguration (#380)
- UnhandledException sets Handled=false (#382)

## 2.1.1

Bug fix:  Don't overwrite server name set via configuration with machine name on ASP.NET Core #372

## 2.1.0

- Set score url to fully constructed url #367 Thanks @christopher-taormina-zocdoc
- Don't dedupe from inner exception #363 - Note this might change groupings. It's opt-in.
- Expose FlushAsync to intellisense #362
- Protocol monorepo #325 - new protocol version whenever there's a new SDK release

## 2.0.3

Expose httpHandler creation (#359)
NLog: possibility to override fingerprint using AdditionalGroupingKey (#358) @Shtannikov
Take ServerName from options (#356)

## 2.0.2

Add logger and category from Serilog SourceContext. (#316) @krisztiankocsis
Set DateFormatHandling.IsoDateFormat for serializer. Fixes #351 (#353)  @olsh

## 2.0.1

Removed `-beta` from dependencies.

## 2.0.0

- SentryTarget - GetTagsFromLogEvent with null check (#326)
- handled process corrupted (#328)
- sourcelink GA (#330)
- Adds ability to specify user values via NLog configuration (#336)
- Add option to ASP.NET Core to flush events after response complete (#288)
- Fixed race on `BackgroundWorker`  (#293)
- Exclude `Sentry.` frames from InApp (#272)
- NLog SentryTarget with less overhead for breadcrumb (#273)
- Logging on body not extracted (#246)
- Add support to DefaultTags for ASP.NET Core and M.E.Logging (#268)
- Don't use ValueTuple (#263)
- All public members were documented: #252
- Use EnableBuffering to keep request payload around: #250
- Serilog default levels: #237
- Removed dev dependency from external dependencies 4d92ab0
- Use new `Sentry.Protocol` 836fb07e
- Use new `Sentry.PlatformAbsrtractions` #226
- Debug logging for ASP.NET Classic #209
- Reading request body throws on ASP.NET Core 3 (#324)
- NLog: null check contextProp.Value during IncludeEventDataOnBreadcrumbs (#323)
- JsonSerializerSettings - ReferenceLoopHandling.Ignore (#312)
- Fixed error when reading request body affects collecting other request data (#299)
- `Microsoft.Extensions.Logging` `ConfigureScope` invocation. #208, #210, #224 Thanks @dbraillon
- `Sentry.Serilog` Verbose level. #213, #217. Thanks @kanadaj
- AppDomain.ProcessExit will close the SDK: #242
- Adds PublicApiAnalyzers to public projects: #234
- NLog: Utilizes Flush functionality in NLog target: #228
- NLog: Set the logger via the log event info in SentryTarget.Write, #227
- Multi-target .NET Core 3.0 (#308)

Major version bumped due to these breaking changes:

1. `Sentry.Protocol` version 2.0.0
   - Remove StackTrace from SentryEvent [#38](https://github.com/getsentry/sentry-dotnet-protocol/pull/38) - StackTrace is  either part of Thread or SentryException.
2. Removed `ContextLine` #223
3. Use `StackTrace` from `Threads` #222
4. `FlushAsync` added to `ISentryClient` #214

## 2.0.0-beta8

- SentryTarget - GetTagsFromLogEvent with null check (#326)
- handled process corrupted (#328)
- sourcelink GA (#330)
- Adds ability to specify user values via NLog configuration (#336)

## 2.0.0-beta7

Fixes:

- Reading request body throws on ASP.NET Core 3 (#324)
- NLog: null check contextProp.Value during IncludeEventDataOnBreadcrumbs (#323)
- JsonSerializerSettings - ReferenceLoopHandling.Ignore (#312)

Features:

- Multi-target .NET Core 3.0 (#308)

## 2.0.0-beta6

- Fixed error when reading request body affects collecting other request data (#299)

## 2.0.0-beta5

- Add option to ASP.NET Core to flush events after response complete (#288)
- Fixed race on `BackgroundWorker`  (#293)
- Exclude `Sentry.` frames from InApp (#272)
- NLog SentryTarget with less overhead for breadcrumb (#273)

## 2.0.0-beta4

- Logging on body not extracted (#246)
- Add support to DefaultTags for ASP.NET Core and M.E.Logging (#268)
- Don't use ValueTuple (#263)

## 2.0.0-beta3

- All public members were documented: #252
- Use EnableBuffering to keep request payload around: #250
- Serilog default levels: #237

Thanks @josh-degraw for:

- AppDomain.ProcessExit will close the SDK: #242
- Adds PublicApiAnalyzers to public projects: #234
- NLog: Utilizes Flush functionality in NLog target: #228
- NLog: Set the logger via the log event info in SentryTarget.Write, #227

## 2.0.0-beta2

- Removed dev dependency from external dependencies 4d92ab0
- Use new `Sentry.Protocol` 836fb07e
- Use new `Sentry.PlatformAbsrtractions` #226

## 2.0.0-beta

Major version bumped due to these breaking changes:

1. `Sentry.Protocol` version 2.0.0
   - Remove StackTrace from SentryEvent [#38](https://github.com/getsentry/sentry-dotnet-protocol/pull/38) - StackTrace is either part of Thread or SentryException.
2. Removed `ContextLine` #223
3. Use `StackTrace` from `Threads` #222
4. `FlushAsync` added to `ISentryClient` #214

Other Features:

- Debug logging for ASP.NET Classic #209

Fixes:

- `Microsoft.Extensions.Logging` `ConfigureScope` invocation. #208, #210, #224 Thanks @dbraillon
- `Sentry.Serilog` Verbose level. #213, #217. Thanks @kanadaj

## 1.2.1-beta

Fixes and improvements to the NLog integration: #207 by @josh-degraw

## 1.2.0

### Features

- Optionally skip module registrations #202 - (Thanks @josh-degraw)
- First NLog integration release #188 (Thanks @josh-degraw)
- Extensible stack trace #184 (Thanks @pengweiqhca)
- MaxRequestSize for ASP.NET and ASP.NET Core #174
- InAppInclude #171
- Overload to AddSentry #163 by (Thanks @f1nzer)
- ASP.NET Core AddSentry has now ConfigureScope: #160

### Bug fixes

- Don't override user #199
- Read the hub to take latest Client: 8f4b5ba

## 1.1.3-beta4

Bug fix: Don't override user  #199

## 1.1.3-beta3

- First NLog integration release #188 (Thanks @josh-degraw)
- Extensible stack trace #184 (Thanks @pengweiqhca)

## 1.1.3-beta2

Feature:

- MaxRequestSize for ASP.NET and ASP.NET Core #174
- InAppInclude #171

Fix: Diagnostic log order: #173 by @scolestock

## 1.1.3-beta

Fixed:

- Read the hub to take latest Client: 8f4b5ba1a3
- Uses Sentry.Protocol 1.0.4 4035e25

Feature

- Overload to `AddSentry` #163 by @F1nZeR
- ASP.NET Core `AddSentry` has now `ConfigureScope`: #160

## 1.1.2

Using [new version of the protocol with fixes and features](https://github.com/getsentry/sentry-dotnet-protocol/releases/tag/1.0.3).

Fixed:

ASP.NET Core integration issue when containers are built on the ServiceCollection after SDK is initialized (#157, #103 )

## 1.1.2-beta

Fixed:

- ASP.NET Core integration issue when containers are built on the ServiceCollection after SDK is initialized (#157, #103 )

## 1.1.1

Fixed:

- Serilog bug that self log would recurse #156

Feature:

- log4net environment via xml configuration #150 (Thanks Sébastien Pierre)

## 1.1.0

Includes all features and bug fixes of previous beta releases:

Features:

- Use log entry to improve grouping #125
- Use .NET Core SDK 2.1.401
- Make AddProcessors extension methods on Options public #115
- Format InternalsVisibleTo to avoid iOS issue: 94e28b3
- Serilog Integration #118, #145
- Capture methods return SentryId #139, #140
- MEL integration keeps properties as tags #146
- Sentry package Includes net461 target #135

Bug fixes:

- Disabled SDK throws on shutdown: #124
- Log4net only init if current hub is disabled #119

Thanks to our growing list of [contributors](https://github.com/getsentry/sentry-dotnet/graphs/contributors).

## 1.0.1-beta5

- Added `net461` target to Serilog package #148

## 1.0.1-beta4

- Serilog Integration #118, #145
- `Capture` methods return `SentryId` #139, #140
- MEL integration keeps properties as tags #146
- Revert reducing Json.NET requirements <https://github.com/getsentry/sentry-dotnet/commit/1aed4a5c76ead2f4d39f1c2979eda02d068bfacd>

Thanks to our growing [list of contributors](https://github.com/getsentry/sentry-dotnet/graphs/contributors).

## 1.0.1-beta3

Lowering Newtonsoft.Json requirements; #138

## 1.0.1-beta2

`Sentry` package Includes `net461` target #135

## 1.0.1-beta

Features:

- Use log entry to improve grouping #125
- Use .NET Core SDK 2.1.401
- Make `AddProcessors` extension methods on Options public  #115
- Format InternalsVisibleTo to avoid iOS issue: 94e28b3

Bug fixes:

- Disabled SDK throws on shutdown: #124
- Log4net only init if current hub is disabled #119

## 1.0.0

### First major release of the new .NET SDK

#### Main features

##### Sentry package

- Automatic Captures global unhandled exceptions (AppDomain)
- Scope management
- Duplicate events automatically dropped
- Events from the same exception automatically dropped
- Web proxy support
- HttpClient/HttpClientHandler configuration callback
- Compress request body
- Event sampling opt-in
- Event flooding protection (429 retry-after and internal bound queue)
- Release automatically set (AssemblyInformationalVersionAttribute, AssemblyVersion or env var)
- DSN discovered via environment variable
- Release (version) reported automatically
- CLS Compliant
- Strong named
- BeforeSend and BeforeBreadcrumb callbacks
- Event and Exception processors
- SourceLink (including PDB in nuget package)
- Device OS info sent
- Device Runtime info sent
- Enable SDK debug mode (opt-in)
- Attach stack trace for captured messages (opt-in)

##### Sentry.Extensions.Logging

- Includes all features from the `Sentry` package.
- BeginScope data added to Sentry scope, sent with events
- LogInformation or higher added as breadcrumb, sent with next events.
- LogError or higher automatically captures an event
- Minimal levels are configurable.

##### Sentry.AspNetCore

- Includes all features from the `Sentry` package.
- Includes all features from the `Sentry.Extensions.Logging` package.
- Easy ASP.NET Core integration, single line: `UseSentry`.
- Captures unhandled exceptions in the middleware pipeline
- Captures exceptions handled by the framework `UseExceptionHandler` and Error page display.
- Any event sent will include relevant application log messages
- RequestId as tag
- URL as tag
- Environment is automatically set (`IHostingEnvironment`)
- Request payload can be captured if opt-in
- Support for EventProcessors registered with DI
- Support for ExceptionProcessors registered with DI
- Captures logs from the request (using Microsoft.Extensions.Logging)
- Supports configuration system (e.g: appsettings.json)
- Server OS info sent
- Server Runtime info sent
- Request headers sent
- Request body compressed

All packages are:

- Strong named
- Tested on Windows, Linux and macOS
- Tested on .NET Core, .NET Framework and Mono

##### Learn more

- [Code samples](https://github.com/getsentry/sentry-dotnet/tree/master/samples)
- [Sentry docs](https://docs.sentry.io/quickstart/?platform=csharp)

Sample event using the log4net integration:
![Sample event in Sentry](https://github.com/getsentry/sentry-dotnet/blob/master/samples/Sentry.Samples.Log4Net/.assets/log4net-sample.gif?raw=true)

Download it directly from GitHub or using NuGet:

|      Integrations                 |        NuGet         |
| ----------------------------- | -------------------: |
|         **Sentry**            |    [![NuGet](https://img.shields.io/nuget/vpre/Sentry.svg)](https://www.nuget.org/packages/Sentry)   |
|     **Sentry.AspNetCore**     |   [![NuGet](https://img.shields.io/nuget/vpre/Sentry.AspNetCore.svg)](https://www.nuget.org/packages/Sentry.AspNetCore)   |
| **Sentry.Extensions.Logging** | [![NuGet](https://img.shields.io/nuget/vpre/Sentry.Extensions.Logging.svg)](https://www.nuget.org/packages/Sentry.Extensions.Logging)   |
| **Sentry.Log4Net** | [![NuGet](https://img.shields.io/nuget/vpre/Sentry.Log4Net.svg)](https://www.nuget.org/packages/Sentry.Log4Net)   |

## 1.0.0-rc2

Features and improvements:

- `SentrySdk.LastEventId` to get scoped id
- `BeforeBreadcrumb` to allow dropping or modifying a breadcrumb
- Event processors on scope #58
- Event processor as `Func<SentryEvent,SentryEvent>`

Bug fixes:

- #97 Sentry environment takes precedence over ASP.NET Core

Download it directly below from GitHub or using NuGet:

|      Integrations                 |        NuGet         |
| ----------------------------- | -------------------: |
|         **Sentry**            |    [![NuGet](https://img.shields.io/nuget/vpre/Sentry.svg)](https://www.nuget.org/packages/Sentry)   |
|     **Sentry.AspNetCore**     |   [![NuGet](https://img.shields.io/nuget/vpre/Sentry.AspNetCore.svg)](https://www.nuget.org/packages/Sentry.AspNetCore)   |
| **Sentry.Extensions.Logging** | [![NuGet](https://img.shields.io/nuget/vpre/Sentry.Extensions.Logging.svg)](https://www.nuget.org/packages/Sentry.Extensions.Logging)   |
| **Sentry.Log4Net** | [![NuGet](https://img.shields.io/nuget/vpre/Sentry.Log4Net.svg)](https://www.nuget.org/packages/Sentry.Log4Net)   |

## 1.0.0-rc

Features and improvements:

- Microsoft.Extensions.Logging (MEL) use framework configuration system #79 (Thanks @pengweiqhca)
- Use IOptions on Logging and ASP.NET Core integrations #81
- Send PII (personal identifier info, opt-in `SendDefaultPii`): #83
- When SDK is disabled SentryMiddleware passes through to next in pipeline: #84
- SDK diagnostic logging (option: `Debug`): #85
- Sending Stack trace for events without exception (like CaptureMessage, opt-in `AttachStackTrace`) #86

Bug fixes:

- MEL: Only call Init if DSN was provided <https://github.com/getsentry/sentry-dotnet/commit/097c6a9c6f4348d87282c92d9267879d90879e2a>
- Correct namespace for `AddSentry` <https://github.com/getsentry/sentry-dotnet/commit/2498ab4081f171dc78e7f74e4f1f781a557c5d4f>

Breaking changes:

The settings for HTTP and Worker have been moved to `SentryOptions`. There's no need to call `option.Http(h => h...)` anymore.
`option.Proxy` was renamed to `option.HttpProxy`.

[New sample](https://github.com/getsentry/sentry-dotnet/tree/master/samples/Sentry.Samples.GenericHost) using [GenericHost](https://docs.microsoft.com/en-us/aspnet/core/fundamentals/host/generic-host?view=aspnetcore-2.1)

Download it directly below from GitHub or using NuGet:

|      Integrations                 |        NuGet         |
| ----------------------------- | -------------------: |
|         **Sentry**            |    [![NuGet](https://img.shields.io/nuget/vpre/Sentry.svg)](https://www.nuget.org/packages/Sentry)   |
|     **Sentry.AspNetCore**     |   [![NuGet](https://img.shields.io/nuget/vpre/Sentry.AspNetCore.svg)](https://www.nuget.org/packages/Sentry.AspNetCore)   |
| **Sentry.Extensions.Logging** | [![NuGet](https://img.shields.io/nuget/vpre/Sentry.Extensions.Logging.svg)](https://www.nuget.org/packages/Sentry.Extensions.Logging)   |
| **Sentry.Log4Net** | [![NuGet](https://img.shields.io/nuget/vpre/Sentry.Log4Net.svg)](https://www.nuget.org/packages/Sentry.Log4Net)   |

## 0.0.1-preview5

Features:

- Support buffered gzip request #73
- Reduced dependencies from the ASP.NET Core integraiton
- InAppExclude configurable #75
- Duplicate event detects inner exceptions #76
- HttpClientHandler configuration callback #72
- Event sampling opt-in
- ASP.NET Core sends server name

Bug fixes:

- On-prem without chuncked support for gzip #71
- Exception.Data key is not string #77

**[Watch on youtube](https://www.youtube.com/watch?v=xK6a1goK_w0) how to use the ASP.NET Core integration**

Download it directly below from GitHub or using NuGet:

|      Integrations                 |        NuGet         |
| ----------------------------- | -------------------: |
|         **Sentry**            |    [![NuGet](https://img.shields.io/nuget/vpre/Sentry.svg)](https://www.nuget.org/packages/Sentry)   |
|     **Sentry.AspNetCore**     |   [![NuGet](https://img.shields.io/nuget/vpre/Sentry.AspNetCore.svg)](https://www.nuget.org/packages/Sentry.AspNetCore)   |
| **Sentry.Extensions.Logging** | [![NuGet](https://img.shields.io/nuget/vpre/Sentry.Extensions.Logging.svg)](https://www.nuget.org/packages/Sentry.Extensions.Logging)   |
| **Sentry.Log4Net** | [![NuGet](https://img.shields.io/nuget/vpre/Sentry.Log4Net.svg)](https://www.nuget.org/packages/Sentry.Log4Net)   |

## 0.0.1-preview4

Features:

- Using [Sentry Protocol](https://github.com/getsentry/sentry-dotnet-protocol) as a dependency
- Environment can be set via `SentryOptions` #49
- Compress request body (configurable: Fastest, Optimal, Off) #63
- log4net integration
- SDK honors Sentry's 429 HTTP Status with Retry After header #61

Bug fixes:

- `Init` pushes the first scope #55, #54
- `Exception.Data` copied to `SentryEvent.Data` while storing the index of originating error.
- Demangling code ensures Function name available #64
- ASP.NET Core integration throws when Serilog added #65, #68, #67

Improvements to [the docs](https://getsentry.github.io/sentry-dotnet) like:

- Release discovery
- `ConfigureScope` clarifications
- Documenting samples

### [Watch on youtube](https://www.youtube.com/watch?v=xK6a1goK_w0) how to use the ASP.NET Core integration

Download it directly from GitHub or using NuGet:

|      Integrations                 |        NuGet         |
| ----------------------------- | -------------------: |
|         **Sentry**            |    [![NuGet](https://img.shields.io/nuget/vpre/Sentry.svg)](https://www.nuget.org/packages/Sentry)   |
|     **Sentry.AspNetCore**     |   [![NuGet](https://img.shields.io/nuget/vpre/Sentry.AspNetCore.svg)](https://www.nuget.org/packages/Sentry.AspNetCore)   |
| **Sentry.Extensions.Logging** | [![NuGet](https://img.shields.io/nuget/vpre/Sentry.Extensions.Logging.svg)](https://www.nuget.org/packages/Sentry.Extensions.Logging)   |
| **Sentry.Log4Net** | [![NuGet](https://img.shields.io/nuget/vpre/Sentry.Log4Net.svg)](https://www.nuget.org/packages/Sentry.Log4Net)   |

## 0.0.1-preview3

This third preview includes bug fixes and more features. Test coverage increased to 96%

Features and improvements:

- Filter duplicate events/exceptions #43
- EventProcessors can be added (sample [1](https://github.com/getsentry/sentry-dotnet/blob/dbb5a3af054d0ca6f801de37fb7db3632ca2c65a/samples/Sentry.Samples.Console.Customized/Program.cs#L151), [2](https://github.com/getsentry/sentry-dotnet/blob/dbb5a3af054d0ca6f801de37fb7db3632ca2c65a/samples/Sentry.Samples.Console.Customized/Program.cs#L41))
- ExceptionProcessors can be added #36 (sample [1](https://github.com/getsentry/sentry-dotnet/blob/dbb5a3af054d0ca6f801de37fb7db3632ca2c65a/samples/Sentry.Samples.Console.Customized/Program.cs#L172), [2](https://github.com/getsentry/sentry-dotnet/blob/dbb5a3af054d0ca6f801de37fb7db3632ca2c65a/samples/Sentry.Samples.Console.Customized/Program.cs#L42))
- Release is automatically discovered/reported #35
- Contexts is a dictionary - allows custom data #37
- ASP.NET integration reports context as server: server-os, server-runtime #37
- Assemblies strong named #41
- Scope exposes IReadOnly members instead of Immutables
- Released a [documentation site](https://getsentry.github.io/sentry-dotnet/)

Bug fixes:

- Strong name
- Logger provider gets disposed/flushes events

[Watch on youtube](https://www.youtube.com/watch?v=xK6a1goK_w0) how to use the ASP.NET Core integration.

Download it directly from GitHub or using NuGet:

|      Integrations                 |        NuGet         |
| ----------------------------- | -------------------: |
|         **Sentry**            |    [![NuGet](https://img.shields.io/nuget/vpre/Sentry.svg)](https://www.nuget.org/packages/Sentry)   |
|     **Sentry.AspNetCore**     |   [![NuGet](https://img.shields.io/nuget/vpre/Sentry.AspNetCore.svg)](https://www.nuget.org/packages/Sentry.AspNetCore)   |
| **Sentry.Extensions.Logging** | [![NuGet](https://img.shields.io/nuget/vpre/Sentry.Extensions.Logging.svg)](https://www.nuget.org/packages/Sentry.Extensions.Logging)   |

## 0.0.1-preview2

This second release includes bug fixes and more features. Test coverage increased to 93%

Features and improvements:

- Added `CaptureMessage`
- `BeforeSend` callback errors are sent as breadcrumbs
- `ASP.NET Core` integration doesn't add tags added by `Microsoft.Extensions.Logging`
- SDK name is reported depending on the package added
- Integrations API allows user-defined SDK integration
- Unhandled exception handler can be configured via integrations
- Filter kestrel log eventid 13 (application error) when already captured by the middleware

Bugs fixed:

- Fixed #28
- HTTP Proxy set to HTTP message handler

Download it directly from GitHub or using NuGet:

|      Integrations                 |        NuGet         |
| ----------------------------- | -------------------: |
|         **Sentry**            |    [![NuGet](https://img.shields.io/nuget/vpre/Sentry.svg)](https://www.nuget.org/packages/Sentry)   |
|     **Sentry.AspNetCore**     |   [![NuGet](https://img.shields.io/nuget/vpre/Sentry.AspNetCore.svg)](https://www.nuget.org/packages/Sentry.AspNetCore)   |
| **Sentry.Extensions.Logging** | [![NuGet](https://img.shields.io/nuget/vpre/Sentry.Extensions.Logging.svg)](https://www.nuget.org/packages/Sentry.Extensions.Logging)   |

## 0.0.1-preview1

Our first preview of the SDK:

Main features:

- Easy ASP.NET Core integration, single line: `UseSentry`.
- Captures unhandled exceptions in the middleware pipeline
- Captures exceptions handled by the framework `UseExceptionHandler` and Error page display.
- Captures process-wide unhandled exceptions (AppDomain)
- Captures logger.Error or logger.Critical
- When an event is sent, data from the current request augments the event.
- Sends information about the server running the app (OS, Runtime, etc)
- Informational logs written by the app or framework augment events sent to Sentry
- Optional include of the request body
- HTTP Proxy configuration

Also available via NuGet:

[Sentry](https://www.nuget.org/packages/Sentry/0.0.1-preview1)
[Sentry.AspNetCore](https://www.nuget.org/packages/Sentry.AspNetCore/0.0.1-preview1)
[Sentry.Extensions.Logging](https://www.nuget.org/packages/Sentry.Extensions.Logging/0.0.1-preview1)<|MERGE_RESOLUTION|>--- conflicted
+++ resolved
@@ -10,14 +10,11 @@
 ### Fixes
 
 - Experimental _Structured Logs_:
-<<<<<<< HEAD
   - Remove `IDisposable` from `SentryStructuredLogger`. Disposal is intended through the owning `IHub` instance ([#4424](https://github.com/getsentry/sentry-dotnet/pull/4424))
   - Ensure all buffered logs are sent to Sentry when the application terminates unexpectedly ([#4425](https://github.com/getsentry/sentry-dotnet/pull/4425))
-=======
   - Remove `IDisposable` from `SentryStructuredLogger`. Disposal is intended through the owning `IHub` instance. ([#4424](https://github.com/getsentry/sentry-dotnet/pull/4424))
   - Ensure all buffered logs are sent to Sentry when the application terminates unexpectedly. ([#4425](https://github.com/getsentry/sentry-dotnet/pull/4425))
   - `InvalidOperationException` potentially thrown during a race condition, especially in concurrent high-volume logging scenarios ([#4428](https://github.com/getsentry/sentry-dotnet/pull/4428))
->>>>>>> cbd289b3
 
 ### Dependencies
 
