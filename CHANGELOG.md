--- conflicted
+++ resolved
@@ -8,11 +8,8 @@
 
 ### Features
 
-<<<<<<< HEAD
 - The SDK now supports monitor upserting. You can programmatically set up your monitors via the options callback in `SentrySdk.CaptureCheckIn` ([#3330](https://github.com/getsentry/sentry-dotnet/pull/3330))
-=======
 - Added an `SentrySdk.RunAsyncVoid` helper method that lets you capture exceptions from `async void` methods ([#3379](https://github.com/getsentry/sentry-dotnet/pull/3379))
->>>>>>> 28bd2a88
 
 ### Fixes
 
