--- conflicted
+++ resolved
@@ -7,11 +7,8 @@
 - `BreadcrumbLevel.Critical` has been renamed to `BreadcrumbLevel.Fatal` for consistency with the other Sentry SDKs ([#4605](https://github.com/getsentry/sentry-dotnet/pull/4605))
 - SentryOptions.IsEnvironmentUser now defaults to false on MAUI. The means the User.Name will no longer be set, by default, to the name of the device ([#4606](https://github.com/getsentry/sentry-dotnet/pull/4606))
 - Remove unnecessary files from SentryCocoaFramework before packing ([#4602](https://github.com/getsentry/sentry-dotnet/pull/4602))
-<<<<<<< HEAD
 - CaptureFeedback now returns a `CaptureFeedbackResult` that can be used to determine whether the call succeeded or failed ([#4613](https://github.com/getsentry/sentry-dotnet/pull/4613))
-=======
 - Backpressure handling is now enabled by default, meaning that the SDK will monitor system health and reduce the sampling rate of events and transactions when the system is under load. When the system is determined to be healthy again, the sampling rates are returned to their original levels. ([#4615](https://github.com/getsentry/sentry-dotnet/pull/4615))
->>>>>>> 4a3198aa
 - ScopeExtensions.Populate is now internal ([#4611](https://github.com/getsentry/sentry-dotnet/pull/4611))
 
 ### Fixes
