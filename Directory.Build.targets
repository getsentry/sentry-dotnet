--- conflicted
+++ resolved
@@ -72,14 +72,10 @@
   <!-- Workaround for https://github.com/xamarin/xamarin-macios/issues/15897 -->
   <Target Name="_SetPublishFolderTypeNoneOnDocFileItems" BeforeTargets="_ComputePublishLocation" Condition="'$(OutputType)' == 'Exe' And ('$(TargetPlatformIdentifier)' == 'ios' Or '$(TargetPlatformIdentifier)' == 'maccatalyst')">
     <ItemGroup>
-<<<<<<< HEAD
-      <ResolvedFileToPublish Update="@(ResolvedFileToPublish)" Condition="'%(ResolvedFileToPublish.Extension)' == '.xml' And '%(ResolvedFileToPublish.PublishFolderType)' == ''" PublishFolderType="None" />
-=======
       <ResolvedFileToPublish
         Update="@(ResolvedFileToPublish)"
         Condition="'%(ResolvedFileToPublish.Extension)' == '.xml' And '%(ResolvedFileToPublish.PublishFolderType)' == ''"
         PublishFolderType="None" />
->>>>>>> 441386b1
     </ItemGroup>
   </Target>
 
@@ -88,12 +84,8 @@
   In an app that uses our nuget packages, they will come through the nuget packages automatically.
   -->
   <Import Project="$(MSBuildThisFileDirectory)src\Sentry\buildTransitive\Sentry.targets" />
-<<<<<<< HEAD
-  <Import Project="$(MSBuildThisFileDirectory)src\Sentry.Bindings.Cocoa\buildTransitive\Sentry.Bindings.Cocoa.targets" Condition="'$(OutputType)' == 'Exe' And ('$(TargetPlatformIdentifier)' == 'ios' Or '$(TargetPlatformIdentifier)' == 'maccatalyst')" />
-=======
   <Import Project="$(MSBuildThisFileDirectory)src\Sentry.Bindings.Cocoa\buildTransitive\Sentry.Bindings.Cocoa.targets"
     Condition="'$(OutputType)' == 'Exe' And ('$(TargetPlatformIdentifier)' == 'ios' Or '$(TargetPlatformIdentifier)' == 'maccatalyst')" />
   <Import Project="$(MSBuildThisFileDirectory)src\Sentry.Bindings.Native\buildTransitive\Sentry.Bindings.Native.targets" />
->>>>>>> 441386b1
 
 </Project>