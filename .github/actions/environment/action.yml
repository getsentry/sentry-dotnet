name: Setup Environment
description: Sets env vars and installs dependencies
runs:
  using: composite

  steps:

    - name: Set Global Environment Variables
      shell: bash
      run: |
        echo "DOTNET_CLI_TELEMETRY_OPTOUT=1" >> $GITHUB_ENV
        echo "DOTNET_NOLOGO=1" >> $GITHUB_ENV

    # Android SDK Tools are arm64-incompatible
    # Android SDK Build Tools are musl-incompatible
    - name: Set Environment Variables for Alpine Linux
      if: ${{ (runner.os == 'Linux' && runner.arch == 'ARM64') || contains(matrix.container.image, 'alpine') }}
      shell: bash
      run: echo "NO_MOBILE=true" >> $GITHUB_ENV

    # Allow sudoless Docker in integration tests
    - name: Prepare Docker on Alpine Linux
      if: ${{ contains(matrix.container.image, 'alpine') }}
      shell: bash
      run: sudo chmod 666 /var/run/docker.sock

    # Install old deprecated libssl1 for .NET 5.0 on Linux
    - name: Install libssl1 for NET 5.0 on Linux
      if: ${{ runner.os == 'Linux' }}
      shell: bash
      run: sudo ./scripts/install-libssl1.sh

    - name: Install Linux ARM 32-bit dependencies
      if: ${{ matrix.rid == 'linux-arm' }}
      shell: bash
      run: |
        sudo dpkg --add-architecture armhf
        sudo apt-get update
        sudo apt-get install -y gcc-arm-linux-gnueabihf libc6:armhf

    # zstd is needed for cross OS actions/cache but missing from windows-11-arm
    # https://github.com/actions/partner-runner-images/issues/99
    - name: Install zstd on Windows ARM64
      uses: ./.github/actions/install-zstd

    # See https://github.com/actions/runner-images/blob/main/images/macos/macos-15-Readme.md#xcode
    - name: Pin the Xcode Version
      if: runner.os == 'macOS'
      shell: bash
      run: sudo xcode-select --switch /Applications/Xcode_16.4.app

    # Java 17 is needed for Android SDK setup step
    - name: Install Java 17
      if: ${{ !matrix.container }}
      uses: actions/setup-java@v4
      with:
        distribution: ${{ runner.os == 'Windows' && runner.arch == 'ARM64' && 'microsoft' || 'temurin' }}
        java-version: '17'

    - name: Setup Android SDK
      if: ${{ !matrix.container }}
      uses: android-actions/setup-android@07976c6290703d34c16d382cb36445f98bb43b1f # v3.2.0
      with:
        # Exclude "tools" because the emulator is not needed (nor available for Windows/Linux ARM64)
        packages: platform-tools platforms;android-35 platforms;android-36 build-tools;36.0.0
        log-accepted-android-sdk-licenses: false

    # Java 11 is needed by .NET Android
    - name: Install Java 11
      if: ${{ !matrix.container }}
      uses: actions/setup-java@v4
      with:
        distribution: ${{ runner.os == 'Windows' && runner.arch == 'ARM64' && 'microsoft' || 'temurin' }}
        java-version: '11'

    - name: Install Mono (macOS)
      if: runner.os == 'macOS'
      shell: bash
      # Attempt to install Mono, allowing it to fail silently
      # Then ensure mono is correctly linked, overwriting any conflicting symlinks
      run: |
        brew install mono || true
        brew link --overwrite mono

    - name: Install Mono (Ubuntu)
      if: ${{ runner.os == 'Linux' && !matrix.container }}
      shell: bash
      run: |
        sudo apt install -y mono-devel
        # restore perms for actions/setup-dotnet
        sudo chmod -R a+rw /usr/share/dotnet

    - name: Install .NET SDK
      uses: actions/setup-dotnet@v4
      with:
<<<<<<< HEAD
        dotnet-version: |
          8.0.x
          9.0.304
          10.0.100-rc.1.25451.107
=======
        global-json-file: global.json
        dotnet-version: 8.0.x

    # .NET 5.0 does not support ARM64 on macOS
    - name: Install .NET 5.0 SDK
      if: ${{ runner.os != 'macOS' || runner.arch != 'ARM64' }}
      uses: actions/setup-dotnet@67a3573c9a986a3f9c594539f4ab511d57bb3ce9 # v4.3.1
      with:
        dotnet-version: 5.0.x
>>>>>>> e9f75ac0

    - name: Install .NET Workloads
      shell: bash
      run: |
        pwd
        dotnet workload restore \
          --temp-dir "${{ runner.temp }}" \
          --skip-sign-check<|MERGE_RESOLUTION|>--- conflicted
+++ resolved
@@ -93,12 +93,10 @@
     - name: Install .NET SDK
       uses: actions/setup-dotnet@v4
       with:
-<<<<<<< HEAD
         dotnet-version: |
           8.0.x
           9.0.304
           10.0.100-rc.1.25451.107
-=======
         global-json-file: global.json
         dotnet-version: 8.0.x
 
@@ -108,7 +106,6 @@
       uses: actions/setup-dotnet@67a3573c9a986a3f9c594539f4ab511d57bb3ce9 # v4.3.1
       with:
         dotnet-version: 5.0.x
->>>>>>> e9f75ac0
 
     - name: Install .NET Workloads
       shell: bash
