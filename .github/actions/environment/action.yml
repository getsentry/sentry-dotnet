name: Setup Environment
description: Sets env vars and installs dependencies
runs:
  using: composite

  steps:

    - name: Set Global Environment Variables
      shell: bash
      run: |
        echo "DOTNET_CLI_TELEMETRY_OPTOUT=1" >> $GITHUB_ENV
        echo "DOTNET_NOLOGO=1" >> $GITHUB_ENV

    # Needed for Android SDK setup step
    - uses: actions/setup-java@v3
      with:
        distribution: 'temurin'
        java-version: '17'

    - name: Setup Android SDK
      uses: android-actions/setup-android@07976c6290703d34c16d382cb36445f98bb43b1f # v3.2.0
      with:
        log-accepted-android-sdk-licenses: false

    # https://github.com/actions/runner-images/issues/10814
    - name: Workaround build-tools issue
      if: runner.os == 'macOS'
      shell: bash
      run: |
        curl https://dl.google.com/android/repository/build-tools_r35_macosx.zip > $ANDROID_HOME/build-tools_r35_macosx.zip
        cd $ANDROID_HOME
        mkdir -p build-tools
        unzip build-tools_r35_macosx.zip
        mv android-15 build-tools/35.0.0
        cd -

    - name: Set Java Version
      uses: actions/setup-java@v3
      with:
        distribution: 'temurin'
        java-version: '11'

    - name: Install Mono
      if: runner.os == 'macOS'
      shell: bash
      # Attempt to install Mono, allowing it to fail silently
      # Then ensure mono is correctly linked, overwriting any conflicting symlinks
      run: |
        brew install mono || true
        brew link --overwrite mono

    - name: Install .NET SDK
<<<<<<< HEAD
      uses: actions/setup-dotnet@v4
=======
      if: runner.os != 'Windows'
      uses: actions/setup-dotnet@v3
>>>>>>> b4786651
      with:
        dotnet-version: |
          6.0.x
          7.0.x
          8.0.x
          9.0.100-rc.2.24474.11

    - name: Install .NET Workloads
      shell: bash
      run: >
        dotnet workload install \
          wasm-tools wasm-tools-net8 maui-android \
          ${{ runner.os == 'macOS' && 'maui-ios maui-maccatalyst maui-windows macos' || '' }} \
          ${{ runner.os == 'Windows' && 'maui-ios maui-maccatalyst maui-windows' || '' }} \
          --temp-dir "${{ runner.temp }}" \
          --skip-sign-check<|MERGE_RESOLUTION|>--- conflicted
+++ resolved
@@ -50,12 +50,8 @@
         brew link --overwrite mono
 
     - name: Install .NET SDK
-<<<<<<< HEAD
+      if: runner.os != 'Windows'
       uses: actions/setup-dotnet@v4
-=======
-      if: runner.os != 'Windows'
-      uses: actions/setup-dotnet@v3
->>>>>>> b4786651
       with:
         dotnet-version: |
           6.0.x
