--- conflicted
+++ resolved
@@ -81,12 +81,8 @@
       with:
         dotnet-version: |
           8.0.x
-<<<<<<< HEAD
-          9.0.301
+          9.0.304
           10.0.100-rc.1.25451.107
-=======
-          9.0.304
->>>>>>> af70fb30
 
     - name: Install .NET Workloads
       shell: bash
