--- conflicted
+++ resolved
@@ -11,20 +11,18 @@
         echo "DOTNET_CLI_TELEMETRY_OPTOUT=1" >> $GITHUB_ENV
         echo "DOTNET_NOLOGO=1" >> $GITHUB_ENV
 
-<<<<<<< HEAD
     # Android SDK Build Tools are musl-incompatible
     - name: Set Environment Variables for Alpine Linux
       if: ${{ contains(matrix.container, 'alpine') }}
       shell: bash
       run: echo "NO_MOBILE=true" >> $GITHUB_ENV
-=======
+
     # zstd is needed for cross OS actions/cache but missing from windows-11-arm
     # https://github.com/actions/partner-runner-images/issues/99
     - name: Install zstd on Windows ARM64
       if: runner.os == 'Windows' && runner.arch == 'ARM64'
       shell: pwsh
       run: choco install zstandard
->>>>>>> d622ff2d
 
     # See https://github.com/actions/runner-images/blob/main/images/macos/macos-15-Readme.md#xcode
     - name: Pin the Xcode Version
@@ -32,15 +30,10 @@
       shell: bash
       run: sudo xcode-select --switch /Applications/Xcode_16.2.app
 
-<<<<<<< HEAD
-    # Needed for Android SDK setup step
-    - uses: actions/setup-java@v3
-      if: ${{ !matrix.container }}
-=======
     # Java 17 is needed for Android SDK setup step
     - name: Install Java 17
+      if: ${{ !matrix.container }}
       uses: actions/setup-java@v4
->>>>>>> d622ff2d
       with:
         distribution: ${{ runner.os == 'Windows' && runner.arch == 'ARM64' && 'microsoft' || 'temurin' }}
         java-version: '17'
@@ -51,15 +44,10 @@
       with:
         log-accepted-android-sdk-licenses: false
 
-<<<<<<< HEAD
-    - name: Set Java Version
-      if: ${{ !matrix.container }}
-      uses: actions/setup-java@v3
-=======
     # Java 11 is needed by .NET Android
     - name: Install Java 11
+      if: ${{ !matrix.container }}
       uses: actions/setup-java@v4
->>>>>>> d622ff2d
       with:
         distribution: ${{ runner.os == 'Windows' && runner.arch == 'ARM64' && 'microsoft' || 'temurin' }}
         java-version: '11'
