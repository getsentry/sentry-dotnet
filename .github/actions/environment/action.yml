--- conflicted
+++ resolved
@@ -89,8 +89,6 @@
           8.0.x
           9.0.304
           10.0.100-rc.1.25451.107
-<<<<<<< HEAD
-=======
         global-json-file: global.json
         dotnet-version: 8.0.x
 
@@ -100,7 +98,6 @@
       uses: actions/setup-dotnet@67a3573c9a986a3f9c594539f4ab511d57bb3ce9 # v4.3.1
       with:
         dotnet-version: 5.0.x
->>>>>>> 46eab2d1
 
     - name: Install .NET Workloads
       shell: bash
