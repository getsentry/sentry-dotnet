name: "CodeQL"

on:
  push:
    branches: [ main ]
  pull_request:
    # The branches below must be a subset of the branches above
    branches: [ main ]
  schedule:
    - cron: '22 5 * * 1'

jobs:
  analyze:
    name: Analyze
    runs-on: ubuntu-latest
    permissions:
      actions: read
      contents: read
      security-events: write

    strategy:
      fail-fast: false

    steps:
      - name: Cancel Previous Runs
        if: github.ref_name != 'main' && !startsWith(github.ref_name, 'release/')
        uses: styfle/cancel-workflow-action@85880fa0301c86cca9da44039ee3bb12d3bedbfa # 0.12.1

      - name: Checkout repository
        uses: actions/checkout@08c6903cd8c0fde910a37f88322edcfb5dd907a8 # v5.0.0
        with:
          submodules: recursive

      - name: Setup Environment
        uses: ./.github/actions/environment

      - name: Initialize CodeQL
<<<<<<< HEAD
        uses: github/codeql-action/init@4e94bd11f71e507f7f87df81788dff88d1dacbfb # v4.31.0
=======
        uses: github/codeql-action/init@0499de31b99561a6d14a36a5f662c2a54f91beee # v4.31.2
>>>>>>> 9895de7e
        with:
          languages: csharp

      - name: Restore .NET Dependencies
        # We should be able to get rid of the restore here, if we install the correct workloads in actions/environment
        run: |
          dotnet workload restore
          dotnet restore Sentry-CI-CodeQL.slnf --nologo

      - name: Build
        run: dotnet build Sentry-CI-CodeQL.slnf --no-restore --nologo

      - name: Perform CodeQL Analysis
<<<<<<< HEAD
        uses: github/codeql-action/analyze@4e94bd11f71e507f7f87df81788dff88d1dacbfb # v4.31.0
=======
        uses: github/codeql-action/analyze@0499de31b99561a6d14a36a5f662c2a54f91beee # v4.31.2
>>>>>>> 9895de7e
        with:
          category: '/language:csharp'<|MERGE_RESOLUTION|>--- conflicted
+++ resolved
@@ -35,11 +35,7 @@
         uses: ./.github/actions/environment
 
       - name: Initialize CodeQL
-<<<<<<< HEAD
-        uses: github/codeql-action/init@4e94bd11f71e507f7f87df81788dff88d1dacbfb # v4.31.0
-=======
         uses: github/codeql-action/init@0499de31b99561a6d14a36a5f662c2a54f91beee # v4.31.2
->>>>>>> 9895de7e
         with:
           languages: csharp
 
@@ -53,10 +49,6 @@
         run: dotnet build Sentry-CI-CodeQL.slnf --no-restore --nologo
 
       - name: Perform CodeQL Analysis
-<<<<<<< HEAD
-        uses: github/codeql-action/analyze@4e94bd11f71e507f7f87df81788dff88d1dacbfb # v4.31.0
-=======
         uses: github/codeql-action/analyze@0499de31b99561a6d14a36a5f662c2a54f91beee # v4.31.2
->>>>>>> 9895de7e
         with:
           category: '/language:csharp'