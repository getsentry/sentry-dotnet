name: Android Device Tests

on:
  push:
    branches:
      - main
      - release/*
  pull_request:
    paths-ignore:
      - "**.md"
  workflow_dispatch:

jobs:
  build:
    name: Build (${{ matrix.tfm }})
    runs-on: ubuntu-latest
    strategy:
      fail-fast: false
      matrix:
        tfm: [net9.0]
    env:
      DOTNET_CLI_TELEMETRY_OPTOUT: 1
      DOTNET_NOLOGO: 1
    steps:
      - name: Cancel Previous Runs
        if: github.ref_name != 'main' && !startsWith(github.ref_name, 'release/')
        uses: styfle/cancel-workflow-action@85880fa0301c86cca9da44039ee3bb12d3bedbfa # 0.12.1

      - name: Checkout
        uses: actions/checkout@08c6903cd8c0fde910a37f88322edcfb5dd907a8 # v5.0.0
        with:
          submodules: recursive

      - name: Setup Environment
        uses: ./.github/actions/environment

      - name: Build Native Dependencies
        uses: ./.github/actions/buildnative

      - name: Build Android Test App
        run: pwsh ./scripts/device-test.ps1 android -Build -Tfm ${{ matrix.tfm }}

      - name: Upload Android Test App (net9.0)
        if: matrix.tfm == 'net9.0'
        uses: actions/upload-artifact@ea165f8d65b6e75b540449e92b4886f43607fa02 # v4.6.2
        with:
          name: device-test-android-net9.0
          if-no-files-found: error
          path: test/Sentry.Maui.Device.TestApp/bin/Release/net9.0-android/android-x64/io.sentry.dotnet.maui.device.testapp-Signed.apk

  android:
    needs: [build]
    name: Run Android API-${{ matrix.api-level }} Test (${{ matrix.tfm }})

    # Requires a "larger runner", for nested virtualization support
    runs-on: ubuntu-latest-4-cores

    strategy:
      fail-fast: false
      matrix:
        tfm: [net9.0]
        # Must be 34+ for new apps and app updates as of August 31, 2024.
        # See https://apilevels.com/
        api-level: [34, 36]
    env:
      DOTNET_CLI_TELEMETRY_OPTOUT: 1
      DOTNET_NOLOGO: 1
      # We don't need the Google APIs, but the default images are not available for 32+
      ANDROID_EMULATOR_TARGET: google_apis
      ANDROID_EMULATOR_RAM_SIZE: 2048M
      ANDROID_EMULATOR_ARCH: x86_64
      ANDROID_EMULATOR_DISK_SIZE: 4096M
      ANDROID_EMULATOR_OPTIONS: -no-snapshot-save -no-window -accel on -gpu swiftshader_indirect -noaudio -no-boot-anim -camera-back none
    steps:
      # See https://github.blog/changelog/2023-02-23-hardware-accelerated-android-virtualization-on-actions-windows-and-linux-larger-hosted-runners/
      - name: Enable KVM group perms
        run: |
          echo 'KERNEL=="kvm", GROUP="kvm", MODE="0666", OPTIONS+="static_node=kvm"' | sudo tee /etc/udev/rules.d/99-kvm4all.rules
          sudo udevadm control --reload-rules
          sudo udevadm trigger --name-match=kvm

      - name: Checkout
        uses: actions/checkout@08c6903cd8c0fde910a37f88322edcfb5dd907a8 # v5.0.0
        with:
          submodules: recursive

      - name: Download test app artifact
        uses: actions/download-artifact@634f93cb2916e3fdff6788551b99b062d0335ce0 # v5.0.0
        with:
          name: device-test-android-${{ matrix.tfm }}
          path: bin

      - name: Setup Gradle
        uses: gradle/actions/setup-gradle@4d9f0ba0025fe599b4ebab900eb7f3a1d93ef4c2 # v5.0.0

      # Cached AVD setup per https://github.com/ReactiveCircus/android-emulator-runner/blob/main/README.md

      - name: Run Tests
<<<<<<< HEAD
        id: first-run
=======
        id: first-test-run
>>>>>>> 04c932b5
        continue-on-error: true
        timeout-minutes: 40
        uses: reactivecircus/android-emulator-runner@1dcd0090116d15e7c562f8db72807de5e036a4ed # v2.34.0
        with: &android-emulator-test
          api-level: ${{ matrix.api-level }}
          target: ${{ env.ANDROID_EMULATOR_TARGET }}
          force-avd-creation: false
          ram-size: ${{ env.ANDROID_EMULATOR_RAM_SIZE }}
          arch: ${{ env.ANDROID_EMULATOR_ARCH }}
          disk-size: ${{ env.ANDROID_EMULATOR_DISK_SIZE }}
          emulator-options: ${{ env.ANDROID_EMULATOR_OPTIONS }}
<<<<<<< HEAD
          disable-animations: false
          script: pwsh scripts/device-test.ps1 android -Run -Tfm ${{ matrix.tfm }}

      - name: Retry Tests (if previous failed to run)
        if: steps.first-run.outcome == 'failure'
        timeout-minutes: 40
        uses: reactivecircus/android-emulator-runner@1dcd0090116d15e7c562f8db72807de5e036a4ed # Tag: v2.34.0
        with:
          api-level: ${{ matrix.api-level }}
          target: ${{ env.ANDROID_EMULATOR_TARGET }}
          force-avd-creation: false
          ram-size: ${{ env.ANDROID_EMULATOR_RAM_SIZE }}
          arch: ${{ env.ANDROID_EMULATOR_ARCH }}
          disk-size: ${{ env.ANDROID_EMULATOR_DISK_SIZE }}
          emulator-options: ${{ env.ANDROID_EMULATOR_OPTIONS }}
=======
>>>>>>> 04c932b5
          disable-animations: false
          script: pwsh scripts/device-test.ps1 android -Run -Tfm ${{ matrix.tfm }}

      - name: Retry Tests (if previous failed to run)
        if: steps.first-test-run.outcome == 'failure'
        timeout-minutes: 40
        uses: reactivecircus/android-emulator-runner@1dcd0090116d15e7c562f8db72807de5e036a4ed # v2.34.0
        with: *android-emulator-test

      - name: Setup Environment
        uses: ./.github/actions/environment

      - name: Select Java 17
        uses: actions/setup-java@dded0888837ed1f317902acf8a20df0ad188d165 # v5.0.0
        with:
          distribution: ${{ runner.os == 'Windows' && runner.arch == 'ARM64' && 'microsoft' || 'temurin' }}
          java-version: '17'

      - name: Checkout github-workflows
        uses: actions/checkout@08c6903cd8c0fde910a37f88322edcfb5dd907a8 # v5.0.0
        with:
          repository: getsentry/github-workflows
          ref: a5e409bd5bad4c295201cdcfe862b17c50b29ab7 # v2.14.1
          path: modules/github-workflows

      - name: Run Integration Tests
        id: first-integration-test-run
        continue-on-error: true
        timeout-minutes: 40
        uses: reactivecircus/android-emulator-runner@1dcd0090116d15e7c562f8db72807de5e036a4ed # v2.34.0
        with: &android-emulator-integration-test
          api-level: ${{ matrix.api-level }}
          target: ${{ env.ANDROID_EMULATOR_TARGET }}
          force-avd-creation: false
          ram-size: ${{ env.ANDROID_EMULATOR_RAM_SIZE }}
          arch: ${{ env.ANDROID_EMULATOR_ARCH }}
          disk-size: ${{ env.ANDROID_EMULATOR_DISK_SIZE }}
          emulator-options: ${{ env.ANDROID_EMULATOR_OPTIONS }}
          disable-animations: false
          script: pwsh integration-test/android.Tests.ps1

      - name: Retry Integration Tests (if previous failed to run)
        if: steps.first-integration-test-run.outcome == 'failure'
        timeout-minutes: 40
        uses: reactivecircus/android-emulator-runner@1dcd0090116d15e7c562f8db72807de5e036a4ed # v2.34.0
        with: *android-emulator-integration-test

      - name: Upload results
        if: success() || failure()
        uses: actions/upload-artifact@ea165f8d65b6e75b540449e92b4886f43607fa02 # v4.6.2
        with:
          name: device-test-android-${{ matrix.api-level }}-${{ matrix.tfm }}-results
          path: |
            test_output
            integration-test/mobile-app/test_output<|MERGE_RESOLUTION|>--- conflicted
+++ resolved
@@ -96,11 +96,7 @@
       # Cached AVD setup per https://github.com/ReactiveCircus/android-emulator-runner/blob/main/README.md
 
       - name: Run Tests
-<<<<<<< HEAD
-        id: first-run
-=======
         id: first-test-run
->>>>>>> 04c932b5
         continue-on-error: true
         timeout-minutes: 40
         uses: reactivecircus/android-emulator-runner@1dcd0090116d15e7c562f8db72807de5e036a4ed # v2.34.0
@@ -112,24 +108,6 @@
           arch: ${{ env.ANDROID_EMULATOR_ARCH }}
           disk-size: ${{ env.ANDROID_EMULATOR_DISK_SIZE }}
           emulator-options: ${{ env.ANDROID_EMULATOR_OPTIONS }}
-<<<<<<< HEAD
-          disable-animations: false
-          script: pwsh scripts/device-test.ps1 android -Run -Tfm ${{ matrix.tfm }}
-
-      - name: Retry Tests (if previous failed to run)
-        if: steps.first-run.outcome == 'failure'
-        timeout-minutes: 40
-        uses: reactivecircus/android-emulator-runner@1dcd0090116d15e7c562f8db72807de5e036a4ed # Tag: v2.34.0
-        with:
-          api-level: ${{ matrix.api-level }}
-          target: ${{ env.ANDROID_EMULATOR_TARGET }}
-          force-avd-creation: false
-          ram-size: ${{ env.ANDROID_EMULATOR_RAM_SIZE }}
-          arch: ${{ env.ANDROID_EMULATOR_ARCH }}
-          disk-size: ${{ env.ANDROID_EMULATOR_DISK_SIZE }}
-          emulator-options: ${{ env.ANDROID_EMULATOR_OPTIONS }}
-=======
->>>>>>> 04c932b5
           disable-animations: false
           script: pwsh scripts/device-test.ps1 android -Run -Tfm ${{ matrix.tfm }}
 
