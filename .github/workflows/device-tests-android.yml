--- conflicted
+++ resolved
@@ -99,11 +99,7 @@
         id: first-test-run
         continue-on-error: true
         timeout-minutes: 40
-<<<<<<< HEAD
-        uses: reactivecircus/android-emulator-runner@1dcd0090116d15e7c562f8db72807de5e036a4ed # v2.34.0
-=======
         uses: reactivecircus/android-emulator-runner@b530d96654c385303d652368551fb075bc2f0b6b # v2.35.0
->>>>>>> 9895de7e
         with: &android-emulator-test
           api-level: ${{ matrix.api-level }}
           target: ${{ env.ANDROID_EMULATOR_TARGET }}
@@ -118,11 +114,7 @@
       - name: Retry Tests (if previous failed to run)
         if: steps.first-test-run.outcome == 'failure'
         timeout-minutes: 40
-<<<<<<< HEAD
-        uses: reactivecircus/android-emulator-runner@1dcd0090116d15e7c562f8db72807de5e036a4ed # v2.34.0
-=======
         uses: reactivecircus/android-emulator-runner@b530d96654c385303d652368551fb075bc2f0b6b # v2.35.0
->>>>>>> 9895de7e
         with: *android-emulator-test
 
       - name: Setup Environment
@@ -145,11 +137,7 @@
         id: first-integration-test-run
         continue-on-error: true
         timeout-minutes: 40
-<<<<<<< HEAD
-        uses: reactivecircus/android-emulator-runner@1dcd0090116d15e7c562f8db72807de5e036a4ed # v2.34.0
-=======
         uses: reactivecircus/android-emulator-runner@b530d96654c385303d652368551fb075bc2f0b6b # v2.35.0
->>>>>>> 9895de7e
         with: &android-emulator-integration-test
           api-level: ${{ matrix.api-level }}
           target: ${{ env.ANDROID_EMULATOR_TARGET }}
@@ -164,11 +152,7 @@
       - name: Retry Integration Tests (if previous failed to run)
         if: steps.first-integration-test-run.outcome == 'failure'
         timeout-minutes: 40
-<<<<<<< HEAD
-        uses: reactivecircus/android-emulator-runner@1dcd0090116d15e7c562f8db72807de5e036a4ed # v2.34.0
-=======
         uses: reactivecircus/android-emulator-runner@b530d96654c385303d652368551fb075bc2f0b6b # v2.35.0
->>>>>>> 9895de7e
         with: *android-emulator-integration-test
 
       - name: Upload results
