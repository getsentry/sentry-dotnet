--- conflicted
+++ resolved
@@ -80,13 +80,9 @@
           sudo udevadm trigger --name-match=kvm
 
       - name: Checkout
-<<<<<<< HEAD
-        uses: actions/checkout@v5
+        uses: actions/checkout@08c6903cd8c0fde910a37f88322edcfb5dd907a8 # v5.0.0
         with:
           submodules: recursive
-=======
-        uses: actions/checkout@08c6903cd8c0fde910a37f88322edcfb5dd907a8 # v5.0.0
->>>>>>> b3d9b2ff
 
       - name: Download test app artifact
         uses: actions/download-artifact@634f93cb2916e3fdff6788551b99b062d0335ce0 # v5.0.0
@@ -103,13 +99,8 @@
         id: first-test-run
         continue-on-error: true
         timeout-minutes: 40
-<<<<<<< HEAD
-        uses: reactivecircus/android-emulator-runner@1dcd0090116d15e7c562f8db72807de5e036a4ed # Tag: v2.34.0
+        uses: reactivecircus/android-emulator-runner@1dcd0090116d15e7c562f8db72807de5e036a4ed # v2.34.0
         with: &android-emulator-test
-=======
-        uses: reactivecircus/android-emulator-runner@1dcd0090116d15e7c562f8db72807de5e036a4ed # v2.34.0
-        with:
->>>>>>> b3d9b2ff
           api-level: ${{ matrix.api-level }}
           target: ${{ env.ANDROID_EMULATOR_TARGET }}
           force-avd-creation: false
@@ -123,8 +114,7 @@
       - name: Retry Tests (if previous failed to run)
         if: steps.first-test-run.outcome == 'failure'
         timeout-minutes: 40
-<<<<<<< HEAD
-        uses: reactivecircus/android-emulator-runner@1dcd0090116d15e7c562f8db72807de5e036a4ed # Tag: v2.34.0
+        uses: reactivecircus/android-emulator-runner@1dcd0090116d15e7c562f8db72807de5e036a4ed # v2.34.0
         with: *android-emulator-test
 
       - name: Setup Environment
@@ -132,9 +122,6 @@
 
       - name: Select Java 17
         uses: actions/setup-java@dded0888837ed1f317902acf8a20df0ad188d165 # v5.0.0
-=======
-        uses: reactivecircus/android-emulator-runner@1dcd0090116d15e7c562f8db72807de5e036a4ed # v2.34.0
->>>>>>> b3d9b2ff
         with:
           distribution: ${{ runner.os == 'Windows' && runner.arch == 'ARM64' && 'microsoft' || 'temurin' }}
           java-version: '17'
