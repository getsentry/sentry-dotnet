name: Android Device Tests

on:
  push:
    branches:
      - main
      - release/*
  pull_request:
    paths-ignore:
      - "**.md"

jobs:
  build:
    name: Build (${{ matrix.tfm }})
    runs-on: ubuntu-latest
    strategy:
      fail-fast: false
      matrix:
        tfm: [net9.0]
    env:
      DOTNET_CLI_TELEMETRY_OPTOUT: 1
      DOTNET_NOLOGO: 1
    steps:
      - name: Cancel Previous Runs
        if: github.ref_name != 'main' && !startsWith(github.ref_name, 'release/')
        uses: styfle/cancel-workflow-action@85880fa0301c86cca9da44039ee3bb12d3bedbfa # Tag: 0.12.1

      - name: Checkout
        uses: actions/checkout@v4
        with:
          submodules: recursive

      - name: Setup Environment
        uses: ./.github/actions/environment

      - name: Build Native Dependencies
        uses: ./.github/actions/buildnative

      - name: Build Android Test App
        run: pwsh ./scripts/device-test.ps1 android -Build -Tfm ${{ matrix.tfm }}

      - name: Upload Android Test App (net9.0)
        if: matrix.tfm == 'net9.0'
        uses: actions/upload-artifact@v4
        with:
          name: device-test-android-net9.0
          if-no-files-found: error
          path: test/Sentry.Maui.Device.TestApp/bin/Release/net9.0-android/android-x64/io.sentry.dotnet.maui.device.testapp-Signed.apk

  android:
    needs: [build]
    name: Run Android API-${{ matrix.api-level }} Test (${{ matrix.tfm }})

    # Requires a "larger runner", for nested virtualization support
    runs-on: ubuntu-latest-4-cores

    strategy:
      fail-fast: false
      matrix:
        tfm: [net9.0]
<<<<<<< HEAD
        # We run against both an older and a newer API
        # targetSdk must be 34+ for new apps and app updates as of August 31, 2024.
=======
        # Must be 34+ for new apps and app updates as of August 31, 2024.
        # See https://apilevels.com/
>>>>>>> bca5e8a2
        api-level: [34, 36]
    env:
      DOTNET_CLI_TELEMETRY_OPTOUT: 1
      DOTNET_NOLOGO: 1
    steps:
      # See https://github.blog/changelog/2023-02-23-hardware-accelerated-android-virtualization-on-actions-windows-and-linux-larger-hosted-runners/
      - name: Enable KVM group perms
        run: |
          echo 'KERNEL=="kvm", GROUP="kvm", MODE="0666", OPTIONS+="static_node=kvm"' | sudo tee /etc/udev/rules.d/99-kvm4all.rules
          sudo udevadm control --reload-rules
          sudo udevadm trigger --name-match=kvm

      - name: Checkout
        uses: actions/checkout@v4

      - name: Download test app artifact
        uses: actions/download-artifact@v4
        with:
          name: device-test-android-${{ matrix.tfm }}
          path: bin

      - name: Setup Gradle
        uses: gradle/actions/setup-gradle@ac638b010cf58a27ee6c972d7336334ccaf61c96 # pin@v3

      # Cached AVD setup per https://github.com/ReactiveCircus/android-emulator-runner/blob/main/README.md

      - name: Run Tests
        timeout-minutes: 40
        uses: reactivecircus/android-emulator-runner@1dcd0090116d15e7c562f8db72807de5e036a4ed # Tag: v2.34.0
        with:
          api-level: ${{ matrix.api-level }}
          # We don't need the Google APIs, but the default images are not available for 32+
          target: google_apis
          force-avd-creation: false
          ram-size: 2048M
          arch: x86_64
          disk-size: 4096M
          emulator-options: -no-snapshot-save -no-window -accel on -gpu swiftshader_indirect -noaudio -no-boot-anim -camera-back none
          disable-animations: false
          script: pwsh scripts/device-test.ps1 android -Run -Tfm ${{ matrix.tfm }}

      - name: Upload results
        if: success() || failure()
        uses: actions/upload-artifact@v4
        with:
          name: device-test-android-${{ matrix.api-level }}-${{ matrix.tfm }}-results
          path: test_output<|MERGE_RESOLUTION|>--- conflicted
+++ resolved
@@ -58,13 +58,8 @@
       fail-fast: false
       matrix:
         tfm: [net9.0]
-<<<<<<< HEAD
-        # We run against both an older and a newer API
-        # targetSdk must be 34+ for new apps and app updates as of August 31, 2024.
-=======
         # Must be 34+ for new apps and app updates as of August 31, 2024.
         # See https://apilevels.com/
->>>>>>> bca5e8a2
         api-level: [34, 36]
     env:
       DOTNET_CLI_TELEMETRY_OPTOUT: 1
