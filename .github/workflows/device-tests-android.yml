--- conflicted
+++ resolved
@@ -42,11 +42,7 @@
 
       - name: Upload Android Test App (net9.0)
         if: matrix.tfm == 'net9.0'
-<<<<<<< HEAD
-        uses: actions/upload-artifact@ea165f8d65b6e75b540449e92b4886f43607fa02 # v4.6.2
-=======
         uses: actions/upload-artifact@330a01c490aca151604b8cf639adc76d48f6c5d4 # v5.0.0
->>>>>>> ba9a3539
         with:
           name: device-test-android-net9.0
           if-no-files-found: error
@@ -89,11 +85,7 @@
           submodules: recursive
 
       - name: Download test app artifact
-<<<<<<< HEAD
-        uses: actions/download-artifact@634f93cb2916e3fdff6788551b99b062d0335ce0 # v5.0.0
-=======
         uses: actions/download-artifact@018cc2cf5baa6db3ef3c5f8a56943fffe632ef53 # v6.0.0
->>>>>>> ba9a3539
         with:
           name: device-test-android-${{ matrix.tfm }}
           path: bin
@@ -165,11 +157,7 @@
 
       - name: Upload results
         if: success() || failure()
-<<<<<<< HEAD
-        uses: actions/upload-artifact@ea165f8d65b6e75b540449e92b4886f43607fa02 # v4.6.2
-=======
         uses: actions/upload-artifact@330a01c490aca151604b8cf639adc76d48f6c5d4 # v5.0.0
->>>>>>> ba9a3539
         with:
           name: device-test-android-${{ matrix.api-level }}-${{ matrix.tfm }}-results
           path: |
