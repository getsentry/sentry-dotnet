name: Build Alpine Linux Docker image

on:
  workflow_dispatch:
  push:
    branches:
      - main
    paths:
      - '.github/alpine/*'

jobs:
  build:
    name: Build sentry-dotnet-alpine:${{ matrix.version }}
    runs-on: ubuntu-latest
    strategy:
      fail-fast: false
      matrix:
        version:
          - "3.21"

    permissions:
      contents: read
      packages: write

    steps:
      - uses: actions/checkout@08c6903cd8c0fde910a37f88322edcfb5dd907a8 # v5.0.0

      - uses: docker/login-action@5e57cd118135c172c3672efd75eb46360885c0ef # v3.6.0
        with:
          registry: ghcr.io
          username: ${{ github.actor }}
          password: ${{ secrets.GITHUB_TOKEN }}

<<<<<<< HEAD
      - uses: docker/setup-qemu-action@29109295f81e9208d7d86ff1c6c12d2833863392 # v3.6.0
=======
      - uses: docker/setup-qemu-action@c7c53464625b32c7a7e944ae62b3e17d2b600130 # v3.7.0
>>>>>>> 9895de7e
      - uses: docker/setup-buildx-action@e468171a9de216ec08956ac3ada2f0791b6bd435 # v3.11.1

      - uses: docker/build-push-action@263435318d21b8e681c14492fe198d362a7d2c83 # v6.18.0
        with:
          push: true
          platforms: linux/amd64,linux/arm64
          tags: ghcr.io/${{ github.repository_owner }}/sentry-dotnet-alpine:${{ matrix.version }}
          context: .github/alpine
          build-args: |
            BASE=alpine:${{ matrix.version }}<|MERGE_RESOLUTION|>--- conflicted
+++ resolved
@@ -31,11 +31,7 @@
           username: ${{ github.actor }}
           password: ${{ secrets.GITHUB_TOKEN }}
 
-<<<<<<< HEAD
-      - uses: docker/setup-qemu-action@29109295f81e9208d7d86ff1c6c12d2833863392 # v3.6.0
-=======
       - uses: docker/setup-qemu-action@c7c53464625b32c7a7e944ae62b3e17d2b600130 # v3.7.0
->>>>>>> 9895de7e
       - uses: docker/setup-buildx-action@e468171a9de216ec08956ac3ada2f0791b6bd435 # v3.11.1
 
       - uses: docker/build-push-action@263435318d21b8e681c14492fe198d362a7d2c83 # v6.18.0
