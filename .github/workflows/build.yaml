--- conflicted
+++ resolved
@@ -6,8 +6,7 @@
       - main
       - release/*
   pull_request:
-    paths-ignore:
-      - 'CHANGELOG.md'
+
 jobs:
   build:
     name: ${{ matrix.os }}
@@ -32,29 +31,11 @@
             submodules: recursive
             fetch-depth: 2 # default is 1 and codecov needs > 1
 
-<<<<<<< HEAD
-        - name: Setup .NET SDK (v2.1)
-          uses: actions/setup-dotnet@v1.7.2
-          with:
-            dotnet-version: '2.1.809'
-
-        - name: Setup .NET SDK (v3.1)
-          uses: actions/setup-dotnet@v1.7.2
-          with:
-            dotnet-version: '3.1.401'
-
-        - name: Setup .NET SDK (v5.0)
-          uses: actions/setup-dotnet@v1.7.2
-          with:
-            dotnet-version: '5.0.100'
-
         - name: Setup .NET SDK (v6.0)
           uses: actions/setup-dotnet@v1.7.2
           with:
             dotnet-version: '6.0.100-preview.3.21202.5'
 
-=======
->>>>>>> 49575e98
         - name: Run build script
           run: ${{ matrix.build_script }}
 
@@ -62,8 +43,6 @@
           uses: codecov/codecov-action@v1
 
         - name: Archive Artifacts
-          # only the ps1 script packages the SDK
-          if: matrix.os == 'windows-latest'
           uses: actions/upload-artifact@v2
           with:
             name: ${{ github.sha }}
