--- conflicted
+++ resolved
@@ -54,15 +54,10 @@
           uses: actions/setup-dotnet@v1
           with:
             dotnet-version: '6.0.x'
-<<<<<<< HEAD
-            include-prerelease: true
 
         - name: Install .NET Android workload
           run: dotnet workload install android
 
-=======
-            
->>>>>>> bff50421
         - name: Run build script
           run: ${{ matrix.build_script }}
 
