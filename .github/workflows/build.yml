--- conflicted
+++ resolved
@@ -30,19 +30,14 @@
             submodules: recursive
             fetch-depth: 2 # default is 1 and codecov needs > 1
 
-<<<<<<< HEAD
         - name: "Set up Java: 11"
           uses: actions/setup-java@v1
           with:
             java-version: 11
 
-        - name: Setup .NET SDK (v2.1)
-          uses: actions/setup-dotnet@v1
-=======
         - name: Setup .NET SDK (Windows)
           if: startsWith(matrix.os, 'windows')
           uses: actions/setup-dotnet@v2
->>>>>>> 99923148
           with:
             dotnet-version: 2.1.818
         - name: Setup .NET SDK (macOS)
@@ -57,6 +52,15 @@
           uses: actions/setup-dotnet@v2
           with:
             dotnet-version: 2.1.818
+
+        # .NET Android workload doesn't support Linux
+        - name: Install Android workload (macOS)
+          if: startsWith(matrix.os, 'macos')
+          run: sudo dotnet workload install android
+
+        - name: Install Android workload (Windows)
+          if: startsWith(matrix.os, 'windows')
+          run: dotnet workload install android
 
         - name: Dependency Caching
           uses: actions/cache@v3
@@ -77,27 +81,11 @@
           # run this step even if previous step failed
           if: success() || failure()
           with:
-<<<<<<< HEAD
-            dotnet-version: '6.0.x'
-
-        # .NET Android workload doesn't support Linux
-        - name: Install Android workload (macOS)
-          if: matrix.os == 'macos-latest'
-          run: sudo dotnet workload install android
-
-        - name: Install Android workload (Windows)
-          if: matrix.os == 'windows-latest'
-          run: dotnet workload install android
-
-        - name: Run build script
-          run: ${{ matrix.build_script }}
-=======
             name: Unit Test Results (${{ matrix.os }})
             path: '**/*.trx'
             reporter: dotnet-trx
             list-suites: 'all'
             list-tests: 'failed'
->>>>>>> 99923148
 
         - name: Pack
           # only pack on windows since we need classic .net assemblies
