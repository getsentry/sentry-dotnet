--- conflicted
+++ resolved
@@ -19,19 +19,13 @@
       matrix:
         include:
           - os: ubuntu-22.04 # Pin ubuntu to ensure mono is installed
-<<<<<<< HEAD
-            target: Linux
           - os: ubuntu-latest
+            target: Linux-musl
             container: ghcr.io/getsentry/sentry-dotnet-alpine:3.21
-            target: Linux-musl
-          - os: windows-latest
-          - os: macos-15 # Pin macos to get the version of Xcode that we need: https://github.com/actions/runner-images/issues/10703
-=======
           - os: macos-15 # Pin macos to get the version of Xcode that we need: https://github.com/actions/runner-images/issues/10703
           - os: windows-latest
           - os: windows-11-arm
             target: Windows-arm64
->>>>>>> d622ff2d
 
     steps:
       - name: Checkout
@@ -78,19 +72,13 @@
       matrix:
         include:
           - os: ubuntu-22.04 # Pin ubuntu to ensure mono is installed
-<<<<<<< HEAD
-            target: Linux
           - os: ubuntu-latest
+            target: Linux-musl
             container: ghcr.io/getsentry/sentry-dotnet-alpine:3.21
-            target: Linux-musl
-          - os: windows-latest
-          - os: macos-15 # Pin macos to get the version of Xcode that we need: https://github.com/actions/runner-images/issues/10703
-=======
           - os: macos-15 # Pin macos to get the version of Xcode that we need: https://github.com/actions/runner-images/issues/10703
           - os: windows-latest
           - os: windows-11-arm
             target: Windows-arm64
->>>>>>> d622ff2d
 
     steps:
       - name: Cancel Previous Runs
@@ -116,7 +104,7 @@
         run: echo "CI_PUBLISHING_BUILD=true" >> $GITHUB_ENV
 
       - name: Download sentry-native (Linux)
-        if: ${{ (env.CI_PUBLISHING_BUILD == 'true') || (matrix.target == 'Linux') }}
+        if: ${{ (env.CI_PUBLISHING_BUILD == 'true') || (runner.os == 'Linux' && !matrix.container) }}
         uses: actions/cache/restore@v4
         with:
           path: src/Sentry/Platforms/Native/sentry-native
@@ -215,17 +203,11 @@
       matrix:
         include:
           - os: ubuntu-22.04 # Pin ubuntu to ensure mono is installed
-<<<<<<< HEAD
           - os: ubuntu-latest
             container: ghcr.io/getsentry/sentry-dotnet-alpine:3.21
-            target: Linux-musl
-          - os: windows-latest
-          - os: macos-15 # Pin macos to get the version of Xcode that we need: https://github.com/actions/runner-images/issues/10703
-=======
           - os: macos-15 # Pin macos to get the version of Xcode that we need: https://github.com/actions/runner-images/issues/10703
           - os: windows-latest
           - os: windows-11-arm
->>>>>>> d622ff2d
 
     steps:
       - uses: actions/checkout@v4
