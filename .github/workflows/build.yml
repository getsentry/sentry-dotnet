name: build

on:
  push:
    branches:
      - main
      - release/*
  pull_request:
    paths-ignore:
      - "**.md"

env:
  XCODE_VERSION: 16

jobs:
  build-sentry-native:
    name: sentry-native (${{ matrix.os }})
    runs-on: ${{ matrix.os }}
    strategy:
      fail-fast: false
      matrix:
        os: [ubuntu-latest, windows-latest, macos-latest]

    steps:
      - name: Checkout
        uses: actions/checkout@v4

      - run: git submodule update --init modules/sentry-native

      - uses: actions/cache@v4
        id: cache
        with:
          path: src/Sentry/Platforms/Native/sentry-native
          key: sentry-native-${{ runner.os }}-${{ hashFiles('scripts/build-sentry-native.ps1') }}-${{ hashFiles('.git/modules/modules/sentry-native/HEAD') }}
          enableCrossOsArchive: true

<<<<<<< HEAD
=======
      - name: Free Disk Space (Ubuntu)
        if: matrix.os == 'ubuntu-latest'
        uses: jlumbroso/free-disk-space@54081f138730dfa15788a46383842cd2f914a1be
        with:
          android: true
          dotnet: false
          haskell: true
          large-packages: false
          docker-images: false
          swap-storage: true

>>>>>>> 4f2c3e2c
      - name: Install build dependencies
        if: steps.cache.outputs.cache-hit != 'true' && runner.os == 'Linux'
        run: |
          sudo apt update
          sudo apt install libcurl4-openssl-dev

      - run: scripts/build-sentry-native.ps1
        if: steps.cache.outputs.cache-hit != 'true'
        shell: pwsh

  build:
    needs: build-sentry-native
    name: .NET (${{ matrix.os }})
    runs-on: ${{ matrix.os }}

    strategy:
      fail-fast: false
      matrix:
        os: [ubuntu-latest, windows-latest, macos-latest]

    steps:
      - name: Cancel Previous Runs
        if: github.ref_name != 'main' && !startsWith(github.ref_name, 'release/')
        uses: styfle/cancel-workflow-action@85880fa0301c86cca9da44039ee3bb12d3bedbfa # Tag: 0.12.1

<<<<<<< HEAD
=======
      - name: Setup Xcode
        if: matrix.os == 'macos-latest'
        run: |
          sudo xcode-select --switch /Applications/Xcode_${{env.XCODE_VERSION}}.app/Contents/Developer
          xcodebuild -version

      # We only use Xcode 16
      - name: Remove unused applications
        if: matrix.os == 'macos-latest'
        run: |
          df -hI /dev/disk3s1s1
          sudo rm -rf /Applications/Xcode_14.3.1.app
          sudo rm -rf /Applications/Xcode_15.0.1.app
          sudo rm -rf /Applications/Xcode_15.1.app
          sudo rm -rf /Applications/Xcode_15.2.app
          sudo rm -rf /Applications/Xcode_15.3.app
          df -hI /dev/disk3s1s1

>>>>>>> 4f2c3e2c
      - name: Checkout
        uses: actions/checkout@v4
        with:
          submodules: recursive
          fetch-depth: 2 # default is 1 and codecov needs > 1

      - name: Remove unused applications
        uses: ./.github/actions/freediskspace

      # We use macOS for the final publishing build so we we get all the iOS/macCatalyst targets in the packages
      - name: Set Environment Variables
        if: startsWith(matrix.os, 'macos')
        run: echo "CI_PUBLISHING_BUILD=true" >> $GITHUB_ENV

      - name: Download sentry-native (Linux)
        if: ${{ (env.CI_PUBLISHING_BUILD == 'true') || (runner.os == 'Linux') }}
        uses: actions/cache/restore@v4
        with:
          path: src/Sentry/Platforms/Native/sentry-native
          key: sentry-native-Linux-${{ hashFiles('scripts/build-sentry-native.ps1') }}-${{ hashFiles('.git/modules/modules/sentry-native/HEAD') }}
          fail-on-cache-miss: true

      - name: Download sentry-native (macOS)
        if: ${{ (env.CI_PUBLISHING_BUILD == 'true') || (runner.os == 'macOS') }}
        uses: actions/cache/restore@v4
        with:
          path: src/Sentry/Platforms/Native/sentry-native
          key: sentry-native-macOS-${{ hashFiles('scripts/build-sentry-native.ps1') }}-${{ hashFiles('.git/modules/modules/sentry-native/HEAD') }}
          fail-on-cache-miss: true

      - name: Download sentry-native (Windows)
        if: ${{ (env.CI_PUBLISHING_BUILD == 'true') || (runner.os == 'Windows') }}
        uses: actions/cache/restore@v4
        with:
          path: src/Sentry/Platforms/Native/sentry-native
          key: sentry-native-Windows-${{ hashFiles('scripts/build-sentry-native.ps1') }}-${{ hashFiles('.git/modules/modules/sentry-native/HEAD') }}
          fail-on-cache-miss: true
          enableCrossOsArchive: true

      - name: Setup Environment
        uses: ./.github/actions/environment

      - name: Build Native Dependencies
        uses: ./.github/actions/buildnative

      - name: Build Cocoa SDK
        if: runner.os == 'macOS'
        uses: ./.github/actions/buildcocoasdk

      - name: Restore .NET Dependencies
        # We should be able to get rid of the restore here, if we install the correct workloads in actions/environment
        run: |
          dotnet workload restore
          dotnet restore Sentry-CI-Build-${{ runner.os }}.slnf --nologo

      - name: Build
        run: dotnet build Sentry-CI-Build-${{ runner.os }}.slnf -c Release --no-restore --nologo -v:minimal -flp:logfile=build.log -p:CopyLocalLockFileAssemblies=true

      - name: Test
        run: dotnet test Sentry-CI-Build-${{ runner.os }}.slnf -c Release --no-build --nologo -l GitHubActions -l "trx;LogFilePrefix=testresults_${{ runner.os }}" --collect "XPlat Code Coverage"

      - name: Upload code coverage
        uses: codecov/codecov-action@e28ff129e5465c2c0dcc6f003fc735cb6ae0c673

      - name: Upload build and test outputs
        if: failure()
        uses: actions/upload-artifact@v4
        with:
          name: verify-test-results
          path: "**/*.received.*"

      # To save time and disk space, we only create and archive the Nuget packages when we're actually releasing.

      - name: Create Nuget Packages
        if: env.CI_PUBLISHING_BUILD == 'true'
        run: dotnet pack Sentry-CI-Build-${{ runner.os }}.slnf -c Release --no-build --nologo

      - name: Archive Nuget Packages
        if: env.CI_PUBLISHING_BUILD == 'true'
        uses: actions/upload-artifact@v4
        with:
          name: ${{ github.sha }}
          if-no-files-found: error
          path: |
            src/**/Release/*.nupkg
            src/**/Release/*.snupkg

  integration-test:
    needs: build
    name: Integration test (${{ matrix.os }})
    runs-on: ${{ matrix.os }}

    strategy:
      fail-fast: false
      matrix:
        os: [ubuntu-latest, windows-latest, macos-latest]

    steps:
      - uses: actions/checkout@v4
        with:
          # We only check out what is absolutely necessary to reduce a chance of local files impacting
          # integration tests, e.g. Directory.Build.props, nuget.config, ...
          sparse-checkout: |
            Directory.Build.props
            integration-test
      - name: Fetch Nuget Packages
        uses: actions/download-artifact@v4
        with:
          name: ${{ github.sha }}
          path: src

      - name: Install build dependencies
        if: runner.os == 'Linux'
        run: |
          sudo apt update
          sudo apt install libcurl4-openssl-dev

      - uses: actions/setup-dotnet@v4
        with:
          dotnet-version: 8.0.x

      - name: Setup Xcode
        if: matrix.os == 'macos-latest'
        run: |
          sudo xcode-select --switch /Applications/Xcode_${{env.XCODE_VERSION}}.app/Contents/Developer
          xcodebuild -version

      # Needed for Android SDK setup step
      - uses: actions/setup-java@v4
        with:
          distribution: 'temurin'
          java-version: '17'

      - name: Setup Android SDK
        uses: android-actions/setup-android@00854ea68c109d98c75d956347303bf7c45b0277 # v3.2.1

      - run: dotnet workload install android maui-android

      - name: Test
        uses: getsentry/github-workflows/sentry-cli/integration-test/@v2
        with:
          path: integration-test

  test-solution-filters:
    runs-on: ubuntu-latest
    if: ${{ !startsWith(github.ref_name, 'release/') }}

    steps:
      - uses: actions/checkout@v4
        with:
          submodules: recursive

      - name: Rebuild Solution Filters
        shell: pwsh
        run: pwsh scripts/generate-solution-filters.ps1

      - name: Ensure Solution Filters are up to date
        shell: pwsh
        run: scripts/dirty-check.ps1 -PathToCheck ./*.sln* -GuidanceOnFailure "Uncommitted changes to the solution filters detected. Run `scripts/generate-solution-filters.ps1` locally and commit changes."<|MERGE_RESOLUTION|>--- conflicted
+++ resolved
@@ -34,20 +34,9 @@
           key: sentry-native-${{ runner.os }}-${{ hashFiles('scripts/build-sentry-native.ps1') }}-${{ hashFiles('.git/modules/modules/sentry-native/HEAD') }}
           enableCrossOsArchive: true
 
-<<<<<<< HEAD
-=======
-      - name: Free Disk Space (Ubuntu)
-        if: matrix.os == 'ubuntu-latest'
-        uses: jlumbroso/free-disk-space@54081f138730dfa15788a46383842cd2f914a1be
-        with:
-          android: true
-          dotnet: false
-          haskell: true
-          large-packages: false
-          docker-images: false
-          swap-storage: true
-
->>>>>>> 4f2c3e2c
+      - name: Remove unused applications
+        uses: ./.github/actions/freediskspace
+
       - name: Install build dependencies
         if: steps.cache.outputs.cache-hit != 'true' && runner.os == 'Linux'
         run: |
@@ -73,37 +62,22 @@
         if: github.ref_name != 'main' && !startsWith(github.ref_name, 'release/')
         uses: styfle/cancel-workflow-action@85880fa0301c86cca9da44039ee3bb12d3bedbfa # Tag: 0.12.1
 
-<<<<<<< HEAD
-=======
+      - name: Checkout
+        uses: actions/checkout@v4
+        with:
+          submodules: recursive
+          fetch-depth: 2 # default is 1 and codecov needs > 1
+
       - name: Setup Xcode
         if: matrix.os == 'macos-latest'
         run: |
           sudo xcode-select --switch /Applications/Xcode_${{env.XCODE_VERSION}}.app/Contents/Developer
           xcodebuild -version
 
-      # We only use Xcode 16
-      - name: Remove unused applications
-        if: matrix.os == 'macos-latest'
-        run: |
-          df -hI /dev/disk3s1s1
-          sudo rm -rf /Applications/Xcode_14.3.1.app
-          sudo rm -rf /Applications/Xcode_15.0.1.app
-          sudo rm -rf /Applications/Xcode_15.1.app
-          sudo rm -rf /Applications/Xcode_15.2.app
-          sudo rm -rf /Applications/Xcode_15.3.app
-          df -hI /dev/disk3s1s1
-
->>>>>>> 4f2c3e2c
-      - name: Checkout
-        uses: actions/checkout@v4
-        with:
-          submodules: recursive
-          fetch-depth: 2 # default is 1 and codecov needs > 1
-
       - name: Remove unused applications
         uses: ./.github/actions/freediskspace
 
-      # We use macOS for the final publishing build so we we get all the iOS/macCatalyst targets in the packages
+      # We use macOS for the final publishing build so we get all the iOS/macCatalyst targets in the packages
       - name: Set Environment Variables
         if: startsWith(matrix.os, 'macos')
         run: echo "CI_PUBLISHING_BUILD=true" >> $GITHUB_ENV
