--- conflicted
+++ resolved
@@ -8,9 +8,6 @@
   pull_request:
     paths-ignore:
       - "**.md"
-
-env:
-  XCODE_VERSION: 16
 
 jobs:
   build-sentry-native:
@@ -70,12 +67,6 @@
           submodules: recursive
           fetch-depth: 2 # default is 1 and codecov needs > 1
 
-      - name: Setup Xcode
-        if: matrix.os == 'macos-latest'
-        run: |
-          sudo xcode-select --switch /Applications/Xcode_${{env.XCODE_VERSION}}.app/Contents/Developer
-          xcodebuild -version
-
       - name: Remove unused applications
         uses: ./.github/actions/freediskspace
 
@@ -176,6 +167,7 @@
             Directory.Build.props
             integration-test
             .github
+
       - name: Fetch Nuget Packages
         uses: actions/download-artifact@v4
         with:
@@ -188,35 +180,8 @@
           sudo apt update
           sudo apt install libcurl4-openssl-dev
 
-<<<<<<< HEAD
-      # Possibly instead of installing net9.0 here we could pin the workload version when installing workloads
-      - uses: actions/setup-dotnet@v4
-        with:
-          dotnet-version: |
-            8.0.x
-            9.0.100
-
-      - name: Setup Xcode
-        if: matrix.os == 'macos-latest'
-        run: |
-          sudo xcode-select --switch /Applications/Xcode_${{env.XCODE_VERSION}}.app/Contents/Developer
-          xcodebuild -version
-
-      # Needed for Android SDK setup step
-      - uses: actions/setup-java@v4
-        with:
-          distribution: 'temurin'
-          java-version: '17'
-
-      - name: Setup Android SDK
-        uses: android-actions/setup-android@00854ea68c109d98c75d956347303bf7c45b0277 # v3.2.1
-
-      - name: Install android Workloads
-        run: dotnet workload install maui-android
-=======
       - name: Setup Environment
         uses: ./.github/actions/environment
->>>>>>> 6c3eb137
 
       - name: Test
         uses: getsentry/github-workflows/sentry-cli/integration-test/@v2
