--- conflicted
+++ resolved
@@ -19,12 +19,8 @@
     strategy:
       fail-fast: false
       matrix:
-<<<<<<< HEAD
-        os: [ubuntu-latest, windows-latest, macos-latest]
-=======
         # Pin macos to get the version of XCode that we need: https://github.com/actions/runner-images/issues/10703
         os: [ubuntu-latest, windows-latest, macos-15]
->>>>>>> b4786651
 
     steps:
       - name: Checkout
@@ -39,21 +35,8 @@
           key: sentry-native-${{ runner.os }}-${{ hashFiles('scripts/build-sentry-native.ps1') }}-${{ hashFiles('.git/modules/modules/sentry-native/HEAD') }}
           enableCrossOsArchive: true
 
-<<<<<<< HEAD
       - name: Remove unused applications
         uses: ./.github/actions/freediskspace
-=======
-      - name: Free Disk Space (Ubuntu)
-        if: runner.os == 'Linux'
-        uses: jlumbroso/free-disk-space@54081f138730dfa15788a46383842cd2f914a1be
-        with:
-          android: true
-          dotnet: false
-          haskell: true
-          large-packages: false
-          docker-images: false
-          swap-storage: true
->>>>>>> b4786651
 
       - name: Install build dependencies
         if: steps.cache.outputs.cache-hit != 'true' && runner.os == 'Linux'
@@ -88,21 +71,13 @@
           fetch-depth: 2 # default is 1 and codecov needs > 1
 
       - name: Setup Xcode
-        if: runner.os == 'macOS'
+        if: matrix.os == 'macos-latest'
         run: |
           sudo xcode-select --switch /Applications/Xcode_${{env.XCODE_VERSION}}.app/Contents/Developer
           xcodebuild -version
 
-<<<<<<< HEAD
       - name: Remove unused applications
         uses: ./.github/actions/freediskspace
-=======
-      - name: Checkout
-        uses: actions/checkout@v4
-        with:
-          submodules: recursive
-          fetch-depth: 2 # default is 1 and codecov needs > 1
->>>>>>> b4786651
 
       # We use macOS for the final publishing build so we get all the iOS/macCatalyst targets in the packages
       - name: Set Environment Variables
@@ -213,35 +188,8 @@
           sudo apt update
           sudo apt install libcurl4-openssl-dev
 
-<<<<<<< HEAD
-      # Possibly instead of installing net9.0 here we could pin the workload version when installing workloads
-      - uses: actions/setup-dotnet@v4
-        with:
-          dotnet-version: |
-            8.0.x
-            9.0.100-rc.2.24474.11
-
-      - name: Setup Xcode
-        if: matrix.os == 'macos-latest'
-        run: |
-          sudo xcode-select --switch /Applications/Xcode_${{env.XCODE_VERSION}}.app/Contents/Developer
-          xcodebuild -version
-
-      # Needed for Android SDK setup step
-      - uses: actions/setup-java@v4
-        with:
-          distribution: 'temurin'
-          java-version: '17'
-
-      - name: Setup Android SDK
-        uses: android-actions/setup-android@9fc6c4e9069bf8d3d10b2204b1fb8f6ef7065407 # v3.2.2
-
-      - name: Install android Workloads
-        run: dotnet workload install maui-android
-=======
       - name: Setup Environment
         uses: ./.github/actions/environment
->>>>>>> b4786651
 
       - name: Test
         uses: getsentry/github-workflows/sentry-cli/integration-test/@v2
