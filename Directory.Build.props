--- conflicted
+++ resolved
@@ -1,12 +1,8 @@
 <Project>
 
   <PropertyGroup>
-<<<<<<< HEAD
-    <VersionPrefix>5.14.1</VersionPrefix>
-    <VersionSuffix>preview.7</VersionSuffix>
-=======
     <VersionPrefix>5.15.0</VersionPrefix>
->>>>>>> af70fb30
+    <VersionSuffix>rc.1</VersionSuffix>
     <LangVersion>13</LangVersion>
     <AccelerateBuildsInVisualStudio>true</AccelerateBuildsInVisualStudio>
     <TreatWarningsAsErrors>true</TreatWarningsAsErrors>
