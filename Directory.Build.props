--- conflicted
+++ resolved
@@ -1,11 +1,7 @@
 <Project>
 
   <PropertyGroup>
-<<<<<<< HEAD
-    <Version>3.10.0-alpha.1</Version>
-=======
     <Version>3.11.0</Version>
->>>>>>> 54aaf7ac
     <LangVersion>9</LangVersion>
     <TreatWarningsAsErrors>true</TreatWarningsAsErrors>
     <AssemblyOriginatorKeyFile>$(MSBuildThisFileDirectory).assets/Sentry.snk</AssemblyOriginatorKeyFile>
