<Project>

  <PropertyGroup>
<<<<<<< HEAD
    <VersionPrefix>5.8.0-alpha.0</VersionPrefix>
=======
    <VersionPrefix>5.9.0</VersionPrefix>
>>>>>>> 9beef00b
    <LangVersion>13</LangVersion>
    <AccelerateBuildsInVisualStudio>true</AccelerateBuildsInVisualStudio>
    <TreatWarningsAsErrors>true</TreatWarningsAsErrors>
    <AssemblyOriginatorKeyFile>$(MSBuildThisFileDirectory).assets\Sentry.snk</AssemblyOriginatorKeyFile>
    <SignAssembly>true</SignAssembly>
    <Deterministic>true</Deterministic>
    <Features>strict</Features>
    <ImplicitUsings>true</ImplicitUsings>

    <!-- Ignore our own diagnostic ids - these are meant to be external warnings only -->
    <NoWarn>$(NoWarn);SENTRY0001</NoWarn>

    <!-- Allow references to unsigned assemblies (like MAUI) from signed projects -->
    <NoWarn>$(NoWarn);CS8002</NoWarn>

    <!-- We need to support old stuff. Applications should definitely address these advisory warnings though. -->
    <NoWarn>$(NoWarn);NU1902;NU1903</NoWarn>

    <!-- https://learn.microsoft.com/en-us/dotnet/core/compatibility/sdk/8.0/dotnet-restore-audit#version-introduced -->
    <WarningsNotAsErrors>NU1902;NU1903</WarningsNotAsErrors>
  </PropertyGroup>

  <PropertyGroup Condition="'$(Configuration)' != 'Release'">
    <VersionSuffix>dev</VersionSuffix>
  </PropertyGroup>

  <PropertyGroup Condition="'$(SolutionName)' == '.generated.NoMobile'">
    <NO_MOBILE>true</NO_MOBILE>
  </PropertyGroup>

  <!-- NO_MOBILE can be passed in via an environment variable or a build property to disable all mobile targets -->
  <PropertyGroup Condition="'$(NO_MOBILE)' == 'true'">
    <NO_ANDROID>true</NO_ANDROID>
    <NO_IOS>true</NO_IOS>
    <NO_MACCATALYST>true</NO_MACCATALYST>
    <NO_WINDOWS>true</NO_WINDOWS>
  </PropertyGroup>

  <!--
    Note: The following platform-specific properties need to be set in both Directory.Build.props and DirectoryBuild.targets.
    TODO: Figure out how to consolidate to a single location.
    - Directory.Build.props will get imported at the beginning of the project files, so sets properties that are
    prerequisites for the build and can be overriden in the project files.
    - Directory.Build.targets will get imported at the end of the project files, so can be used to run common custom
    tasks or ultimately override properties set in Directory.Build.props or the project files.
  -->
  <PropertyGroup>
    <TargetPlatformIdentifier>$([MSBuild]::GetTargetPlatformIdentifier('$(TargetFramework)'))</TargetPlatformIdentifier>
    <SupportedOSPlatformVersion Condition="'$(TargetPlatformIdentifier)' == 'ios'">12.2</SupportedOSPlatformVersion>
    <SupportedOSPlatformVersion Condition="'$(TargetPlatformIdentifier)' == 'maccatalyst'">15.0</SupportedOSPlatformVersion>
    <SupportedOSPlatformVersion Condition="'$(TargetPlatformIdentifier)' == 'android'">21.0</SupportedOSPlatformVersion>
    <SupportedOSPlatformVersion Condition="'$(TargetPlatformIdentifier)' == 'windows'">10.0.17763.0</SupportedOSPlatformVersion>
    <TargetPlatformMinVersion Condition="'$(TargetPlatformIdentifier)' == 'windows'">10.0.17763.0</TargetPlatformMinVersion>
  </PropertyGroup>

  <!-- This is helpful in code to distinguish neutral targets. -->
  <PropertyGroup>
    <DefineConstants Condition="'$(TargetPlatformIdentifier)' == ''">$(DefineConstants);PLATFORM_NEUTRAL</DefineConstants>
  </PropertyGroup>

  <PropertyGroup Condition="'$(GITHUB_ACTIONS)' == 'true'">
    <ContinuousIntegrationBuild>true</ContinuousIntegrationBuild>
    <DefineConstants>$(DefineConstants);CI_BUILD</DefineConstants>
  </PropertyGroup>

  <ItemGroup>
    <PackageReference Include="UnoptimizedAssemblyDetector" Version="0.1.1" PrivateAssets="All" />
    <PackageReference Include="Roslynator.Analyzers" Version="4.9.0" PrivateAssets="All" />
  </ItemGroup>

  <!-- Import the root global usings, except for samples. -->
  <ItemGroup Condition="!$(MSBuildProjectName.Contains('Samples'))">
    <Compile Include="$(MSBuildThisFileDirectory)GlobalUsings.cs" />

    <!-- Add these here instead, so we can remove them for projects that don't have STJ available. -->
    <Using Include="System.Text.Json" />
    <Using Include="System.Text.Json.Serialization" />
  </ItemGroup>

  <!-- Set the version and local path for Sentry CLI (downloaded in the restore phase of Sentry.csproj) -->
  <PropertyGroup Condition="'$(SolutionName)' != 'Sentry.Unity'">
    <SentryCLIVersion>2.46.0</SentryCLIVersion>
    <SentryCLIDirectory>$(MSBuildThisFileDirectory)tools\sentry-cli\$(SentryCLIVersion)\</SentryCLIDirectory>
  </PropertyGroup>

  <!-- dotnet-gcdump needs net6+ and won't work on mobile. -->
  <PropertyGroup>
    <PlatformIsLegacy Condition="$(TargetFramework.StartsWith('net4')) or $(TargetFramework.StartsWith('netstandard'))">true</PlatformIsLegacy>
    <PlatformIsMobile Condition="'$(TargetPlatformIdentifier)' == 'android' or '$(TargetPlatformIdentifier)' == 'ios' or '$(TargetPlatformIdentifier)' == 'maccatalyst'">true</PlatformIsMobile>
    <MemoryDumpSupported Condition="!($(PlatformIsLegacy) == 'true' or $(PlatformIsMobile) == 'true')">true</MemoryDumpSupported>

    <DefineConstants Condition="'$(MemoryDumpSupported)' == 'true'">$(DefineConstants);MEMORY_DUMP_SUPPORTED</DefineConstants>
  </PropertyGroup>

  <!-- Public key of .assets/Sentry.snk - not a secret.  Used by other InternalsVisibleTo entries throughout the solution. -->
  <PropertyGroup>
    <SentryPublicKey>002400000480000094000000060200000024000052534131000400000100010059964a931488bcdbd14657f1ee0df32df61b57b3d14d7290c262c2cc9ddaad6ec984044f761f778e1823049d2cb996a4f58c8ea5b46c37891414cb34b4036b1c178d7b582289d2eef3c0f1e9b692c229a306831ee3d371d9e883f0eb0f74aeac6c6ab8c85fd1ec04b267e15a31532c4b4e2191f5980459db4dce0081f1050fb8</SentryPublicKey>
  </PropertyGroup>

  <!-- Allow NSubstitute dynamic proxies to access any internal API.  Its PublicKey is not a secret. -->
  <ItemGroup>
    <InternalsVisibleTo Include="DynamicProxyGenAssembly2" PublicKey="0024000004800000940000000602000000240000525341310004000001000100c547cac37abd99c8db225ef2f6c8a3602f3b3606cc9891605d02baa56104f4cfc0734aa39b93bf7852f7d9266654753cc297e7d2edfe0bac1cdcf9f717241550e0a7b191195b7667bb4f64bcb8e2121380fd1d9d46ad2d92d2d15605093924cceaf74c4861eff62abf69b9291ed0a340e113be11e6a7d3113e92484cf7045cc7" />
  </ItemGroup>

  <!-- Helpful properties used elsewhere -->
  <PropertyGroup>
    <TargetFrameworkVersion>$([MSBuild]::GetTargetFrameworkVersion($(TargetFramework)))</TargetFrameworkVersion>
    <TargetFrameworkIsNet9OrGreater Condition="$([MSBuild]::VersionGreaterThanOrEquals($(TargetFrameworkVersion), 9.0))">true</TargetFrameworkIsNet9OrGreater>
  </PropertyGroup>
</Project><|MERGE_RESOLUTION|>--- conflicted
+++ resolved
@@ -1,11 +1,7 @@
 <Project>
 
   <PropertyGroup>
-<<<<<<< HEAD
-    <VersionPrefix>5.8.0-alpha.0</VersionPrefix>
-=======
     <VersionPrefix>5.9.0</VersionPrefix>
->>>>>>> 9beef00b
     <LangVersion>13</LangVersion>
     <AccelerateBuildsInVisualStudio>true</AccelerateBuildsInVisualStudio>
     <TreatWarningsAsErrors>true</TreatWarningsAsErrors>
