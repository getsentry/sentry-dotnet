--- conflicted
+++ resolved
@@ -9,17 +9,11 @@
     <Features>strict</Features>
   </PropertyGroup>
 
-<<<<<<< HEAD
-  <PropertyGroup Condition="$(TargetFramework.StartsWith('net4'))">
-    <DefineConstants>SYSTEM_WEB;$(DefineConstants)</DefineConstants>
-  </PropertyGroup>
-
+  <!-- Xamarin deps are not signed -->
   <PropertyGroup Condition="$(TargetFramework.StartsWith('net'))">
     <SignAssembly>true</SignAssembly>
   </PropertyGroup>
 
-=======
->>>>>>> 936572c0
   <ItemGroup>
     <PackageReference Include="Roslynator.Analyzers" Version="3.0.0" PrivateAssets="All" />
     <PackageReference Include="Microsoft.NETFramework.ReferenceAssemblies" Version="1.0.0" PrivateAssets="All" />
