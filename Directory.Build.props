<Project>

  <PropertyGroup>
<<<<<<< HEAD
    <VersionPrefix>5.15.0</VersionPrefix>
    <VersionSuffix>rc.1</VersionSuffix>
=======
    <VersionPrefix>6.0.0</VersionPrefix>
    <VersionSuffix>prerelease</VersionSuffix>
>>>>>>> 44ce68a5
    <LangVersion>13</LangVersion>
    <AccelerateBuildsInVisualStudio>true</AccelerateBuildsInVisualStudio>
    <TreatWarningsAsErrors>true</TreatWarningsAsErrors>
    <AssemblyOriginatorKeyFile>$(MSBuildThisFileDirectory).assets\Sentry.snk</AssemblyOriginatorKeyFile>
    <SignAssembly>true</SignAssembly>
    <Deterministic>true</Deterministic>
    <Features>strict</Features>
    <ImplicitUsings>true</ImplicitUsings>

    <!-- Ignore our own diagnostic ids - these are meant to be external warnings only -->
    <NoWarn>$(NoWarn);SENTRY0001</NoWarn>

    <!-- Allow references to unsigned assemblies (like MAUI) from signed projects -->
    <NoWarn>$(NoWarn);CS8002</NoWarn>

    <!-- We need to support old stuff. Applications should definitely address these advisory warnings though. -->
    <NoWarn>$(NoWarn);NU1902;NU1903</NoWarn>

    <!-- For Xcode 26 support in .NET 10 -->
    <NoWarn>$(NoWarn);XCODE_26_0_PREVIEW</NoWarn>

    <!-- https://learn.microsoft.com/en-us/dotnet/core/compatibility/sdk/8.0/dotnet-restore-audit#version-introduced -->
    <WarningsNotAsErrors>NU1902;NU1903</WarningsNotAsErrors>

    <!-- Centralized TFM versions -->
    <CurrentTfms>net8.0;net9.0;net10.0</CurrentTfms>
    <LatestTfm>net10.0</LatestTfm>
    <PreviousTfm>net9.0</PreviousTfm>
    <LatestAndroidTfm>net10.0-android36.0</LatestAndroidTfm>
    <PreviousAndroidTfm>net9.0-android35.0</PreviousAndroidTfm>
    <LatestIosTfm>net9.0-ios26</LatestIosTfm>
    <PreviousIosTfm>net9.0-ios18.0</PreviousIosTfm>
    <LatestMacCatalystTfm>net9.0-maccatalyst26</LatestMacCatalystTfm>
    <PreviousMacCatalystTfm>net9.0-maccatalyst18.0</PreviousMacCatalystTfm>
    <PreviousWindowsTfm>net9.0-windows10.0.19041.0</PreviousWindowsTfm>
  </PropertyGroup>

  <PropertyGroup Condition="'$(Configuration)' != 'Release' And '$(VersionSuffix)' == ''">
    <VersionSuffix>dev</VersionSuffix>
  </PropertyGroup>

  <PropertyGroup Condition="'$(SolutionName)' == '.generated.NoMobile'">
    <NO_MOBILE>true</NO_MOBILE>
  </PropertyGroup>

  <!-- NO_MOBILE can be passed in via an environment variable or a build property to disable all mobile targets -->
  <PropertyGroup Condition="'$(NO_MOBILE)' == 'true'">
    <NO_ANDROID>true</NO_ANDROID>
    <NO_IOS>true</NO_IOS>
    <NO_MACCATALYST>true</NO_MACCATALYST>
    <NO_WINDOWS>true</NO_WINDOWS>
  </PropertyGroup>

  <!--
    Note: The following platform-specific properties need to be set in both Directory.Build.props and Directory.Build.targets.
    TODO: Figure out how to consolidate to a single location.
      Note: I don't believe we need to set these in the Directory.Build.targets file.
        See: https://github.com/jamescrosswell/msbuild-test-4275
  -->
  <PropertyGroup Condition="'$(TargetFramework)' != ''">
    <TargetPlatformIdentifier>$([MSBuild]::GetTargetPlatformIdentifier('$(TargetFramework)'))</TargetPlatformIdentifier>
    <SupportedOSPlatformVersion Condition="'$(TargetPlatformIdentifier)' == 'ios'">13.0</SupportedOSPlatformVersion>
    <SupportedOSPlatformVersion Condition="'$(TargetPlatformIdentifier)' == 'maccatalyst'">15.0</SupportedOSPlatformVersion>
    <SupportedOSPlatformVersion Condition="'$(TargetPlatformIdentifier)' == 'android'">21.0</SupportedOSPlatformVersion>
    <SupportedOSPlatformVersion Condition="'$(TargetPlatformIdentifier)' == 'windows'">10.0.17763.0</SupportedOSPlatformVersion>
    <TargetPlatformMinVersion Condition="'$(TargetPlatformIdentifier)' == 'windows'">10.0.17763.0</TargetPlatformMinVersion>
  </PropertyGroup>

  <!-- This is helpful in code to distinguish neutral targets. -->
  <PropertyGroup>
    <DefineConstants Condition="'$(TargetPlatformIdentifier)' == ''">$(DefineConstants);PLATFORM_NEUTRAL</DefineConstants>
  </PropertyGroup>

  <PropertyGroup Condition="'$(GITHUB_ACTIONS)' == 'true'">
    <ContinuousIntegrationBuild>true</ContinuousIntegrationBuild>
    <DefineConstants>$(DefineConstants);CI_BUILD</DefineConstants>
  </PropertyGroup>

  <!-- So we know at build time whether the DSN has been provided in an environment variable or not -->
  <PropertyGroup Condition=" '$(SENTRY_DSN)' != '' ">
    <DefineConstants>$(DefineConstants);SENTRY_DSN_DEFINED_IN_ENV</DefineConstants>
  </PropertyGroup>

  <ItemGroup>
    <PackageReference Include="UnoptimizedAssemblyDetector" Version="0.1.1" PrivateAssets="All" />
    <PackageReference Include="Roslynator.Analyzers" Version="4.9.0" PrivateAssets="All" />
  </ItemGroup>

  <!-- Import the root global usings, except for samples. -->
  <ItemGroup Condition="!$(MSBuildProjectName.Contains('Samples'))">
    <Compile Include="$(MSBuildThisFileDirectory)GlobalUsings.cs" />

    <!-- Add these here instead, so we can remove them for projects that don't have STJ available. -->
    <Using Include="System.Text.Json" />
    <Using Include="System.Text.Json.Serialization" />
  </ItemGroup>

  <!-- Set the version and local path for Sentry CLI (downloaded in the restore phase of Sentry.csproj) -->
  <PropertyGroup Condition="'$(SolutionName)' != 'Sentry.Unity'">
    <SentryCLIVersion>2.53.0</SentryCLIVersion>
    <SentryCLIDirectory>$(MSBuildThisFileDirectory)tools\sentry-cli\$(SentryCLIVersion)\</SentryCLIDirectory>
  </PropertyGroup>

  <!-- dotnet-gcdump needs net6+ and won't work on mobile. -->
  <PropertyGroup>
    <PlatformIsLegacy Condition="$(TargetFramework.StartsWith('net4')) or $(TargetFramework.StartsWith('netstandard'))">true</PlatformIsLegacy>
    <PlatformIsMobile Condition="'$(TargetPlatformIdentifier)' == 'android' or '$(TargetPlatformIdentifier)' == 'ios' or '$(TargetPlatformIdentifier)' == 'maccatalyst'">true</PlatformIsMobile>
    <MemoryDumpSupported Condition="!($(PlatformIsLegacy) == 'true' or $(PlatformIsMobile) == 'true')">true</MemoryDumpSupported>

    <DefineConstants Condition="'$(MemoryDumpSupported)' == 'true'">$(DefineConstants);MEMORY_DUMP_SUPPORTED</DefineConstants>
  </PropertyGroup>

  <!-- Public key of .assets/Sentry.snk - not a secret.  Used by other InternalsVisibleTo entries throughout the solution. -->
  <PropertyGroup>
    <SentryPublicKey>002400000480000094000000060200000024000052534131000400000100010059964a931488bcdbd14657f1ee0df32df61b57b3d14d7290c262c2cc9ddaad6ec984044f761f778e1823049d2cb996a4f58c8ea5b46c37891414cb34b4036b1c178d7b582289d2eef3c0f1e9b692c229a306831ee3d371d9e883f0eb0f74aeac6c6ab8c85fd1ec04b267e15a31532c4b4e2191f5980459db4dce0081f1050fb8</SentryPublicKey>
  </PropertyGroup>

  <!-- Allow NSubstitute dynamic proxies to access any internal API.  Its PublicKey is not a secret. -->
  <ItemGroup>
    <InternalsVisibleTo Include="DynamicProxyGenAssembly2" PublicKey="0024000004800000940000000602000000240000525341310004000001000100c547cac37abd99c8db225ef2f6c8a3602f3b3606cc9891605d02baa56104f4cfc0734aa39b93bf7852f7d9266654753cc297e7d2edfe0bac1cdcf9f717241550e0a7b191195b7667bb4f64bcb8e2121380fd1d9d46ad2d92d2d15605093924cceaf74c4861eff62abf69b9291ed0a340e113be11e6a7d3113e92484cf7045cc7" />
  </ItemGroup>

  <!-- Definitions that we want available both for local developement and building transitively -->
  <Import Project="$(MSBuildThisFileDirectory)\src\Sentry\buildTransitive\Sentry.props" />
</Project><|MERGE_RESOLUTION|>--- conflicted
+++ resolved
@@ -1,13 +1,8 @@
 <Project>
 
   <PropertyGroup>
-<<<<<<< HEAD
-    <VersionPrefix>5.15.0</VersionPrefix>
-    <VersionSuffix>rc.1</VersionSuffix>
-=======
     <VersionPrefix>6.0.0</VersionPrefix>
     <VersionSuffix>prerelease</VersionSuffix>
->>>>>>> 44ce68a5
     <LangVersion>13</LangVersion>
     <AccelerateBuildsInVisualStudio>true</AccelerateBuildsInVisualStudio>
     <TreatWarningsAsErrors>true</TreatWarningsAsErrors>
