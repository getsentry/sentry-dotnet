--- conflicted
+++ resolved
@@ -1,11 +1,7 @@
 <Project>
 
   <PropertyGroup>
-<<<<<<< HEAD
-    <VersionPrefix>4.12.2</VersionPrefix>
-=======
     <VersionPrefix>4.13.0</VersionPrefix>
->>>>>>> 3df18fae
     <LangVersion>12</LangVersion>
     <AccelerateBuildsInVisualStudio>true</AccelerateBuildsInVisualStudio>
     <TreatWarningsAsErrors>true</TreatWarningsAsErrors>
