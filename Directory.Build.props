<Project>

  <PropertyGroup>
<<<<<<< HEAD
    <VersionPrefix>5.14.0-alpha.1</VersionPrefix>
=======
    <VersionPrefix>5.14.0</VersionPrefix>
>>>>>>> 0405cb2e
    <LangVersion>13</LangVersion>
    <AccelerateBuildsInVisualStudio>true</AccelerateBuildsInVisualStudio>
    <TreatWarningsAsErrors>true</TreatWarningsAsErrors>
    <AssemblyOriginatorKeyFile>$(MSBuildThisFileDirectory).assets\Sentry.snk</AssemblyOriginatorKeyFile>
    <SignAssembly>true</SignAssembly>
    <Deterministic>true</Deterministic>
    <Features>strict</Features>
    <ImplicitUsings>true</ImplicitUsings>

    <!-- Ignore our own diagnostic ids - these are meant to be external warnings only -->
    <NoWarn>$(NoWarn);SENTRY0001</NoWarn>

    <!-- Allow references to unsigned assemblies (like MAUI) from signed projects -->
    <NoWarn>$(NoWarn);CS8002</NoWarn>

    <!-- We need to support old stuff. Applications should definitely address these advisory warnings though. -->
    <NoWarn>$(NoWarn);NU1902;NU1903</NoWarn>

    <!-- https://learn.microsoft.com/en-us/dotnet/core/compatibility/sdk/8.0/dotnet-restore-audit#version-introduced -->
    <WarningsNotAsErrors>NU1902;NU1903</WarningsNotAsErrors>
  </PropertyGroup>

  <PropertyGroup Condition="'$(Configuration)' != 'Release'">
    <VersionSuffix>dev</VersionSuffix>
  </PropertyGroup>

  <PropertyGroup Condition="'$(SolutionName)' == '.generated.NoMobile'">
    <NO_MOBILE>true</NO_MOBILE>
  </PropertyGroup>

  <!-- NO_MOBILE can be passed in via an environment variable or a build property to disable all mobile targets -->
  <PropertyGroup Condition="'$(NO_MOBILE)' == 'true'">
    <NO_ANDROID>true</NO_ANDROID>
    <NO_IOS>true</NO_IOS>
    <NO_MACCATALYST>true</NO_MACCATALYST>
    <NO_WINDOWS>true</NO_WINDOWS>
  </PropertyGroup>

  <!--
    Note: The following platform-specific properties need to be set in both Directory.Build.props and Directory.Build.targets.
    TODO: Figure out how to consolidate to a single location.
      Note: I don't believe we need to set these in the Directory.Build.targets file.
        See: https://github.com/jamescrosswell/msbuild-test-4275
  -->
  <PropertyGroup Condition="'$(TargetFramework)' != ''">
    <TargetPlatformIdentifier>$([MSBuild]::GetTargetPlatformIdentifier('$(TargetFramework)'))</TargetPlatformIdentifier>
    <SupportedOSPlatformVersion Condition="'$(TargetPlatformIdentifier)' == 'ios'">13.0</SupportedOSPlatformVersion>
    <SupportedOSPlatformVersion Condition="'$(TargetPlatformIdentifier)' == 'maccatalyst'">15.0</SupportedOSPlatformVersion>
    <SupportedOSPlatformVersion Condition="'$(TargetPlatformIdentifier)' == 'android'">21.0</SupportedOSPlatformVersion>
    <SupportedOSPlatformVersion Condition="'$(TargetPlatformIdentifier)' == 'windows'">10.0.17763.0</SupportedOSPlatformVersion>
    <TargetPlatformMinVersion Condition="'$(TargetPlatformIdentifier)' == 'windows'">10.0.17763.0</TargetPlatformMinVersion>
  </PropertyGroup>

  <!-- This is helpful in code to distinguish neutral targets. -->
  <PropertyGroup>
    <DefineConstants Condition="'$(TargetPlatformIdentifier)' == ''">$(DefineConstants);PLATFORM_NEUTRAL</DefineConstants>
  </PropertyGroup>

  <PropertyGroup Condition="'$(GITHUB_ACTIONS)' == 'true'">
    <ContinuousIntegrationBuild>true</ContinuousIntegrationBuild>
    <DefineConstants>$(DefineConstants);CI_BUILD</DefineConstants>
  </PropertyGroup>

  <!-- So we know at build time whether the DSN has been provided in an environment variable or not -->
  <PropertyGroup Condition=" '$(SENTRY_DSN)' != '' ">
    <DefineConstants>$(DefineConstants);SENTRY_DSN_DEFINED_IN_ENV</DefineConstants>
  </PropertyGroup>

  <ItemGroup>
    <PackageReference Include="UnoptimizedAssemblyDetector" Version="0.1.1" PrivateAssets="All" />
    <PackageReference Include="Roslynator.Analyzers" Version="4.9.0" PrivateAssets="All" />
  </ItemGroup>

  <!-- Import the root global usings, except for samples. -->
  <ItemGroup Condition="!$(MSBuildProjectName.Contains('Samples'))">
    <Compile Include="$(MSBuildThisFileDirectory)GlobalUsings.cs" />

    <!-- Add these here instead, so we can remove them for projects that don't have STJ available. -->
    <Using Include="System.Text.Json" />
    <Using Include="System.Text.Json.Serialization" />
  </ItemGroup>

  <!-- Set the version and local path for Sentry CLI (downloaded in the restore phase of Sentry.csproj) -->
  <PropertyGroup Condition="'$(SolutionName)' != 'Sentry.Unity'">
    <SentryCLIVersion>2.51.1</SentryCLIVersion>
    <SentryCLIDirectory>$(MSBuildThisFileDirectory)tools\sentry-cli\$(SentryCLIVersion)\</SentryCLIDirectory>
  </PropertyGroup>

  <!-- dotnet-gcdump needs net6+ and won't work on mobile. -->
  <PropertyGroup>
    <PlatformIsLegacy Condition="$(TargetFramework.StartsWith('net4')) or $(TargetFramework.StartsWith('netstandard'))">true</PlatformIsLegacy>
    <PlatformIsMobile Condition="'$(TargetPlatformIdentifier)' == 'android' or '$(TargetPlatformIdentifier)' == 'ios' or '$(TargetPlatformIdentifier)' == 'maccatalyst'">true</PlatformIsMobile>
    <MemoryDumpSupported Condition="!($(PlatformIsLegacy) == 'true' or $(PlatformIsMobile) == 'true')">true</MemoryDumpSupported>

    <DefineConstants Condition="'$(MemoryDumpSupported)' == 'true'">$(DefineConstants);MEMORY_DUMP_SUPPORTED</DefineConstants>
  </PropertyGroup>

  <!-- Public key of .assets/Sentry.snk - not a secret.  Used by other InternalsVisibleTo entries throughout the solution. -->
  <PropertyGroup>
    <SentryPublicKey>002400000480000094000000060200000024000052534131000400000100010059964a931488bcdbd14657f1ee0df32df61b57b3d14d7290c262c2cc9ddaad6ec984044f761f778e1823049d2cb996a4f58c8ea5b46c37891414cb34b4036b1c178d7b582289d2eef3c0f1e9b692c229a306831ee3d371d9e883f0eb0f74aeac6c6ab8c85fd1ec04b267e15a31532c4b4e2191f5980459db4dce0081f1050fb8</SentryPublicKey>
  </PropertyGroup>

  <!-- Allow NSubstitute dynamic proxies to access any internal API.  Its PublicKey is not a secret. -->
  <ItemGroup>
    <InternalsVisibleTo Include="DynamicProxyGenAssembly2" PublicKey="0024000004800000940000000602000000240000525341310004000001000100c547cac37abd99c8db225ef2f6c8a3602f3b3606cc9891605d02baa56104f4cfc0734aa39b93bf7852f7d9266654753cc297e7d2edfe0bac1cdcf9f717241550e0a7b191195b7667bb4f64bcb8e2121380fd1d9d46ad2d92d2d15605093924cceaf74c4861eff62abf69b9291ed0a340e113be11e6a7d3113e92484cf7045cc7" />
  </ItemGroup>

  <!-- Definitions that we want available both for local developement and building transitively -->
  <Import Project="$(MSBuildThisFileDirectory)\src\Sentry\buildTransitive\Sentry.props" />
</Project><|MERGE_RESOLUTION|>--- conflicted
+++ resolved
@@ -1,11 +1,7 @@
 <Project>
 
   <PropertyGroup>
-<<<<<<< HEAD
-    <VersionPrefix>5.14.0-alpha.1</VersionPrefix>
-=======
     <VersionPrefix>5.14.0</VersionPrefix>
->>>>>>> 0405cb2e
     <LangVersion>13</LangVersion>
     <AccelerateBuildsInVisualStudio>true</AccelerateBuildsInVisualStudio>
     <TreatWarningsAsErrors>true</TreatWarningsAsErrors>
