<Project>

  <PropertyGroup>
<<<<<<< HEAD
    <Version>3.10.0-alpha.0</Version>
=======
    <Version>3.10.0</Version>
>>>>>>> 0e2cad90
    <LangVersion>9</LangVersion>
    <TreatWarningsAsErrors>true</TreatWarningsAsErrors>
    <AssemblyOriginatorKeyFile>$(MSBuildThisFileDirectory).assets/Sentry.snk</AssemblyOriginatorKeyFile>
    <SignAssembly>true</SignAssembly>
    <Deterministic>true</Deterministic>
    <Features>strict</Features>
    <!-- After preview 7 it'll be opt-in again -->
    <DisableImplicitNamespaceImports>true</DisableImplicitNamespaceImports>
  </PropertyGroup>

  <!-- We're aware it's out of support but this is a library and it doesn't require nca3.1.  -->
  <!-- there's no reason to cause friction to a consumer that for some reason is stuck on an unsupported version. -->
  <PropertyGroup>
    <CheckEolTargetFramework>false</CheckEolTargetFramework>
  </PropertyGroup>

  <PropertyGroup Condition="'$(GITHUB_ACTIONS)' == 'true'">
    <ContinuousIntegrationBuild>true</ContinuousIntegrationBuild>
  </PropertyGroup>

  <ItemGroup>
    <PackageReference Include="UnoptimizedAssemblyDetector" Version="0.1.1" PrivateAssets="All" />
    <PackageReference Include="Roslynator.Analyzers" Version="3.2.2" PrivateAssets="All" />
    <PackageReference Include="Microsoft.NETFramework.ReferenceAssemblies" Version="1.0.0" PrivateAssets="All" />
    <PackageReference Include="Nullable" Version="1.3.0" PrivateAssets="All" />
  </ItemGroup>

</Project><|MERGE_RESOLUTION|>--- conflicted
+++ resolved
@@ -1,11 +1,7 @@
 <Project>
 
   <PropertyGroup>
-<<<<<<< HEAD
-    <Version>3.10.0-alpha.0</Version>
-=======
     <Version>3.10.0</Version>
->>>>>>> 0e2cad90
     <LangVersion>9</LangVersion>
     <TreatWarningsAsErrors>true</TreatWarningsAsErrors>
     <AssemblyOriginatorKeyFile>$(MSBuildThisFileDirectory).assets/Sentry.snk</AssemblyOriginatorKeyFile>
