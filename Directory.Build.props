--- conflicted
+++ resolved
@@ -1,13 +1,8 @@
 <Project>
 
   <PropertyGroup>
-<<<<<<< HEAD
-    <Version>3.9.3</Version>
+    <Version>3.9.4</Version>
     <LangVersion>9</LangVersion>
-=======
-    <Version>3.9.4</Version>
-    <LangVersion>latest</LangVersion>
->>>>>>> 92b71004
     <TreatWarningsAsErrors>true</TreatWarningsAsErrors>
     <AssemblyOriginatorKeyFile>../../.assets/Sentry.snk</AssemblyOriginatorKeyFile>
     <SignAssembly>true</SignAssembly>
